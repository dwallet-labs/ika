--- conflicted
+++ resolved
@@ -1166,16 +1166,10 @@
                     CallArg::Pure(bcs::to_bytes(&dwallet_id).unwrap()),
                 ],
             ),
-<<<<<<< HEAD
             MPCRound::Sign(..) | MPCRound::BatchedSign(..) => {
+                // todo(zeev): why we need this if the output is created by the user?
                 let MPCRound::Sign(batch_session_id, _) = data.session_info.mpc_round else {
-                    unreachable!("MPCRound is not sign for a sign session")
-=======
-            MPCRound::Sign(..) => {
-                // todo(zeev): why we need this if the output is created by the user?
-                let MPCRound::Sign(_, batch_session_id, _) = data.session_info.mpc_round else {
                     unreachable!("MPCRound is not Sign for a sign session")
->>>>>>> 30db40a6
                 };
                 (
                     "create_sign_output",
