// Copyright (c) Mysten Labs, Inc.
// SPDX-License-Identifier: BSD-3-Clause-Clear

pub use checked::*;

#[pera_macros::with_checked_arithmetic]
mod checked {
    use crate::execution_mode::{self, ExecutionMode};
    use dwallet_mpc_types::dwallet_mpc::{
        MPCPublicOutput, DWALLET_2PC_MPC_ECDSA_K1_MODULE_NAME, DWALLET_MODULE_NAME,
    };
    use move_binary_format::CompiledModule;
    use move_vm_runtime::move_vm::MoveVM;
    use pera_types::balance::{
        BALANCE_CREATE_REWARDS_FUNCTION_NAME, BALANCE_DESTROY_REBATES_FUNCTION_NAME,
        BALANCE_MODULE_NAME,
    };
    use pera_types::gas_coin::GAS;
    use pera_types::messages_checkpoint::CheckpointTimestamp;
    use pera_types::metrics::LimitsMetrics;
    use pera_types::object::OBJECT_START_VERSION;
    use pera_types::programmable_transaction_builder::ProgrammableTransactionBuilder;
    use pera_types::randomness_state::{
        RANDOMNESS_MODULE_NAME, RANDOMNESS_STATE_CREATE_FUNCTION_NAME,
        RANDOMNESS_STATE_UPDATE_FUNCTION_NAME,
    };
    use pera_types::{BRIDGE_ADDRESS, PERA_BRIDGE_OBJECT_ID, PERA_RANDOMNESS_STATE_OBJECT_ID};
    use std::{collections::HashSet, sync::Arc};
    use tracing::{info, instrument, trace, warn};

    use crate::adapter::new_move_vm;
    use crate::programmable_transactions;
    use crate::type_layout_resolver::TypeLayoutResolver;
    use crate::{gas_charger::GasCharger, temporary_store::TemporaryStore};
    use move_core_types::ident_str;
    use pera_move_natives::all_natives;
    use pera_protocol_config::{check_limit_by_meter, LimitThresholdCrossed, ProtocolConfig};
    use pera_types::authenticator_state::{
        AUTHENTICATOR_STATE_CREATE_FUNCTION_NAME, AUTHENTICATOR_STATE_EXPIRE_JWKS_FUNCTION_NAME,
        AUTHENTICATOR_STATE_MODULE_NAME, AUTHENTICATOR_STATE_UPDATE_FUNCTION_NAME,
    };
    use pera_types::base_types::SequenceNumber;
    use pera_types::bridge::BRIDGE_COMMITTEE_MINIMAL_VOTING_POWER;
    use pera_types::bridge::{
        BridgeChainId, BRIDGE_CREATE_FUNCTION_NAME, BRIDGE_INIT_COMMITTEE_FUNCTION_NAME,
        BRIDGE_MODULE_NAME,
    };
    use pera_types::clock::{CLOCK_MODULE_NAME, CONSENSUS_COMMIT_PROLOGUE_FUNCTION_NAME};
    use pera_types::committee::EpochId;
    use pera_types::deny_list_v1::{DENY_LIST_CREATE_FUNC, DENY_LIST_MODULE};
    use pera_types::digests::{
        get_mainnet_chain_identifier, get_testnet_chain_identifier, ChainIdentifier,
    };
    use pera_types::dwallet_mpc_error::DwalletMPCResult;
    use pera_types::effects::TransactionEffects;
    use pera_types::error::{ExecutionError, ExecutionErrorKind};
    use pera_types::execution::is_certificate_denied;
    use pera_types::execution_config_utils::to_binary_config;
    use pera_types::execution_status::{CongestedObjects, ExecutionStatus};
    use pera_types::gas::GasCostSummary;
    use pera_types::gas::PeraGasStatus;
    use pera_types::id::UID;
    use pera_types::inner_temporary_store::InnerTemporaryStore;
    use pera_types::messages_dwallet_mpc::{DWalletMPCOutput, MPCRound, SignMessageData};
    #[cfg(msim)]
    use pera_types::pera_system_state::advance_epoch_result_injection::maybe_modify_result;
    use pera_types::pera_system_state::{
        AdvanceEpochParams, ADVANCE_EPOCH_SAFE_MODE_FUNCTION_NAME,
    };
    use pera_types::storage::BackingStore;
    use pera_types::transaction::{
        Argument, AuthenticatorStateExpire, AuthenticatorStateUpdate, CallArg, ChangeEpoch,
        Command, EndOfEpochTransactionKind, GenesisTransaction, ObjectArg, ProgrammableTransaction,
        TransactionKind,
    };
    use pera_types::transaction::{CheckedInputObjects, RandomnessStateUpdate};
    use pera_types::{
        base_types::{ObjectID, ObjectRef, PeraAddress, TransactionDigest, TxContext},
        object::{Object, ObjectInner},
        pera_system_state::{ADVANCE_EPOCH_FUNCTION_NAME, PERA_SYSTEM_MODULE_NAME},
        PERA_AUTHENTICATOR_STATE_OBJECT_ID, PERA_FRAMEWORK_ADDRESS, PERA_FRAMEWORK_PACKAGE_ID,
        PERA_SYSTEM_PACKAGE_ID,
    };

    #[instrument(name = "tx_execute_to_effects", level = "debug", skip_all)]
    pub fn execute_transaction_to_effects<Mode: ExecutionMode>(
        store: &dyn BackingStore,
        input_objects: CheckedInputObjects,
        gas_coins: Vec<ObjectRef>,
        gas_status: PeraGasStatus,
        transaction_kind: TransactionKind,
        transaction_signer: PeraAddress,
        transaction_digest: TransactionDigest,
        move_vm: &Arc<MoveVM>,
        epoch_id: &EpochId,
        epoch_timestamp_ms: u64,
        protocol_config: &ProtocolConfig,
        metrics: Arc<LimitsMetrics>,
        enable_expensive_checks: bool,
        certificate_deny_set: &HashSet<TransactionDigest>,
    ) -> (
        InnerTemporaryStore,
        PeraGasStatus,
        TransactionEffects,
        Result<Mode::ExecutionResults, ExecutionError>,
    ) {
        let input_objects = input_objects.into_inner();
        let mutable_inputs = if enable_expensive_checks {
            input_objects.mutable_inputs().keys().copied().collect()
        } else {
            HashSet::new()
        };
        let shared_object_refs = input_objects.filter_shared_objects();
        let receiving_objects = transaction_kind.receiving_objects();
        let mut transaction_dependencies = input_objects.transaction_dependencies();
        let contains_deleted_input = input_objects.contains_deleted_objects();
        let cancelled_objects = input_objects.get_cancelled_objects();

        let mut temporary_store = TemporaryStore::new(
            store,
            input_objects,
            receiving_objects,
            transaction_digest,
            protocol_config,
            *epoch_id,
        );

        let mut gas_charger =
            GasCharger::new(transaction_digest, gas_coins, gas_status, protocol_config);

        let mut tx_ctx = TxContext::new_from_components(
            &transaction_signer,
            &transaction_digest,
            epoch_id,
            epoch_timestamp_ms,
        );

        let is_epoch_change = transaction_kind.is_end_of_epoch_tx();

        let deny_cert = is_certificate_denied(&transaction_digest, certificate_deny_set);

        let (gas_cost_summary, execution_result) = execute_transaction::<Mode>(
            &mut temporary_store,
            transaction_kind,
            &mut gas_charger,
            &mut tx_ctx,
            move_vm,
            protocol_config,
            metrics,
            enable_expensive_checks,
            deny_cert,
            contains_deleted_input,
            cancelled_objects,
        );

        let status = if let Err(error) = &execution_result {
            // Elaborate errors in logs if they are unexpected or their status is terse.
            use ExecutionErrorKind as K;
            match error.kind() {
                K::InvariantViolation | K::VMInvariantViolation => {
                    #[skip_checked_arithmetic]
                    tracing::error!(
                        kind = ?error.kind(),
                        tx_digest = ?transaction_digest,
                        "INVARIANT VIOLATION! Source: {:?}",
                        error.source(),
                    );
                }

                K::PeraMoveVerificationError | K::VMVerificationOrDeserializationError => {
                    #[skip_checked_arithmetic]
                    tracing::debug!(
                        kind = ?error.kind(),
                        tx_digest = ?transaction_digest,
                        "Verification Error. Source: {:?}",
                        error.source(),
                    );
                }

                K::PublishUpgradeMissingDependency | K::PublishUpgradeDependencyDowngrade => {
                    #[skip_checked_arithmetic]
                    tracing::debug!(
                        kind = ?error.kind(),
                        tx_digest = ?transaction_digest,
                        "Publish/Upgrade Error. Source: {:?}",
                        error.source(),
                    )
                }

                _ => (),
            };

            let (status, command) = error.to_execution_status();
            ExecutionStatus::new_failure(status, command)
        } else {
            ExecutionStatus::Success
        };

        #[skip_checked_arithmetic]
        trace!(
            tx_digest = ?transaction_digest,
            computation_gas_cost = gas_cost_summary.computation_cost,
            storage_gas_cost = gas_cost_summary.storage_cost,
            storage_gas_rebate = gas_cost_summary.storage_rebate,
            "Finished execution of transaction with status {:?}",
            status
        );

        // Genesis writes a special digest to indicate that an object was created during
        // genesis and not written by any normal transaction - remove that from the
        // dependencies
        transaction_dependencies.remove(&TransactionDigest::genesis_marker());

        if enable_expensive_checks && !Mode::allow_arbitrary_function_calls() {
            temporary_store
                .check_ownership_invariants(
                    &transaction_signer,
                    &mut gas_charger,
                    &mutable_inputs,
                    is_epoch_change,
                )
                .unwrap()
        } // else, in dev inspect mode and anything goes--don't check

        let (inner, effects) = temporary_store.into_effects(
            shared_object_refs,
            &transaction_digest,
            transaction_dependencies,
            gas_cost_summary,
            status,
            &mut gas_charger,
            *epoch_id,
        );

        (
            inner,
            gas_charger.into_gas_status(),
            effects,
            execution_result,
        )
    }

    pub fn execute_genesis_state_update(
        store: &dyn BackingStore,
        protocol_config: &ProtocolConfig,
        metrics: Arc<LimitsMetrics>,
        move_vm: &Arc<MoveVM>,
        tx_context: &mut TxContext,
        input_objects: CheckedInputObjects,
        pt: ProgrammableTransaction,
    ) -> Result<InnerTemporaryStore, ExecutionError> {
        let input_objects = input_objects.into_inner();
        let mut temporary_store = TemporaryStore::new(
            store,
            input_objects,
            vec![],
            tx_context.digest(),
            protocol_config,
            0,
        );
        let mut gas_charger = GasCharger::new_unmetered(tx_context.digest());
        let _ = programmable_transactions::execution::execute::<execution_mode::Genesis>(
            protocol_config,
            metrics,
            move_vm,
            &mut temporary_store,
            tx_context,
            &mut gas_charger,
            pt,
        );
        temporary_store.update_object_version_and_prev_tx();
        Ok(temporary_store.into_inner())
    }

    #[instrument(name = "tx_execute", level = "debug", skip_all)]
    fn execute_transaction<Mode: ExecutionMode>(
        temporary_store: &mut TemporaryStore<'_>,
        transaction_kind: TransactionKind,
        gas_charger: &mut GasCharger,
        tx_ctx: &mut TxContext,
        move_vm: &Arc<MoveVM>,
        protocol_config: &ProtocolConfig,
        metrics: Arc<LimitsMetrics>,
        enable_expensive_checks: bool,
        deny_cert: bool,
        contains_deleted_input: bool,
        cancelled_objects: Option<(Vec<ObjectID>, SequenceNumber)>,
    ) -> (
        GasCostSummary,
        Result<Mode::ExecutionResults, ExecutionError>,
    ) {
        gas_charger.smash_gas(temporary_store);

        // At this point no charges have been applied yet
        debug_assert!(
            gas_charger.no_charges(),
            "No gas charges must be applied yet"
        );

        let is_genesis_tx = matches!(transaction_kind, TransactionKind::Genesis(_));
        let advance_epoch_gas_summary = transaction_kind.get_advance_epoch_tx_gas_summary();

        // We must charge object read here during transaction execution, because if this fails
        // we must still ensure an effect is committed and all objects versions incremented

        let result = gas_charger.charge_input_objects(temporary_store);
        let mut result = result.and_then(|()| {
            let mut execution_result = if deny_cert {
                Err(ExecutionError::new(
                    ExecutionErrorKind::CertificateDenied,
                    None,
                ))
            } else if contains_deleted_input {
                Err(ExecutionError::new(
                    ExecutionErrorKind::InputObjectDeleted,
                    None,
                ))
            } else if let Some((cancelled_objects, reason)) = cancelled_objects {
                match reason {
                    SequenceNumber::CONGESTED => Err(ExecutionError::new(
                        ExecutionErrorKind::ExecutionCancelledDueToSharedObjectCongestion {
                            congested_objects: CongestedObjects(cancelled_objects),
                        },
                        None,
                    )),
                    SequenceNumber::RANDOMNESS_UNAVAILABLE => Err(ExecutionError::new(
                        ExecutionErrorKind::ExecutionCancelledDueToRandomnessUnavailable,
                        None,
                    )),
                    _ => panic!("invalid cancellation reason SequenceNumber: {reason}"),
                }
            } else {
                execution_loop::<Mode>(
                    temporary_store,
                    transaction_kind,
                    tx_ctx,
                    move_vm,
                    gas_charger,
                    protocol_config,
                    metrics.clone(),
                )
            };

            let meter_check = check_meter_limit(
                temporary_store,
                gas_charger,
                protocol_config,
                metrics.clone(),
            );
            if let Err(e) = meter_check {
                execution_result = Err(e);
            }

            if execution_result.is_ok() {
                let gas_check = check_written_objects_limit::<Mode>(
                    temporary_store,
                    gas_charger,
                    protocol_config,
                    metrics,
                );
                if let Err(e) = gas_check {
                    execution_result = Err(e);
                }
            }

            execution_result
        });

        let cost_summary = gas_charger.charge_gas(temporary_store, &mut result);
        // For advance epoch transaction, we need to provide epoch rewards and rebates as extra
        // information provided to check_pera_conserved, because we mint rewards, and burn
        // the rebates. We also need to pass in the unmetered_storage_rebate because storage
        // rebate is not reflected in the storage_rebate of gas summary. This is a bit confusing.
        // We could probably clean up the code a bit.
        // Put all the storage rebate accumulated in the system transaction
        // to the 0x5 object so that it's not lost.
        temporary_store.conserve_unmetered_storage_rebate(gas_charger.unmetered_storage_rebate());

        if let Err(e) = run_conservation_checks::<Mode>(
            temporary_store,
            gas_charger,
            tx_ctx,
            move_vm,
            protocol_config.simple_conservation_checks(),
            enable_expensive_checks,
            &cost_summary,
            is_genesis_tx,
            advance_epoch_gas_summary,
        ) {
            // FIXME: we cannot fail the transaction if this is an epoch change transaction.
            result = Err(e);
        }

        (cost_summary, result)
    }

    #[instrument(name = "run_conservation_checks", level = "debug", skip_all)]
    fn run_conservation_checks<Mode: ExecutionMode>(
        temporary_store: &mut TemporaryStore<'_>,
        gas_charger: &mut GasCharger,
        tx_ctx: &mut TxContext,
        move_vm: &Arc<MoveVM>,
        simple_conservation_checks: bool,
        enable_expensive_checks: bool,
        cost_summary: &GasCostSummary,
        is_genesis_tx: bool,
        advance_epoch_gas_summary: Option<(u64, u64)>,
    ) -> Result<(), ExecutionError> {
        let mut result: std::result::Result<(), pera_types::error::ExecutionError> = Ok(());
        if !is_genesis_tx && !Mode::skip_conservation_checks() {
            // ensure that this transaction did not create or destroy PERA, try to recover if the check fails
            let conservation_result = {
                temporary_store
                    .check_pera_conserved(simple_conservation_checks, cost_summary)
                    .and_then(|()| {
                        if enable_expensive_checks {
                            // ensure that this transaction did not create or destroy PERA, try to recover if the check fails
                            let mut layout_resolver =
                                TypeLayoutResolver::new(move_vm, Box::new(&*temporary_store));
                            temporary_store.check_pera_conserved_expensive(
                                cost_summary,
                                advance_epoch_gas_summary,
                                &mut layout_resolver,
                            )
                        } else {
                            Ok(())
                        }
                    })
            };
            if let Err(conservation_err) = conservation_result {
                // conservation violated. try to avoid panic by dumping all writes, charging for gas, re-checking
                // conservation, and surfacing an aborted transaction with an invariant violation if all of that works
                result = Err(conservation_err);
                gas_charger.reset(temporary_store);
                gas_charger.charge_gas(temporary_store, &mut result);
                // check conservation once more more
                if let Err(recovery_err) = {
                    temporary_store
                        .check_pera_conserved(simple_conservation_checks, cost_summary)
                        .and_then(|()| {
                            if enable_expensive_checks {
                                // ensure that this transaction did not create or destroy PERA, try to recover if the check fails
                                let mut layout_resolver =
                                    TypeLayoutResolver::new(move_vm, Box::new(&*temporary_store));
                                temporary_store.check_pera_conserved_expensive(
                                    cost_summary,
                                    advance_epoch_gas_summary,
                                    &mut layout_resolver,
                                )
                            } else {
                                Ok(())
                            }
                        })
                } {
                    // if we still fail, it's a problem with gas
                    // charging that happens even in the "aborted" case--no other option but panic.
                    // we will create or destroy PERA otherwise
                    panic!(
                        "PERA conservation fail in tx block {}: {}\nGas status is {}\nTx was ",
                        tx_ctx.digest(),
                        recovery_err,
                        gas_charger.summary()
                    )
                }
            }
        } // else, we're in the genesis transaction which mints the PERA supply, and hence does not satisfy PERA conservation, or
          // we're in the non-production dev inspect mode which allows us to violate conservation
        result
    }

    #[instrument(name = "check_meter_limit", level = "debug", skip_all)]
    fn check_meter_limit(
        temporary_store: &mut TemporaryStore<'_>,
        gas_charger: &mut GasCharger,
        protocol_config: &ProtocolConfig,
        metrics: Arc<LimitsMetrics>,
    ) -> Result<(), ExecutionError> {
        let effects_estimated_size = temporary_store.estimate_effects_size_upperbound();

        // Check if a limit threshold was crossed.
        // For metered transactions, there is not soft limit.
        // For system transactions, we allow a soft limit with alerting, and a hard limit where we terminate
        match check_limit_by_meter!(
            !gas_charger.is_unmetered(),
            effects_estimated_size,
            protocol_config.max_serialized_tx_effects_size_bytes(),
            protocol_config.max_serialized_tx_effects_size_bytes_system_tx(),
            metrics.excessive_estimated_effects_size
        ) {
            LimitThresholdCrossed::None => Ok(()),
            LimitThresholdCrossed::Soft(_, limit) => {
                warn!(
                    effects_estimated_size = effects_estimated_size,
                    soft_limit = limit,
                    "Estimated transaction effects size crossed soft limit",
                );
                Ok(())
            }
            LimitThresholdCrossed::Hard(_, lim) => Err(ExecutionError::new_with_source(
                ExecutionErrorKind::EffectsTooLarge {
                    current_size: effects_estimated_size as u64,
                    max_size: lim as u64,
                },
                "Transaction effects are too large",
            )),
        }
    }

    #[instrument(name = "check_written_objects_limit", level = "debug", skip_all)]
    fn check_written_objects_limit<Mode: ExecutionMode>(
        temporary_store: &mut TemporaryStore<'_>,
        gas_charger: &mut GasCharger,
        protocol_config: &ProtocolConfig,
        metrics: Arc<LimitsMetrics>,
    ) -> Result<(), ExecutionError> {
        if let (Some(normal_lim), Some(system_lim)) = (
            protocol_config.max_size_written_objects_as_option(),
            protocol_config.max_size_written_objects_system_tx_as_option(),
        ) {
            let written_objects_size = temporary_store.written_objects_size();

            match check_limit_by_meter!(
                !gas_charger.is_unmetered(),
                written_objects_size,
                normal_lim,
                system_lim,
                metrics.excessive_written_objects_size
            ) {
                LimitThresholdCrossed::None => (),
                LimitThresholdCrossed::Soft(_, limit) => {
                    warn!(
                        written_objects_size = written_objects_size,
                        soft_limit = limit,
                        "Written objects size crossed soft limit",
                    )
                }
                LimitThresholdCrossed::Hard(_, lim) => {
                    return Err(ExecutionError::new_with_source(
                        ExecutionErrorKind::WrittenObjectsTooLarge {
                            current_size: written_objects_size as u64,
                            max_size: lim as u64,
                        },
                        "Written objects size crossed hard limit",
                    ))
                }
            };
        }

        Ok(())
    }

    #[instrument(level = "debug", skip_all)]
    fn execution_loop<Mode: ExecutionMode>(
        temporary_store: &mut TemporaryStore<'_>,
        transaction_kind: TransactionKind,
        tx_ctx: &mut TxContext,
        move_vm: &Arc<MoveVM>,
        gas_charger: &mut GasCharger,
        protocol_config: &ProtocolConfig,
        metrics: Arc<LimitsMetrics>,
    ) -> Result<Mode::ExecutionResults, ExecutionError> {
        let result = match transaction_kind {
            TransactionKind::ChangeEpoch(change_epoch) => {
                let builder = ProgrammableTransactionBuilder::new();
                advance_epoch(
                    builder,
                    change_epoch,
                    temporary_store,
                    tx_ctx,
                    move_vm,
                    gas_charger,
                    protocol_config,
                    metrics,
                )?;
                Ok(Mode::empty_results())
            }
            TransactionKind::Genesis(GenesisTransaction { objects }) => {
                if tx_ctx.epoch() != 0 {
                    panic!("BUG: Genesis Transactions can only be executed in epoch 0");
                }

                for genesis_object in objects {
                    match genesis_object {
                        pera_types::transaction::GenesisObject::RawObject { data, owner } => {
                            let object = ObjectInner {
                                data,
                                owner,
                                previous_transaction: tx_ctx.digest(),
                                storage_rebate: 0,
                            };
                            temporary_store.create_object(object.into());
                        }
                    }
                }
                Ok(Mode::empty_results())
            }
            TransactionKind::ConsensusCommitPrologue(prologue) => {
                setup_consensus_commit(
                    prologue.commit_timestamp_ms,
                    temporary_store,
                    tx_ctx,
                    move_vm,
                    gas_charger,
                    protocol_config,
                    metrics,
                )
                .expect("ConsensusCommitPrologue cannot fail");
                Ok(Mode::empty_results())
            }
            TransactionKind::ConsensusCommitPrologueV2(prologue) => {
                setup_consensus_commit(
                    prologue.commit_timestamp_ms,
                    temporary_store,
                    tx_ctx,
                    move_vm,
                    gas_charger,
                    protocol_config,
                    metrics,
                )
                .expect("ConsensusCommitPrologueV2 cannot fail");
                Ok(Mode::empty_results())
            }
            TransactionKind::ConsensusCommitPrologueV3(prologue) => {
                setup_consensus_commit(
                    prologue.commit_timestamp_ms,
                    temporary_store,
                    tx_ctx,
                    move_vm,
                    gas_charger,
                    protocol_config,
                    metrics,
                )
                .expect("ConsensusCommitPrologueV3 cannot fail");
                Ok(Mode::empty_results())
            }
            TransactionKind::ProgrammableTransaction(pt) => {
                programmable_transactions::execution::execute::<Mode>(
                    protocol_config,
                    metrics,
                    move_vm,
                    temporary_store,
                    tx_ctx,
                    gas_charger,
                    pt,
                )
            }
            TransactionKind::EndOfEpochTransaction(txns) => {
                let mut builder = ProgrammableTransactionBuilder::new();
                let len = txns.len();
                for (i, tx) in txns.into_iter().enumerate() {
                    match tx {
                        EndOfEpochTransactionKind::ChangeEpoch(change_epoch) => {
                            assert_eq!(i, len - 1);
                            advance_epoch(
                                builder,
                                change_epoch,
                                temporary_store,
                                tx_ctx,
                                move_vm,
                                gas_charger,
                                protocol_config,
                                metrics,
                            )?;
                            return Ok(Mode::empty_results());
                        }
                        EndOfEpochTransactionKind::AuthenticatorStateCreate => {
                            assert!(protocol_config.enable_jwk_consensus_updates());
                            builder = setup_authenticator_state_create(builder);
                        }
                        EndOfEpochTransactionKind::AuthenticatorStateExpire(expire) => {
                            assert!(protocol_config.enable_jwk_consensus_updates());

                            // TODO: it would be nice if a failure of this function didn't cause
                            // safe mode.
                            builder = setup_authenticator_state_expire(builder, expire);
                        }
                        EndOfEpochTransactionKind::RandomnessStateCreate => {
                            assert!(protocol_config.random_beacon());
                            builder = setup_randomness_state_create(builder);
                        }
                        EndOfEpochTransactionKind::DenyListStateCreate => {
                            assert!(protocol_config.enable_coin_deny_list_v1());
                            builder = setup_coin_deny_list_state_create(builder);
                        }
                        EndOfEpochTransactionKind::BridgeStateCreate(chain_id) => {
                            assert!(protocol_config.enable_bridge());
                            builder = setup_bridge_create(builder, chain_id)
                        }
                        EndOfEpochTransactionKind::BridgeCommitteeInit(bridge_shared_version) => {
                            assert!(protocol_config.enable_bridge());
                            assert!(protocol_config.should_try_to_finalize_bridge_committee());
                            builder = setup_bridge_committee_update(builder, bridge_shared_version)
                        }
                    }
                }
                unreachable!("EndOfEpochTransactionKind::ChangeEpoch should be the last transaction in the list")
            }
            TransactionKind::AuthenticatorStateUpdate(auth_state_update) => {
                setup_authenticator_state_update(
                    auth_state_update,
                    temporary_store,
                    tx_ctx,
                    move_vm,
                    gas_charger,
                    protocol_config,
                    metrics,
                )?;
                Ok(Mode::empty_results())
            }
            TransactionKind::RandomnessStateUpdate(randomness_state_update) => {
                setup_randomness_state_update(
                    randomness_state_update,
                    temporary_store,
                    tx_ctx,
                    move_vm,
                    gas_charger,
                    protocol_config,
                    metrics,
                )?;
                Ok(Mode::empty_results())
            }
            TransactionKind::DWalletMPCOutput(data) => {
                setup_and_execute_dwallet_mpc_output(
                    data,
                    temporary_store,
                    tx_ctx,
                    move_vm,
                    gas_charger,
                    protocol_config,
                    metrics,
                )?;

                Ok(Mode::empty_results())
            }
            TransactionKind::LockNextCommittee(..) => {
                setup_and_execute_lock_next_epoch_committee(
                    temporary_store,
                    tx_ctx,
                    move_vm,
                    gas_charger,
                    protocol_config,
                    metrics,
                )?;
                Ok(Mode::empty_results())
            }
        }?;
        temporary_store.check_execution_results_consistency()?;
        Ok(result)
    }

    fn mint_epoch_rewards_in_pt(
        builder: &mut ProgrammableTransactionBuilder,
        params: &AdvanceEpochParams,
    ) -> (Argument, Argument) {
        // Create storage rewards.
        let storage_charge_arg = builder
            .input(CallArg::Pure(
                bcs::to_bytes(&params.storage_charge).unwrap(),
            ))
            .unwrap();
        let storage_rewards = builder.programmable_move_call(
            PERA_FRAMEWORK_PACKAGE_ID,
            BALANCE_MODULE_NAME.to_owned(),
            BALANCE_CREATE_REWARDS_FUNCTION_NAME.to_owned(),
            vec![GAS::type_tag()],
            vec![storage_charge_arg],
        );

        // Create computation rewards.
        let computation_charge_arg = builder
            .input(CallArg::Pure(
                bcs::to_bytes(&params.computation_charge).unwrap(),
            ))
            .unwrap();
        let computation_rewards = builder.programmable_move_call(
            PERA_FRAMEWORK_PACKAGE_ID,
            BALANCE_MODULE_NAME.to_owned(),
            BALANCE_CREATE_REWARDS_FUNCTION_NAME.to_owned(),
            vec![GAS::type_tag()],
            vec![computation_charge_arg],
        );
        (storage_rewards, computation_rewards)
    }

    pub fn construct_advance_epoch_pt(
        mut builder: ProgrammableTransactionBuilder,
        params: &AdvanceEpochParams,
    ) -> Result<ProgrammableTransaction, ExecutionError> {
        // Step 1: Create storage and computation rewards.
        let (storage_rewards, computation_rewards) = mint_epoch_rewards_in_pt(&mut builder, params);

        // Step 2: Advance the epoch.
        let mut arguments = vec![storage_rewards, computation_rewards];
        let call_arg_arguments = vec![
            CallArg::PERA_SYSTEM_MUT,
            CallArg::Pure(bcs::to_bytes(&params.epoch).unwrap()),
            CallArg::Pure(bcs::to_bytes(&params.next_protocol_version.as_u64()).unwrap()),
            CallArg::Pure(bcs::to_bytes(&params.storage_rebate).unwrap()),
            CallArg::Pure(bcs::to_bytes(&params.non_refundable_storage_fee).unwrap()),
            CallArg::Pure(bcs::to_bytes(&params.storage_fund_reinvest_rate).unwrap()),
            CallArg::Pure(bcs::to_bytes(&params.reward_slashing_rate).unwrap()),
            CallArg::Pure(bcs::to_bytes(&params.epoch_start_timestamp_ms).unwrap()),
        ]
        .into_iter()
        .map(|a| builder.input(a))
        .collect::<Result<_, _>>();

        assert_invariant!(
            call_arg_arguments.is_ok(),
            "Unable to generate args for advance_epoch transaction!"
        );

        arguments.append(&mut call_arg_arguments.unwrap());

        info!("Call arguments to advance_epoch transaction: {:?}", params);

        let storage_rebates = builder.programmable_move_call(
            PERA_SYSTEM_PACKAGE_ID,
            PERA_SYSTEM_MODULE_NAME.to_owned(),
            ADVANCE_EPOCH_FUNCTION_NAME.to_owned(),
            vec![],
            arguments,
        );

        // Step 3: Destroy the storage rebates.
        builder.programmable_move_call(
            PERA_FRAMEWORK_PACKAGE_ID,
            BALANCE_MODULE_NAME.to_owned(),
            BALANCE_DESTROY_REBATES_FUNCTION_NAME.to_owned(),
            vec![GAS::type_tag()],
            vec![storage_rebates],
        );
        Ok(builder.finish())
    }

    pub fn construct_advance_epoch_safe_mode_pt(
        params: &AdvanceEpochParams,
        protocol_config: &ProtocolConfig,
    ) -> Result<ProgrammableTransaction, ExecutionError> {
        let mut builder = ProgrammableTransactionBuilder::new();
        // Step 1: Create storage and computation rewards.
        let (storage_rewards, computation_rewards) = mint_epoch_rewards_in_pt(&mut builder, params);

        // Step 2: Advance the epoch.
        let mut arguments = vec![storage_rewards, computation_rewards];

        let mut args = vec![
            CallArg::PERA_SYSTEM_MUT,
            CallArg::Pure(bcs::to_bytes(&params.epoch).unwrap()),
            CallArg::Pure(bcs::to_bytes(&params.next_protocol_version.as_u64()).unwrap()),
            CallArg::Pure(bcs::to_bytes(&params.storage_rebate).unwrap()),
            CallArg::Pure(bcs::to_bytes(&params.non_refundable_storage_fee).unwrap()),
        ];

        if protocol_config.get_advance_epoch_start_time_in_safe_mode() {
            args.push(CallArg::Pure(
                bcs::to_bytes(&params.epoch_start_timestamp_ms).unwrap(),
            ));
        }

        let call_arg_arguments = args
            .into_iter()
            .map(|a| builder.input(a))
            .collect::<Result<_, _>>();

        assert_invariant!(
            call_arg_arguments.is_ok(),
            "Unable to generate args for advance_epoch transaction!"
        );

        arguments.append(&mut call_arg_arguments.unwrap());

        info!("Call arguments to advance_epoch transaction: {:?}", params);

        builder.programmable_move_call(
            PERA_SYSTEM_PACKAGE_ID,
            PERA_SYSTEM_MODULE_NAME.to_owned(),
            ADVANCE_EPOCH_SAFE_MODE_FUNCTION_NAME.to_owned(),
            vec![],
            arguments,
        );

        Ok(builder.finish())
    }

    fn advance_epoch(
        builder: ProgrammableTransactionBuilder,
        change_epoch: ChangeEpoch,
        temporary_store: &mut TemporaryStore<'_>,
        tx_ctx: &mut TxContext,
        move_vm: &Arc<MoveVM>,
        gas_charger: &mut GasCharger,
        protocol_config: &ProtocolConfig,
        metrics: Arc<LimitsMetrics>,
    ) -> Result<(), ExecutionError> {
        let params = AdvanceEpochParams {
            epoch: change_epoch.epoch,
            next_protocol_version: change_epoch.protocol_version,
            storage_charge: change_epoch.storage_charge,
            computation_charge: change_epoch.computation_charge,
            storage_rebate: change_epoch.storage_rebate,
            non_refundable_storage_fee: change_epoch.non_refundable_storage_fee,
            storage_fund_reinvest_rate: protocol_config.storage_fund_reinvest_rate(),
            reward_slashing_rate: protocol_config.reward_slashing_rate(),
            epoch_start_timestamp_ms: change_epoch.epoch_start_timestamp_ms,
        };
        let advance_epoch_pt = construct_advance_epoch_pt(builder, &params)?;
        let result = programmable_transactions::execution::execute::<execution_mode::System>(
            protocol_config,
            metrics.clone(),
            move_vm,
            temporary_store,
            tx_ctx,
            gas_charger,
            advance_epoch_pt,
        );

        #[cfg(msim)]
        let result = maybe_modify_result(result, change_epoch.epoch);

        if result.is_err() {
            tracing::error!(
            "Failed to execute advance epoch transaction. Switching to safe mode. Error: {:?}. Input objects: {:?}. Tx data: {:?}",
            result.as_ref().err(),
            temporary_store.objects(),
            change_epoch,
        );
            temporary_store.drop_writes();
            // Must reset the storage rebate since we are re-executing.
            gas_charger.reset_storage_cost_and_rebate();

            if protocol_config.get_advance_epoch_start_time_in_safe_mode() {
                temporary_store.advance_epoch_safe_mode(&params, protocol_config);
            } else {
                let advance_epoch_safe_mode_pt =
                    construct_advance_epoch_safe_mode_pt(&params, protocol_config)?;
                programmable_transactions::execution::execute::<execution_mode::System>(
                    protocol_config,
                    metrics.clone(),
                    move_vm,
                    temporary_store,
                    tx_ctx,
                    gas_charger,
                    advance_epoch_safe_mode_pt,
                )
                .expect("Advance epoch with safe mode must succeed");
            }
        }

        if protocol_config.fresh_vm_on_framework_upgrade() {
            let new_vm = new_move_vm(
                all_natives(/* silent */ true, protocol_config),
                protocol_config,
                /* enable_profiler */ None,
            )
            .expect("Failed to create new MoveVM");
            process_system_packages(
                change_epoch,
                temporary_store,
                tx_ctx,
                &new_vm,
                gas_charger,
                protocol_config,
                metrics,
            );
        } else {
            process_system_packages(
                change_epoch,
                temporary_store,
                tx_ctx,
                move_vm,
                gas_charger,
                protocol_config,
                metrics,
            );
        }
        Ok(())
    }

    fn process_system_packages(
        change_epoch: ChangeEpoch,
        temporary_store: &mut TemporaryStore<'_>,
        tx_ctx: &mut TxContext,
        move_vm: &MoveVM,
        gas_charger: &mut GasCharger,
        protocol_config: &ProtocolConfig,
        metrics: Arc<LimitsMetrics>,
    ) {
        let binary_config = to_binary_config(protocol_config);
        for (version, modules, dependencies) in change_epoch.system_packages.into_iter() {
            let deserialized_modules: Vec<_> = modules
                .iter()
                .map(|m| CompiledModule::deserialize_with_config(m, &binary_config).unwrap())
                .collect();

            if version == OBJECT_START_VERSION {
                let package_id = deserialized_modules.first().unwrap().address();
                info!("adding new system package {package_id}");

                let publish_pt = {
                    let mut b = ProgrammableTransactionBuilder::new();
                    b.command(Command::Publish(modules, dependencies));
                    b.finish()
                };

                programmable_transactions::execution::execute::<execution_mode::System>(
                    protocol_config,
                    metrics.clone(),
                    move_vm,
                    temporary_store,
                    tx_ctx,
                    gas_charger,
                    publish_pt,
                )
                .expect("System Package Publish must succeed");
            } else {
                let mut new_package = Object::new_system_package(
                    &deserialized_modules,
                    version,
                    dependencies,
                    tx_ctx.digest(),
                );

                info!(
                    "upgraded system package {:?}",
                    new_package.compute_object_reference()
                );

                // Decrement the version before writing the package so that the store can record the
                // version growing by one in the effects.
                new_package
                    .data
                    .try_as_package_mut()
                    .unwrap()
                    .decrement_version();

                // upgrade of a previously existing framework module
                temporary_store.upgrade_system_package(new_package);
            }
        }
    }

    /// Perform metadata updates in preparation for the transactions in the upcoming checkpoint:
    ///
    /// - Set the timestamp for the `Clock` shared object from the timestamp in the header from
    ///   consensus.
    fn setup_consensus_commit(
        consensus_commit_timestamp_ms: CheckpointTimestamp,
        temporary_store: &mut TemporaryStore<'_>,
        tx_ctx: &mut TxContext,
        move_vm: &Arc<MoveVM>,
        gas_charger: &mut GasCharger,
        protocol_config: &ProtocolConfig,
        metrics: Arc<LimitsMetrics>,
    ) -> Result<(), ExecutionError> {
        let pt = {
            let mut builder = ProgrammableTransactionBuilder::new();
            let res = builder.move_call(
                PERA_FRAMEWORK_ADDRESS.into(),
                CLOCK_MODULE_NAME.to_owned(),
                CONSENSUS_COMMIT_PROLOGUE_FUNCTION_NAME.to_owned(),
                vec![],
                vec![
                    CallArg::CLOCK_MUT,
                    CallArg::Pure(bcs::to_bytes(&consensus_commit_timestamp_ms).unwrap()),
                ],
            );
            assert_invariant!(
                res.is_ok(),
                "Unable to generate consensus_commit_prologue transaction!"
            );
            builder.finish()
        };
        programmable_transactions::execution::execute::<execution_mode::System>(
            protocol_config,
            metrics,
            move_vm,
            temporary_store,
            tx_ctx,
            gas_charger,
            pt,
        )
    }

    fn setup_authenticator_state_create(
        mut builder: ProgrammableTransactionBuilder,
    ) -> ProgrammableTransactionBuilder {
        builder
            .move_call(
                PERA_FRAMEWORK_ADDRESS.into(),
                AUTHENTICATOR_STATE_MODULE_NAME.to_owned(),
                AUTHENTICATOR_STATE_CREATE_FUNCTION_NAME.to_owned(),
                vec![],
                vec![],
            )
            .expect("Unable to generate authenticator_state_create transaction!");
        builder
    }

    fn setup_randomness_state_create(
        mut builder: ProgrammableTransactionBuilder,
    ) -> ProgrammableTransactionBuilder {
        builder
            .move_call(
                PERA_FRAMEWORK_ADDRESS.into(),
                RANDOMNESS_MODULE_NAME.to_owned(),
                RANDOMNESS_STATE_CREATE_FUNCTION_NAME.to_owned(),
                vec![],
                vec![],
            )
            .expect("Unable to generate randomness_state_create transaction!");
        builder
    }

    /// Executes the transaction to store the final MPC output on-chain,
    /// making it accessible to the initiating user.
    /// Each validator executes this transaction locally,
    /// and if validators represent more than two-thirds of the voting power
    /// "vote" to include it by executing it, the transaction is added to the block.
    fn setup_and_execute_dwallet_mpc_output(
        data: DWalletMPCOutput,
        temporary_store: &mut TemporaryStore<'_>,
        tx_ctx: &mut TxContext,
        move_vm: &Arc<MoveVM>,
        gas_charger: &mut GasCharger,
        protocol_config: &ProtocolConfig,
        metrics: Arc<LimitsMetrics>,
    ) -> Result<(), ExecutionError> {
        let mut module_name = DWALLET_2PC_MPC_ECDSA_K1_MODULE_NAME;

        let (move_function_name, args) = match data.session_info.mpc_round {
<<<<<<< HEAD
            MPCRound::EncryptedShareVerification(verification_data) => (
=======
            MPCRound::EncryptionKeyVerification(verification_data) => (
>>>>>>> 5ee7b318
                "create_encrypted_user_share",
                vec![
                    CallArg::Pure(verification_data.dwallet_id.bytes.to_vec()),
                    CallArg::Pure(
                        bcs::to_bytes(&verification_data.encrypted_secret_share_and_proof).unwrap(),
                    ),
                    CallArg::Pure(verification_data.encryption_key_id.bytes.to_vec()),
                    CallArg::Pure(data.session_info.session_id.to_vec()),
                    CallArg::Pure(bcs::to_bytes(&verification_data.signed_public_share).unwrap()),
                    CallArg::Pure(
                        bcs::to_bytes(&verification_data.encryptor_ed25519_pubkey).unwrap(),
                    ),
                    CallArg::Pure(verification_data.initiator.to_vec()),
                ],
            ),
<<<<<<< HEAD

            MPCRound::EncryptionKeyVerification(verification_data) => {
                module_name = DWALLET_MODULE_NAME;
                (
                    "create_encryption_key",
                    vec![
                        CallArg::Pure(bcs::to_bytes(&verification_data.encryption_key).unwrap()),
                        CallArg::Pure(
                            bcs::to_bytes(&verification_data.encryption_key_signature).unwrap(),
                        ),
                        CallArg::Pure(bcs::to_bytes(&verification_data.sender_sui_pubkey).unwrap()),
                        CallArg::Pure(bcs::to_bytes(&verification_data.scheme).unwrap()),
                        CallArg::Pure(verification_data.initiator.to_vec()),
                        CallArg::Pure(data.session_info.session_id.to_vec()),
                    ],
                )
            }
=======
>>>>>>> 5ee7b318
            MPCRound::DKGFirst => (
                "create_dkg_first_round_output",
                vec![
                    CallArg::Pure(data.session_info.session_id.to_vec()),
                    CallArg::Pure(bcs_to_bytes(&data.output)?),
                    CallArg::Pure(data.session_info.initiating_user_address.to_vec()),
                ],
            ),
            MPCRound::DKGSecond(dwallet_cap_id, dwallet_network_key_version) => (
                "create_dkg_second_round_output",
                vec![
                    CallArg::Pure(data.session_info.initiating_user_address.to_vec()),
                    CallArg::Pure(data.session_info.session_id.to_vec()),
                    CallArg::Pure(bcs_to_bytes(&data.output)?),
                    CallArg::Pure(dwallet_cap_id.to_vec()),
                    CallArg::Pure(bcs_to_bytes(&dwallet_network_key_version)?),
                ],
            ),
            MPCRound::PresignFirst(
                dwallet_id,
                dkg_output,
                batch_session_id,
                network_key_version,
            ) => (
                "launch_presign_second_round",
                vec![
                    CallArg::Pure(data.session_info.initiating_user_address.to_vec()),
                    CallArg::Pure(bcs_to_bytes(&dwallet_id)?),
                    CallArg::Pure(bcs_to_bytes(&dkg_output)?),
                    CallArg::Pure(bcs_to_bytes(&data.output)?),
                    CallArg::Pure(data.session_info.session_id.to_vec()),
                    CallArg::Pure(batch_session_id.to_vec()),
                    CallArg::Pure(bcs_to_bytes(&network_key_version)?),
                ],
            ),
            MPCRound::PresignSecond(dwallet_id, _first_round_output, batch_session_id) => {
                let presigns: Vec<(ObjectID, MPCPublicOutput)> = bcs::from_bytes(&data.output)
                    .map_err(|e| {
                        ExecutionError::new(
                            ExecutionErrorKind::DeserializationFailed,
                            Some(
                                format!("Failed to deserialize PresignSecond output: {}", e).into(),
                            ),
                        )
                    })?;
                let first_round_session_ids: Vec<ObjectID> =
                    presigns.iter().map(|(k, _)| *k).collect();
                let presigns: Vec<MPCPublicOutput> = presigns.into_iter().map(|(_, v)| v).collect();
                (
                    "create_batched_presign_output",
                    vec![
                        CallArg::Pure(data.session_info.initiating_user_address.to_vec()),
                        CallArg::Pure(batch_session_id.to_vec()),
                        CallArg::Pure(bcs_to_bytes(&first_round_session_ids)?),
                        CallArg::Pure(bcs_to_bytes(&presigns).map_err(|e| {
                            ExecutionError::new(
                                ExecutionErrorKind::SerializationFailed,
                                Some(format!("Failed to serialize values for batch: {}", e).into()),
                            )
                        })?),
                        CallArg::Pure(bcs_to_bytes(&dwallet_id)?),
                    ],
                )
            }
            MPCRound::Sign(SignMessageData {
                batch_session_id,
                dwallet_id,
                ..
            }) => (
                "create_sign_output",
                vec![
                    // Serialized Vector of Signatures.
                    CallArg::Pure(data.output),
                    // The Batch Session ID.
                    CallArg::Pure(bcs_to_bytes(&batch_session_id)?),
                    CallArg::Pure(data.session_info.initiating_user_address.to_vec()),
                    CallArg::Pure(bcs_to_bytes(&dwallet_id).unwrap()),
                ],
            ),
            MPCRound::NetworkDkg(key_type, ppp) => {
                let ppp = ppp.ok_or(ExecutionError::new(
                    ExecutionErrorKind::TypeArgumentError {
                        argument_idx: 0,
                        kind: pera_types::execution_status::TypeArgumentError::TypeNotFound,
                    },
                    None,
                ))?;
                module_name = PERA_SYSTEM_MODULE_NAME;
                (
                    "new_decryption_key_shares_version",
                    vec![
                        CallArg::PERA_SYSTEM_MUT,
                        CallArg::Pure(bcs_to_bytes(&ppp.current_epoch_shares)?),
                        CallArg::Pure(bcs_to_bytes(&ppp.protocol_public_parameters)?),
                        CallArg::Pure(bcs_to_bytes(&ppp.decryption_public_parameters)?),
                        CallArg::Pure(bcs_to_bytes(&ppp.encryption_key)?),
                        CallArg::Pure(bcs_to_bytes(&ppp.reconstructed_commitments_to_sharing)?),
                        CallArg::Pure(bcs_to_bytes(&(key_type as u8))?),
                    ],
                )
            }
            _ => {
                unreachable!(
                    "MPCRound {:?} is not supported for creating an on chain output",
                    data.session_info.mpc_round
                )
            }
        };

        let pt = {
            let mut builder = ProgrammableTransactionBuilder::new();
            let res = builder.move_call(
                PERA_SYSTEM_PACKAGE_ID.into(),
                module_name.to_owned(),
                ident_str!(move_function_name).to_owned(),
                vec![],
                args,
            );
            assert_invariant!(res.is_ok(), "Unable to generate mpc transaction!");
            builder.finish()
        };
        programmable_transactions::execution::execute::<execution_mode::System>(
            protocol_config,
            metrics,
            move_vm,
            temporary_store,
            tx_ctx,
            gas_charger,
            pt,
        )
    }

    fn bcs_to_bytes<T>(obj: &T) -> Result<Vec<u8>, ExecutionError>
    where
        T: serde::Serialize,
    {
        bcs::to_bytes(obj).map_err(|e| {
            ExecutionError::new(
                ExecutionErrorKind::SerializationFailed,
                Some(format!("Failed to serialize object: {}", e).into()),
            )
        })
    }

    fn setup_and_execute_lock_next_epoch_committee(
        temporary_store: &mut TemporaryStore<'_>,
        tx_ctx: &mut TxContext,
        move_vm: &Arc<MoveVM>,
        gas_charger: &mut GasCharger,
        protocol_config: &ProtocolConfig,
        metrics: Arc<LimitsMetrics>,
    ) -> Result<(), ExecutionError> {
        let pt = {
            let mut builder = ProgrammableTransactionBuilder::new();
            let res = builder.move_call(
                PERA_SYSTEM_PACKAGE_ID.into(),
                PERA_SYSTEM_MODULE_NAME.to_owned(),
                ident_str!("lock_next_epoch_committee").to_owned(),
                vec![],
                vec![CallArg::PERA_SYSTEM_MUT],
            );
            assert_invariant!(res.is_ok(), "Unable to generate mpc transaction!");
            builder.finish()
        };
        programmable_transactions::execution::execute::<execution_mode::System>(
            protocol_config,
            metrics,
            move_vm,
            temporary_store,
            tx_ctx,
            gas_charger,
            pt,
        )
    }

    fn setup_bridge_create(
        mut builder: ProgrammableTransactionBuilder,
        chain_id: ChainIdentifier,
    ) -> ProgrammableTransactionBuilder {
        let bridge_uid = builder
            .input(CallArg::Pure(
                UID::new(PERA_BRIDGE_OBJECT_ID).to_bcs_bytes(),
            ))
            .expect("Unable to create Bridge object UID!");

        let bridge_chain_id = if chain_id == get_mainnet_chain_identifier() {
            BridgeChainId::PeraMainnet as u8
        } else if chain_id == get_testnet_chain_identifier() {
            BridgeChainId::PeraTestnet as u8
        } else {
            // How do we distinguish devnet from other test envs?
            BridgeChainId::PeraCustom as u8
        };

        let bridge_chain_id = builder.pure(bridge_chain_id).unwrap();
        builder.programmable_move_call(
            BRIDGE_ADDRESS.into(),
            BRIDGE_MODULE_NAME.to_owned(),
            BRIDGE_CREATE_FUNCTION_NAME.to_owned(),
            vec![],
            vec![bridge_uid, bridge_chain_id],
        );
        builder
    }

    fn setup_bridge_committee_update(
        mut builder: ProgrammableTransactionBuilder,
        bridge_shared_version: SequenceNumber,
    ) -> ProgrammableTransactionBuilder {
        let bridge = builder
            .obj(ObjectArg::SharedObject {
                id: PERA_BRIDGE_OBJECT_ID,
                initial_shared_version: bridge_shared_version,
                mutable: true,
            })
            .expect("Unable to create Bridge object arg!");
        let system_state = builder
            .obj(ObjectArg::PERA_SYSTEM_MUT)
            .expect("Unable to create System State object arg!");

        let voting_power = builder.programmable_move_call(
            PERA_SYSTEM_PACKAGE_ID,
            PERA_SYSTEM_MODULE_NAME.to_owned(),
            ident_str!("validator_voting_powers").to_owned(),
            vec![],
            vec![system_state],
        );

        // Hardcoding min stake participation to 75.00%
        // TODO: We need to set a correct value or make this configurable.
        let min_stake_participation_percentage = builder
            .input(CallArg::Pure(
                bcs::to_bytes(&BRIDGE_COMMITTEE_MINIMAL_VOTING_POWER).unwrap(),
            ))
            .unwrap();

        builder.programmable_move_call(
            BRIDGE_ADDRESS.into(),
            BRIDGE_MODULE_NAME.to_owned(),
            BRIDGE_INIT_COMMITTEE_FUNCTION_NAME.to_owned(),
            vec![],
            vec![bridge, voting_power, min_stake_participation_percentage],
        );
        builder
    }

    fn setup_authenticator_state_update(
        update: AuthenticatorStateUpdate,
        temporary_store: &mut TemporaryStore<'_>,
        tx_ctx: &mut TxContext,
        move_vm: &Arc<MoveVM>,
        gas_charger: &mut GasCharger,
        protocol_config: &ProtocolConfig,
        metrics: Arc<LimitsMetrics>,
    ) -> Result<(), ExecutionError> {
        let pt = {
            let mut builder = ProgrammableTransactionBuilder::new();
            let res = builder.move_call(
                PERA_FRAMEWORK_ADDRESS.into(),
                AUTHENTICATOR_STATE_MODULE_NAME.to_owned(),
                AUTHENTICATOR_STATE_UPDATE_FUNCTION_NAME.to_owned(),
                vec![],
                vec![
                    CallArg::Object(ObjectArg::SharedObject {
                        id: PERA_AUTHENTICATOR_STATE_OBJECT_ID,
                        initial_shared_version: update.authenticator_obj_initial_shared_version,
                        mutable: true,
                    }),
                    CallArg::Pure(bcs::to_bytes(&update.new_active_jwks).unwrap()),
                ],
            );
            assert_invariant!(
                res.is_ok(),
                "Unable to generate authenticator_state_update transaction!"
            );
            builder.finish()
        };
        programmable_transactions::execution::execute::<execution_mode::System>(
            protocol_config,
            metrics,
            move_vm,
            temporary_store,
            tx_ctx,
            gas_charger,
            pt,
        )
    }

    fn setup_authenticator_state_expire(
        mut builder: ProgrammableTransactionBuilder,
        expire: AuthenticatorStateExpire,
    ) -> ProgrammableTransactionBuilder {
        builder
            .move_call(
                PERA_FRAMEWORK_ADDRESS.into(),
                AUTHENTICATOR_STATE_MODULE_NAME.to_owned(),
                AUTHENTICATOR_STATE_EXPIRE_JWKS_FUNCTION_NAME.to_owned(),
                vec![],
                vec![
                    CallArg::Object(ObjectArg::SharedObject {
                        id: PERA_AUTHENTICATOR_STATE_OBJECT_ID,
                        initial_shared_version: expire.authenticator_obj_initial_shared_version,
                        mutable: true,
                    }),
                    CallArg::Pure(bcs::to_bytes(&expire.min_epoch).unwrap()),
                ],
            )
            .expect("Unable to generate authenticator_state_expire transaction!");
        builder
    }

    fn setup_randomness_state_update(
        update: RandomnessStateUpdate,
        temporary_store: &mut TemporaryStore<'_>,
        tx_ctx: &mut TxContext,
        move_vm: &Arc<MoveVM>,
        gas_charger: &mut GasCharger,
        protocol_config: &ProtocolConfig,
        metrics: Arc<LimitsMetrics>,
    ) -> Result<(), ExecutionError> {
        let pt = {
            let mut builder = ProgrammableTransactionBuilder::new();
            let res = builder.move_call(
                PERA_FRAMEWORK_ADDRESS.into(),
                RANDOMNESS_MODULE_NAME.to_owned(),
                RANDOMNESS_STATE_UPDATE_FUNCTION_NAME.to_owned(),
                vec![],
                vec![
                    CallArg::Object(ObjectArg::SharedObject {
                        id: PERA_RANDOMNESS_STATE_OBJECT_ID,
                        initial_shared_version: update.randomness_obj_initial_shared_version,
                        mutable: true,
                    }),
                    CallArg::Pure(bcs::to_bytes(&update.randomness_round).unwrap()),
                    CallArg::Pure(bcs::to_bytes(&update.random_bytes).unwrap()),
                ],
            );
            assert_invariant!(
                res.is_ok(),
                "Unable to generate randomness_state_update transaction!"
            );
            builder.finish()
        };
        programmable_transactions::execution::execute::<execution_mode::System>(
            protocol_config,
            metrics,
            move_vm,
            temporary_store,
            tx_ctx,
            gas_charger,
            pt,
        )
    }

    fn setup_coin_deny_list_state_create(
        mut builder: ProgrammableTransactionBuilder,
    ) -> ProgrammableTransactionBuilder {
        builder
            .move_call(
                PERA_FRAMEWORK_ADDRESS.into(),
                DENY_LIST_MODULE.to_owned(),
                DENY_LIST_CREATE_FUNC.to_owned(),
                vec![],
                vec![],
            )
            .expect("Unable to generate coin_deny_list_create transaction!");
        builder
    }
}<|MERGE_RESOLUTION|>--- conflicted
+++ resolved
@@ -1129,11 +1129,7 @@
         let mut module_name = DWALLET_2PC_MPC_ECDSA_K1_MODULE_NAME;
 
         let (move_function_name, args) = match data.session_info.mpc_round {
-<<<<<<< HEAD
             MPCRound::EncryptedShareVerification(verification_data) => (
-=======
-            MPCRound::EncryptionKeyVerification(verification_data) => (
->>>>>>> 5ee7b318
                 "create_encrypted_user_share",
                 vec![
                     CallArg::Pure(verification_data.dwallet_id.bytes.to_vec()),
@@ -1149,7 +1145,6 @@
                     CallArg::Pure(verification_data.initiator.to_vec()),
                 ],
             ),
-<<<<<<< HEAD
 
             MPCRound::EncryptionKeyVerification(verification_data) => {
                 module_name = DWALLET_MODULE_NAME;
@@ -1167,8 +1162,6 @@
                     ],
                 )
             }
-=======
->>>>>>> 5ee7b318
             MPCRound::DKGFirst => (
                 "create_dkg_first_round_output",
                 vec![
