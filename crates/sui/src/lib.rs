--- conflicted
+++ resolved
@@ -4,10 +4,6 @@
 
 pub mod client_commands;
 pub mod console;
-<<<<<<< HEAD
-mod ethereum_client;
-=======
->>>>>>> 2ea880b9
 mod ethereum_client_commands;
 pub mod fire_drill;
 pub mod genesis_ceremony;
