--- conflicted
+++ resolved
@@ -884,21 +884,12 @@
     /// protocol.
     random_beacon_reduction_allowed_delta: Option<u16>,
 
-<<<<<<< HEAD
-    /// === Tendermint light client ===
-    tendermint_state_proof_cost_base: Option<u64>,
-    tendermint_verify_lc_cost_base: Option<u64>,
-    tendermint_extract_consensus_state_base: Option<u64>,
-=======
->>>>>>> b7f73879
     // eth_dwallet::verify_eth_state_cost_base.
     verify_eth_state_cost_base: Option<u64>,
     // eth_dwallet::verify_message_proof_cost_base.
     verify_message_proof_cost_base: Option<u64>,
     // eth_dwallet::create_initial_eth_state_data_cost_base.
     create_initial_eth_state_data_cost_base: Option<u64>,
-<<<<<<< HEAD
-=======
 
     // authority_binder::create_authority_ack_transaction_cost_base.
     create_authority_ack_transaction_cost_base: Option<u64>,
@@ -906,7 +897,6 @@
     tendermint_state_proof_cost_base: Option<u64>,
     tendermint_verify_lc_cost_base: Option<u64>,
     tendermint_extract_consensus_state_base: Option<u64>,
->>>>>>> b7f73879
 }
 
 // feature flags
@@ -1513,10 +1503,7 @@
             verify_message_proof_cost_base: None,
             create_initial_eth_state_data_cost_base: None,
 
-<<<<<<< HEAD
-=======
             create_authority_ack_transaction_cost_base: None,
->>>>>>> b7f73879
             // When adding a new constant, set it to None in the earliest version, like this:
             // new_constant: None,
 
@@ -1801,11 +1788,8 @@
                     cfg.verify_eth_state_cost_base = Some(52);
                     cfg.verify_message_proof_cost_base = Some(52);
                     cfg.create_initial_eth_state_data_cost_base = Some(52);
-<<<<<<< HEAD
-=======
 
                     cfg.create_authority_ack_transaction_cost_base = Some(52);
->>>>>>> b7f73879
                 }
                 // Use this template when making changes:
                 //
