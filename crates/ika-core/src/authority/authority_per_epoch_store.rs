--- conflicted
+++ resolved
@@ -1485,15 +1485,9 @@
         output: Vec<u8>,
     ) -> IkaResult<ConsensusCertificateResult> {
         let authority_index = self.authority_name_to_party_id(&origin_authority);
-<<<<<<< HEAD
-        let mut dwallet_mpc_verifier = self.get_dwallet_mpc_outputs_verifier_write().await;
-        let output_verification_result = dwallet_mpc_verifier
-                .try_verify_output(&output, &session_info, origin_authority, &self, false)
-=======
 
         let output_verification_result = dwallet_mpc_outputs_verifier
                 .try_verify_output(&output, &session_info, origin_authority, &self)
->>>>>>> b9a8e4ab
                 .unwrap_or_else(|e| {
                     error!("error verifying DWalletMPCOutput output from session identifier {:?} and party {:?}: {:?}",session_info.session_identifier, authority_index, e);
                     OutputVerificationResult {
