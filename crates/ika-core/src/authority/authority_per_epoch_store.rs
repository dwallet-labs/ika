// Copyright (c) Mysten Labs, Inc.
// SPDX-License-Identifier: BSD-3-Clause-Clear

use arc_swap::ArcSwapOption;
use enum_dispatch::enum_dispatch;
use futures::future::{join_all, select, Either};
use futures::FutureExt;
use ika_types::committee::Committee;
use ika_types::committee::CommitteeTrait;
use ika_types::crypto::AuthorityName;
use ika_types::digests::ChainIdentifier;
use ika_types::error::{IkaError, IkaResult};
use itertools::Itertools;
use parking_lot::RwLock;
use serde::{Deserialize, Serialize};
use std::collections::{BTreeMap, BTreeSet, HashMap, VecDeque};
use std::future::Future;
use std::path::{Path, PathBuf};
use std::sync::Arc;
use sui_types::base_types::ConciseableName;
use sui_types::base_types::{EpochId, ObjectID};
use sui_types::transaction::TransactionKey;
use tokio::sync::OnceCell;
use tracing::{debug, error, info, instrument, trace, warn};
use typed_store::rocks::{default_db_options, DBBatch, DBMap, DBOptions, MetricConf};
use typed_store::rocksdb::Options;

use super::epoch_start_configuration::EpochStartConfigTrait;

use crate::authority::epoch_start_configuration::EpochStartConfiguration;
use crate::authority::{AuthorityMetrics, AuthorityState};
use crate::checkpoints::{
    BuilderDWalletCheckpointMessage, DWalletCheckpointHeight, DWalletCheckpointServiceNotify,
    PendingDWalletCheckpoint, PendingDWalletCheckpointInfo, PendingDWalletCheckpointV1,
};

use crate::consensus_handler::{
    ConsensusCommitInfo, SequencedConsensusTransaction, SequencedConsensusTransactionKey,
    SequencedConsensusTransactionKind, VerifiedSequencedConsensusTransaction,
};
use crate::dwallet_mpc::mpc_manager::DWalletMPCDBMessage;
use crate::dwallet_mpc::mpc_outputs_verifier::{
    DWalletMPCOutputsVerifier, OutputVerificationResult, OutputVerificationStatus,
};
use crate::dwallet_mpc::{
    authority_name_to_party_id_from_committee, generate_access_structure_from_committee,
};
use crate::epoch::epoch_metrics::EpochMetrics;
use crate::system_checkpoints::{
    BuilderSystemCheckpoint, PendingSystemCheckpoint, PendingSystemCheckpointInfo,
    PendingSystemCheckpointV1, SystemCheckpointHeight, SystemCheckpointService,
    SystemCheckpointServiceNotify,
};
use dwallet_classgroups_types::ClassGroupsEncryptionKeyAndProof;
use dwallet_mpc_types::dwallet_mpc::{DWalletMPCNetworkKeyScheme, MPCSessionPublicOutput};
use group::PartyID;
use ika_protocol_config::{ProtocolConfig, ProtocolVersion};
use ika_types::digests::MessageDigest;
use ika_types::dwallet_mpc_error::{DwalletMPCError, DwalletMPCResult};
use ika_types::message::{
    DKGFirstRoundOutput, DKGSecondRoundOutput, DWalletImportedKeyVerificationOutput,
    EncryptedUserShareOutput, MakeDWalletUserSecretKeySharesPublicOutput, MessageKind,
    NetworkKeyPublicOutputSlice, PartialSignatureVerificationOutput, PresignOutput, SignOutput,
};
use ika_types::messages_consensus::Round;
use ika_types::messages_consensus::{
    AuthorityCapabilitiesV1, ConsensusTransaction, ConsensusTransactionKey,
    ConsensusTransactionKind,
};
use ika_types::messages_dwallet_checkpoint::{
    DWalletCheckpointMessage, DWalletCheckpointSequenceNumber, DWalletCheckpointSignatureMessage,
};
use ika_types::messages_dwallet_mpc::{
    DWalletMPCOutputMessage, MPCProtocolInitData, SessionInfo, SessionType,
};
use ika_types::messages_dwallet_mpc::{IkaPackagesConfig, SessionIdentifier};
use ika_types::messages_system_checkpoints::{
    SystemCheckpoint, SystemCheckpointKind, SystemCheckpointSequenceNumber,
    SystemCheckpointSignatureMessage,
};
use ika_types::sui::epoch_start_system::{EpochStartSystem, EpochStartSystemTrait};
use mpc::WeightedThresholdAccessStructure;
use mysten_common::sync::notify_once::NotifyOnce;
use mysten_common::sync::notify_read::NotifyRead;
use mysten_metrics::monitored_scope;
use prometheus::IntCounter;
use std::time::Duration;
use sui_types::executable_transaction::TrustedExecutableTransaction;
use tap::TapOptional;
use tokio::time::Instant;
use typed_store::DBMapUtils;
use typed_store::Map;

/// The key where the latest consensus index is stored in the database.
// TODO: Make a single table (e.g., called `variables`) storing all our lonely variables in one place.
const LAST_CONSENSUS_STATS_ADDR: u64 = 0;
const OVERRIDE_PROTOCOL_UPGRADE_BUFFER_STAKE_INDEX: u64 = 0;
pub const EPOCH_DB_PREFIX: &str = "epoch_";

pub enum CancelConsensusCertificateReason {
    CongestionOnObjects(Vec<ObjectID>),
    DkgFailed,
}

pub enum ConsensusCertificateResult {
    /// The consensus message was ignored (e.g. because it has already been processed).
    Ignored,
    /// An executable transaction (can be a user tx or a system tx)
    IkaTransaction(MessageKind),
    /// An executable transaction used for large output (e.g., network DKG).
    IkaBulkTransaction(Vec<MessageKind>),
    /// Everything else, e.g. AuthorityCapabilities, CheckpointSignatures, etc.
    ConsensusMessage,
    /// A system message in consensus was ignored (e.g. because of end of epoch).
    IgnoredSystem,

    SystemTransaction(SystemCheckpointKind),
    // /// A will-be-cancelled transaction. It'll still go through execution engine (but not be executed),
    // /// unlock any owned objects, and return corresponding cancellation error according to
    // /// `CancelConsensusCertificateReason`.
    // Cancelled(
    //     (
    //         VerifiedExecutableTransaction,
    //         CancelConsensusCertificateReason,
    //     ),
    // ),
}

/// ConsensusStats is versioned because we may iterate on the struct, and it is
/// stored on disk.
#[enum_dispatch]
pub trait ConsensusStatsAPI {
    fn is_initialized(&self) -> bool;

    fn get_num_messages(&self, authority: usize) -> u64;
    fn inc_num_messages(&mut self, authority: usize) -> u64;

    fn get_num_user_transactions(&self, authority: usize) -> u64;
    fn inc_num_user_transactions(&mut self, authority: usize) -> u64;
}

#[derive(Serialize, Deserialize, Clone, Debug, PartialEq, Eq)]
#[enum_dispatch(ConsensusStatsAPI)]
pub enum ConsensusStats {
    V1(ConsensusStatsV1),
}

impl ConsensusStats {
    pub fn new(size: usize) -> Self {
        Self::V1(ConsensusStatsV1 {
            num_messages: vec![0; size],
            num_user_transactions: vec![0; size],
        })
    }
}

impl Default for ConsensusStats {
    fn default() -> Self {
        Self::new(0)
    }
}

#[derive(Serialize, Deserialize, Clone, Debug, PartialEq, Eq)]
pub struct ConsensusStatsV1 {
    pub num_messages: Vec<u64>,
    pub num_user_transactions: Vec<u64>,
}

impl ConsensusStatsAPI for ConsensusStatsV1 {
    fn is_initialized(&self) -> bool {
        !self.num_messages.is_empty()
    }

    fn get_num_messages(&self, authority: usize) -> u64 {
        self.num_messages[authority]
    }

    fn inc_num_messages(&mut self, authority: usize) -> u64 {
        self.num_messages[authority] += 1;
        self.num_messages[authority]
    }

    fn get_num_user_transactions(&self, authority: usize) -> u64 {
        self.num_user_transactions[authority]
    }

    fn inc_num_user_transactions(&mut self, authority: usize) -> u64 {
        self.num_user_transactions[authority] += 1;
        self.num_user_transactions[authority]
    }
}

#[derive(Serialize, Deserialize, Clone, Debug, Default, PartialEq, Eq, Copy)]
pub struct ExecutionIndices {
    /// The round number of the last committed leader.
    pub last_committed_round: u64,
    /// The index of the last sub-DAG that was executed (either fully or partially).
    pub sub_dag_index: u64,
    /// The index of the last transaction was executed (used for crash-recovery).
    pub transaction_index: u64,
}

impl Ord for ExecutionIndices {
    fn cmp(&self, other: &Self) -> std::cmp::Ordering {
        (
            self.last_committed_round,
            self.sub_dag_index,
            self.transaction_index,
        )
            .cmp(&(
                other.last_committed_round,
                other.sub_dag_index,
                other.transaction_index,
            ))
    }
}

impl PartialOrd for ExecutionIndices {
    fn partial_cmp(&self, other: &Self) -> Option<std::cmp::Ordering> {
        Some(self.cmp(other))
    }
}

#[derive(Serialize, Deserialize, Clone, Debug, Default, PartialEq, Eq)]
pub struct ExecutionIndicesWithStats {
    pub index: ExecutionIndices,
    // Hash is always 0 and kept for compatibility only.
    pub hash: u64,
    pub stats: ConsensusStats,
}

pub struct AuthorityPerEpochStore {
    /// The name of this authority.
    pub(crate) name: AuthorityName,

    /// Committee of validators for the current epoch.
    committee: Arc<Committee>,

    /// Holds the underlying per-epoch typed store tables.
    /// This is an ArcSwapOption because it needs to be used concurrently,
    /// and it needs to be cleared at the end of the epoch.
    tables: ArcSwapOption<AuthorityEpochTables>,

    protocol_config: ProtocolConfig,

    // needed for re-opening epoch db.
    parent_path: PathBuf,
    db_options: Option<Options>,

    consensus_notify_read: NotifyRead<SequencedConsensusTransactionKey, ()>,

    // todo(zeev): why is it not used?
    #[allow(dead_code)]
    // Subscribers will get notified when a transaction is executed via checkpoint execution.
    executed_transactions_to_checkpoint_notify_read:
        NotifyRead<MessageDigest, DWalletCheckpointSequenceNumber>,

    // todo(zeev): why is it not used?
    #[allow(dead_code)]
    executed_digests_notify_read: NotifyRead<TransactionKey, MessageDigest>,

    // todo(zeev): why is it not used?
    #[allow(dead_code)]
    /// Get notified when a synced checkpoint has reached CheckpointExecutor.
    synced_checkpoint_notify_read: NotifyRead<DWalletCheckpointSequenceNumber, ()>,

    // todo(zeev): why is it not used?
    #[allow(dead_code)]
    /// Caches the highest synced checkpoint sequence number as this has been notified from the CheckpointExecutor
    highest_synced_checkpoint: RwLock<DWalletCheckpointSequenceNumber>,

    /// This is used to notify all epoch specific tasks that epoch has ended.
    epoch_alive_notify: NotifyOnce,

    /// Used to notify all epoch specific tasks that user certs are closed.
    user_certs_closed_notify: NotifyOnce,

    /// This lock acts as a barrier for tasks that should not be executed in parallel with reconfiguration
    /// See comments in AuthorityPerEpochStore::epoch_terminated() on how this is used
    /// Crash recovery note: we write next epoch in the database first, and then use this lock to
    /// wait for in-memory tasks for the epoch to finish. If node crashes at this stage validator
    /// will start with the new epoch(and will open instance of per-epoch store for a new epoch).
    epoch_alive: tokio::sync::RwLock<bool>,

    /// The moment when the current epoch started locally on this validator. Note that this
    /// value could be skewed if the node crashed and restarted in the middle of the epoch. That's
    /// ok because this is used for metric purposes and we could tolerate some skews occasionally.
    pub(crate) epoch_open_time: Instant,

    /// The moment when epoch is closed. We don't care much about crash recovery because it's
    /// a metric that doesn't have to be available for each epoch, and it's only used during
    /// the last few seconds of an epoch.
    epoch_close_time: RwLock<Option<Instant>>,
    pub(crate) metrics: Arc<EpochMetrics>,
    epoch_start_configuration: Arc<EpochStartConfiguration>,

    // todo(zeev): why is it not used?
    #[allow(dead_code)]
    executed_in_epoch_table_enabled: once_cell::sync::OnceCell<bool>,

    /// Chain identifier
    chain_identifier: ChainIdentifier,

    /// State machine managing dWallet MPC outputs.
    /// This state machine is used to store outputs and emit ones
    /// where the quorum of votes is valid.
    dwallet_mpc_outputs_verifier: OnceCell<tokio::sync::RwLock<DWalletMPCOutputsVerifier>>,
    pub(crate) packages_config: IkaPackagesConfig,
}

/// AuthorityEpochTables contains tables that contain data that is only valid within an epoch.
#[derive(DBMapUtils)]
pub struct AuthorityEpochTables {
    // todo(zeev): why is it not used?
    #[allow(dead_code)]
    /// Transactions that were executed in the current epoch.
    executed_in_epoch: DBMap<MessageDigest, ()>,

    /// Certificates that have been received from clients or received from consensus, but not yet
    /// executed. Entries are cleared after execution.
    /// This table is critical for crash recovery, because usually the consensus output progress
    /// is updated after a certificate is committed into this table.
    ///
    /// In theory, this table may be superseded by storing consensus and checkpoint execution
    /// progress. But it is more complex, because it would be necessary to track inflight
    /// executions not ordered by indices. For now, tracking inflight certificates as a map
    /// seems easier.
    #[default_options_override_fn = "pending_execution_table_default_config"]
    pub(crate) pending_execution: DBMap<MessageDigest, TrustedExecutableTransaction>,

    /// Track which transactions have been processed in handle_consensus_transaction. We must be
    /// sure to advance next_shared_object_versions exactly once for each transaction we receive from
    /// consensus. But, we may also be processing transactions from checkpoints, so we need to
    /// track this state separately.
    ///
    /// Entries in this table can be garbage collected whenever we can prove that we won't receive
    /// another handle_consensus_transaction call for the given digest. This probably means at
    /// epoch change.
    consensus_message_processed: DBMap<SequencedConsensusTransactionKey, bool>,

    /// Map stores pending transactions that this authority submitted to consensus
    #[default_options_override_fn = "pending_consensus_transactions_table_default_config"]
    pending_consensus_transactions: DBMap<ConsensusTransactionKey, ConsensusTransaction>,

    /// The following table is used to store a single value (the corresponding key is a constant). The value
    /// represents the index of the latest consensus message this authority processed, running hash of
    /// transactions, and accumulated stats of consensus output.
    /// This field is written by a single process (consensus handler).
    last_consensus_stats: DBMap<u64, ExecutionIndicesWithStats>,

    /// This table has information for the checkpoints for which we constructed all the data
    /// from consensus, but not yet constructed actual checkpoint.
    ///
    /// Key in this table is the consensus commit height and not a checkpoint sequence number.
    ///
    /// Non-empty list of transactions here might result in empty list when we are forming checkpoint.
    /// Because we don't want to create checkpoints with empty content(see CheckpointBuilder::write_checkpoint),
    /// the sequence number of checkpoint does not match height here.
    #[default_options_override_fn = "pending_checkpoints_table_default_config"]
    pending_dwallet_checkpoints: DBMap<DWalletCheckpointHeight, PendingDWalletCheckpoint>,

    /// Stores pending signatures
    /// The key in this table is checkpoint sequence number and an arbitrary integer
    pub(crate) pending_dwallet_checkpoint_signatures:
        DBMap<(DWalletCheckpointSequenceNumber, u64), DWalletCheckpointSignatureMessage>,

    /// Maps sequence number to checkpoint summary, used by CheckpointBuilder to build checkpoint within epoch
    builder_dwallet_checkpoint_message_v1:
        DBMap<DWalletCheckpointSequenceNumber, BuilderDWalletCheckpointMessage>,

    #[default_options_override_fn = "pending_checkpoints_table_default_config"]
    pending_system_checkpoints: DBMap<SystemCheckpointHeight, PendingSystemCheckpoint>,

    /// Stores pending signatures
    /// The key in this table is ika system checkpoint sequence number and an arbitrary integer
    pub(crate) pending_system_checkpoint_signatures:
        DBMap<(DWalletCheckpointSequenceNumber, u64), SystemCheckpointSignatureMessage>,

    /// Maps sequence number to ika system checkpoint summary, used by SystemCheckpointBuilder to build checkpoint within epoch
    builder_system_checkpoint_v1: DBMap<DWalletCheckpointSequenceNumber, BuilderSystemCheckpoint>,

    /// Record of the capabilities advertised by each authority.
    authority_capabilities_v1: DBMap<AuthorityName, AuthorityCapabilitiesV1>,

    /// Record the every protocol config version sent to the authority at the current epoch.
    /// This is used to check if the authority has already sent the protocol config version,
    /// so it not to be sent again.
    protocol_config_version_sent: DBMap<ProtocolVersion, ()>,

    /// Contains a single key, which overrides the value of
    /// ProtocolConfig::buffer_stake_for_protocol_upgrade_bps
    override_protocol_upgrade_buffer_stake: DBMap<u64, u64>,

    // todo(zeev): why is it not used in system checkpoint?
    /// When transaction is executed via checkpoint executor, we store association here
    pub(crate) executed_transactions_to_checkpoint:
        DBMap<MessageDigest, DWalletCheckpointSequenceNumber>,

    /// Holds all the DWallet MPC related messages that have been
    /// received since the beginning of the epoch.
    /// The key is the consensus round number,
    /// the value is the dWallet-mpc messages that have been received in that
    /// round.
    pub(crate) dwallet_mpc_messages: DBMap<u64, Vec<DWalletMPCDBMessage>>,
    pub(crate) dwallet_mpc_outputs: DBMap<u64, Vec<DWalletMPCOutputMessage>>,
    // TODO (#538): change type to the inner, basic type instead of using Sui's wrapper
    // pub struct SessionID([u8; AccountAddress::LENGTH]);
    pub(crate) dwallet_mpc_completed_sessions: DBMap<u64, Vec<SessionIdentifier>>,
}

// todo(zeev): why is it not used?
#[allow(dead_code)]
fn signed_transactions_table_default_config() -> DBOptions {
    default_db_options()
        .optimize_for_write_throughput()
        .optimize_for_large_values_no_scan(1 << 10)
}

fn pending_execution_table_default_config() -> DBOptions {
    default_db_options()
        .optimize_for_write_throughput()
        .optimize_for_large_values_no_scan(1 << 10)
}

fn pending_consensus_transactions_table_default_config() -> DBOptions {
    default_db_options()
        .optimize_for_write_throughput()
        .optimize_for_large_values_no_scan(1 << 10)
}

fn pending_checkpoints_table_default_config() -> DBOptions {
    default_db_options()
        .optimize_for_write_throughput()
        .optimize_for_large_values_no_scan(1 << 10)
}

impl AuthorityEpochTables {
    pub fn open(epoch: EpochId, parent_path: &Path, db_options: Option<Options>) -> Self {
        Self::open_tables_read_write(
            Self::path(epoch, parent_path),
            MetricConf::new("epoch"),
            db_options,
            None,
        )
    }

    pub fn open_readonly(epoch: EpochId, parent_path: &Path) -> AuthorityEpochTablesReadOnly {
        Self::get_read_only_handle(
            Self::path(epoch, parent_path),
            None,
            None,
            MetricConf::new("epoch_readonly"),
        )
    }

    pub fn path(epoch: EpochId, parent_path: &Path) -> PathBuf {
        parent_path.join(format!("{}{}", EPOCH_DB_PREFIX, epoch))
    }

    pub fn get_all_pending_consensus_transactions(&self) -> IkaResult<Vec<ConsensusTransaction>> {
        Ok(self
            .pending_consensus_transactions
            .safe_iter()
            .map(|item| item.map(|(_k, v)| v))
            .collect::<Result<Vec<_>, _>>()?)
    }

    /// WARNING: This method is very subtle and can corrupt the database if used incorrectly.
    /// It should only be used in one-off cases or tests after fully understanding the risk.
    pub fn remove_executed_tx_subtle(&self, digest: &MessageDigest) -> IkaResult {
        self.executed_transactions_to_checkpoint.remove(digest)?;
        Ok(())
    }

    pub fn get_last_consensus_index(&self) -> IkaResult<Option<ExecutionIndices>> {
        Ok(self
            .last_consensus_stats
            .get(&LAST_CONSENSUS_STATS_ADDR)?
            .map(|s| s.index))
    }

    pub fn get_last_consensus_stats(&self) -> IkaResult<Option<ExecutionIndicesWithStats>> {
        Ok(self.last_consensus_stats.get(&LAST_CONSENSUS_STATS_ADDR)?)
    }

    pub fn get_all_dwallet_mpc_dwallet_mpc_messages(&self) -> IkaResult<Vec<DWalletMPCDBMessage>> {
        Ok(self
            .dwallet_mpc_messages
            .safe_iter()
            .map(|item| item.map(|(_k, v)| v))
            .collect::<Result<Vec<_>, _>>()?
            .into_iter()
            .flatten()
            .collect())
    }

    pub fn get_all_dwallet_mpc_outputs(&self) -> IkaResult<Vec<DWalletMPCOutputMessage>> {
        Ok(self
            .dwallet_mpc_outputs
            .safe_iter()
            .map(|item| item.map(|(_k, v)| v))
            .collect::<Result<Vec<_>, _>>()?
            .into_iter()
            .flatten()
            .collect())
    }
}

impl AuthorityPerEpochStore {
    #[instrument(name = "AuthorityPerEpochStore::new", level = "error", skip_all, fields(epoch = committee.epoch))]
    pub fn new(
        name: AuthorityName,
        committee: Arc<Committee>,
        parent_path: &Path,
        db_options: Option<Options>,
        metrics: Arc<EpochMetrics>,
        epoch_start_configuration: EpochStartConfiguration,
        chain_identifier: ChainIdentifier,
        packages_config: IkaPackagesConfig,
    ) -> Arc<Self> {
        let current_time = Instant::now();
        let epoch_id = committee.epoch;

        let tables = AuthorityEpochTables::open(epoch_id, parent_path, db_options.clone());

        let epoch_alive_notify = NotifyOnce::new();
        assert_eq!(
            epoch_start_configuration.epoch_start_state().epoch(),
            epoch_id
        );
        let epoch_start_configuration = Arc::new(epoch_start_configuration);
        metrics.current_epoch.set(epoch_id as i64);
        metrics
            .current_voting_right
            .set(committee.weight(&name) as i64);
        let protocol_version = epoch_start_configuration
            .epoch_start_state()
            .protocol_version();
        // let protocol_config =
        //     ProtocolConfig::get_for_version(protocol_version, chain_identifier.chain());

        let protocol_config =
            ProtocolConfig::get_for_version(protocol_version, chain_identifier.chain());

        let s = Arc::new(Self {
            name,
            committee,
            protocol_config,
            tables: ArcSwapOption::new(Some(Arc::new(tables))),
            parent_path: parent_path.to_path_buf(),
            db_options,
            epoch_alive_notify,
            user_certs_closed_notify: NotifyOnce::new(),
            epoch_alive: tokio::sync::RwLock::new(true),
            consensus_notify_read: NotifyRead::new(),
            executed_transactions_to_checkpoint_notify_read: NotifyRead::new(),
            executed_digests_notify_read: NotifyRead::new(),
            synced_checkpoint_notify_read: NotifyRead::new(),
            highest_synced_checkpoint: RwLock::new(0),
            epoch_open_time: current_time,
            epoch_close_time: Default::default(),
            metrics,
            epoch_start_configuration,
            executed_in_epoch_table_enabled: once_cell::sync::OnceCell::new(),
            chain_identifier,
            dwallet_mpc_outputs_verifier: OnceCell::new(),
            packages_config,
        });

        s.update_buffer_stake_metric();
        s
    }

    /// Convert a given authority name (address) to it's corresponding [`PartyID`].
    /// The [`PartyID`] is the index of the authority in the committee.
    pub fn authority_name_to_party_id(
        &self,
        authority_name: &AuthorityName,
    ) -> DwalletMPCResult<PartyID> {
        authority_name_to_party_id_from_committee(self.committee().as_ref(), authority_name)
    }

    pub(crate) fn get_validators_class_groups_public_keys_and_proofs(
        &self,
    ) -> IkaResult<HashMap<PartyID, ClassGroupsEncryptionKeyAndProof>> {
        let mut validators_class_groups_public_keys_and_proofs = HashMap::new();
        for (name, _) in self.committee().voting_rights.iter() {
            let party_id = self.authority_name_to_party_id(name)?;
            let public_key =
                bcs::from_bytes(self.committee().class_groups_public_key_and_proof(name)?)
                    .map_err(DwalletMPCError::BcsError)?;
            validators_class_groups_public_keys_and_proofs.insert(party_id, public_key);
        }
        Ok(validators_class_groups_public_keys_and_proofs)
    }

    /// Loads the DWallet MPC completed sessions from the given mystecity round.
    pub(crate) async fn load_dwallet_mpc_completed_sessions_from_round(
        &self,
        round: Round,
    ) -> IkaResult<Vec<SessionIdentifier>> {
        Ok(self
            .tables()?
            .dwallet_mpc_completed_sessions
            .safe_iter_with_bounds(Some(round), None)
            .collect::<Result<Vec<_>, _>>()?
            .into_iter()
            .flat_map(|(_, events)| events)
            .collect())
    }

    /// A function to initiate the [`DWalletMPCOutputsVerifier`] when a new epoch starts.
    /// This outputs verifier handles storing all the outputs of dWallet MPC session,
    /// and writes them to the chain once all the outputs are ready and verified.
    pub fn set_dwallet_mpc_outputs_verifier(
        &self,
        verifier: DWalletMPCOutputsVerifier,
    ) -> IkaResult<()> {
        if self
            .dwallet_mpc_outputs_verifier
            .set(tokio::sync::RwLock::new(verifier))
            .is_err()
        {
            error!(
                "AuthorityPerEpochStore: `set_dwallet_mpc_outputs_verifier` called more than once; this should never happen"
            );
        }
        Ok(())
    }

    pub fn get_weighted_threshold_access_structure(
        &self,
    ) -> DwalletMPCResult<WeightedThresholdAccessStructure> {
        generate_access_structure_from_committee(self.committee().as_ref())
    }

    /// Return the [`DWalletMPCOutputsVerifier`].
    /// Uses a Mutex because the instance is initialized from a different thread.
    pub async fn get_dwallet_mpc_outputs_verifier_write(
        &self,
    ) -> tokio::sync::RwLockWriteGuard<DWalletMPCOutputsVerifier> {
        loop {
            match self.dwallet_mpc_outputs_verifier.get() {
                Some(dwallet_mpc_outputs_verifier) => {
                    return dwallet_mpc_outputs_verifier.write().await
                }
                None => {
                    error!("failed to get the DWalletMPCOutputsVerifier, retrying...");
                    tokio::time::sleep(Duration::from_secs(1)).await;
                }
            }
        }
    }

    /// Return the [`DWalletMPCOutputsVerifier`].
    /// Uses a Mutex because the instance is initialized from a different thread.
    pub async fn get_dwallet_mpc_outputs_verifier_read(
        &self,
    ) -> tokio::sync::RwLockReadGuard<DWalletMPCOutputsVerifier> {
        loop {
            match self.dwallet_mpc_outputs_verifier.get() {
                Some(dwallet_mpc_outputs_verifier) => {
                    return dwallet_mpc_outputs_verifier.read().await
                }
                None => {
                    error!("failed to get the DWalletMPCOutputsVerifier, retrying...");
                    tokio::time::sleep(Duration::from_secs(1)).await;
                }
            }
        }
    }

    pub fn tables(&self) -> IkaResult<Arc<AuthorityEpochTables>> {
        match self.tables.load_full() {
            Some(tables) => Ok(tables),
            None => Err(IkaError::EpochEnded(self.epoch())),
        }
    }

    // Ideally the epoch tables handle should have the same lifetime as the outer AuthorityPerEpochStore,
    // and this function should be unnecessary. But unfortunately, Arc<AuthorityPerEpochStore> outlives the
    // epoch significantly right now, so we need to manually release the tables to release its memory usage.
    pub fn release_db_handles(&self) {
        // When the logic to release DB handles becomes obsolete, it may still be useful
        // to make sure AuthorityEpochTables is not used after the next epoch starts.
        self.tables.store(None);
    }

    pub fn get_parent_path(&self) -> PathBuf {
        self.parent_path.clone()
    }

    /// Returns `&Arc<EpochStartConfiguration>`
    /// User can treat this `Arc` as `&EpochStartConfiguration`, or clone the Arc to pass as owned object
    pub fn epoch_start_config(&self) -> &Arc<EpochStartConfiguration> {
        &self.epoch_start_configuration
    }

    pub fn epoch_start_state(&self) -> &EpochStartSystem {
        self.epoch_start_configuration.epoch_start_state()
    }

    pub fn get_chain_identifier(&self) -> ChainIdentifier {
        self.chain_identifier
    }

    pub fn new_at_next_epoch(
        &self,
        name: AuthorityName,
        new_committee: Committee,
        epoch_start_configuration: EpochStartConfiguration,
        chain_identifier: ChainIdentifier,
    ) -> Arc<Self> {
        assert_eq!(self.epoch() + 1, new_committee.epoch);
        self.record_reconfig_halt_duration_metric();
        self.record_epoch_total_duration_metric();
        Self::new(
            name,
            Arc::new(new_committee),
            &self.parent_path,
            self.db_options.clone(),
            self.metrics.clone(),
            epoch_start_configuration,
            chain_identifier,
            self.packages_config.clone(),
        )
    }

    pub fn new_at_next_epoch_for_testing(&self) -> Arc<Self> {
        let next_epoch = self.epoch() + 1;
        let next_committee = Committee::new(
            next_epoch,
            self.committee.voting_rights.to_vec(),
            self.committee.class_groups_public_keys_and_proofs.clone(),
            self.committee.quorum_threshold,
            self.committee.validity_threshold,
        );
        self.new_at_next_epoch(
            self.name,
            next_committee,
            self.epoch_start_configuration
                .new_at_next_epoch_for_testing(),
            self.chain_identifier,
        )
    }

    pub fn committee(&self) -> &Arc<Committee> {
        &self.committee
    }

    pub fn protocol_config(&self) -> &ProtocolConfig {
        &self.protocol_config
    }

    pub fn epoch(&self) -> EpochId {
        self.committee.epoch
    }

    pub fn protocol_version(&self) -> ProtocolVersion {
        self.epoch_start_state().protocol_version()
    }

    pub fn get_last_consensus_stats(&self) -> IkaResult<ExecutionIndicesWithStats> {
        match self.tables()?.get_last_consensus_stats()? {
            Some(stats) => Ok(stats),
            None => {
                let indices = self
                    .tables()?
                    .get_last_consensus_index()
                    .map(|x| x.unwrap_or_default())?;
                Ok(ExecutionIndicesWithStats {
                    index: indices,
                    hash: 0, // unused
                    stats: ConsensusStats::default(),
                })
            }
        }
    }

    /// Called when transaction outputs are committed to disk
    #[instrument(level = "trace", skip_all)]
    pub fn handle_committed_transactions(&self, digests: &[MessageDigest]) -> IkaResult<()> {
        let tables = match self.tables() {
            Ok(tables) => tables,
            // After Epoch ends, it is no longer necessary to remove pending transactions
            // because the table will not be used anymore and be deleted eventually.
            Err(IkaError::EpochEnded(_)) => return Ok(()),
            Err(e) => return Err(e),
        };
        let mut batch = tables.pending_execution.batch();
        // pending_execution stores transactions received from consensus which may not have
        // been executed yet. At this point, they have been committed to the db durably and
        // can be removed.
        // After end-to-end quarantining, we will not need pending_execution since the consensus
        // log itself will be used for recovery.
        batch.delete_batch(&tables.pending_execution, digests)?;

        batch.write()?;
        Ok(())
    }

    pub fn get_all_pending_consensus_transactions(&self) -> Vec<ConsensusTransaction> {
        // The except() here is on purpose, because the epoch can't run without it.
        self.tables()
            .expect("recovery should not cross epoch boundary")
            .get_all_pending_consensus_transactions()
            .expect("failed to get pending consensus transactions")
    }

    /// Returns true if all messages with the given keys were processed by consensus.
    pub fn all_external_consensus_messages_processed(
        &self,
        keys: impl Iterator<Item = ConsensusTransactionKey>,
    ) -> IkaResult<bool> {
        let keys = keys.map(SequencedConsensusTransactionKey::External);
        Ok(self
            .check_consensus_messages_processed(keys)?
            .into_iter()
            .all(|processed| processed))
    }

    pub fn is_consensus_message_processed(
        &self,
        key: &SequencedConsensusTransactionKey,
    ) -> IkaResult<bool> {
        Ok(self
            .tables()?
            .consensus_message_processed
            .contains_key(key)?)
    }

    pub fn check_consensus_messages_processed(
        &self,
        keys: impl Iterator<Item = SequencedConsensusTransactionKey>,
    ) -> IkaResult<Vec<bool>> {
        Ok(self
            .tables()?
            .consensus_message_processed
            .multi_contains_keys(keys)?)
    }

    pub async fn consensus_messages_processed_notify(
        &self,
        keys: Vec<SequencedConsensusTransactionKey>,
    ) -> Result<(), IkaError> {
        let registrations = self.consensus_notify_read.register_all(&keys);

        let unprocessed_keys_registrations = registrations
            .into_iter()
            .zip(self.check_consensus_messages_processed(keys.into_iter())?)
            .filter(|(_, processed)| !processed)
            .map(|(registration, _)| registration);

        join_all(unprocessed_keys_registrations).await;
        Ok(())
    }

    pub fn clear_override_protocol_upgrade_buffer_stake(&self) -> IkaResult {
        warn!(
            epoch = ?self.epoch(),
            "clearing buffer_stake_for_protocol_upgrade_bps override"
        );
        self.tables()?
            .override_protocol_upgrade_buffer_stake
            .remove(&OVERRIDE_PROTOCOL_UPGRADE_BUFFER_STAKE_INDEX)?;
        self.update_buffer_stake_metric();
        Ok(())
    }

    pub fn set_override_protocol_upgrade_buffer_stake(&self, new_stake_bps: u64) -> IkaResult {
        warn!(
            ?new_stake_bps,
            epoch = ?self.epoch(),
            "storing buffer_stake_for_protocol_upgrade_bps override"
        );
        self.tables()?
            .override_protocol_upgrade_buffer_stake
            .insert(
                &OVERRIDE_PROTOCOL_UPGRADE_BUFFER_STAKE_INDEX,
                &new_stake_bps,
            )?;
        self.update_buffer_stake_metric();
        Ok(())
    }

    fn update_buffer_stake_metric(&self) {
        self.metrics
            .effective_buffer_stake
            .set(self.get_effective_buffer_stake_bps() as i64);
    }

    pub fn get_effective_buffer_stake_bps(&self) -> u64 {
        self.tables()
            .expect("epoch initialization should have finished")
            .override_protocol_upgrade_buffer_stake
            .get(&OVERRIDE_PROTOCOL_UPGRADE_BUFFER_STAKE_INDEX)
            .expect("force_protocol_upgrade read cannot fail")
            .tap_some(|b| warn!("using overridden buffer stake value of {}", b))
            .unwrap_or_else(|| {
                self.protocol_config()
                    .buffer_stake_for_protocol_upgrade_bps()
            })
    }

    /// Record most recently advertised capabilities of all authorities
    pub fn record_capabilities_v1(&self, capabilities: &AuthorityCapabilitiesV1) -> IkaResult {
        info!("received capabilities v1 {:?}", capabilities);
        let authority = &capabilities.authority;
        let tables = self.tables()?;

        // Read-compare-write pattern assumes we are only called from the consensus handler task.
        if let Some(cap) = tables.authority_capabilities_v1.get(authority)? {
            if cap.generation >= capabilities.generation {
                debug!(
                    "ignoring new capabilities {:?} in favor of previous capabilities {:?}",
                    capabilities, cap
                );
                return Ok(());
            }
        }
        tables
            .authority_capabilities_v1
            .insert(authority, capabilities)?;
        Ok(())
    }

    pub fn get_capabilities_v1(&self) -> IkaResult<Vec<AuthorityCapabilitiesV1>> {
        Ok(self
            .tables()?
            .authority_capabilities_v1
            .safe_iter()
            .map(|item| item.map(|(_, v)| v))
            .collect::<Result<Vec<_>, _>>()?)
    }

    pub fn record_protocol_config_version_sent(
        &self,
        protocol_version: ProtocolVersion,
    ) -> IkaResult {
        self.tables()?
            .protocol_config_version_sent
            .insert(&protocol_version, &())?;
        Ok(())
    }

    pub fn last_protocol_config_version_sent(&self) -> IkaResult<Option<ProtocolVersion>> {
        Ok(self
            .tables()?
            .protocol_config_version_sent
            .reversed_safe_iter_with_bounds(None, None)?
            .next()
            .transpose()?
            .map(|(s, _)| s))
    }

    pub async fn user_certs_closed_notify(&self) {
        self.user_certs_closed_notify.wait().await
    }

    /// Notify epoch is terminated, can only be called once on epoch store
    pub async fn epoch_terminated(&self) {
        // Notify interested tasks that epoch has ended
        self.epoch_alive_notify
            .notify()
            .expect("epoch_terminated called twice on same epoch store");
        // This `write` acts as a barrier - it waits for futures executing in
        // `within_alive_epoch` to terminate before we can continue here
        debug!("Epoch terminated - waiting for pending tasks to complete");
        *self.epoch_alive.write().await = false;
        debug!("All pending epoch tasks completed");
    }

    /// Waits for the notification about epoch termination
    pub async fn wait_epoch_terminated(&self) {
        self.epoch_alive_notify.wait().await
    }

    /// This function executes given future until epoch_terminated is called
    /// If future finishes before epoch_terminated is called, future result is returned
    /// If epoch_terminated is called before future is resolved, error is returned
    ///
    /// In addition to the early termination guarantee, this function also prevents epoch_terminated()
    /// if future is being executed.
    #[allow(clippy::result_unit_err)]
    pub async fn within_alive_epoch<F: Future + Send>(&self, f: F) -> Result<F::Output, ()> {
        // This guard is kept in the future until it resolves, preventing `epoch_terminated` to
        // acquire a write lock
        let guard = self.epoch_alive.read().await;
        if !*guard {
            return Err(());
        }
        let terminated = self.wait_epoch_terminated().boxed();
        let f = f.boxed();
        match select(terminated, f).await {
            Either::Left((_, _f)) => Err(()),
            Either::Right((result, _)) => Ok(result),
        }
    }

    /// Verifies transaction signatures and other data
    /// Important: This function can potentially be called in parallel and you can not rely on order of transactions to perform verification
    /// If this function return an error, transaction is skipped and is not passed to handle_consensus_transaction
    /// This function returns unit error and is responsible for emitting log messages for internal errors
    fn verify_consensus_transaction(
        &self,
        transaction: SequencedConsensusTransaction,
        skipped_consensus_txns: &IntCounter,
    ) -> Option<VerifiedSequencedConsensusTransaction> {
        let _scope = monitored_scope("VerifyConsensusTransaction");
        if self
            .is_consensus_message_processed(&transaction.transaction.key())
            .expect("Storage error")
        {
            debug!(
                consensus_index=?transaction.consensus_index.transaction_index,
                tracking_id=?transaction.transaction.get_tracking_id(),
                "handle_consensus_transaction UserTransaction [skip]",
            );
            skipped_consensus_txns.inc();
            return None;
        }
        // Signatures are verified as part of the consensus payload verification in IkaTxValidator
        match &transaction.transaction {
            SequencedConsensusTransactionKind::External(ConsensusTransaction {
                kind: ConsensusTransactionKind::DWalletMPCMaliciousReport(authority, ..),
                ..
            }) => {
                // When sending a `DWalletMPCSessionFailedWithMalicious`,
                // the validator also includes its public key.
                // Here, we verify that the public key used to sign this transaction matches
                // the provided public key.
                // This public key is later used to identify the authority that sent the MPC message.
                if transaction.sender_authority() != *authority {
                    warn!(
                        "DWalletMPCSessionFailedWithMalicious: authority {} does not match its author from consensus {}",
                        authority, transaction.certificate_author_index
                    );
                    return None;
                }
            }
            SequencedConsensusTransactionKind::External(ConsensusTransaction {
                kind: ConsensusTransactionKind::DWalletMPCThresholdNotReached(authority, ..),
                ..
            }) => {
                if transaction.sender_authority() != *authority {
                    warn!(
                        ?authority,
                        certificate_author_index=?transaction.certificate_author_index,
                        "DWalletMPCSessionFailedWithMalicious: authority does not match its author from consensus",
                    );
                    return None;
                }
            }
            SequencedConsensusTransactionKind::External(ConsensusTransaction {
                kind: ConsensusTransactionKind::DWalletMPCOutput(authority, _, _),
                ..
            }) => {
                // When sending an MPC output, the validator also includes its public key.
                // Here, we verify that the public key used to sign this transaction matches
                // the provided public key.
                // This public key is later used to identify the authority that sent the MPC message.
                if transaction.sender_authority() != *authority {
                    warn!(
                        "DWalletMPCOutput authority {} does not match its author from consensus {}",
                        authority, transaction.certificate_author_index
                    );
                    return None;
                }
            }
            SequencedConsensusTransactionKind::External(ConsensusTransaction {
                kind: ConsensusTransactionKind::DWalletMPCMessage(message),
                ..
            }) => {
                // When sending an MPC message, the validator also includes its public key.
                // Here, we verify that the public key used to sign this transaction matches
                // the provided public key.
                // This public key is later used
                // to identify the authority that sent the MPC message.
                if transaction.sender_authority() != message.authority {
                    warn!(
                        "DWalletMPCMessage authority {} does not match its author from consensus {}",
                        message.authority, transaction.certificate_author_index
                    );
                    return None;
                }
            }
            SequencedConsensusTransactionKind::External(ConsensusTransaction {
                kind: ConsensusTransactionKind::DWalletCheckpointSignature(data),
                ..
            }) => {
                if transaction.sender_authority()
                    != data.dwallet_checkpoint_message.auth_sig().authority
                {
                    warn!(
                        "CheckpointSignature authority {} does not match its author from consensus {}",
                        data.dwallet_checkpoint_message.auth_sig().authority,
                        transaction.certificate_author_index
                    );
                    return None;
                }
            }
            SequencedConsensusTransactionKind::External(ConsensusTransaction {
                kind:
                    ConsensusTransactionKind::CapabilityNotificationV1(AuthorityCapabilitiesV1 {
                        authority,
                        ..
                    }),
                ..
            }) => {
                if transaction.sender_authority() != *authority {
                    warn!(
                        "CapabilityNotification authority {} does not match its author from consensus {}",
                        authority, transaction.certificate_author_index
                    );
                    return None;
                }
            }
            SequencedConsensusTransactionKind::External(ConsensusTransaction {
                kind: ConsensusTransactionKind::SystemCheckpointSignature(data),
                ..
            }) => {
                if transaction.sender_authority() != data.system_checkpoint.auth_sig().authority {
                    warn!(
                        "SystemCheckpoint authority {} does not match its author from consensus {}",
                        data.system_checkpoint.auth_sig().authority,
                        transaction.certificate_author_index
                    );
                    return None;
                }
            }
            SequencedConsensusTransactionKind::System(_) => {}
        }
        Some(VerifiedSequencedConsensusTransaction(transaction))
    }

    fn db_batch(&self) -> IkaResult<DBBatch> {
        Ok(self.tables()?.last_consensus_stats.batch())
    }

    #[cfg(test)]
    pub fn db_batch_for_test(&self) -> DBBatch {
        self.db_batch()
            .expect("test should not be write past end of epoch")
    }

    #[instrument(level = "debug", skip_all)]
    pub(crate) async fn process_consensus_transactions_and_commit_boundary<
        'a,
        C: DWalletCheckpointServiceNotify,
    >(
        &self,
        transactions: Vec<SequencedConsensusTransaction>,
        consensus_stats: &ExecutionIndicesWithStats,
        checkpoint_service: &Arc<C>,
        system_checkpoint_service: &Arc<SystemCheckpointService>,
        consensus_commit_info: &ConsensusCommitInfo,
        authority_metrics: &Arc<AuthorityMetrics>,
    ) -> IkaResult<(Vec<MessageKind>, Vec<SystemCheckpointKind>)> {
        // Split transactions into different types for processing.
        let verified_transactions: Vec<_> = transactions
            .into_iter()
            .filter_map(|transaction| {
                self.verify_consensus_transaction(
                    transaction,
                    &authority_metrics.skipped_consensus_txns,
                )
            })
            .collect();
        let mut system_transactions = Vec::with_capacity(verified_transactions.len());
        let mut current_commit_sequenced_consensus_transactions =
            Vec::with_capacity(verified_transactions.len());

        for tx in verified_transactions {
            if tx.0.is_system() {
                system_transactions.push(tx);
            } else {
                current_commit_sequenced_consensus_transactions.push(tx);
            }
        }

        let mut output = ConsensusCommitOutput::new(consensus_commit_info.round);

        // Sequenced_transactions stores all transactions that will be sent to
        // process_consensus_transactions.
        let mut sequenced_transactions: Vec<VerifiedSequencedConsensusTransaction> =
            Vec::with_capacity(current_commit_sequenced_consensus_transactions.len());

        sequenced_transactions.extend(current_commit_sequenced_consensus_transactions);

        let consensus_transactions: Vec<_> = system_transactions
            .into_iter()
            .chain(sequenced_transactions)
            .collect();

        let (verified_messages, system_checkpoint_verified_messages, notifications) = self
            .process_consensus_transactions(
                &mut output,
                &consensus_transactions,
                checkpoint_service,
                system_checkpoint_service,
                consensus_commit_info,
                //&mut roots,
                authority_metrics,
            )
            .await?;
        //self.finish_consensus_certificate_process_with_batch(&mut output, &verified_transactions)?;
        output.record_consensus_commit_stats(consensus_stats.clone());

        let checkpoint_height = consensus_commit_info.round;

        let pending_checkpoint = PendingDWalletCheckpoint::V1(PendingDWalletCheckpointV1 {
            messages: verified_messages.clone(),
            details: PendingDWalletCheckpointInfo {
                timestamp_ms: consensus_commit_info.timestamp,
                dwallet_checkpoint_height: checkpoint_height,
            },
        });
        self.write_pending_checkpoint(&mut output, &pending_checkpoint)?;

        let system_checkpoint_height = consensus_commit_info.round;

        let pending_system_checkpoint = PendingSystemCheckpoint::V1(PendingSystemCheckpointV1 {
            messages: system_checkpoint_verified_messages.clone(),
            details: PendingSystemCheckpointInfo {
                timestamp_ms: consensus_commit_info.timestamp,
                system_checkpoint_height,
            },
        });
        self.write_pending_system_checkpoint(&mut output, &pending_system_checkpoint)?;

        system_checkpoint_verified_messages.iter().for_each(
            |system_checkpoint_kind| match system_checkpoint_kind {
                SystemCheckpointKind::SetNextConfigVersion(version) => {
                    if let Ok(tables) = self.tables() {
                        if let Err(e) = tables.protocol_config_version_sent.insert(version, &()) {
                            warn!(
                                ?e,
                                "Failed to insert the next protocol config version into the table"
                            );
                        }
                    } else {
                        warn!("Failed to insert params message digest into the table");
                    }
                }
                // For now, we only handle NextConfigVersion. Other variants are ignored.
                SystemCheckpointKind::SetEpochDurationMs(_)
                | SystemCheckpointKind::SetStakeSubsidyStartEpoch(_)
                | SystemCheckpointKind::SetStakeSubsidyRate(_)
                | SystemCheckpointKind::SetStakeSubsidyPeriodLength(_)
                | SystemCheckpointKind::SetMinValidatorCount(_)
                | SystemCheckpointKind::SetMaxValidatorCount(_)
                | SystemCheckpointKind::SetMinValidatorJoiningStake(_)
                | SystemCheckpointKind::SetMaxValidatorChangeCount(_)
                | SystemCheckpointKind::SetRewardSlashingRate(_)
                | SystemCheckpointKind::SetApprovedUpgrade { .. } => {
                    todo!(
                        "Handle other SystemCheckpointKind variants in process_consensus_transactions_and_commit_boundary"
                    );
                }
            },
        );

        let mut batch = self.db_batch()?;
        output.write_to_batch(self, &mut batch)?;
        batch.write()?;

        // Only after batch is written, notify checkpoint service to start building any new
        // pending checkpoints.
        debug!(
            ?consensus_commit_info.round,
            "Notifying checkpoint service about new pending checkpoint(s)",
        );
        checkpoint_service.notify_checkpoint()?;

        debug!(
            ?consensus_commit_info.round,
            "Notifying system_checkpoint service about new pending checkpoint(s)",
        );
        system_checkpoint_service.notify_system_checkpoint()?;

        self.process_notifications(&notifications);

        Ok((verified_messages, system_checkpoint_verified_messages))
    }

    fn process_notifications(&self, notifications: &[SequencedConsensusTransactionKey]) {
        for key in notifications {
            self.consensus_notify_read.notify(key, &());
        }
    }

    /// Depending on the type of the VerifiedSequencedConsensusTransaction wrappers,
    /// - Verify and initialize the state to execute the certificates.
    ///   Return VerifiedCertificates for each executable certificate
    /// - Or update the state for checkpoint or epoch change protocol.
    #[instrument(level = "debug", skip_all)]
    #[allow(clippy::type_complexity)]
    pub(crate) async fn process_consensus_transactions<C: DWalletCheckpointServiceNotify>(
        &self,
        output: &mut ConsensusCommitOutput,
        transactions: &[VerifiedSequencedConsensusTransaction],
        checkpoint_service: &Arc<C>,
        system_checkpoint_service: &Arc<SystemCheckpointService>,
        consensus_commit_info: &ConsensusCommitInfo,
        //roots: &mut BTreeSet<MessageDigest>,
        authority_metrics: &Arc<AuthorityMetrics>,
    ) -> IkaResult<(
        Vec<MessageKind>, // transactions to schedule
        Vec<SystemCheckpointKind>,
        Vec<SequencedConsensusTransactionKey>, // keys to notify as complete
    )> {
        let _scope = monitored_scope("ConsensusCommitHandler::process_consensus_transactions");

        let mut verified_certificates = VecDeque::with_capacity(transactions.len() + 1);
        let mut verified_system_checkpoint_certificates =
            VecDeque::with_capacity(transactions.len() + 1);
        let mut notifications = Vec::with_capacity(transactions.len());

        let cancelled_txns: BTreeMap<MessageDigest, CancelConsensusCertificateReason> =
            BTreeMap::new();

        for tx in transactions {
            let key = tx.0.transaction.key();
            let mut ignored = false;
            // let mut filter_roots = false;
            match self
                .process_consensus_transaction(
                    output,
                    tx,
                    checkpoint_service,
                    system_checkpoint_service,
                    consensus_commit_info.round,
                    authority_metrics,
                )
                .await?
            {
                ConsensusCertificateResult::IkaTransaction(cert) => {
                    notifications.push(key.clone());
                    verified_certificates.push_back(cert);
                }
                ConsensusCertificateResult::SystemTransaction(cert) => {
                    notifications.push(key.clone());
                    verified_system_checkpoint_certificates.push_back(cert);
                }
                // This is a special transaction needed for NetworkDKG to bypass TX
                // size limits.
                ConsensusCertificateResult::IkaBulkTransaction(certs) => {
                    notifications.push(key.clone());
                    certs
                        .into_iter()
                        .for_each(|cert| verified_certificates.push_back(cert));
                }
                // ConsensusCertificateResult::Cancelled((cert, reason)) => {
                //     notifications.push(key.clone());
                //     assert!(cancelled_txns.insert(*cert.digest(), reason).is_none());
                //     verified_certificates.push_back(cert);
                // }
                ConsensusCertificateResult::ConsensusMessage => notifications.push(key.clone()),
                ConsensusCertificateResult::IgnoredSystem => {
                    // filter_roots = true;
                }
                // Note: ignored external transactions must not be recorded as processed. Otherwise
                // they may not get reverted after restart during epoch change.
                ConsensusCertificateResult::Ignored => {
                    ignored = true;
                    // filter_roots = true;
                }
            }
            if !ignored {
                output.record_consensus_message_processed(key.clone());
            }
        }

        // Save all the dWallet-MPC related DB data to the consensus commit output to
        // write it to the local DB. After saving the data, clear the data from the epoch store.
        let new_dwallet_mpc_round_messages = Self::filter_dwallet_mpc_messages(transactions);
        output.set_dwallet_mpc_round_messages(new_dwallet_mpc_round_messages);
        output.set_dwallet_mpc_round_outputs(Self::filter_dwallet_mpc_outputs(transactions));
        let mut outputs_verifier = self.get_dwallet_mpc_outputs_verifier_write().await;
        output.set_dwallet_mpc_round_completed_sessions(
            outputs_verifier
                .consensus_round_completed_sessions
                .clone()
                .into_iter()
                .collect(),
        );

        outputs_verifier.consensus_round_completed_sessions.clear();

        authority_metrics
            .consensus_handler_cancelled_transactions
            .inc_by(cancelled_txns.len() as u64);

        let verified_certificates: Vec<_> = verified_certificates.into();

        Ok((
            verified_certificates,
            verified_system_checkpoint_certificates.into(),
            notifications,
        ))
    }

<<<<<<< HEAD
    /// Read events from perpetual tables, remove them, and store in the current epoch tables.
    pub(crate) async fn read_new_sui_events(&self) -> IkaResult<Vec<DWalletMPCEvent>> {
        let pending_events = self.perpetual_tables.get_all_pending_events()?;
        let mut new_events_map = Vec::new();
        let events: Vec<DWalletMPCEvent> = pending_events
            .iter()
            .filter_map(|(_id, event)| match bcs::from_bytes::<DBSuiEvent>(event) {
                Ok(event) => match session_info_from_event(event.clone(), &self.packages_config) {
                    Ok(Some(session_info)) => {
                        info!(
                            mpc_protocol=?session_info.mpc_round,
                            session_identifier=?session_info.session_identifier,
                            validator=?self.name,
                            "Received start event for session"
                        );
                        let event = DWalletMPCEvent {
                            event,
                            session_info,
                        };
                        new_events_map.push((event.session_info.session_identifier, event.clone()));
                        Some(event)
                    }
                    Ok(None) => {
                        warn!(
                            event=?event,
                            "Received an event that does not trigger the start of an MPC flow"
                        );
                        None
                    }
                    Err(e) => {
                        error!("error getting session info from event: {}", e);
                        None
                    }
                },
                Err(e) => {
                    error!("failed to deserialize event: {}", e);
                    None
                }
            })
            .collect();

        if !new_events_map.is_empty() {
            let mut batch = self
                .tables()?
                .dwallet_mpc_events_for_pending_and_active_sessions
                .batch();
            batch.insert_batch(
                &self
                    .tables()?
                    .dwallet_mpc_events_for_pending_and_active_sessions,
                new_events_map,
            )?;
            batch.write()?;
        }

        // Delete the events from the perpetual tables only after all events
        // are successfully stored, so that they can be recovered in
        // case of a failure and won't be processed twice.
        if !pending_events.is_empty() {
            self.perpetual_tables
                .remove_pending_events(&pending_events.keys().cloned().collect::<Vec<EventID>>())?;
        }

        Ok(events)
    }

=======
>>>>>>> 9a53629f
    /// Filter DWalletMPCMessages from the consensus output.
    /// Those messages will get processed when the dWallet MPC service reads
    /// them from the DB.
    fn filter_dwallet_mpc_messages(
        transactions: &[VerifiedSequencedConsensusTransaction],
    ) -> Vec<DWalletMPCDBMessage> {
        transactions
            .iter()
            .filter_map(|transaction| {
                let VerifiedSequencedConsensusTransaction(SequencedConsensusTransaction {
                    transaction,
                    ..
                }) = transaction;
                match transaction {
                    SequencedConsensusTransactionKind::External(ConsensusTransaction {
                        kind: ConsensusTransactionKind::DWalletMPCMessage(message),
                        ..
                    }) => Some(DWalletMPCDBMessage::Message(message.clone())),
                    SequencedConsensusTransactionKind::External(ConsensusTransaction {
                        kind: ConsensusTransactionKind::DWalletMPCThresholdNotReached(authority, report),
                        ..
                    }) => Some(DWalletMPCDBMessage::ThresholdNotReachedReport(*authority, report.clone())),
                    SequencedConsensusTransactionKind::External(ConsensusTransaction {
                        kind:
                            ConsensusTransactionKind::DWalletMPCMaliciousReport(
                                authority_name,
                                report,
                            ),
                        ..
                    }) => Some(DWalletMPCDBMessage::MaliciousReport(
                        *authority_name,
                        report.clone(),
                    )),
                    _ => None,
                }
            })
            .collect()
    }

    /// Filter DWalletMPCMessages from the consensus output.
    /// Those messages will get processed when the dWallet MPC service reads
    /// them from the DB.
    fn filter_dwallet_mpc_outputs(
        transactions: &[VerifiedSequencedConsensusTransaction],
    ) -> Vec<DWalletMPCOutputMessage> {
        transactions
            .iter()
            .filter_map(|transaction| {
                let VerifiedSequencedConsensusTransaction(SequencedConsensusTransaction {
                    transaction,
                    ..
                }) = transaction;
                match transaction {
                    SequencedConsensusTransactionKind::External(ConsensusTransaction {
                        kind:
                            ConsensusTransactionKind::DWalletMPCOutput(
                                origin_authority,
                                session_info,
                                output,
                            ),
                        ..
                    }) => Some(DWalletMPCOutputMessage {
                        authority: *origin_authority,
                        session_info: *session_info.clone(),
                        output: output.clone(),
                    }),
                    _ => None,
                }
            })
            .collect()
    }

    #[instrument(level = "trace", skip_all)]
    async fn process_consensus_transaction<C: DWalletCheckpointServiceNotify>(
        &self,
        _output: &mut ConsensusCommitOutput,
        transaction: &VerifiedSequencedConsensusTransaction,
        checkpoint_service: &Arc<C>,
        system_checkpoint_service: &Arc<SystemCheckpointService>, // should i do this generic as the checkpoint service?
        _commit_round: Round,
        _authority_metrics: &Arc<AuthorityMetrics>,
    ) -> IkaResult<ConsensusCertificateResult> {
        let _scope = monitored_scope("ConsensusCommitHandler::process_consensus_transaction");

        let VerifiedSequencedConsensusTransaction(SequencedConsensusTransaction {
            certificate_author_index: _,
            certificate_author,
            consensus_index: _consensus_index,
            transaction,
        }) = transaction;
        let _tracking_id = transaction.get_tracking_id();

        match &transaction {
            SequencedConsensusTransactionKind::External(ConsensusTransaction {
                kind: ConsensusTransactionKind::DWalletMPCOutput(_, session_info, output),
                ..
            }) => {
                self.process_dwallet_mpc_output(
                    *certificate_author,
                    *session_info.clone(),
                    output.clone(),
                )
                .await
            }
            SequencedConsensusTransactionKind::External(ConsensusTransaction {
                kind: ConsensusTransactionKind::DWalletMPCMaliciousReport(..),
                ..
            }) => Ok(ConsensusCertificateResult::ConsensusMessage),
            SequencedConsensusTransactionKind::External(ConsensusTransaction {
                kind: ConsensusTransactionKind::DWalletMPCThresholdNotReached(..),
                ..
            }) => Ok(ConsensusCertificateResult::ConsensusMessage),
            SequencedConsensusTransactionKind::External(ConsensusTransaction {
                kind: ConsensusTransactionKind::DWalletMPCMessage(..),
                ..
            }) => Ok(ConsensusCertificateResult::ConsensusMessage),
            SequencedConsensusTransactionKind::External(ConsensusTransaction {
                kind: ConsensusTransactionKind::DWalletCheckpointSignature(info),
                ..
            }) => {
                // We usually call notify_checkpoint_signature in IkaTxValidator, but that step can
                // be skipped when a batch is already part of a certificate, so we must also
                // notify here.
                checkpoint_service.notify_checkpoint_signature(self, info)?;
                Ok(ConsensusCertificateResult::ConsensusMessage)
            }
            SequencedConsensusTransactionKind::External(ConsensusTransaction {
                kind: ConsensusTransactionKind::CapabilityNotificationV1(authority_capabilities),
                ..
            }) => {
                let authority = authority_capabilities.authority;
                debug!(
                    "Received CapabilityNotificationV1 from {:?}",
                    authority.concise()
                );
                self.record_capabilities_v1(authority_capabilities)?;
                let capabilities = self.get_capabilities_v1()?;
                if let Some((new_version, _)) = AuthorityState::is_protocol_version_supported_v1(
                    self.protocol_version(),
                    authority_capabilities
                        .supported_protocol_versions
                        .versions
                        .iter()
                        .max_by(|(protocol_version_a, _), (protocol_version_b, _)| {
                            protocol_version_a.cmp(protocol_version_b)
                        })
                        .map(|(protocol_version, _)| *protocol_version)
                        .unwrap_or_else(|| {
                            warn!("No supported protocol versions found in capabilities");
                            self.protocol_version()
                        }),
                    self.protocol_config(),
                    self.committee(),
                    capabilities.clone(),
                    self.get_effective_buffer_stake_bps(),
                ) {
                    let last_version_sent = self.last_protocol_config_version_sent()?;
                    if last_version_sent.is_none() || last_version_sent != Some(new_version) {
                        info!(
                            validator=?self.name,
                            protocol_version=?new_version,
                            "Found version quorum from capabilities v1 {:?}",
                            capabilities.first()
                        );
                        return Ok(ConsensusCertificateResult::SystemTransaction(
                            SystemCheckpointKind::SetNextConfigVersion(new_version),
                        ));
                    }
                    Ok(ConsensusCertificateResult::ConsensusMessage)
                } else {
                    Ok(ConsensusCertificateResult::ConsensusMessage)
                }
            }
            SequencedConsensusTransactionKind::External(ConsensusTransaction {
                kind: ConsensusTransactionKind::SystemCheckpointSignature(data),
                ..
            }) => {
                system_checkpoint_service.notify_system_checkpoint_signature(self, data)?;
                Ok(ConsensusCertificateResult::ConsensusMessage)
            }
            SequencedConsensusTransactionKind::System(system_transaction) => {
                Ok(self.process_consensus_system_transaction(system_transaction))
            }
        }
    }

    async fn process_dwallet_mpc_output(
        &self,
        origin_authority: AuthorityName,
        session_info: SessionInfo,
        output: Vec<u8>,
    ) -> IkaResult<ConsensusCertificateResult> {
        let authority_index = self.authority_name_to_party_id(&origin_authority);
        let mut dwallet_mpc_verifier = self.get_dwallet_mpc_outputs_verifier_write().await;
        let output_verification_result = dwallet_mpc_verifier
                .try_verify_output(&output, &session_info, origin_authority)
                .await
                .unwrap_or_else(|e| {
                    error!("error verifying DWalletMPCOutput output from session identifier {:?} and party {:?}: {:?}",session_info.session_identifier, authority_index, e);
                    OutputVerificationResult {
                        result: OutputVerificationStatus::Malicious,
                        malicious_actors: vec![origin_authority],
                    }
                });

        match output_verification_result.result {
            OutputVerificationStatus::FirstQuorumReached(output) => self
                .process_dwallet_transaction(output, session_info)
                .map_err(IkaError::from),
            OutputVerificationStatus::NotEnoughVotes => {
                Ok(ConsensusCertificateResult::ConsensusMessage)
            }
            OutputVerificationStatus::AlreadyCommitted | OutputVerificationStatus::Malicious => {
                // Ignore this output,
                // since there is nothing to do with it,
                // at this stage.
                Ok(ConsensusCertificateResult::IgnoredSystem)
            }
        }
    }

    fn process_consensus_system_transaction(
        &self,
        system_transaction: &MessageKind,
    ) -> ConsensusCertificateResult {
        ConsensusCertificateResult::IkaTransaction(system_transaction.clone())
    }

    fn process_consensus_system_bulk_transaction(
        &self,
        system_transaction: &[MessageKind],
    ) -> ConsensusCertificateResult {
        ConsensusCertificateResult::IkaBulkTransaction(system_transaction.to_owned())
    }

    fn process_dwallet_transaction(
        &self,
        output: Vec<u8>,
        session_info: SessionInfo,
    ) -> DwalletMPCResult<ConsensusCertificateResult> {
        info!(
            validator=?self.name,
            mpc_protocol=?session_info.mpc_round,
            session_identifier=?session_info.session_identifier,
            "Creating session output checkpoint transaction"
        );
        let (is_rejected, output) = match bcs::from_bytes(&output)? {
            MPCSessionPublicOutput::CompletedSuccessfully(output) => (false, output),
            MPCSessionPublicOutput::SessionFailed => (true, vec![]),
        };
        match &session_info.mpc_round {
            MPCProtocolInitData::DKGFirst(event_data) => {
                let SessionType::User { sequence_number } = event_data.session_type else {
                    unreachable!("DKGFirst round should be a user session");
                };
                let tx = MessageKind::RespondDWalletDKGFirstRoundOutput(DKGFirstRoundOutput {
                    dwallet_id: event_data.event_data.dwallet_id.to_vec(),
                    output,
                    session_sequence_number: sequence_number,
                    rejected: is_rejected,
                });
                Ok(ConsensusCertificateResult::IkaTransaction(tx))
            }
            MPCProtocolInitData::DKGSecond(init_event_data) => {
                let SessionType::User { sequence_number } = init_event_data.session_type else {
                    unreachable!("DKGSecond round should be a user session");
                };
                let tx = MessageKind::RespondDWalletDKGSecondRoundOutput(DKGSecondRoundOutput {
                    output,
                    dwallet_id: init_event_data.event_data.dwallet_id.to_vec(),
                    encrypted_secret_share_id: init_event_data
                        .event_data
                        .encrypted_user_secret_key_share_id
                        .to_vec(),
                    rejected: is_rejected,
                    session_sequence_number: sequence_number,
                });
                Ok(ConsensusCertificateResult::IkaTransaction(tx))
            }
            MPCProtocolInitData::Presign(init_event_data) => {
                let SessionType::User { sequence_number } = init_event_data.session_type else {
                    unreachable!("Presign round should be a user session");
                };
                let tx = MessageKind::RespondDWalletPresign(PresignOutput {
                    presign: output,
                    dwallet_id: init_event_data.event_data.dwallet_id.map(|id| id.to_vec()),
                    presign_id: init_event_data.event_data.presign_id.to_vec(),
                    rejected: is_rejected,
                    session_sequence_number: sequence_number,
                });
                Ok(ConsensusCertificateResult::IkaTransaction(tx))
            }
            MPCProtocolInitData::Sign(init_event) => {
                let SessionType::User { sequence_number } = init_event.session_type else {
                    unreachable!("Sign round should be a user session");
                };
                let tx = MessageKind::RespondDWalletSign(SignOutput {
                    signature: output,
                    dwallet_id: init_event.event_data.dwallet_id.to_vec(),
                    is_future_sign: init_event.event_data.is_future_sign,
                    sign_id: init_event.event_data.sign_id.to_vec(),
                    rejected: is_rejected,
                    session_sequence_number: sequence_number,
                });
                Ok(ConsensusCertificateResult::IkaTransaction(tx))
            }
            MPCProtocolInitData::EncryptedShareVerification(init_event_data) => {
                let SessionType::User { sequence_number } = init_event_data.session_type else {
                    unreachable!("EncryptedShareVerification round should be a user session");
                };
                let tx = MessageKind::RespondDWalletEncryptedUserShare(EncryptedUserShareOutput {
                    dwallet_id: init_event_data.event_data.dwallet_id.to_vec(),
                    encrypted_user_secret_key_share_id: init_event_data
                        .event_data
                        .encrypted_user_secret_key_share_id
                        .to_vec(),
                    rejected: is_rejected,
                    session_sequence_number: sequence_number,
                });
                Ok(ConsensusCertificateResult::IkaTransaction(tx))
            }
            MPCProtocolInitData::PartialSignatureVerification(init_event_data) => {
                let SessionType::User { sequence_number } = init_event_data.session_type else {
                    unreachable!("PartialSignatureVerification round should be a user session");
                };
                let tx = MessageKind::RespondDWalletPartialSignatureVerificationOutput(
                    PartialSignatureVerificationOutput {
                        dwallet_id: init_event_data.event_data.dwallet_id.to_vec(),
                        partial_centralized_signed_message_id: init_event_data
                            .event_data
                            .partial_centralized_signed_message_id
                            .to_vec(),
                        rejected: is_rejected,
                        session_sequence_number: sequence_number,
                    },
                );
                Ok(ConsensusCertificateResult::IkaTransaction(tx))
            }
            MPCProtocolInitData::NetworkEncryptionKeyDkg(key_scheme, init_event) => {
                match key_scheme {
                    DWalletMPCNetworkKeyScheme::Secp256k1 => {
                        let slices = if is_rejected {
                            vec![NetworkKeyPublicOutputSlice {
                                session_id: init_event.session_object_id.to_vec(),
                                dwallet_network_decryption_key_id: init_event
                                    .event_data
                                    .dwallet_network_decryption_key_id
                                    .clone()
                                    .to_vec(),
                                public_output: vec![],
                                supported_curves: vec![
                                    DWalletMPCNetworkKeyScheme::Secp256k1 as u32,
                                ],
                                is_last: true,
                                rejected: true,
                            }]
                        } else {
                            Self::slice_network_dkg_public_output_into_messages(
                                &init_event.event_data.dwallet_network_decryption_key_id,
                                output,
                                init_event.session_object_id.to_vec(),
                            )
                        };

                        let messages: Vec<_> = slices
                            .into_iter()
                            .map(MessageKind::RespondDWalletMPCNetworkDKGOutput)
                            .collect();
                        Ok(self.process_consensus_system_bulk_transaction(&messages))
                    }
                    DWalletMPCNetworkKeyScheme::Ristretto => {
                        Err(DwalletMPCError::UnsupportedNetworkDKGKeyScheme)
                    }
                }
            }
            MPCProtocolInitData::NetworkEncryptionKeyReconfiguration(init_event) => {
                let slices = if is_rejected {
                    vec![NetworkKeyPublicOutputSlice {
                        session_id: init_event.session_object_id.to_vec(),
                        dwallet_network_decryption_key_id: init_event
                            .event_data
                            .dwallet_network_decryption_key_id
                            .clone()
                            .to_vec(),
                        public_output: vec![],
                        supported_curves: vec![DWalletMPCNetworkKeyScheme::Secp256k1 as u32],
                        is_last: true,
                        rejected: true,
                    }]
                } else {
                    Self::slice_network_dkg_public_output_into_messages(
                        &init_event.event_data.dwallet_network_decryption_key_id,
                        output,
                        init_event.session_object_id.to_vec(),
                    )
                };

                let messages: Vec<_> = slices
                    .into_iter()
                    .map(MessageKind::RespondDWalletMPCNetworkReconfigurationOutput)
                    .collect();
                Ok(self.process_consensus_system_bulk_transaction(&messages))
            }
            MPCProtocolInitData::MakeDWalletUserSecretKeySharesPublicRequest(init_event) => {
                let SessionType::User { sequence_number } = init_event.session_type else {
                    unreachable!(
                        "MakeDWalletUserSecretKeySharesPublic round should be a user session"
                    );
                };
                let tx = MessageKind::RespondMakeDWalletUserSecretKeySharesPublic(
                    MakeDWalletUserSecretKeySharesPublicOutput {
                        dwallet_id: init_event.event_data.dwallet_id.to_vec(),
                        public_user_secret_key_shares: init_event
                            .event_data
                            .public_user_secret_key_shares
                            .clone(),
                        rejected: is_rejected,
                        session_sequence_number: sequence_number,
                    },
                );
                Ok(ConsensusCertificateResult::IkaTransaction(tx))
            }
            MPCProtocolInitData::DWalletImportedKeyVerificationRequest(init_event) => {
                let SessionType::User { sequence_number } = init_event.session_type else {
                    unreachable!(
                        "MakeDWalletUserSecretKeySharesPublic round should be a user session"
                    );
                };
                let tx = MessageKind::RespondDWalletImportedKeyVerificationOutput(
                    DWalletImportedKeyVerificationOutput {
                        dwallet_id: init_event.event_data.dwallet_id.to_vec().clone(),
                        public_output: output,
                        encrypted_user_secret_key_share_id: init_event
                            .event_data
                            .encrypted_user_secret_key_share_id
                            .to_vec()
                            .clone(),
                        rejected: is_rejected,
                        session_sequence_number: sequence_number,
                    },
                );
                Ok(ConsensusCertificateResult::IkaTransaction(tx))
            }
        }
    }

    /// Break down the key to slices because of chain transaction size limits.
    /// Limit 16 KB per Tx `pure` argument.
    fn slice_network_dkg_public_output_into_messages(
        dwallet_network_decryption_key_id: &ObjectID,
        public_output: Vec<u8>,
        session_id: Vec<u8>,
    ) -> Vec<NetworkKeyPublicOutputSlice> {
        let mut slices = Vec::new();
        // We set a total of 5 KB since we need 6 KB buffer for other params.
        let five_kbytes = 5 * 1024;
        let public_chunks = public_output.chunks(five_kbytes).collect_vec();
        let empty: &[u8] = &[];
        // Take the max of the two lengths to ensure we have enough slices.
        for i in 0..public_chunks.len() {
            // If the chunk is missing, use an empty slice, as the size of the slices can be different.
            let public_chunk = public_chunks.get(i).unwrap_or(&empty);
            slices.push(NetworkKeyPublicOutputSlice {
                session_id: session_id.clone(),
                dwallet_network_decryption_key_id: dwallet_network_decryption_key_id
                    .clone()
                    .to_vec(),
                public_output: (*public_chunk).to_vec(),
                supported_curves: vec![DWalletMPCNetworkKeyScheme::Secp256k1 as u32],
                is_last: i == public_chunks.len() - 1,
                rejected: false,
            });
        }
        slices
    }

    pub(crate) fn write_pending_checkpoint(
        &self,
        output: &mut ConsensusCommitOutput,
        checkpoint: &PendingDWalletCheckpoint,
    ) -> IkaResult {
        assert!(
            self.get_pending_checkpoint(&checkpoint.height())?.is_none(),
            "Duplicate pending checkpoint notification at height {:?}",
            checkpoint.height()
        );

        debug!(
            checkpoint_commit_height = checkpoint.height(),
            "Pending checkpoint has {} messages",
            checkpoint.messages().len(),
        );
        trace!(
            checkpoint_commit_height = checkpoint.height(),
            "Messages for pending checkpoint: {:?}",
            checkpoint.messages()
        );

        output.insert_pending_checkpoint(checkpoint.clone());

        Ok(())
    }

    pub fn get_pending_dwallet_checkpoints(
        &self,
        last: Option<DWalletCheckpointHeight>,
    ) -> IkaResult<Vec<(DWalletCheckpointHeight, PendingDWalletCheckpoint)>> {
        let tables = self.tables()?;
        let db_iter = tables
            .pending_dwallet_checkpoints
            .safe_iter_with_bounds(last.map(|height| height + 1), None);
        Ok(db_iter.collect::<Result<Vec<_>, _>>()?)
    }

    pub fn get_pending_checkpoint(
        &self,
        index: &DWalletCheckpointHeight,
    ) -> IkaResult<Option<PendingDWalletCheckpoint>> {
        Ok(self.tables()?.pending_dwallet_checkpoints.get(index)?)
    }

    pub fn process_pending_checkpoint(
        &self,
        commit_height: DWalletCheckpointHeight,
        checkpoint_messages: Vec<DWalletCheckpointMessage>,
    ) -> IkaResult<()> {
        let tables = self.tables()?;
        // All created checkpoints are inserted in builder_checkpoint_summary in a single batch.
        // This means that upon restart we can use BuilderCheckpointSummary::commit_height
        // from the last built summary to resume building checkpoints.
        let mut batch = tables.pending_dwallet_checkpoints.batch();
        for (position_in_commit, summary) in checkpoint_messages.into_iter().enumerate() {
            let sequence_number = summary.sequence_number;
            let summary = BuilderDWalletCheckpointMessage {
                dwallet_checkpoint_message: summary,
                dwallet_checkpoint_height: Some(commit_height),
                position_in_commit,
            };
            batch.insert_batch(
                &tables.builder_dwallet_checkpoint_message_v1,
                [(&sequence_number, summary)],
            )?;
        }

        // find all pending checkpoints <= commit_height and remove them
        let iter = tables
            .pending_dwallet_checkpoints
            .safe_range_iter(0..=commit_height);
        let keys = iter
            .map(|c| c.map(|(h, _)| h))
            .collect::<Result<Vec<_>, _>>()?;

        batch.delete_batch(&tables.pending_dwallet_checkpoints, &keys)?;

        Ok(batch.write()?)
    }

    pub fn last_built_dwallet_checkpoint_message_builder(
        &self,
    ) -> IkaResult<Option<BuilderDWalletCheckpointMessage>> {
        Ok(self
            .tables()?
            .builder_dwallet_checkpoint_message_v1
            .reversed_safe_iter_with_bounds(None, None)?
            .next()
            .transpose()?
            .map(|(_, s)| s))
    }

    pub fn last_built_dwallet_checkpoint_message(
        &self,
    ) -> IkaResult<Option<(DWalletCheckpointSequenceNumber, DWalletCheckpointMessage)>> {
        Ok(self
            .tables()?
            .builder_dwallet_checkpoint_message_v1
            .reversed_safe_iter_with_bounds(None, None)?
            .next()
            .transpose()?
            .map(|(seq, s)| (seq, s.dwallet_checkpoint_message)))
    }

    pub fn get_built_checkpoint_message(
        &self,
        sequence: DWalletCheckpointSequenceNumber,
    ) -> IkaResult<Option<DWalletCheckpointMessage>> {
        Ok(self
            .tables()?
            .builder_dwallet_checkpoint_message_v1
            .get(&sequence)?
            .map(|s| s.dwallet_checkpoint_message))
    }

    pub fn get_last_dwallet_checkpoint_signature_index(&self) -> IkaResult<u64> {
        Ok(self
            .tables()?
            .pending_dwallet_checkpoint_signatures
            .reversed_safe_iter_with_bounds(None, None)?
            .next()
            .transpose()?
            .map(|((_, index), _)| index)
            .unwrap_or_default())
    }

    pub fn insert_checkpoint_signature(
        &self,
        checkpoint_seq: DWalletCheckpointSequenceNumber,
        index: u64,
        info: &DWalletCheckpointSignatureMessage,
    ) -> IkaResult<()> {
        Ok(self
            .tables()?
            .pending_dwallet_checkpoint_signatures
            .insert(&(checkpoint_seq, index), info)?)
    }

    pub(crate) fn write_pending_system_checkpoint(
        &self,
        output: &mut ConsensusCommitOutput,
        system_checkpoint: &PendingSystemCheckpoint,
    ) -> IkaResult {
        assert!(
            self.get_pending_system_checkpoint(&system_checkpoint.height())?
                .is_none(),
            "Duplicate pending system_checkpoint notification at height {:?}",
            system_checkpoint.height()
        );

        debug!(
            system_checkpoint_commit_height = system_checkpoint.height(),
            "Pending system_checkpoint has {} messages",
            system_checkpoint.messages().len(),
        );
        trace!(
            system_checkpoint_commit_height = system_checkpoint.height(),
            "Messages for pending system_checkpoint: {:?}",
            system_checkpoint.messages()
        );

        output.insert_pending_system_checkpoint(system_checkpoint.clone());

        Ok(())
    }

    pub fn get_pending_system_checkpoints(
        &self,
        last: Option<SystemCheckpointHeight>,
    ) -> IkaResult<Vec<(SystemCheckpointHeight, PendingSystemCheckpoint)>> {
        let tables = self.tables()?;
        let db_iter = tables
            .pending_system_checkpoints
            .safe_iter_with_bounds(last.map(|height| height + 1), None);
        Ok(db_iter.collect::<Result<Vec<_>, _>>()?)
    }

    pub fn get_pending_system_checkpoint(
        &self,
        index: &SystemCheckpointHeight,
    ) -> IkaResult<Option<PendingSystemCheckpoint>> {
        Ok(self.tables()?.pending_system_checkpoints.get(index)?)
    }

    pub fn process_pending_system_checkpoint(
        &self,
        commit_height: SystemCheckpointHeight,
        system_checkpoint_messages: Vec<SystemCheckpoint>,
    ) -> IkaResult<()> {
        let tables = self.tables()?;
        // All created system_checkpoints are inserted in builder_system_checkpoint_summary in a single batch.
        // This means that upon restart we can use BuilderSystemCheckpointSummary::commit_height
        // from the last built summary to resume building system_checkpoints.
        let mut batch = tables.pending_system_checkpoints.batch();
        for (position_in_commit, summary) in system_checkpoint_messages.into_iter().enumerate() {
            let sequence_number = summary.sequence_number;
            let summary = BuilderSystemCheckpoint {
                system_checkpoint_message: summary,
                system_checkpoint_height: Some(commit_height),
                position_in_commit,
            };
            batch.insert_batch(
                &tables.builder_system_checkpoint_v1,
                [(&sequence_number, summary)],
            )?;
        }

        // find all pending system_checkpoints <= commit_height and remove them
        let iter = tables
            .pending_system_checkpoints
            .safe_range_iter(0..=commit_height);
        let keys = iter
            .map(|c| c.map(|(h, _)| h))
            .collect::<Result<Vec<_>, _>>()?;

        batch.delete_batch(&tables.pending_system_checkpoints, &keys)?;

        Ok(batch.write()?)
    }

    pub fn last_built_system_checkpoint_message_builder(
        &self,
    ) -> IkaResult<Option<BuilderSystemCheckpoint>> {
        Ok(self
            .tables()?
            .builder_system_checkpoint_v1
            .reversed_safe_iter_with_bounds(None, None)?
            .next()
            .transpose()?
            .map(|(_, s)| s))
    }

    pub fn last_built_system_checkpoint_message(
        &self,
    ) -> IkaResult<Option<(SystemCheckpointSequenceNumber, SystemCheckpoint)>> {
        Ok(self
            .tables()?
            .builder_system_checkpoint_v1
            .reversed_safe_iter_with_bounds(None, None)?
            .next()
            .transpose()?
            .map(|(seq, s)| (seq, s.system_checkpoint_message)))
    }

    pub fn get_built_system_checkpoint_message(
        &self,
        sequence: SystemCheckpointSequenceNumber,
    ) -> IkaResult<Option<SystemCheckpoint>> {
        Ok(self
            .tables()?
            .builder_system_checkpoint_v1
            .get(&sequence)?
            .map(|s| s.system_checkpoint_message))
    }

    pub fn get_last_system_checkpoint_signature_index(&self) -> IkaResult<u64> {
        Ok(self
            .tables()?
            .pending_system_checkpoint_signatures
            .reversed_safe_iter_with_bounds(None, None)?
            .next()
            .transpose()?
            .map(|((_, index), _)| index)
            .unwrap_or_default())
    }

    pub fn insert_system_checkpoint_signature(
        &self,
        system_checkpoint_seq: SystemCheckpointSequenceNumber,
        index: u64,
        info: &SystemCheckpointSignatureMessage,
    ) -> IkaResult<()> {
        Ok(self
            .tables()?
            .pending_system_checkpoint_signatures
            .insert(&(system_checkpoint_seq, index), info)?)
    }

    // todo(zeev): why is it not used?
    #[allow(dead_code)]
    pub(crate) fn record_epoch_pending_certs_process_time_metric(&self) {
        if let Some(epoch_close_time) = *self.epoch_close_time.read() {
            self.metrics
                .epoch_pending_certs_processed_time_since_epoch_close_ms
                .set(epoch_close_time.elapsed().as_millis() as i64);
        }
    }

    pub fn record_epoch_reconfig_start_time_metric(&self) {
        if let Some(epoch_close_time) = *self.epoch_close_time.read() {
            self.metrics
                .epoch_reconfig_start_time_since_epoch_close_ms
                .set(epoch_close_time.elapsed().as_millis() as i64);
        }
    }

    fn record_reconfig_halt_duration_metric(&self) {
        if let Some(epoch_close_time) = *self.epoch_close_time.read() {
            self.metrics
                .epoch_validator_halt_duration_ms
                .set(epoch_close_time.elapsed().as_millis() as i64);
        }
    }

    pub(crate) fn record_epoch_first_checkpoint_creation_time_metric(&self) {
        self.metrics
            .epoch_first_checkpoint_created_time_since_epoch_begin_ms
            .set(self.epoch_open_time.elapsed().as_millis() as i64);
    }

    pub(crate) fn record_epoch_first_system_checkpoint_creation_time_metric(&self) {
        self.metrics
            .epoch_first_system_checkpoint_created_time_since_epoch_begin_ms
            .set(self.epoch_open_time.elapsed().as_millis() as i64);
    }

    fn record_epoch_total_duration_metric(&self) {
        self.metrics.current_epoch.set(self.epoch() as i64);
        self.metrics
            .epoch_total_duration
            .set(self.epoch_open_time.elapsed().as_millis() as i64);
    }
}

#[derive(Default)]
pub(crate) struct ConsensusCommitOutput {
    // todo(zeev): why is it not used?
    #[allow(dead_code)]
    // Consensus and reconfig state
    consensus_round: Round,
    consensus_messages_processed: BTreeSet<SequencedConsensusTransactionKey>,
    consensus_commit_stats: Option<ExecutionIndicesWithStats>,

    pending_checkpoints: Vec<PendingDWalletCheckpoint>,
    pending_system_checkpoints: Vec<PendingSystemCheckpoint>,

    /// All the dWallet-MPC related TXs that have been received in this round.
    dwallet_mpc_round_messages: Vec<DWalletMPCDBMessage>,
    dwallet_mpc_round_outputs: Vec<DWalletMPCOutputMessage>,
    dwallet_mpc_completed_sessions: Vec<SessionIdentifier>,
}

impl ConsensusCommitOutput {
    pub fn new(consensus_round: Round) -> Self {
        Self {
            consensus_round,
            ..Default::default()
        }
    }

    pub(crate) fn set_dwallet_mpc_round_messages(&mut self, new_value: Vec<DWalletMPCDBMessage>) {
        self.dwallet_mpc_round_messages = new_value;
    }

    pub(crate) fn set_dwallet_mpc_round_outputs(
        &mut self,
        new_value: Vec<DWalletMPCOutputMessage>,
    ) {
        self.dwallet_mpc_round_outputs = new_value;
    }

    pub(crate) fn set_dwallet_mpc_round_completed_sessions(
        &mut self,
        new_value: Vec<SessionIdentifier>,
    ) {
        self.dwallet_mpc_completed_sessions = new_value;
    }

    fn record_consensus_commit_stats(&mut self, stats: ExecutionIndicesWithStats) {
        self.consensus_commit_stats = Some(stats);
    }

    fn record_consensus_message_processed(&mut self, key: SequencedConsensusTransactionKey) {
        self.consensus_messages_processed.insert(key);
    }

    fn insert_pending_checkpoint(&mut self, checkpoint: PendingDWalletCheckpoint) {
        self.pending_checkpoints.push(checkpoint);
    }

    fn insert_pending_system_checkpoint(&mut self, checkpoint: PendingSystemCheckpoint) {
        self.pending_system_checkpoints.push(checkpoint);
    }

    pub fn write_to_batch(
        self,
        epoch_store: &AuthorityPerEpochStore,
        batch: &mut DBBatch,
    ) -> IkaResult {
        let tables = epoch_store.tables()?;

        // Write all the dWallet MPC related messages from this consensus round to the local DB.
        // The [`DWalletMPCService`] constantly reads and process those messages.
        batch.insert_batch(
            &tables.dwallet_mpc_messages,
            [(self.consensus_round, self.dwallet_mpc_round_messages)],
        )?;
        batch.insert_batch(
            &tables.dwallet_mpc_completed_sessions,
            [(self.consensus_round, self.dwallet_mpc_completed_sessions)],
        )?;
        batch.insert_batch(
            &tables.dwallet_mpc_outputs,
            [(self.consensus_round, self.dwallet_mpc_round_outputs)],
        )?;

        batch.insert_batch(
            &tables.consensus_message_processed,
            self.consensus_messages_processed
                .iter()
                .map(|key| (key, true)),
        )?;

        if let Some(consensus_commit_stats) = &self.consensus_commit_stats {
            batch.insert_batch(
                &tables.last_consensus_stats,
                [(LAST_CONSENSUS_STATS_ADDR, consensus_commit_stats)],
            )?;
        }

        batch.insert_batch(
            &tables.pending_dwallet_checkpoints,
            self.pending_checkpoints
                .into_iter()
                .map(|cp| (cp.height(), cp)),
        )?;

        batch.insert_batch(
            &tables.pending_system_checkpoints,
            self.pending_system_checkpoints
                .into_iter()
                .map(|cp| (cp.height(), cp)),
        )?;

        Ok(())
    }
}

#[derive(Clone, Debug, PartialEq, Eq, Serialize, Deserialize)]
pub enum LockDetailsWrapper {
    V1(MessageDigest),
}

impl LockDetailsWrapper {
    pub fn migrate(self) -> Self {
        // TODO: when there are multiple versions, we must iteratively migrate from version N to
        // N+1 until we arrive at the latest version
        self
    }

    // Always returns the most recent version. Older versions are migrated to the latest version at
    // read time, so there is never a need to access older versions.
    pub fn inner(&self) -> &LockDetails {
        match self {
            Self::V1(v1) => v1,

            // can remove #[allow] when there are multiple versions
            #[allow(unreachable_patterns)]
            _ => panic!("lock details should have been migrated to latest version at read time"),
        }
    }
    pub fn into_inner(self) -> LockDetails {
        match self {
            Self::V1(v1) => v1,

            // can remove #[allow] when there are multiple versions
            #[allow(unreachable_patterns)]
            _ => panic!("lock details should have been migrated to latest version at read time"),
        }
    }
}

pub type LockDetails = MessageDigest;

impl From<LockDetails> for LockDetailsWrapper {
    fn from(details: LockDetails) -> Self {
        // always use latest version.
        LockDetailsWrapper::V1(details)
    }
}<|MERGE_RESOLUTION|>--- conflicted
+++ resolved
@@ -1400,75 +1400,6 @@
         ))
     }
 
-<<<<<<< HEAD
-    /// Read events from perpetual tables, remove them, and store in the current epoch tables.
-    pub(crate) async fn read_new_sui_events(&self) -> IkaResult<Vec<DWalletMPCEvent>> {
-        let pending_events = self.perpetual_tables.get_all_pending_events()?;
-        let mut new_events_map = Vec::new();
-        let events: Vec<DWalletMPCEvent> = pending_events
-            .iter()
-            .filter_map(|(_id, event)| match bcs::from_bytes::<DBSuiEvent>(event) {
-                Ok(event) => match session_info_from_event(event.clone(), &self.packages_config) {
-                    Ok(Some(session_info)) => {
-                        info!(
-                            mpc_protocol=?session_info.mpc_round,
-                            session_identifier=?session_info.session_identifier,
-                            validator=?self.name,
-                            "Received start event for session"
-                        );
-                        let event = DWalletMPCEvent {
-                            event,
-                            session_info,
-                        };
-                        new_events_map.push((event.session_info.session_identifier, event.clone()));
-                        Some(event)
-                    }
-                    Ok(None) => {
-                        warn!(
-                            event=?event,
-                            "Received an event that does not trigger the start of an MPC flow"
-                        );
-                        None
-                    }
-                    Err(e) => {
-                        error!("error getting session info from event: {}", e);
-                        None
-                    }
-                },
-                Err(e) => {
-                    error!("failed to deserialize event: {}", e);
-                    None
-                }
-            })
-            .collect();
-
-        if !new_events_map.is_empty() {
-            let mut batch = self
-                .tables()?
-                .dwallet_mpc_events_for_pending_and_active_sessions
-                .batch();
-            batch.insert_batch(
-                &self
-                    .tables()?
-                    .dwallet_mpc_events_for_pending_and_active_sessions,
-                new_events_map,
-            )?;
-            batch.write()?;
-        }
-
-        // Delete the events from the perpetual tables only after all events
-        // are successfully stored, so that they can be recovered in
-        // case of a failure and won't be processed twice.
-        if !pending_events.is_empty() {
-            self.perpetual_tables
-                .remove_pending_events(&pending_events.keys().cloned().collect::<Vec<EventID>>())?;
-        }
-
-        Ok(events)
-    }
-
-=======
->>>>>>> 9a53629f
     /// Filter DWalletMPCMessages from the consensus output.
     /// Those messages will get processed when the dWallet MPC service reads
     /// them from the DB.
