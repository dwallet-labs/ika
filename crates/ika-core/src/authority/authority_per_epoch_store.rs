--- conflicted
+++ resolved
@@ -1069,14 +1069,9 @@
             }) => {
                 if transaction.sender_authority() != *authority {
                     warn!(
-<<<<<<< HEAD
-                        "DWalletMPCSessionFailedWithMalicious: authority {} does not match its author from consensus {}",
-                        authority, transaction.certificate_author_index
-=======
                         ?authority,
                         certificate_author_index=?transaction.certificate_author_index
                         "DWalletMPCSessionFailedWithMalicious: authority does not match its author from consensus",
->>>>>>> babda415
                     );
                     return None;
                 }
@@ -1423,6 +1418,10 @@
                         ..
                     }) => Some(DWalletMPCDBMessage::ThresholdNotReachedReport(*authority, report.clone())),
                     SequencedConsensusTransactionKind::External(ConsensusTransaction {
+                        kind: ConsensusTransactionKind::DWalletMPCThresholdNotReached(authority, report),
+                        ..
+                    }) => Some(DWalletMPCDBMessage::ThresholdNotReachedReport(*authority, report.clone())),
+                    SequencedConsensusTransactionKind::External(ConsensusTransaction {
                         kind:
                             ConsensusTransactionKind::DWalletMPCMaliciousReport(
                                 authority_name,
