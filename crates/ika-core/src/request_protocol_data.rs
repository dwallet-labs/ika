use crate::request_protocol_data::ProtocolData::DWalletDKGAndSign;
use dwallet_mpc_types::dwallet_mpc::{
    DWalletCurve, DWalletSignatureAlgorithm, SerializedWrappedMPCPublicOutput,
};
use dwallet_mpc_types::mpc_protocol_configuration::{
    try_into_curve, try_into_hash_scheme, try_into_signature_algorithm,
};
use group::HashType;
use ika_types::dwallet_mpc_error::{DwalletMPCError, DwalletMPCResult};
use ika_types::messages_dwallet_mpc::{
    DWalletDKGFirstRoundRequestEvent, DWalletDKGRequestEvent, DWalletDKGSecondRoundRequestEvent,
    DWalletEncryptionKeyReconfigurationRequestEvent, DWalletImportedKeyVerificationRequestEvent,
    DWalletNetworkDKGEncryptionKeyRequestEvent, EncryptedShareVerificationRequestEvent,
    FutureSignRequestEvent, MakeDWalletUserSecretKeySharesPublicRequestEvent, PresignRequestEvent,
    SignDuringDKGRequestEvent, SignRequestEvent, UserSecretKeyShareEventType,
};
use sui_types::base_types::ObjectID;

// Common structs for shared data between ProtocolSpecificData and AdvanceSpecificData
#[derive(Debug, Clone, Eq, PartialEq, Ord, PartialOrd, derive_more::Display)]
#[display("Imported Key Verification")]
pub struct ImportedKeyVerificationData {
    pub curve: DWalletCurve,
    pub encrypted_centralized_secret_share_and_proof: Vec<u8>,
    pub encryption_key: Vec<u8>,
}

#[derive(Debug, Clone, Eq, PartialEq, Ord, PartialOrd, derive_more::Display)]
#[display("Make DWallet User Secret Key Shares Public")]
pub struct MakeDWalletUserSecretKeySharesPublicData {
    pub curve: DWalletCurve,
    pub public_user_secret_key_shares: Vec<u8>,
    pub dwallet_decentralized_output: SerializedWrappedMPCPublicOutput,
}

#[derive(Debug, Clone, Eq, PartialEq, Ord, PartialOrd, derive_more::Display)]
#[display("dWallet DKG First Round")]
pub struct DKGFirstData {
    pub curve: DWalletCurve,
}

#[derive(Debug, Clone, Eq, PartialEq, Ord, PartialOrd, derive_more::Display)]
#[display("dWallet DKG Second Round")]
pub struct DKGSecondData {
    pub curve: DWalletCurve,
    pub encrypted_centralized_secret_share_and_proof: Vec<u8>,
    pub encryption_key: Vec<u8>,
}

#[derive(Debug, Clone, Eq, PartialEq, Ord, PartialOrd, derive_more::Display)]
#[display("dWallet DKG Second Round")]
pub struct DWalletDKGData {
    pub curve: DWalletCurve,
    pub centralized_public_key_share_and_proof: Vec<u8>,
    pub user_secret_key_share: UserSecretKeyShareEventType,
}

#[derive(Debug, Clone, Eq, PartialEq, Ord, PartialOrd, derive_more::Display)]
#[display("dWallet DKG and Sign")]
pub struct DWalletDKGAndSignData {
    pub curve: DWalletCurve,
    pub centralized_public_key_share_and_proof: Vec<u8>,
    pub user_secret_key_share: UserSecretKeyShareEventType,
    pub presign_id: ObjectID,
    pub presign: Vec<u8>,
<<<<<<< HEAD
    pub signature_algorithm: DWalletSignatureScheme,
=======
    pub signature_algorithm: DWalletSignatureAlgorithm,
>>>>>>> b73a9f53
    pub hash_type: HashType,
    pub message: Vec<u8>,
    pub message_centralized_signature: Vec<u8>,
    pub sign_id: ObjectID,
}

#[derive(Debug, Clone, Eq, PartialEq, Ord, PartialOrd, derive_more::Display)]
#[display("Presign")]
pub struct PresignData {
    pub curve: DWalletCurve,
    pub signature_algorithm: DWalletSignatureAlgorithm,
}

#[derive(Debug, Clone, Eq, PartialEq, Ord, PartialOrd, derive_more::Display)]
#[display("Sign")]
pub struct SignData {
    pub curve: DWalletCurve,
    pub signature_algorithm: DWalletSignatureAlgorithm,
    pub hash_scheme: HashType,
}

#[derive(Debug, Clone, Eq, PartialEq, Ord, PartialOrd, derive_more::Display)]
#[display("Network Encryption Key DKG")]
pub struct NetworkEncryptionKeyDkgData {}

#[derive(Debug, Clone, Eq, PartialEq, Ord, PartialOrd, derive_more::Display)]
#[display("Network Encryption Key Reconfiguration")]
pub struct NetworkEncryptionKeyReconfigurationData {}

#[derive(Debug, Clone, Eq, PartialEq, Ord, PartialOrd, derive_more::Display)]
#[display("Network Encryption Key V1 to V2 Reconfiguration")]
pub struct NetworkEncryptionKeyV1ToV2ReconfigurationData {}

#[derive(Debug, Clone, Eq, PartialEq, Ord, PartialOrd, derive_more::Display)]
#[display("Network Encryption Key V2 Reconfiguration")]
pub struct NetworkEncryptionKeyV2ReconfigurationData {}

#[derive(Debug, Clone, Eq, PartialEq, Ord, PartialOrd, derive_more::Display)]
#[display("Encrypted Share Verification")]
pub struct EncryptedShareVerificationData {
    pub curve: DWalletCurve,
    pub encrypted_centralized_secret_share_and_proof: Vec<u8>,
    pub decentralized_public_output: SerializedWrappedMPCPublicOutput,
    pub encryption_key: Vec<u8>,
}

#[derive(Debug, Clone, Eq, PartialEq, Ord, PartialOrd, derive_more::Display)]
#[display("Partial Signature Verification")]
pub struct PartialSignatureVerificationData {
    pub curve: DWalletCurve,
    pub signature_algorithm: DWalletSignatureAlgorithm,
    pub hash_scheme: HashType,
    pub message: Vec<u8>,
    pub dwallet_decentralized_output: SerializedWrappedMPCPublicOutput,
    pub presign: SerializedWrappedMPCPublicOutput,
    pub partially_signed_message: SerializedWrappedMPCPublicOutput,
}

#[derive(Debug, Clone, Eq, Ord, PartialEq, PartialOrd)]
pub enum ProtocolData {
    ImportedKeyVerification {
        data: ImportedKeyVerificationData,
        dwallet_id: ObjectID,
        encrypted_user_secret_key_share_id: ObjectID,
        dwallet_network_encryption_key_id: ObjectID,
        centralized_party_message: Vec<u8>,
    },

    MakeDWalletUserSecretKeySharesPublic {
        data: MakeDWalletUserSecretKeySharesPublicData,
        dwallet_id: ObjectID,
        dwallet_network_encryption_key_id: ObjectID,
    },

    DKGFirst {
        data: DKGFirstData,
        dwallet_id: ObjectID,
        dwallet_network_encryption_key_id: ObjectID,
    },

    DWalletDKG {
        data: DWalletDKGData,
        dwallet_id: ObjectID,
        dwallet_network_encryption_key_id: ObjectID,
    },
    DWalletDKGAndSign {
        data: DWalletDKGAndSignData,
        dwallet_id: ObjectID,
        dwallet_network_encryption_key_id: ObjectID,
    },

    DKGSecond {
        data: DKGSecondData,
        dwallet_id: ObjectID,
        encrypted_secret_share_id: ObjectID,
        dwallet_network_encryption_key_id: ObjectID,
        first_round_output: SerializedWrappedMPCPublicOutput,
        centralized_public_key_share_and_proof: SerializedWrappedMPCPublicOutput,
    },

    Presign {
        data: PresignData,
        dwallet_id: Option<ObjectID>,
        presign_id: ObjectID,
        dwallet_public_output: Option<SerializedWrappedMPCPublicOutput>,
        dwallet_network_encryption_key_id: ObjectID,
    },

    Sign {
        data: SignData,
        dwallet_id: ObjectID,
        sign_id: ObjectID,
        is_future_sign: bool,
        dwallet_network_encryption_key_id: ObjectID,
        dwallet_decentralized_public_output: SerializedWrappedMPCPublicOutput,
        message: Vec<u8>,
        presign: SerializedWrappedMPCPublicOutput,
        message_centralized_signature: SerializedWrappedMPCPublicOutput,
    },

    NetworkEncryptionKeyDkg {
        data: NetworkEncryptionKeyDkgData,
        dwallet_network_encryption_key_id: ObjectID,
    },

    NetworkEncryptionKeyReconfiguration {
        data: NetworkEncryptionKeyReconfigurationData,
        dwallet_network_encryption_key_id: ObjectID,
    },

    EncryptedShareVerification {
        data: EncryptedShareVerificationData,
        dwallet_id: ObjectID,
        encrypted_user_secret_key_share_id: ObjectID,
        dwallet_network_encryption_key_id: ObjectID,
    },

    PartialSignatureVerification {
        data: PartialSignatureVerificationData,
        dwallet_id: ObjectID,
        partial_centralized_signed_message_id: ObjectID,
        dwallet_network_encryption_key_id: ObjectID,
    },
}
pub fn make_dwallet_user_secret_key_shares_public_protocol_data(
    request_event_data: MakeDWalletUserSecretKeySharesPublicRequestEvent,
) -> DwalletMPCResult<ProtocolData> {
    Ok(ProtocolData::MakeDWalletUserSecretKeySharesPublic {
        data: MakeDWalletUserSecretKeySharesPublicData {
            curve: try_into_curve(request_event_data.curve)?,
            public_user_secret_key_shares: request_event_data.public_user_secret_key_shares,
            dwallet_decentralized_output: request_event_data.public_output,
        },
        dwallet_id: request_event_data.dwallet_id,
        dwallet_network_encryption_key_id: request_event_data.dwallet_network_encryption_key_id,
    })
}

pub fn imported_key_verification_protocol_data(
    request_event_data: DWalletImportedKeyVerificationRequestEvent,
) -> DwalletMPCResult<ProtocolData> {
    Ok(ProtocolData::ImportedKeyVerification {
        data: ImportedKeyVerificationData {
            curve: try_into_curve(request_event_data.curve)?,
            encrypted_centralized_secret_share_and_proof: request_event_data
                .encrypted_centralized_secret_share_and_proof,
            encryption_key: request_event_data.encryption_key,
        },
        dwallet_id: request_event_data.dwallet_id,
        encrypted_user_secret_key_share_id: request_event_data.encrypted_user_secret_key_share_id,
        dwallet_network_encryption_key_id: request_event_data.dwallet_network_encryption_key_id,
        centralized_party_message: request_event_data.centralized_party_message,
    })
}

pub fn dwallet_dkg_first_protocol_data(
    request_event_data: DWalletDKGFirstRoundRequestEvent,
) -> DwalletMPCResult<ProtocolData> {
    Ok(ProtocolData::DKGFirst {
        data: DKGFirstData {
            curve: try_into_curve(request_event_data.curve)?,
        },
        dwallet_id: request_event_data.dwallet_id,
        dwallet_network_encryption_key_id: request_event_data.dwallet_network_encryption_key_id,
    })
}

pub fn dwallet_dkg_protocol_data(
    request_event_data: DWalletDKGRequestEvent,
    user_secret_key_share: UserSecretKeyShareEventType,
) -> DwalletMPCResult<ProtocolData> {
    Ok(ProtocolData::DWalletDKG {
        data: DWalletDKGData {
            curve: try_into_curve(request_event_data.curve)?,
            centralized_public_key_share_and_proof: request_event_data
                .centralized_public_key_share_and_proof,
            user_secret_key_share,
        },
        dwallet_id: request_event_data.dwallet_id,
        dwallet_network_encryption_key_id: request_event_data.dwallet_network_encryption_key_id,
    })
}

pub fn dwallet_dkg_and_sign_protocol_data(
    request_event_data: DWalletDKGRequestEvent,
    user_secret_key_share: UserSecretKeyShareEventType,
    sign_during_dkg_request: &SignDuringDKGRequestEvent,
) -> DwalletMPCResult<ProtocolData> {
    Ok(ProtocolData::DWalletDKGAndSign {
        data: DWalletDKGAndSignData {
<<<<<<< HEAD
            curve: request_event_data.curve.try_into()?,
=======
            curve: try_into_curve(request_event_data.curve)?,
>>>>>>> b73a9f53
            centralized_public_key_share_and_proof: request_event_data
                .centralized_public_key_share_and_proof,
            user_secret_key_share,
            presign_id: sign_during_dkg_request.presign_id,
            presign: sign_during_dkg_request.presign.clone(),
<<<<<<< HEAD
            signature_algorithm: DWalletSignatureScheme::try_from(
                sign_during_dkg_request.signature_algorithm,
            )?,
            hash_type: HashType::try_from(sign_during_dkg_request.hash_scheme)
                .map_err(|_| DwalletMPCError::InvalidHashScheme)?,
=======
            signature_algorithm: try_into_signature_algorithm(
                request_event_data.curve,
                sign_during_dkg_request.signature_algorithm,
            )?,
            hash_type: try_into_hash_scheme(
                request_event_data.curve,
                sign_during_dkg_request.signature_algorithm,
                sign_during_dkg_request.hash_scheme,
            )?,
>>>>>>> b73a9f53
            message: sign_during_dkg_request.message.clone(),
            message_centralized_signature: sign_during_dkg_request
                .message_centralized_signature
                .clone(),
            sign_id: sign_during_dkg_request.sign_id,
        },
        dwallet_id: request_event_data.dwallet_id,
        dwallet_network_encryption_key_id: request_event_data.dwallet_network_encryption_key_id,
    })
}

pub fn dwallet_dkg_second_protocol_data(
    request_event_data: DWalletDKGSecondRoundRequestEvent,
) -> DwalletMPCResult<ProtocolData> {
    Ok(ProtocolData::DKGSecond {
        data: DKGSecondData {
            curve: try_into_curve(request_event_data.curve)?,
            encrypted_centralized_secret_share_and_proof: request_event_data
                .encrypted_centralized_secret_share_and_proof,
            encryption_key: request_event_data.encryption_key,
        },
        dwallet_id: request_event_data.dwallet_id,
        encrypted_secret_share_id: request_event_data.encrypted_user_secret_key_share_id,
        dwallet_network_encryption_key_id: request_event_data.dwallet_network_encryption_key_id,
        first_round_output: request_event_data.first_round_output,
        centralized_public_key_share_and_proof: request_event_data
            .centralized_public_key_share_and_proof,
    })
}

pub fn presign_protocol_data(
    request_event_data: PresignRequestEvent,
) -> DwalletMPCResult<ProtocolData> {
    Ok(ProtocolData::Presign {
        data: PresignData {
            curve: try_into_curve(request_event_data.curve)?,
            signature_algorithm: try_into_signature_algorithm(
                request_event_data.curve,
                request_event_data.signature_algorithm,
            )?,
        },
        dwallet_id: request_event_data.dwallet_id,
        presign_id: request_event_data.presign_id,
        dwallet_public_output: request_event_data.dwallet_public_output,
        dwallet_network_encryption_key_id: request_event_data.dwallet_network_encryption_key_id,
    })
}

pub fn sign_protocol_data(request_event_data: SignRequestEvent) -> DwalletMPCResult<ProtocolData> {
    Ok(ProtocolData::Sign {
        data: SignData {
            curve: try_into_curve(request_event_data.curve)?,
            signature_algorithm: try_into_signature_algorithm(
                request_event_data.curve,
                request_event_data.signature_algorithm,
            )?,
            hash_scheme: try_into_hash_scheme(
                request_event_data.curve,
                request_event_data.signature_algorithm,
                request_event_data.hash_scheme,
            )?,
        },
        dwallet_id: request_event_data.dwallet_id,
        sign_id: request_event_data.sign_id,
        is_future_sign: request_event_data.is_future_sign,
        dwallet_network_encryption_key_id: request_event_data.dwallet_network_encryption_key_id,
        dwallet_decentralized_public_output: request_event_data.dwallet_decentralized_public_output,
        message: request_event_data.message,
        presign: request_event_data.presign,
        message_centralized_signature: request_event_data.message_centralized_signature,
    })
}

pub fn network_encryption_key_dkg_protocol_data(
    request_event_data: DWalletNetworkDKGEncryptionKeyRequestEvent,
) -> DwalletMPCResult<ProtocolData> {
    Ok(ProtocolData::NetworkEncryptionKeyDkg {
        data: NetworkEncryptionKeyDkgData {},
        dwallet_network_encryption_key_id: request_event_data.dwallet_network_encryption_key_id,
    })
}

pub fn network_encryption_key_reconfiguration_protocol_data(
    request_event_data: DWalletEncryptionKeyReconfigurationRequestEvent,
) -> DwalletMPCResult<ProtocolData> {
    Ok(ProtocolData::NetworkEncryptionKeyReconfiguration {
        data: NetworkEncryptionKeyReconfigurationData {},
        dwallet_network_encryption_key_id: request_event_data.dwallet_network_encryption_key_id,
    })
}

pub fn encrypted_share_verification_protocol_data(
    request_event_data: EncryptedShareVerificationRequestEvent,
) -> DwalletMPCResult<ProtocolData> {
    Ok(ProtocolData::EncryptedShareVerification {
        data: EncryptedShareVerificationData {
            curve: try_into_curve(request_event_data.curve)?,
            encrypted_centralized_secret_share_and_proof: request_event_data
                .encrypted_centralized_secret_share_and_proof,
            decentralized_public_output: request_event_data.decentralized_public_output,
            encryption_key: request_event_data.encryption_key,
        },
        dwallet_id: request_event_data.dwallet_id,
        encrypted_user_secret_key_share_id: request_event_data.encrypted_user_secret_key_share_id,
        dwallet_network_encryption_key_id: request_event_data.dwallet_network_encryption_key_id,
    })
}

pub fn partial_signature_verification_protocol_data(
    request_event_data: FutureSignRequestEvent,
) -> DwalletMPCResult<ProtocolData> {
    Ok(ProtocolData::PartialSignatureVerification {
        data: PartialSignatureVerificationData {
            curve: try_into_curve(request_event_data.curve)?,
            signature_algorithm: try_into_signature_algorithm(
                request_event_data.curve,
                request_event_data.signature_algorithm,
            )?,
            hash_scheme: try_into_hash_scheme(
                request_event_data.curve,
                request_event_data.signature_algorithm,
                request_event_data.hash_scheme,
            )?,
            message: request_event_data.message,
            dwallet_decentralized_output: request_event_data.dkg_output,
            presign: request_event_data.presign,
            partially_signed_message: request_event_data.message_centralized_signature,
        },
        dwallet_id: request_event_data.dwallet_id,
        partial_centralized_signed_message_id: request_event_data
            .partial_centralized_signed_message_id,
        dwallet_network_encryption_key_id: request_event_data.dwallet_network_encryption_key_id,
    })
}

impl ProtocolData {
    pub fn network_encryption_key_id(&self) -> Option<ObjectID> {
        match self {
            ProtocolData::DWalletDKG {
                dwallet_network_encryption_key_id,
                ..
            }
            | ProtocolData::DKGFirst {
                dwallet_network_encryption_key_id,
                ..
            }
            | ProtocolData::DWalletDKGAndSign {
                dwallet_network_encryption_key_id,
                ..
            }
            | ProtocolData::DKGSecond {
                dwallet_network_encryption_key_id,
                ..
            }
            | ProtocolData::Presign {
                dwallet_network_encryption_key_id,
                ..
            }
            | ProtocolData::Sign {
                dwallet_network_encryption_key_id,
                ..
            }
            | ProtocolData::NetworkEncryptionKeyDkg {
                dwallet_network_encryption_key_id,
                ..
            }
            | ProtocolData::NetworkEncryptionKeyReconfiguration {
                dwallet_network_encryption_key_id,
                ..
            }
            | ProtocolData::EncryptedShareVerification {
                dwallet_network_encryption_key_id,
                ..
            }
            | ProtocolData::PartialSignatureVerification {
                dwallet_network_encryption_key_id,
                ..
            }
            | ProtocolData::MakeDWalletUserSecretKeySharesPublic {
                dwallet_network_encryption_key_id,
                ..
            }
            | ProtocolData::ImportedKeyVerification {
                dwallet_network_encryption_key_id,
                ..
            } => Some(*dwallet_network_encryption_key_id),
        }
    }
}<|MERGE_RESOLUTION|>--- conflicted
+++ resolved
@@ -63,11 +63,7 @@
     pub user_secret_key_share: UserSecretKeyShareEventType,
     pub presign_id: ObjectID,
     pub presign: Vec<u8>,
-<<<<<<< HEAD
-    pub signature_algorithm: DWalletSignatureScheme,
-=======
     pub signature_algorithm: DWalletSignatureAlgorithm,
->>>>>>> b73a9f53
     pub hash_type: HashType,
     pub message: Vec<u8>,
     pub message_centralized_signature: Vec<u8>,
@@ -278,23 +274,12 @@
 ) -> DwalletMPCResult<ProtocolData> {
     Ok(ProtocolData::DWalletDKGAndSign {
         data: DWalletDKGAndSignData {
-<<<<<<< HEAD
-            curve: request_event_data.curve.try_into()?,
-=======
-            curve: try_into_curve(request_event_data.curve)?,
->>>>>>> b73a9f53
+            curve: try_into_curve(request_event_data.curve)?,
             centralized_public_key_share_and_proof: request_event_data
                 .centralized_public_key_share_and_proof,
             user_secret_key_share,
             presign_id: sign_during_dkg_request.presign_id,
             presign: sign_during_dkg_request.presign.clone(),
-<<<<<<< HEAD
-            signature_algorithm: DWalletSignatureScheme::try_from(
-                sign_during_dkg_request.signature_algorithm,
-            )?,
-            hash_type: HashType::try_from(sign_during_dkg_request.hash_scheme)
-                .map_err(|_| DwalletMPCError::InvalidHashScheme)?,
-=======
             signature_algorithm: try_into_signature_algorithm(
                 request_event_data.curve,
                 sign_during_dkg_request.signature_algorithm,
@@ -304,7 +289,6 @@
                 sign_during_dkg_request.signature_algorithm,
                 sign_during_dkg_request.hash_scheme,
             )?,
->>>>>>> b73a9f53
             message: sign_during_dkg_request.message.clone(),
             message_centralized_signature: sign_during_dkg_request
                 .message_centralized_signature
