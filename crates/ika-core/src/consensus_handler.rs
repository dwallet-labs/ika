--- conflicted
+++ resolved
@@ -36,31 +36,8 @@
 use lru::LruCache;
 use mysten_metrics::{monitored_future, monitored_mpsc::UnboundedReceiver, monitored_scope};
 use serde::{Deserialize, Serialize};
-use sha3::digest::FixedOutput;
-use sha3::Digest;
 use sui_macros::{fail_point_async, fail_point_if};
 use sui_types::base_types::EpochId;
-<<<<<<< HEAD
-
-use crate::dwallet_mpc::mpc_outputs_verifier::OutputVerificationStatus;
-use crate::dwallet_mpc::mpc_session::MPCSessionLogger;
-use crate::system_checkpoints::SystemCheckpointService;
-use crate::{
-    authority::{
-        authority_per_epoch_store::{
-            AuthorityPerEpochStore, ConsensusStats, ConsensusStatsAPI, ExecutionIndices,
-            ExecutionIndicesWithStats,
-        },
-        AuthorityMetrics, AuthorityState,
-    },
-    consensus_throughput_calculator::ConsensusThroughputCalculator,
-    consensus_types::consensus_output_api::ConsensusCommitAPI,
-    dwallet_checkpoints::{DWalletCheckpointService, DWalletCheckpointServiceNotify},
-    scoring_decision::update_low_scoring_authorities,
-};
-use ika_types::error::IkaResult;
-=======
->>>>>>> 5e091073
 use tokio::task::JoinSet;
 use tracing::{debug, error, instrument, trace_span, warn};
 
@@ -199,31 +176,6 @@
     async fn handle_consensus_commit(&mut self, consensus_commit: impl ConsensusCommitAPI) {
         let _scope = monitored_scope("ConsensusCommitHandler::handle_consensus_commit");
         let round = consensus_commit.leader_round();
-<<<<<<< HEAD
-        let dwallet_mpc_verifier = self
-            .epoch_store
-            .get_dwallet_mpc_outputs_verifier_read()
-            .await;
-        if !dwallet_mpc_verifier.has_performed_state_sync {
-            drop(dwallet_mpc_verifier);
-            if let Err(err) = self.perform_dwallet_mpc_state_sync().await {
-                error!(
-                    err=?err,
-                    "epoch switched while performing dwallet mpc state sync"
-                );
-                return;
-            }
-            let mut dwallet_mpc_verifier = self
-                .epoch_store
-                .get_dwallet_mpc_outputs_verifier_write()
-                .await;
-            dwallet_mpc_verifier.has_performed_state_sync = true;
-            drop(dwallet_mpc_verifier);
-        } else {
-            drop(dwallet_mpc_verifier);
-        }
-=======
->>>>>>> 5e091073
 
         let last_committed_round = self.last_consensus_stats.index.last_committed_round;
 
@@ -420,111 +372,6 @@
                                     // self.transaction_manager_sender
                                     //     .send(executable_transactions);
     }
-<<<<<<< HEAD
-
-    /// Syncs the [`DWalletMPCOutputsVerifier`] from the epoch start.
-    /// Needs to be performed here,
-    /// so system transactions will get created when they should, and a fork in the
-    /// chain will be prevented.
-    /// Fails only if the epoch switched in the middle of the state sync.
-    async fn perform_dwallet_mpc_state_sync(&self) -> IkaResult {
-        for item in self
-            .epoch_store
-            .tables()?
-            .builder_dwallet_checkpoint_message_v1
-            .safe_iter()
-        {
-            let item = item?;
-            info!(
-                sequence_number=?item.0,
-                batch_sequence_number=?item.1.checkpoint_height,
-                validator=?self.epoch_store.name,
-                "Checkpoint sequence number"
-            )
-        }
-
-        info!("Performing a state sync for the dWallet MPC node");
-        let mut dwallet_mpc_verifier = self
-            .epoch_store
-            .get_dwallet_mpc_outputs_verifier_write()
-            .await;
-
-        for (round, outputs) in self
-            .epoch_store
-            .tables()?
-            .dwallet_mpc_outputs
-            .safe_iter()
-            .collect::<Result<Vec<_>, _>>()?
-        // .collect::<IkaResult<Vec<(u64, Vec<DWalletMPCOutputMessage>)>>>()?
-        {
-            for (idx, output) in outputs.into_iter().enumerate() {
-                let party_to_authority_map = self.epoch_store.committee().party_to_authority_map();
-                let mpc_protocol_name = output.session_info.mpc_round.to_string();
-
-                // Create a base logger with common parameters.
-                let base_logger = MPCSessionLogger::new()
-                    .with_protocol_name(mpc_protocol_name.clone())
-                    .with_party_to_authority_map(party_to_authority_map.clone());
-                let session_identifier =
-                    CommitmentSizedNumber::from_le_slice(&output.session_info.session_identifier);
-
-                base_logger.write_output_to_disk(
-                    session_identifier,
-                    self.epoch_store
-                        .authority_name_to_party_id(&self.epoch_store.name)?,
-                    self.epoch_store
-                        .authority_name_to_party_id(&output.authority)?,
-                    &output.output,
-                    &output.session_info,
-                    round,
-                    idx,
-                );
-
-                let output_hash = sha3::Keccak256::new_with_prefix(output.output)
-                    .finalize_fixed()
-                    .to_vec();
-
-                info!(
-                        round=?round,
-                        session_identifier=?output.session_info.session_identifier,
-                        output_hash=hex::encode(&output_hash),
-                        "read output from db during state-sync");
-            }
-        }
-
-        for (round, outputs) in self.epoch_store.tables()?.get_all_dwallet_mpc_outputs()? {
-            for output in outputs {
-                match dwallet_mpc_verifier
-                    .try_verify_output(&output.output, &output.session_info, output.authority)
-                    .await
-                {
-                    Ok(res) => match res.result {
-                        OutputVerificationStatus::FirstQuorumReached(_) => {
-                            let output_hash = sha3::Keccak256::new_with_prefix(output.output)
-                                .finalize_fixed()
-                                .to_vec();
-
-                            info!(
-                                round=?round,
-                                session_identifier=?output.session_info.session_identifier,
-                                output_hash=hex::encode(&output_hash),
-                                "got first quorum on output during state-sync");
-                        }
-                        _ => {}
-                    },
-                    Err(err) => {
-                        error!(
-                            "failed to verify output from session {:?} and party {:?}: {:?}",
-                            output.session_info.session_identifier, output.authority, err
-                        );
-                    }
-                }
-            }
-        }
-        Ok(())
-    }
-=======
->>>>>>> 5e091073
 }
 
 /// Manages the lifetime of tasks handling the commits and transactions output by consensus.
