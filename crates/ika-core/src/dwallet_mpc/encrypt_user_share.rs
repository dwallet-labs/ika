use class_groups::{
    CiphertextSpaceGroupElement, CiphertextSpaceValue, SECP256K1_FUNDAMENTAL_DISCRIMINANT_LIMBS,
    SECP256K1_NON_FUNDAMENTAL_DISCRIMINANT_LIMBS,
};
use class_groups_constants::protocol_public_parameters;
use dwallet_classgroups_types::public_keys_from_dkg_output;
use fastcrypto::ed25519::{Ed25519PublicKey, Ed25519Signature};
use fastcrypto::traits::{ToFromBytes, VerifyingKey};
use group::GroupElement;
use homomorphic_encryption::GroupsPublicParametersAccessors;
use ika_types::dwallet_mpc_error::{DwalletMPCError, DwalletMPCResult};
use ika_types::messages_dwallet_mpc::{
    StartEncryptedShareVerificationEvent, StartEncryptionKeyVerificationEvent,
};
use std::marker::PhantomData;
use sui_types::base_types::SuiAddress;
use twopc_mpc::languages::class_groups::{
    construct_encryption_of_discrete_log_public_parameters, EncryptionOfDiscreteLogProofWithoutCtx,
};
use twopc_mpc::secp256k1;
use twopc_mpc::secp256k1::class_groups::AsyncProtocol;
use twopc_mpc::secp256k1::SCALAR_LIMBS;

type SecretShareEncryptionProof = EncryptionOfDiscreteLogProofWithoutCtx<
    SCALAR_LIMBS,
    SECP256K1_FUNDAMENTAL_DISCRIMINANT_LIMBS,
    SECP256K1_NON_FUNDAMENTAL_DISCRIMINANT_LIMBS,
    secp256k1::GroupElement,
>;

/// Verifies that the given encrypted secret key share matches the encryption of the dWallet's
/// secret share, validates the signature on the dWallet's public share,
/// and ensures the signing public key matches the address that initiated this transaction.
pub(crate) fn verify_encrypted_share(
    verification_data: &StartEncryptedShareVerificationEvent,
) -> DwalletMPCResult<()> {
    verify_centralized_secret_key_share_proof(
        &verification_data.encrypted_centralized_secret_share_and_proof,
        &verification_data.decentralized_public_output,
        &verification_data.encryption_key,
    )
    .map_err(|_| DwalletMPCError::EncryptedUserShareVerificationFailed)
}

/// Verifies that the `verification_data`'s public key is matching the initiator Ika address.
/// Note that the signature is not verified here,
/// as it is verified in the `register_encryption_key` function before this.
pub(crate) fn verify_encryption_key(
    verification_data: &StartEncryptionKeyVerificationEvent,
) -> DwalletMPCResult<()> {
    let public_key =
        <Ed25519PublicKey as ToFromBytes>::from_bytes(&verification_data.key_singer_public_key)
            .map_err(|_| DwalletMPCError::EncryptedUserShareVerificationFailed)?;
    let derived_ika_addr = SuiAddress::from(&public_key);
    if derived_ika_addr != verification_data.initiator {
        return Err(DwalletMPCError::EncryptedUserSharePublicKeyDoesNotMatchAddress);
    }
    Ok(())
}

<<<<<<< HEAD
/// Verify the signature for the public output of the dWallet,
/// and that the public key that signed the dWallet public output
/// is matching the address that created and signed this encryption key share.
fn verify_dwallet_public_output_signature(
    verification_data: &StartEncryptedShareVerificationEvent,
) -> DwalletMPCResult<()> {
    let public_key =
        <Ed25519PublicKey as ToFromBytes>::from_bytes(&verification_data.encryptor_ed25519_pubkey)
            .map_err(|_e| DwalletMPCError::EncryptedUserShareVerificationFailed)?;
    let derived_ika_addr = SuiAddress::from(&public_key);
    if derived_ika_addr != verification_data.initiator {
        return Err(DwalletMPCError::EncryptedUserSharePublicKeyDoesNotMatchAddress);
    }
    let signature = <Ed25519Signature as ToFromBytes>::from_bytes(
        &verification_data.decentralized_public_output_signature,
    )
    .map_err(|_e| DwalletMPCError::EncryptedUserShareVerificationFailed)?;
    let public_keys = &bcs::to_bytes(
        &public_keys_from_dkg_output(bcs::from_bytes(
            &verification_data.decentralized_public_output,
        )?)
        .map_err(|e| DwalletMPCError::SignatureVerificationFailed(e.to_string()))?,
    )?;
    public_key
        .verify(&public_keys, &signature)
        .map_err(|_e| DwalletMPCError::EncryptedUserShareVerificationFailed)?;
    Ok(())
}

=======
>>>>>>> aeeaca20
/// Verifies that the given centralized secret key share
/// encryption is the encryption of the given dWallet's secret share.
fn verify_centralized_secret_key_share_proof(
    encrypted_centralized_secret_share_and_proof: &Vec<u8>,
    serialized_dkg_public_output: &Vec<u8>,
    encryption_key: &Vec<u8>,
) -> anyhow::Result<()> {
    let protocol_public_params = protocol_public_parameters();
    let language_public_parameters = construct_encryption_of_discrete_log_public_parameters::<
        SCALAR_LIMBS,
        { SECP256K1_FUNDAMENTAL_DISCRIMINANT_LIMBS },
        { SECP256K1_NON_FUNDAMENTAL_DISCRIMINANT_LIMBS },
        secp256k1::GroupElement,
    >(
        protocol_public_params.scalar_group_public_parameters,
        protocol_public_params.group_public_parameters.clone(),
        bcs::from_bytes(encryption_key)?,
    );
    let decentralized_public_output: <AsyncProtocol as twopc_mpc::dkg::Protocol>::DecentralizedPartyDKGOutput =
        bcs::from_bytes(serialized_dkg_public_output)?;
    let (proof, encrypted_centralized_secret_key_share): (
        SecretShareEncryptionProof,
        CiphertextSpaceValue<SECP256K1_NON_FUNDAMENTAL_DISCRIMINANT_LIMBS>,
    ) = bcs::from_bytes(encrypted_centralized_secret_share_and_proof)?;
    let encrypted_centralized_secret_key_share_for_statement = CiphertextSpaceGroupElement::new(
        encrypted_centralized_secret_key_share,
        &language_public_parameters
            .encryption_scheme_public_parameters
            .ciphertext_space_public_parameters(),
    )?;
    let centralized_public_key_share = secp256k1::GroupElement::new(
        decentralized_public_output.public_key_share,
        &protocol_public_params.group_public_parameters,
    )?;
    let statement = (
        encrypted_centralized_secret_key_share_for_statement,
        centralized_public_key_share,
    )
        .into();

    proof
        .verify(&PhantomData, &language_public_parameters, vec![statement])
        .map_err(Into::into)
}<|MERGE_RESOLUTION|>--- conflicted
+++ resolved
@@ -58,38 +58,6 @@
     Ok(())
 }
 
-<<<<<<< HEAD
-/// Verify the signature for the public output of the dWallet,
-/// and that the public key that signed the dWallet public output
-/// is matching the address that created and signed this encryption key share.
-fn verify_dwallet_public_output_signature(
-    verification_data: &StartEncryptedShareVerificationEvent,
-) -> DwalletMPCResult<()> {
-    let public_key =
-        <Ed25519PublicKey as ToFromBytes>::from_bytes(&verification_data.encryptor_ed25519_pubkey)
-            .map_err(|_e| DwalletMPCError::EncryptedUserShareVerificationFailed)?;
-    let derived_ika_addr = SuiAddress::from(&public_key);
-    if derived_ika_addr != verification_data.initiator {
-        return Err(DwalletMPCError::EncryptedUserSharePublicKeyDoesNotMatchAddress);
-    }
-    let signature = <Ed25519Signature as ToFromBytes>::from_bytes(
-        &verification_data.decentralized_public_output_signature,
-    )
-    .map_err(|_e| DwalletMPCError::EncryptedUserShareVerificationFailed)?;
-    let public_keys = &bcs::to_bytes(
-        &public_keys_from_dkg_output(bcs::from_bytes(
-            &verification_data.decentralized_public_output,
-        )?)
-        .map_err(|e| DwalletMPCError::SignatureVerificationFailed(e.to_string()))?,
-    )?;
-    public_key
-        .verify(&public_keys, &signature)
-        .map_err(|_e| DwalletMPCError::EncryptedUserShareVerificationFailed)?;
-    Ok(())
-}
-
-=======
->>>>>>> aeeaca20
 /// Verifies that the given centralized secret key share
 /// encryption is the encryption of the given dWallet's secret share.
 fn verify_centralized_secret_key_share_proof(
