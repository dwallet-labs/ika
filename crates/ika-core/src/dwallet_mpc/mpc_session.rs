--- conflicted
+++ resolved
@@ -221,7 +221,6 @@
                 Ok(())
             }
             Err(DwalletMPCError::SessionFailedWithMaliciousParties(malicious_parties)) => {
-                error!(?malicious_parties, "session failed with malicious parties",);
                 let base64_mpc_messages = general_purpose::STANDARD
                     .encode(bcs::to_bytes(&self.serialized_full_messages)?);
                 let mpc_event_data = self.mpc_event_data.clone().unwrap();
@@ -240,7 +239,8 @@
                     validator=?self.epoch_store()?.name,
                     crypto_round=?self.pending_quorum_for_highest_round_number,
                     party_id=?self.party_id,
-                    "MPC session failed"
+                    malicious_parties=?malicious_parties,
+                    "MPC session failed with malicious parties"
                 );
                 self.report_malicious_actors(
                     tokio_runtime_handle,
@@ -248,23 +248,7 @@
                     AdvanceResult::Failure,
                 )
             }
-<<<<<<< HEAD
-            Err(e) => {
-                let validator_name = self.epoch_store()?.name;
-                // Safe to unwrap as advance can only be called after the event is received.
-                let mpc_protocol = self.mpc_event_data.clone().unwrap().init_protocol_data;
-                error!(
-                    mpc_protocol=?&mpc_protocol,
-                    session_id=?self.session_id,
-                    validator=?validator_name,
-                    epoch=?self.epoch_id,
-                    error=?e,
-                    crypto_round=self.pending_quorum_for_highest_round_number,
-                    "failed to advance the MPC session"
-                );
-=======
             Err(err) => {
-                error!(?err, "failed to advance the MPC session");
                 let base64_mpc_messages = general_purpose::STANDARD
                     .encode(bcs::to_bytes(&self.serialized_full_messages)?);
                 let mpc_event_data = self.mpc_event_data.clone().unwrap();
@@ -274,19 +258,24 @@
                     .encode(bcs::to_bytes(&mpc_event_data.init_protocol_data)?);
                 let base64_mpc_session_type =
                     general_purpose::STANDARD.encode(bcs::to_bytes(&mpc_event_data.session_type)?);
+                let mpc_protocol = self.mpc_event_data.clone().unwrap().init_protocol_data;
+                let validator_name = self.epoch_store()?.name;
+
                 error!(
                     messages=?base64_mpc_messages,
                     public_input=?base64_mpc_public_input,
                     init_protocol_data=?base64_mpc_init_protocol_data,
                     session_type=?base64_mpc_session_type,
                     session_id=?self.session_id,
-                    validator=?self.epoch_store()?.name,
+                    validator=?validator_name,
                     crypto_round=?self.pending_quorum_for_highest_round_number,
                     party_id=?self.party_id,
-                    "MPC session failed"
+                    error=?err,
+                    mpc_protocol=?mpc_protocol,
+                    epoch=?self.epoch_id,
+                    "failed to advance the MPC session"
                 );
 
->>>>>>> 5f80b37b
                 let consensus_adapter = self.consensus_adapter.clone();
                 let epoch_store = self.epoch_store()?.clone();
                 let consensus_message =
