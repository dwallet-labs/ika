--- conflicted
+++ resolved
@@ -89,13 +89,9 @@
     // TODO (#539): Simplify struct to only contain session related data - remove this field.
     weighted_threshold_access_structure: WeightedThresholdAccessStructure,
     pub(crate) mpc_event_data: Option<MPCEventData>,
-<<<<<<< HEAD
-    pub(crate) received_more_messages_since_last_retry: bool,
-=======
     pub(crate) received_more_messages_since_last_advance: bool,
     // The *total* number of attempts to advance that failed in the session.
     // Used to make `ThresholdNotReachedReport` unique.
->>>>>>> babda415
     pub(crate) attempts_count: usize,
 }
 
@@ -121,11 +117,7 @@
             party_id,
             weighted_threshold_access_structure,
             mpc_event_data,
-<<<<<<< HEAD
-            received_more_messages_since_last_retry: false,
-=======
             received_more_messages_since_last_advance: false,
->>>>>>> babda415
             attempts_count: 0,
         }
     }
@@ -323,14 +315,6 @@
         Ok(())
     }
 
-<<<<<<< HEAD
-    fn report_threshold_not_reached(&self, tokio_runtime_handle: &Handle) -> DwalletMPCResult<()> {
-        let report_tx =
-            self.new_dwallet_report_threshold_not_reached(ThresholdNotReachedReport {
-                session_id: self.session_id,
-                attempt: self.attempts_count,
-            })?;
-=======
     /// Report that the session failed because the threshold was not reached.
     /// This is submitted to the consensus,
     /// in order to make sure that all the Validators agree that this session needs more messages.
@@ -340,7 +324,6 @@
             attempt: self.attempts_count,
         };
         let report_tx = self.new_dwallet_report_threshold_not_reached(report)?;
->>>>>>> babda415
         let epoch_store = self.epoch_store()?.clone();
         let consensus_adapter = self.consensus_adapter.clone();
         tokio_runtime_handle.spawn(async move {
@@ -348,14 +331,29 @@
                 .submit_to_consensus(&vec![report_tx], &epoch_store)
                 .await
             {
-<<<<<<< HEAD
-                error!("failed to submit an MPC message to consensus: {:?}", err);
-=======
                 error!(
                     ?err,
                     "failed to submit `threshold not reached` report to consensus"
                 );
->>>>>>> babda415
+            }
+        });
+        Ok(())
+    }
+
+    fn report_threshold_not_reached(&self, tokio_runtime_handle: &Handle) -> DwalletMPCResult<()> {
+        let report_tx =
+            self.new_dwallet_report_threshold_not_reached(ThresholdNotReachedReport {
+                session_id: self.session_id,
+                attempt: self.attempts_count,
+            })?;
+        let epoch_store = self.epoch_store()?.clone();
+        let consensus_adapter = self.consensus_adapter.clone();
+        tokio_runtime_handle.spawn(async move {
+            if let Err(err) = consensus_adapter
+                .submit_to_consensus(&vec![report_tx], &epoch_store)
+                .await
+            {
+                error!("failed to submit an MPC message to consensus: {:?}", err);
             }
         });
         Ok(())
@@ -607,7 +605,6 @@
         let source_party_id = self
             .epoch_store()?
             .authority_name_to_party_id(&message.authority)?;
-<<<<<<< HEAD
         // We should only receive outputs of previous rounds.
         if message.round_number >= self.current_round {
             warn!(
@@ -618,68 +615,6 @@
                 "Received a message for a future round",
             );
             return Err(DwalletMPCError::MaliciousParties(vec![source_party_id]));
-=======
-        let current_round = self.serialized_full_messages.len();
-
-        let authority_name = self.epoch_store()?.name;
-
-        match self.serialized_full_messages.get_mut(message.round_number) {
-            Some(party_to_msg) => {
-                self.received_more_messages_since_last_advance = true;
-                // Received a message for a round that was already processed.
-                if self.pending_quorum_for_highest_round_number != message.round_number {
-                    // TODO: fix this properly, this is just a temporary hot-patch
-                    return Ok(());
-                }
-                if party_to_msg.contains_key(&source_party_id) {
-                    error!(
-                        session_id=?message.session_id,
-                        from_authority=?message.authority,
-                        receiving_authority=?authority_name,
-                        crypto_round_number=?message.round_number,
-                        "Received a duplicate message from authority",
-                    );
-                    // Duplicate.
-                    // This should never happen, as the consensus uniqueness key contains only the origin authority,
-                    // session ID and MPC round.
-                    return Ok(());
-                }
-                info!(
-                    session_id=?message.session_id,
-                    from_authority=?message.authority,
-                    receiving_authority=?authority_name,
-                    crypto_round_number=?message.round_number,
-                    "Inserting a message into the party to message maps",
-                );
-                party_to_msg.insert(source_party_id, message.message.clone());
-            }
-            None if message.round_number == current_round => {
-                self.received_more_messages_since_last_advance = true;
-                info!(
-                    session_id=?message.session_id,
-                    from_authority=?message.authority,
-                    receiving_authority=?authority_name,
-                    crypto_round_number=?message.round_number,
-                    "Store message for the current round",
-                );
-                let mut map = HashMap::new();
-                map.insert(source_party_id, message.message.clone());
-                self.serialized_full_messages.push(map);
-            }
-            // Received a message for a future round (above the current round).
-            // If it happens, there is an issue with the consensus.
-            None => {
-                error!(
-                    session_id=?message.session_id,
-                    from_authority=?message.authority,
-                    receiving_authority=?authority_name,
-                    crypto_round_number=?message.round_number,
-                    "Received a message for two or more rounds above known round for session",
-                );
-                // Unexpected round number; rounds should grow sequentially.
-                return Err(DwalletMPCError::MaliciousParties(vec![source_party_id]));
-            }
->>>>>>> babda415
         }
         self.serialized_full_messages
             .entry(message.round_number)
@@ -691,11 +626,7 @@
     pub(crate) fn check_quorum_for_next_crypto_round(&self) -> ReadyToAdvanceCheckResult {
         match self.status {
             MPCSessionStatus::Active => {
-<<<<<<< HEAD
                 if self.current_round == 1
-=======
-                if self.pending_quorum_for_highest_round_number == 0
->>>>>>> babda415
                     || (self
                         .weighted_threshold_access_structure
                         .is_authorized_subset(
@@ -708,11 +639,7 @@
                                 .collect::<HashSet<PartyID>>(),
                         )
                         .is_ok()
-<<<<<<< HEAD
-                        && self.received_more_messages_since_last_retry)
-=======
                         && self.received_more_messages_since_last_advance)
->>>>>>> babda415
                 {
                     ReadyToAdvanceCheckResult {
                         is_ready: true,
