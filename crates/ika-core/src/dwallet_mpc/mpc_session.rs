use base64::alphabet::STANDARD;
use base64::engine::general_purpose;
use base64::Engine;
use class_groups::dkg::Secp256k1Party;
use commitment::CommitmentSizedNumber;
use crypto_bigint::Uint;
use dwallet_mpc_types::dwallet_mpc::{
    DWalletMPCNetworkKeyScheme, MPCMessage, MPCPrivateInput, MPCPrivateOutput, MPCPublicInput,
    MPCSessionStatus, SerializedWrappedMPCPublicOutput,
};
use group::PartyID;
use itertools::Itertools;
use k256::elliptic_curve::pkcs8::der::Encode;
use mpc::{AsynchronousRoundResult, WeightedThresholdAccessStructure};
use std::collections::{HashMap, HashSet};
use std::sync::{Arc, Weak};
use tokio::runtime::Handle;
use tracing::{debug, error, info, warn};
use twopc_mpc::sign::Protocol;

use crate::authority::authority_per_epoch_store::AuthorityPerEpochStore;
use crate::consensus_adapter::SubmitToConsensus;
use crate::dwallet_mpc::dkg::{DKGFirstParty, DKGSecondParty};
use crate::dwallet_mpc::encrypt_user_share::verify_encrypted_share;
use crate::dwallet_mpc::network_dkg::{advance_network_dkg, DwalletMPCNetworkKeys};
use crate::dwallet_mpc::presign::PresignParty;
use crate::dwallet_mpc::reshare::ReshareSecp256k1Party;
use crate::dwallet_mpc::sign::{verify_partial_signature, SignFirstParty};
use crate::dwallet_mpc::{
    message_digest, party_id_to_authority_name, party_ids_to_authority_names, presign,
};
use ika_types::committee::StakeUnit;
use ika_types::crypto::AuthorityName;
use ika_types::dwallet_mpc_error::{DwalletMPCError, DwalletMPCResult};
use ika_types::messages_consensus::ConsensusTransaction;
use ika_types::messages_dwallet_mpc::{
    AdvanceResult, DWalletMPCMessage, MPCProtocolInitData, MaliciousReport, PresignSessionState,
    SessionInfo, SessionType, StartEncryptedShareVerificationEvent, StartPresignFirstRoundEvent,
};
use sui_types::base_types::{EpochId, ObjectID};
use sui_types::id::ID;

pub(crate) type AsyncProtocol = twopc_mpc::secp256k1::class_groups::AsyncProtocol;

pub const FAILED_SESSION_OUTPUT: [u8; 1] = [1];

/// The result of the check if the session is ready to advance.
///
/// Returns whether the session is ready to advance or not, and a list of the malicious parties that were detected
/// while performing the check.
pub(crate) struct ReadyToAdvanceCheckResult {
    pub(crate) is_ready: bool,
    pub(crate) malicious_parties: Vec<PartyID>,
}

/// The DWallet MPC session data that is based on the event that initiated the session.
#[derive(Clone)]
pub struct MPCEventData {
    pub private_input: MPCPrivateInput,
    pub(super) public_input: MPCPublicInput,
    pub init_protocol_data: MPCProtocolInitData,
    pub(crate) decryption_share: HashMap<PartyID, <AsyncProtocol as Protocol>::DecryptionKeyShare>,
    pub(crate) session_type: SessionType,
}

/// Represents an attempt to complete the MPC session.
///
/// A new attempt is created when the session need to return more than one cryptographic round back.
#[derive(Clone)]
pub struct Attempt {
    /// The round number in which the attempt started.
    pub start_round: usize,
    /// All the messages that have been received for this session.
    /// We need to accumulate a threshold of those before advancing the session.
    /// Vec[Round1: Map{Validator1->Message, Validator2->Message}, Round2: Map{Validator1->Message} ...]
    pub(super) serialized_full_messages: Vec<HashMap<PartyID, MPCMessage>>,
    /// Messages that have been received after the first consensus round in which a quorum has been reached for that round.
    /// Those messages are being stored so that they can be used in case the cryptographic round fails due to
    /// too many malicious actors.
    pub(super) spare_messages: Vec<HashMap<PartyID, MPCMessage>>,
}

impl Attempt {
    fn new(start_round: usize) -> Self {
        Self {
            start_round,
            serialized_full_messages: vec![],
            spare_messages: vec![],
        }
    }

    pub(crate) fn store_spare_message(
        &mut self,
        message: &DWalletMPCMessage,
        source_party_id: PartyID,
    ) {
        match self.spare_messages.get_mut(message.round_number) {
            None => {
                info!(
                    session_id=?message.session_id,
                    from_authority=?message.authority,
                    crypto_round_number=?message.round_number,
                    "Creating new spare messages map for round",
                );
                for _ in self.spare_messages.len()..=message.round_number {
                    self.spare_messages.push(HashMap::new());
                }
                self.spare_messages[message.round_number]
                    .insert(source_party_id, message.message.clone());
            }
            Some(spare_messages) => {
                info!(
                    session_id=?message.session_id,
                    from_authority=?message.authority,
                    crypto_round_number=?message.round_number,
                    "Adding message to existing spare messages map",
                );
                spare_messages.insert(source_party_id, message.message.clone());
            }
        }
    }

    pub(crate) fn store_message(&mut self, message: &DWalletMPCMessage, source_party_id: PartyID) {
        error!(
            ?source_party_id,
            attempt_start_round=?self.start_round,
            message_round_number=?message.round_number,
            "storing message"
        );
        match self.serialized_full_messages.get_mut(message.round_number) {
            None => {
                info!(
                    session_id=?message.session_id,
                    from_authority=?message.authority,
                    crypto_round_number=?message.round_number,
                    "Creating new spare messages map for round",
                );
                for _ in self.serialized_full_messages.len()..=message.round_number {
                    self.serialized_full_messages.push(HashMap::new());
                }
                self.serialized_full_messages[message.round_number]
                    .insert(source_party_id, message.message.clone());
            }
            Some(serialized_full_messages) => {
                info!(
                    session_id=?message.session_id,
                    from_authority=?message.authority,
                    crypto_round_number=?message.round_number,
                    "Adding message to existing spare messages map",
                );
                serialized_full_messages.insert(source_party_id, message.message.clone());
            }
        }
    }

    pub(crate) fn merge_spare_messages_and_remove_malicious(
        &mut self,
        round_to_restart: usize,
        malicious_actors: &HashSet<PartyID>,
    ) {
        // Remove malicious parties from the self messages.
        let round_messages = self
            .serialized_full_messages
            .get_mut(round_to_restart)
            .expect("session cannot fail with malicious parties for a round that no messages were received for");
        malicious_actors.iter().for_each(|malicious_actor| {
            round_messages.remove(malicious_actor);
            if let Some(spare_round_messages) = self.spare_messages.get_mut(round_to_restart) {
                spare_round_messages.remove(malicious_actor);
            }
        });
        if let Some(spare_round_messages) = self.spare_messages.get(round_to_restart) {
            round_messages.extend(spare_round_messages.clone());
        }
    }
}

/// A dWallet MPC session.
/// It keeps track of the session, the channel to send messages to the session,
/// and the messages that are pending to be sent to the session.
// TODO (#539): Simplify struct to only contain session related data.
#[derive(Clone)]
pub(super) struct DWalletMPCSession {
    /// The status of the MPC session.
    pub(super) status: MPCSessionStatus,
    epoch_store: Weak<AuthorityPerEpochStore>,
    consensus_adapter: Arc<dyn SubmitToConsensus>,
    epoch_id: EpochId,
    pub(super) session_id: ObjectID,
    /// The current MPC round number of the session.
    /// Starts at 0 and increments by one each time we advance the session.
    pub(super) pending_quorum_for_highest_round_number: usize,
    pub(super) attempts: Vec<Attempt>,
    party_id: PartyID,
    // TODO (#539): Simplify struct to only contain session related data - remove this field.
    weighted_threshold_access_structure: WeightedThresholdAccessStructure,
    pub(crate) mpc_event_data: Option<MPCEventData>,
}

impl DWalletMPCSession {
    pub(crate) fn new(
        epoch_store: Weak<AuthorityPerEpochStore>,
        consensus_adapter: Arc<dyn SubmitToConsensus>,
        epoch: EpochId,
        status: MPCSessionStatus,
        session_id: ObjectID,
        party_id: PartyID,
        weighted_threshold_access_structure: WeightedThresholdAccessStructure,
        mpc_event_data: Option<MPCEventData>,
    ) -> Self {
        Self {
            status,
            attempts: vec![Attempt::new(0)],
            consensus_adapter,
            epoch_store: epoch_store.clone(),
            epoch_id: epoch,
            session_id,
            pending_quorum_for_highest_round_number: 0,
            party_id,
            weighted_threshold_access_structure,
            mpc_event_data,
        }
    }

    pub(crate) fn clear_data(&mut self) {
        self.mpc_event_data = None;
        self.attempts.clear();
    }

    /// Returns the epoch store.
    /// Errors if the epoch was switched in the middle.
    fn epoch_store(&self) -> DwalletMPCResult<Arc<AuthorityPerEpochStore>> {
        self.epoch_store
            .upgrade()
            .ok_or(DwalletMPCError::EpochEnded(self.epoch_id))
    }

    /// Advances the MPC session and sends the advancement result to the other validators.
    /// The consensus submission logic is being spawned as a separate tokio task, as it's an IO
    /// heavy task.
    /// Rayon, which is good for CPU heavy tasks, is used to perform the cryptographic
    /// computation, and Tokio, which is good for IO heavy tasks, is used to submit the result to
    /// the consensus.
    pub(super) fn advance(&self, tokio_runtime_handle: &Handle) -> DwalletMPCResult<()> {
        match self.advance_specific_party() {
            Ok(AsynchronousRoundResult::Advance {
                malicious_parties,
                message,
            }) => {
                info!(
                    // Safe to unwrap as advance can only be called after the event is received.
                    mpc_protocol=?self.mpc_event_data.clone().unwrap().init_protocol_data,
                    session_id=?self.session_id,
                    validator=?self.epoch_store()?.name,
                    round=?self.pending_quorum_for_highest_round_number - 1,
                    "Advanced MPC session"
                );
                let consensus_adapter = self.consensus_adapter.clone();
                let epoch_store = self.epoch_store()?.clone();
                if !malicious_parties.is_empty() {
                    self.report_malicious_actors(
                        tokio_runtime_handle,
                        malicious_parties,
                        AdvanceResult::Success,
                    )?;
                }
                let message = self.new_dwallet_mpc_message(message)?;
                tokio_runtime_handle.spawn(async move {
                    if let Err(err) = consensus_adapter
                        .submit_to_consensus(&vec![message], &epoch_store)
                        .await
                    {
                        error!("failed to submit an MPC message to consensus: {:?}", err);
                    }
                });
                Ok(())
            }
            Ok(AsynchronousRoundResult::Finalize {
                malicious_parties,
                private_output: _,
                public_output,
            }) => {
                info!(
                    "session {:?} finalized successfully, malicious_parties {:?}",
                    self.session_id, malicious_parties
                );
                info!(
                    // Safe to unwrap as advance can only be called after the event is received.
                    mpc_protocol=?self.mpc_event_data.clone().unwrap().init_protocol_data,
                    session_id=?self.session_id,
                    validator=?self.epoch_store()?.name,
                    "Reached public output (Finalize) for session"
                );
                let consensus_adapter = self.consensus_adapter.clone();
                let epoch_store = self.epoch_store()?.clone();
                if !malicious_parties.is_empty() {
                    self.report_malicious_actors(
                        tokio_runtime_handle,
                        malicious_parties,
                        AdvanceResult::Success,
                    )?;
                }
                let consensus_message =
                    self.new_dwallet_mpc_output_message(public_output.clone())?;
                tokio_runtime_handle.spawn(async move {
                    if let Err(err) = consensus_adapter
                        .submit_to_consensus(&vec![consensus_message], &epoch_store)
                        .await
                    {
                        error!("failed to submit an MPC message to consensus: {:?}", err);
                    }
                });
                Ok(())
            }
            Err(DwalletMPCError::SessionFailedWithMaliciousParties(
                malicious_parties,
                mpc_round_to_restart,
            )) => {
                error!(?malicious_parties, "session failed with malicious parties",);
                let mpc_event_data = self.mpc_event_data.clone().unwrap();
                let base64_mpc_public_input =
                    general_purpose::STANDARD.encode(bcs::to_bytes(&mpc_event_data.public_input)?);
                let base64_mpc_init_protocol_data = general_purpose::STANDARD
                    .encode(bcs::to_bytes(&mpc_event_data.init_protocol_data)?);
                let base64_mpc_session_type =
                    general_purpose::STANDARD.encode(bcs::to_bytes(&mpc_event_data.session_type)?);
                // error!(
                //     public_input=?base64_mpc_public_input,
                //     init_protocol_data=?base64_mpc_init_protocol_data,
                //     session_type=?base64_mpc_session_type,
                //     session_id=?self.session_id,
                //     validator=?self.epoch_store()?.name,
                //     crypto_round=?self.pending_quorum_for_highest_round_number,
                //     party_id=?self.party_id,
                //     "MPC session failed"
                // );
                self.report_malicious_actors(
                    tokio_runtime_handle,
                    malicious_parties,
                    AdvanceResult::Failure {
                        round_to_restart_from: mpc_round_to_restart,
                    },
                )
            }
            Err(err) => {
                error!(?err, "failed to advance the MPC session");
                let mpc_event_data = self.mpc_event_data.clone().unwrap();
                let base64_mpc_public_input =
                    general_purpose::STANDARD.encode(bcs::to_bytes(&mpc_event_data.public_input)?);
                let base64_mpc_init_protocol_data = general_purpose::STANDARD
                    .encode(bcs::to_bytes(&mpc_event_data.init_protocol_data)?);
                let base64_mpc_session_type =
                    general_purpose::STANDARD.encode(bcs::to_bytes(&mpc_event_data.session_type)?);
                // error!(
                //     public_input=?base64_mpc_public_input,
                //     init_protocol_data=?base64_mpc_init_protocol_data,
                //     session_type=?base64_mpc_session_type,
                //     session_id=?self.session_id,
                //     validator=?self.epoch_store()?.name,
                //     crypto_round=?self.pending_quorum_for_highest_round_number,
                //     party_id=?self.party_id,
                //     "MPC session failed"
                // );

                let consensus_adapter = self.consensus_adapter.clone();
                let epoch_store = self.epoch_store()?.clone();
                let consensus_message =
                    self.new_dwallet_mpc_output_message(FAILED_SESSION_OUTPUT.to_vec())?;
                tokio_runtime_handle.spawn(async move {
                    if let Err(err) = consensus_adapter
                        .submit_to_consensus(&vec![consensus_message], &epoch_store)
                        .await
                    {
                        error!("failed to submit an MPC message to consensus: {:?}", err);
                    }
                });
                Err(err)
            }
        }
    }

    /// Create a new consensus transaction with the flow result (output) to be
    /// sent to the other MPC parties.
    /// Errors if the epoch was switched in the middle and was not available.
    fn new_dwallet_mpc_output_message(
        &self,
        output: Vec<u8>,
    ) -> DwalletMPCResult<ConsensusTransaction> {
        let Some(mpc_event_data) = &self.mpc_event_data else {
            return Err(DwalletMPCError::MissingEventDrivenData);
        };
        Ok(ConsensusTransaction::new_dwallet_mpc_output(
            self.epoch_store()?.name,
            output,
            SessionInfo {
                session_type: mpc_event_data.session_type.clone(),
                session_id: self.session_id.clone(),
                mpc_round: mpc_event_data.init_protocol_data.clone(),
                epoch: self.epoch_id,
            },
        ))
    }

    pub(crate) fn handle_session_failed_due_to_malicious_parties(
        &mut self,
        malicious_actors: &HashSet<PartyID>,
        round_to_restart_from: usize,
    ) {
        error!(?round_to_restart_from, "restarting from round");
        self.attempts.iter_mut().for_each(|attempt| {
<<<<<<< HEAD
            attempt
                .merge_spare_messages_and_remove_malicious(round_to_restart_from - 1, malicious_actors);
=======
            attempt.merge_spare_messages_and_remove_malicious(
                round_to_restart_from - 1,
                malicious_actors,
            );
>>>>>>> 5f63d663
        });
        if round_to_restart_from - 1 != self.pending_quorum_for_highest_round_number - 1 {
            if round_to_restart_from - 1 >= self.pending_quorum_for_highest_round_number {
                error!(
                    session_id=?self.session_id,
                    crypto_round=?self.pending_quorum_for_highest_round_number,
                    round_to_restart_from=?round_to_restart_from,
                    "round to restart from is greater than the current round number, this should never happen"
                );
                return;
            }
            self.attempts.push(Attempt::new(round_to_restart_from));
        }
        self.pending_quorum_for_highest_round_number = round_to_restart_from - 1;
    }

    /// In the Sign-Identifiable Abort protocol, each validator sends a malicious report, even
    /// if no malicious actors are found. This is necessary to reach agreement on a malicious report
    /// and to punish the validator who started the Sign IA report if they sent a faulty report.
    fn report_malicious_actors(
        &self,
        tokio_runtime_handle: &Handle,
        malicious_parties_ids: Vec<PartyID>,
        advance_result: AdvanceResult,
    ) -> DwalletMPCResult<()> {
        let report = MaliciousReport::new(
            party_ids_to_authority_names(&malicious_parties_ids, &*self.epoch_store()?)?,
            self.session_id.clone(),
            advance_result,
        );
        let report_tx = self.new_dwallet_report_failed_session_with_malicious_actors(report)?;
        let epoch_store = self.epoch_store()?.clone();
        let consensus_adapter = self.consensus_adapter.clone();
        tokio_runtime_handle.spawn(async move {
            if let Err(err) = consensus_adapter
                .submit_to_consensus(&vec![report_tx], &epoch_store)
                .await
            {
                error!("failed to submit an MPC message to consensus: {:?}", err);
            }
        });
        Ok(())
    }

    /// Build the vector of messages from all the attempts.
    ///
    /// Take messages from the first attempt until the start of the second attempt, from the second until the
    /// start of the third, and so on.
    fn build_input_mpc_messages(&self) -> Vec<HashMap<PartyID, MPCMessage>> {
        Self::build_input_mpc_messages_static(&self.attempts)
    }

    /// A static version of [`Self::build_input_mpc_messages_static`] for testing purposes.
    fn build_input_mpc_messages_static(
        attempts: &Vec<Attempt>,
    ) -> Vec<HashMap<PartyID, MPCMessage>> {
        let mut messages = vec![];
        let mut last_processed_round = 0;

        for i in 0..attempts.len() {
            if i + 1 < attempts.len() {
                // there's a next attempt
                let attempt = &attempts[i];
                let next_attempt = &attempts[i + 1];
                messages.extend(
                    (attempt.serialized_full_messages.clone()
                        [last_processed_round..next_attempt.start_round])
                        .to_vec(),
                );
                last_processed_round = next_attempt.start_round;
            } else {
                // no next attempt
                if last_processed_round >= attempts[i].serialized_full_messages.len() {
                    // no messages to process
                    break;
                }
                messages.extend(
                    (attempts[i].serialized_full_messages.clone()[last_processed_round..]).to_vec(),
                );
            }
        }
        messages
    }

    fn advance_specific_party(
        &self,
    ) -> DwalletMPCResult<
        AsynchronousRoundResult<MPCMessage, MPCPrivateOutput, SerializedWrappedMPCPublicOutput>,
    > {
        let Some(mpc_event_data) = &self.mpc_event_data else {
            return Err(DwalletMPCError::MissingEventDrivenData);
        };
        info!(
            mpc_protocol=?mpc_event_data.init_protocol_data,
            validator=?self.epoch_store()?.name,
            session_id=?self.session_id,
            crypto_round=?self.pending_quorum_for_highest_round_number,
            "Advancing MPC session"
        );
        let session_id = CommitmentSizedNumber::from_le_slice(self.session_id.to_vec().as_slice());
        let public_input = &mpc_event_data.public_input;
        let mpc_messages = self.build_input_mpc_messages();
        match &mpc_event_data.init_protocol_data {
            MPCProtocolInitData::DKGFirst(..) => {
                info!(
                    mpc_protocol=?mpc_event_data.init_protocol_data,
                    validator=?self.epoch_store()?.name,
                    session_id=?self.session_id,
                    crypto_round=?self.pending_quorum_for_highest_round_number,
                    "Advancing DKG first party",
                );
                let public_input = bcs::from_bytes(public_input)?;
                crate::dwallet_mpc::advance_and_serialize::<DKGFirstParty>(
                    session_id,
                    self.party_id,
                    &self.weighted_threshold_access_structure,
                    mpc_messages,
                    public_input,
                    (),
                )
            }
            MPCProtocolInitData::DKGSecond(event_data) => {
                let public_input: <DKGSecondParty as mpc::Party>::PublicInput =
                    bcs::from_bytes(public_input)?;
                let result = crate::dwallet_mpc::advance_and_serialize::<DKGSecondParty>(
                    session_id,
                    self.party_id,
                    &self.weighted_threshold_access_structure,
                    mpc_messages,
                    public_input.clone(),
                    (),
                )?;
                if let AsynchronousRoundResult::Finalize { public_output, .. } = &result {
                    verify_encrypted_share(
                        &StartEncryptedShareVerificationEvent {
                            decentralized_public_output: public_output.clone(),
                            encrypted_centralized_secret_share_and_proof: event_data
                                .event_data
                                .encrypted_centralized_secret_share_and_proof
                                .clone(),
                            encryption_key: event_data.event_data.encryption_key.clone(),
                            encryption_key_id: event_data.event_data.encryption_key_id.clone(),
                            dwallet_mpc_network_key_id: event_data
                                .event_data
                                .dwallet_mpc_network_key_id
                                .clone(),

                            // Fields not relevant for verification; passing empty values.
                            dwallet_id: ObjectID::new([0; 32]),
                            source_encrypted_user_secret_key_share_id: ObjectID::new([0; 32]),
                            encrypted_user_secret_key_share_id: ObjectID::new([0; 32]),
                        },
                        &bcs::to_bytes(&public_input.protocol_public_parameters)?,
                    )?;
                }
                Ok(result)
            }
            MPCProtocolInitData::Presign(..) => {
                let public_input = bcs::from_bytes(public_input)?;
                crate::dwallet_mpc::advance_and_serialize::<PresignParty>(
                    session_id,
                    self.party_id,
                    &self.weighted_threshold_access_structure,
                    mpc_messages,
                    public_input,
                    (),
                )
            }
            MPCProtocolInitData::Sign(..) => {
                let public_input = bcs::from_bytes(public_input)?;
                crate::dwallet_mpc::advance_and_serialize::<SignFirstParty>(
                    session_id,
                    self.party_id,
                    &self.weighted_threshold_access_structure,
                    mpc_messages,
                    public_input,
                    mpc_event_data.decryption_share.clone(),
                )
            }
            MPCProtocolInitData::NetworkDkg(key_scheme, _init_event) => advance_network_dkg(
                session_id,
                &self.weighted_threshold_access_structure,
                self.party_id,
                public_input,
                key_scheme,
                mpc_messages,
                bcs::from_bytes(
                    &mpc_event_data
                        .private_input
                        .clone()
                        .ok_or(DwalletMPCError::MissingMPCPrivateInput)?,
                )?,
            ),
            MPCProtocolInitData::EncryptedShareVerification(verification_data) => {
                let protocol_public_parameters = mpc_event_data.public_input.clone();
                match verify_encrypted_share(
                    &verification_data.event_data,
                    &protocol_public_parameters,
                ) {
                    Ok(_) => Ok(AsynchronousRoundResult::Finalize {
                        public_output: vec![],
                        private_output: vec![],
                        malicious_parties: vec![],
                    }),
                    Err(err) => Err(err),
                }
            }
            MPCProtocolInitData::PartialSignatureVerification(event_data) => {
                let hashed_message = bcs::to_bytes(
                    &message_digest(
                        &event_data.event_data.message,
                        &event_data.event_data.hash_scheme.try_into().unwrap(),
                    )
                    .map_err(|err| DwalletMPCError::TwoPCMPCError(err.to_string()))?,
                )?;
                verify_partial_signature(
                    &hashed_message,
                    &event_data.event_data.dkg_output,
                    &event_data.event_data.presign,
                    &event_data.event_data.message_centralized_signature,
                    &bcs::from_bytes(public_input)?,
                )?;

                Ok(AsynchronousRoundResult::Finalize {
                    public_output: vec![],
                    private_output: vec![],
                    malicious_parties: vec![],
                })
            }
            MPCProtocolInitData::DecryptionKeyReshare(_) => {
                let public_input = bcs::from_bytes(public_input)?;
                let decryption_key_shares = mpc_event_data
                    .decryption_share
                    .iter()
                    .map(|(party_id, share)| (*party_id, share.decryption_key_share))
                    .collect::<HashMap<_, _>>();
                crate::dwallet_mpc::advance_and_serialize::<ReshareSecp256k1Party>(
                    session_id,
                    self.party_id,
                    &self.weighted_threshold_access_structure,
                    mpc_messages,
                    public_input,
                    (
                        bcs::from_bytes(
                            &mpc_event_data
                                .private_input
                                .clone()
                                .ok_or(DwalletMPCError::MissingMPCPrivateInput)?,
                        )?,
                        decryption_key_shares,
                    ),
                )
            }
            _ => {
                unreachable!("Unsupported MPC protocol type")
            }
        }
    }

    /// Create a new consensus transaction with the message to be sent to the other MPC parties.
    /// Returns Error only if the epoch switched in the middle and was not available.
    fn new_dwallet_mpc_message(
        &self,
        message: MPCMessage,
    ) -> DwalletMPCResult<ConsensusTransaction> {
        Ok(ConsensusTransaction::new_dwallet_mpc_message(
            self.epoch_store()?.name,
            message,
            self.session_id.clone(),
            self.pending_quorum_for_highest_round_number,
            self.attempts.len() - 1,
        ))
    }

    /// Report that the session failed because of malicious actors.
    /// Once a quorum of validators reports the same actor, it is considered malicious.
    /// The session will be continued, and the malicious actors will be ignored.
    fn new_dwallet_report_failed_session_with_malicious_actors(
        &self,
        report: MaliciousReport,
    ) -> DwalletMPCResult<ConsensusTransaction> {
        Ok(
            ConsensusTransaction::new_dwallet_mpc_session_failed_with_malicious(
                self.epoch_store()?.name,
                report,
            ),
        )
    }

    /// Stores a message in the serialized messages map.
    /// Every new message received for a session is stored.
    /// When a threshold of messages is reached, the session advances.
    pub(crate) fn store_message(&mut self, message: &DWalletMPCMessage) -> DwalletMPCResult<()> {
        // This happens because we clear the session when it is finished, and change the status,
        // so we might receive a message with delay, and it's irrelevant.
        if self.status != MPCSessionStatus::Active {
            warn!(
                session_id=?message.session_id,
                from_authority=?message.authority,
                receiving_authority=?self.epoch_store()?.name,
                crypto_round_number=?message.round_number,
                "Received a message for a session that is not active",
            );
            return Ok(());
        }
        // TODO (#876): Set the maximum message size to the smallest size possible.
        info!(
            session_id=?message.session_id,
            from_authority=?message.authority,
            receiving_authority=?self.epoch_store()?.name,
            crypto_round_number=?message.round_number,
            message_size_bytes=?message.message.len(),
            "Received DWallet mpc message",
        );
        if message.round_number == 0 {
            error!(
                session_id=?message.session_id,
                from_authority=?message.authority,
                receiving_authority=?self.epoch_store()?.name,
                crypto_round_number=?message.round_number,
                "Received a message for round zero",
            );
            return Err(DwalletMPCError::MessageForFirstMPCStep);
        }
        let source_party_id = self
            .epoch_store()?
            .authority_name_to_party_id(&message.authority)?;
        let Some(attempt) = self.attempts.get_mut(message.attempt_number) else {
            error!(
                session_id=?message.session_id,
                from_authority=?message.authority,
                receiving_authority=?self.epoch_store()?.name,
                crypto_round_number=?message.round_number,
                "received a message for an attempt that does not exist",
            );
            return Err(DwalletMPCError::MaliciousParties(vec![source_party_id]));
        };
        if message.round_number >= self.pending_quorum_for_highest_round_number {
            attempt.store_message(message, source_party_id);
        } else {
            attempt.store_spare_message(message, source_party_id);
        }
        Ok(())
    }

    pub(crate) fn check_quorum_for_next_crypto_round(&self) -> ReadyToAdvanceCheckResult {
        match self.status {
            MPCSessionStatus::Active => {
                if self.pending_quorum_for_highest_round_number == 0
                    || self
                        .weighted_threshold_access_structure
                        .is_authorized_subset(
                            &self
                                .build_input_mpc_messages()
                                .get(self.pending_quorum_for_highest_round_number)
                                .unwrap_or(&HashMap::new())
                                .keys()
                                .cloned()
                                .collect::<HashSet<PartyID>>(),
                        )
                        .is_ok()
                {
                    ReadyToAdvanceCheckResult {
                        is_ready: true,
                        malicious_parties: vec![],
                    }
                } else {
                    ReadyToAdvanceCheckResult {
                        is_ready: false,
                        malicious_parties: vec![],
                    }
                }
            }
            _ => ReadyToAdvanceCheckResult {
                is_ready: false,
                malicious_parties: vec![],
            },
        }
    }

    /// Helper function to spawn a task for submitting messages to consensus.
    fn spawn_submit_to_consensus(
        tokio_runtime_handle: &Handle,
        consensus_adapter: Arc<dyn SubmitToConsensus>,
        epoch_store: Arc<AuthorityPerEpochStore>,
        messages: Vec<ConsensusTransaction>,
    ) {
        tokio_runtime_handle.spawn(async move {
            for msg in messages {
                if let Err(err) = consensus_adapter
                    .submit_to_consensus(&vec![msg], &epoch_store)
                    .await
                {
                    error!("failed to submit an MPC message to consensus: {:?}", err);
                }
            }
        });
    }
}

#[cfg(test)]
mod tests {
    use super::*;

    #[test]
    fn test_build_input_mpc_messages_static() {
        let mut first_attempt = Attempt::new(0);
        first_attempt.serialized_full_messages = vec![
            HashMap::new(),
            HashMap::from([(1, vec![1u8]), (2, vec![1u8]), (4, vec![1u8])]),
        ];
        let mut second_attempt = Attempt::new(2);
        second_attempt.serialized_full_messages = vec![
            HashMap::new(),
            HashMap::new(),
            HashMap::from([(1, vec![1u8]), (2, vec![1u8]), (4, vec![1u8])]),
        ];
        let built = DWalletMPCSession::build_input_mpc_messages_static(&vec![
            first_attempt.clone(),
            second_attempt.clone(),
        ]);
        let expected_result = vec![
            HashMap::new(),
            HashMap::from([(1, vec![1u8]), (2, vec![1u8]), (4, vec![1u8])]),
            HashMap::from([(1, vec![1u8]), (2, vec![1u8]), (4, vec![1u8])]),
        ];
        assert_eq!(built, expected_result);
    }
}<|MERGE_RESOLUTION|>--- conflicted
+++ resolved
@@ -408,15 +408,10 @@
     ) {
         error!(?round_to_restart_from, "restarting from round");
         self.attempts.iter_mut().for_each(|attempt| {
-<<<<<<< HEAD
-            attempt
-                .merge_spare_messages_and_remove_malicious(round_to_restart_from - 1, malicious_actors);
-=======
             attempt.merge_spare_messages_and_remove_malicious(
                 round_to_restart_from - 1,
                 malicious_actors,
             );
->>>>>>> 5f63d663
         });
         if round_to_restart_from - 1 != self.pending_quorum_for_highest_round_number - 1 {
             if round_to_restart_from - 1 >= self.pending_quorum_for_highest_round_number {
