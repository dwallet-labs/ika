use base64::alphabet::STANDARD;
use base64::engine::general_purpose;
use base64::Engine;
use class_groups::dkg::Secp256k1Party;
use commitment::CommitmentSizedNumber;
use crypto_bigint::Uint;
use dwallet_mpc_types::dwallet_mpc::{
    DWalletMPCNetworkKeyScheme, MPCMessage, MPCPrivateInput, MPCPrivateOutput, MPCPublicInput,
    MPCSessionStatus, SerializedWrappedMPCPublicOutput,
};
use group::PartyID;
use itertools::Itertools;
use k256::elliptic_curve::pkcs8::der::Encode;
use mpc::{AsynchronousRoundResult, WeightedThresholdAccessStructure};
use std::collections::{HashMap, HashSet};
use std::sync::{Arc, Weak};
use tokio::runtime::Handle;
use tracing::{debug, error, info, warn};
use twopc_mpc::sign::Protocol;

use crate::authority::authority_per_epoch_store::AuthorityPerEpochStore;
use crate::consensus_adapter::SubmitToConsensus;
use crate::dwallet_mpc::dkg::{DKGFirstParty, DKGSecondParty};
use crate::dwallet_mpc::encrypt_user_share::verify_encrypted_share;
use crate::dwallet_mpc::network_dkg::{advance_network_dkg, DwalletMPCNetworkKeys};
use crate::dwallet_mpc::presign::PresignParty;
use crate::dwallet_mpc::reshare::ReshareSecp256k1Party;
use crate::dwallet_mpc::sign::{verify_partial_signature, SignFirstParty};
use crate::dwallet_mpc::{
    message_digest, party_id_to_authority_name, party_ids_to_authority_names, presign,
};
use ika_types::committee::StakeUnit;
use ika_types::crypto::AuthorityName;
use ika_types::dwallet_mpc_error::{DwalletMPCError, DwalletMPCResult};
use ika_types::messages_consensus::ConsensusTransaction;
use ika_types::messages_dwallet_mpc::{
    AdvanceResult, DWalletMPCMessage, MPCProtocolInitData, MaliciousReport, PresignSessionState,
    SessionInfo, SessionType, StartEncryptedShareVerificationEvent, StartPresignFirstRoundEvent,
    ThresholdNotReachedReport,
};
use sui_types::base_types::{EpochId, ObjectID};
use sui_types::id::ID;

pub(crate) type AsyncProtocol = twopc_mpc::secp256k1::class_groups::AsyncProtocol;

pub const FAILED_SESSION_OUTPUT: [u8; 1] = [1];

/// The result of the check if the session is ready to advance.
///
/// Returns whether the session is ready to advance or not, and a list of the malicious parties that were detected
/// while performing the check.
pub(crate) struct ReadyToAdvanceCheckResult {
    pub(crate) is_ready: bool,
    pub(crate) malicious_parties: Vec<PartyID>,
}

/// The DWallet MPC session data that is based on the event that initiated the session.
#[derive(Clone)]
pub struct MPCEventData {
    pub private_input: MPCPrivateInput,
    pub(super) public_input: MPCPublicInput,
    pub init_protocol_data: MPCProtocolInitData,
    pub(crate) decryption_share: HashMap<PartyID, <AsyncProtocol as Protocol>::DecryptionKeyShare>,
    pub(crate) session_type: SessionType,
}

/// A dWallet MPC session.
/// It keeps track of the session, the channel to send messages to the session,
/// and the messages that are pending to be sent to the session.
// TODO (#539): Simplify struct to only contain session related data.
#[derive(Clone)]
pub(super) struct DWalletMPCSession {
    /// The status of the MPC session.
    pub(super) status: MPCSessionStatus,
    /// All the messages that have been received for this session.
    /// We need to accumulate a threshold of those before advancing the session.
    /// Vec[Round1: Map{Validator1->Message, Validator2->Message}, Round2: Map{Validator1->Message} ...]
    pub(super) serialized_full_messages: Vec<HashMap<PartyID, MPCMessage>>,
    epoch_store: Weak<AuthorityPerEpochStore>,
    consensus_adapter: Arc<dyn SubmitToConsensus>,
    epoch_id: EpochId,
    pub(super) session_id: ObjectID,
    /// The current MPC round number of the session.
    /// Starts at 0 and increments by one each time we advance the session.
    pub(super) pending_quorum_for_highest_round_number: usize,
    party_id: PartyID,
    // TODO (#539): Simplify struct to only contain session related data - remove this field.
    weighted_threshold_access_structure: WeightedThresholdAccessStructure,
    pub(crate) mpc_event_data: Option<MPCEventData>,
    pub(crate) received_more_messages_since_last_retry: bool,
    pub(crate) attempts_count: usize,
}

impl DWalletMPCSession {
    pub(crate) fn new(
        epoch_store: Weak<AuthorityPerEpochStore>,
        consensus_adapter: Arc<dyn SubmitToConsensus>,
        epoch: EpochId,
        status: MPCSessionStatus,
        session_id: ObjectID,
        party_id: PartyID,
        weighted_threshold_access_structure: WeightedThresholdAccessStructure,
        mpc_event_data: Option<MPCEventData>,
    ) -> Self {
        Self {
            status,
            serialized_full_messages: vec![HashMap::new()],
            consensus_adapter,
            epoch_store: epoch_store.clone(),
            epoch_id: epoch,
            session_id,
            pending_quorum_for_highest_round_number: 0,
            party_id,
            weighted_threshold_access_structure,
            mpc_event_data,
            received_more_messages_since_last_retry: false,
            attempts_count: 0,
        }
    }

    pub(crate) fn clear_data(&mut self) {
        self.mpc_event_data = None;
        self.serialized_full_messages = Default::default();
    }

    /// Returns the epoch store.
    /// Errors if the epoch was switched in the middle.
    fn epoch_store(&self) -> DwalletMPCResult<Arc<AuthorityPerEpochStore>> {
        self.epoch_store
            .upgrade()
            .ok_or(DwalletMPCError::EpochEnded(self.epoch_id))
    }

    /// Advances the MPC session and sends the advancement result to the other validators.
    /// The consensus submission logic is being spawned as a separate tokio task, as it's an IO
    /// heavy task.
    /// Rayon, which is good for CPU heavy tasks, is used to perform the cryptographic
    /// computation, and Tokio, which is good for IO heavy tasks, is used to submit the result to
    /// the consensus.
    pub(super) fn advance(&self, tokio_runtime_handle: &Handle) -> DwalletMPCResult<()> {
        match self.advance_specific_party() {
            Ok(AsynchronousRoundResult::Advance {
                malicious_parties,
                message,
            }) => {
                info!(
                    // Safe to unwrap as advance can only be called after the event is received.
                    mpc_protocol=?self.mpc_event_data.clone().unwrap().init_protocol_data,
                    session_id=?self.session_id,
                    validator=?self.epoch_store()?.name,
                    round=?self.serialized_full_messages.len(),
                    "Advanced MPC session"
                );
                let consensus_adapter = self.consensus_adapter.clone();
                let epoch_store = self.epoch_store()?.clone();
                if !malicious_parties.is_empty() {
                    self.report_malicious_actors(tokio_runtime_handle, malicious_parties)?;
                }
                let message = self.new_dwallet_mpc_message(message)?;
                tokio_runtime_handle.spawn(async move {
                    if let Err(err) = consensus_adapter
                        .submit_to_consensus(&vec![message], &epoch_store)
                        .await
                    {
                        error!("failed to submit an MPC message to consensus: {:?}", err);
                    }
                });
                Ok(())
            }
            Ok(AsynchronousRoundResult::Finalize {
                malicious_parties,
                private_output: _,
                public_output,
            }) => {
                info!(
                    "session {:?} finalized successfully, malicious_parties {:?}",
                    self.session_id, malicious_parties
                );
                info!(
                    // Safe to unwrap as advance can only be called after the event is received.
                    mpc_protocol=?self.mpc_event_data.clone().unwrap().init_protocol_data,
                    session_id=?self.session_id,
                    validator=?self.epoch_store()?.name,
                    "Reached public output (Finalize) for session"
                );
                let consensus_adapter = self.consensus_adapter.clone();
                let epoch_store = self.epoch_store()?.clone();
                if !malicious_parties.is_empty() {
                    self.report_malicious_actors(tokio_runtime_handle, malicious_parties)?;
                }
                let consensus_message =
                    self.new_dwallet_mpc_output_message(public_output.clone())?;
                tokio_runtime_handle.spawn(async move {
                    if let Err(err) = consensus_adapter
                        .submit_to_consensus(&vec![consensus_message], &epoch_store)
                        .await
                    {
                        error!("failed to submit an MPC message to consensus: {:?}", err);
                    }
                });
                Ok(())
            }
            Err(DwalletMPCError::TWOPCMPCThresholdNotReached) => {
                // let base64_mpc_messages = general_purpose::STANDARD
                //     .encode(bcs::to_bytes(&self.serialized_full_messages)?);
                // let mpc_event_data = self.mpc_event_data.clone().unwrap();
                // let base64_mpc_public_input =
                //     general_purpose::STANDARD.encode(bcs::to_bytes(&mpc_event_data.public_input)?);
                // let base64_mpc_init_protocol_data = general_purpose::STANDARD
                //     .encode(bcs::to_bytes(&mpc_event_data.init_protocol_data)?);
                // let base64_mpc_session_type =
                //     general_purpose::STANDARD.encode(bcs::to_bytes(&mpc_event_data.session_type)?);
<<<<<<< HEAD
                // error!(
                //     messages=?base64_mpc_messages,
                //     public_input=?base64_mpc_public_input,
                //     init_protocol_data=?base64_mpc_init_protocol_data,
                //     session_type=?base64_mpc_session_type,
                //     session_id=?self.session_id,
                //     validator=?self.epoch_store()?.name,
                //     crypto_round=?self.pending_quorum_for_highest_round_number,
                //     party_id=?self.party_id,
                //     "MPC session failed"
                // );
=======
                error!(
                    // messages=?base64_mpc_messages,
                    // public_input=?base64_mpc_public_input,
                    // init_protocol_data=?base64_mpc_init_protocol_data,
                    // session_type=?base64_mpc_session_type,
                    // session_id=?self.session_id,
                    // validator=?self.epoch_store()?.name,
                    // crypto_round=?self.pending_quorum_for_highest_round_number,
                    // party_id=?self.party_id,
                    "MPC session failed"
                );
>>>>>>> acdbc7c0
                self.report_threshold_not_reached(tokio_runtime_handle)
            }
            Err(err) => {
                error!(?err, "failed to advance the MPC session");
                // let base64_mpc_messages = general_purpose::STANDARD
                //     .encode(bcs::to_bytes(&self.serialized_full_messages)?);
                // let mpc_event_data = self.mpc_event_data.clone().unwrap();
                // let base64_mpc_public_input =
                //     general_purpose::STANDARD.encode(bcs::to_bytes(&mpc_event_data.public_input)?);
                // let base64_mpc_init_protocol_data = general_purpose::STANDARD
                //     .encode(bcs::to_bytes(&mpc_event_data.init_protocol_data)?);
                // let base64_mpc_session_type =
                //     general_purpose::STANDARD.encode(bcs::to_bytes(&mpc_event_data.session_type)?);
                // error!(
                //     messages=?base64_mpc_messages,
                //     public_input=?base64_mpc_public_input,
                //     init_protocol_data=?base64_mpc_init_protocol_data,
                //     session_type=?base64_mpc_session_type,
                //     session_id=?self.session_id,
                //     validator=?self.epoch_store()?.name,
                //     crypto_round=?self.pending_quorum_for_highest_round_number,
                //     party_id=?self.party_id,
                //     "MPC session failed"
                // );

                let consensus_adapter = self.consensus_adapter.clone();
                let epoch_store = self.epoch_store()?.clone();
                let consensus_message =
                    self.new_dwallet_mpc_output_message(FAILED_SESSION_OUTPUT.to_vec())?;
                tokio_runtime_handle.spawn(async move {
                    if let Err(err) = consensus_adapter
                        .submit_to_consensus(&vec![consensus_message], &epoch_store)
                        .await
                    {
                        error!("failed to submit an MPC message to consensus: {:?}", err);
                    }
                });
                Err(err)
            }
        }
    }

    /// Create a new consensus transaction with the flow result (output) to be
    /// sent to the other MPC parties.
    /// Errors if the epoch was switched in the middle and was not available.
    fn new_dwallet_mpc_output_message(
        &self,
        output: Vec<u8>,
    ) -> DwalletMPCResult<ConsensusTransaction> {
        let Some(mpc_event_data) = &self.mpc_event_data else {
            return Err(DwalletMPCError::MissingEventDrivenData);
        };
        Ok(ConsensusTransaction::new_dwallet_mpc_output(
            self.epoch_store()?.name,
            output,
            SessionInfo {
                session_type: mpc_event_data.session_type.clone(),
                session_id: self.session_id.clone(),
                mpc_round: mpc_event_data.init_protocol_data.clone(),
                epoch: self.epoch_id,
            },
        ))
    }

    /// In the Sign-Identifiable Abort protocol, each validator sends a malicious report, even
    /// if no malicious actors are found. This is necessary to reach agreement on a malicious report
    /// and to punish the validator who started the Sign IA report if they sent a faulty report.
    fn report_malicious_actors(
        &self,
        tokio_runtime_handle: &Handle,
        malicious_parties_ids: Vec<PartyID>,
    ) -> DwalletMPCResult<()> {
        let report = MaliciousReport::new(
            party_ids_to_authority_names(&malicious_parties_ids, &*self.epoch_store()?)?,
            self.session_id.clone(),
        );
        let report_tx = self.new_dwallet_report_failed_session_with_malicious_actors(report)?;
        let epoch_store = self.epoch_store()?.clone();
        let consensus_adapter = self.consensus_adapter.clone();
        tokio_runtime_handle.spawn(async move {
            if let Err(err) = consensus_adapter
                .submit_to_consensus(&vec![report_tx], &epoch_store)
                .await
            {
                error!("failed to submit an MPC message to consensus: {:?}", err);
            }
        });
        Ok(())
    }

    fn report_threshold_not_reached(&self, tokio_runtime_handle: &Handle) -> DwalletMPCResult<()> {
        let report_tx =
            self.new_dwallet_report_threshold_not_reached(ThresholdNotReachedReport {
                session_id: self.session_id,
                crypto_round_number: self.pending_quorum_for_highest_round_number,
                attempt: self.attempts_count,
            })?;
        let epoch_store = self.epoch_store()?.clone();
        let consensus_adapter = self.consensus_adapter.clone();
        tokio_runtime_handle.spawn(async move {
            if let Err(err) = consensus_adapter
                .submit_to_consensus(&vec![report_tx], &epoch_store)
                .await
            {
                error!("failed to submit an MPC message to consensus: {:?}", err);
            }
        });
        Ok(())
    }

    fn advance_specific_party(
        &self,
    ) -> DwalletMPCResult<
        AsynchronousRoundResult<MPCMessage, MPCPrivateOutput, SerializedWrappedMPCPublicOutput>,
    > {
        let Some(mpc_event_data) = &self.mpc_event_data else {
            return Err(DwalletMPCError::MissingEventDrivenData);
        };
        info!(
            mpc_protocol=?mpc_event_data.init_protocol_data,
            validator=?self.epoch_store()?.name,
            session_id=?self.session_id,
            crypto_round=?self.pending_quorum_for_highest_round_number,
            "Advancing MPC session"
        );
        let session_id = CommitmentSizedNumber::from_le_slice(self.session_id.to_vec().as_slice());
        let public_input = &mpc_event_data.public_input;
        match &mpc_event_data.init_protocol_data {
            MPCProtocolInitData::DKGFirst(..) => {
                info!(
                    mpc_protocol=?mpc_event_data.init_protocol_data,
                    validator=?self.epoch_store()?.name,
                    session_id=?self.session_id,
                    crypto_round=?self.pending_quorum_for_highest_round_number,
                    "Advancing DKG first party",
                );
                let public_input = bcs::from_bytes(public_input)?;
                crate::dwallet_mpc::advance_and_serialize::<DKGFirstParty>(
                    session_id,
                    self.party_id,
                    &self.weighted_threshold_access_structure,
                    self.serialized_full_messages.clone(),
                    public_input,
                    (),
                )
            }
            MPCProtocolInitData::DKGSecond(event_data) => {
                let public_input: <DKGSecondParty as mpc::Party>::PublicInput =
                    bcs::from_bytes(public_input)?;
                let result = crate::dwallet_mpc::advance_and_serialize::<DKGSecondParty>(
                    session_id,
                    self.party_id,
                    &self.weighted_threshold_access_structure,
                    self.serialized_full_messages.clone(),
                    public_input.clone(),
                    (),
                )?;
                if let AsynchronousRoundResult::Finalize { public_output, .. } = &result {
                    verify_encrypted_share(
                        &StartEncryptedShareVerificationEvent {
                            decentralized_public_output: public_output.clone(),
                            encrypted_centralized_secret_share_and_proof: event_data
                                .event_data
                                .encrypted_centralized_secret_share_and_proof
                                .clone(),
                            encryption_key: event_data.event_data.encryption_key.clone(),
                            encryption_key_id: event_data.event_data.encryption_key_id.clone(),
                            dwallet_mpc_network_key_id: event_data
                                .event_data
                                .dwallet_mpc_network_key_id
                                .clone(),

                            // Fields not relevant for verification; passing empty values.
                            dwallet_id: ObjectID::new([0; 32]),
                            source_encrypted_user_secret_key_share_id: ObjectID::new([0; 32]),
                            encrypted_user_secret_key_share_id: ObjectID::new([0; 32]),
                        },
                        &bcs::to_bytes(&public_input.protocol_public_parameters)?,
                    )?;
                }
                Ok(result)
            }
            MPCProtocolInitData::Presign(..) => {
                let public_input = bcs::from_bytes(public_input)?;
                crate::dwallet_mpc::advance_and_serialize::<PresignParty>(
                    session_id,
                    self.party_id,
                    &self.weighted_threshold_access_structure,
                    self.serialized_full_messages.clone(),
                    public_input,
                    (),
                )
            }
            MPCProtocolInitData::Sign(..) => {
                let public_input = bcs::from_bytes(public_input)?;
                crate::dwallet_mpc::advance_and_serialize::<SignFirstParty>(
                    session_id,
                    self.party_id,
                    &self.weighted_threshold_access_structure,
                    self.serialized_full_messages.clone(),
                    public_input,
                    mpc_event_data.decryption_share.clone(),
                )
            }
            MPCProtocolInitData::NetworkDkg(key_scheme, _init_event) => advance_network_dkg(
                session_id,
                &self.weighted_threshold_access_structure,
                self.party_id,
                public_input,
                key_scheme,
                self.serialized_full_messages.clone(),
                bcs::from_bytes(
                    &mpc_event_data
                        .private_input
                        .clone()
                        .ok_or(DwalletMPCError::MissingMPCPrivateInput)?,
                )?,
            ),
            MPCProtocolInitData::EncryptedShareVerification(verification_data) => {
                let protocol_public_parameters = mpc_event_data.public_input.clone();
                match verify_encrypted_share(
                    &verification_data.event_data,
                    &protocol_public_parameters,
                ) {
                    Ok(_) => Ok(AsynchronousRoundResult::Finalize {
                        public_output: vec![],
                        private_output: vec![],
                        malicious_parties: vec![],
                    }),
                    Err(err) => Err(err),
                }
            }
            MPCProtocolInitData::PartialSignatureVerification(event_data) => {
                let hashed_message = bcs::to_bytes(
                    &message_digest(
                        &event_data.event_data.message,
                        &event_data.event_data.hash_scheme.try_into().unwrap(),
                    )
                    .map_err(|err| DwalletMPCError::TwoPCMPCError(err.to_string()))?,
                )?;
                verify_partial_signature(
                    &hashed_message,
                    &event_data.event_data.dkg_output,
                    &event_data.event_data.presign,
                    &event_data.event_data.message_centralized_signature,
                    &bcs::from_bytes(public_input)?,
                )?;

                Ok(AsynchronousRoundResult::Finalize {
                    public_output: vec![],
                    private_output: vec![],
                    malicious_parties: vec![],
                })
            }
            MPCProtocolInitData::DecryptionKeyReshare(_) => {
                let public_input = bcs::from_bytes(public_input)?;
                let decryption_key_shares = mpc_event_data
                    .decryption_share
                    .iter()
                    .map(|(party_id, share)| (*party_id, share.decryption_key_share))
                    .collect::<HashMap<_, _>>();
                crate::dwallet_mpc::advance_and_serialize::<ReshareSecp256k1Party>(
                    session_id,
                    self.party_id,
                    &self.weighted_threshold_access_structure,
                    self.serialized_full_messages.clone(),
                    public_input,
                    decryption_key_shares,
                )
            }
            _ => {
                unreachable!("Unsupported MPC protocol type")
            }
        }
    }

    /// Create a new consensus transaction with the message to be sent to the other MPC parties.
    /// Returns Error only if the epoch switched in the middle and was not available.
    fn new_dwallet_mpc_message(
        &self,
        message: MPCMessage,
    ) -> DwalletMPCResult<ConsensusTransaction> {
        Ok(ConsensusTransaction::new_dwallet_mpc_message(
            self.epoch_store()?.name,
            message,
            self.session_id.clone(),
            self.pending_quorum_for_highest_round_number,
        ))
    }

    /// Report that the session failed because of malicious actors.
    /// Once a quorum of validators reports the same actor, it is considered malicious.
    /// The session will be continued, and the malicious actors will be ignored.
    fn new_dwallet_report_failed_session_with_malicious_actors(
        &self,
        report: MaliciousReport,
    ) -> DwalletMPCResult<ConsensusTransaction> {
        Ok(
            ConsensusTransaction::new_dwallet_mpc_session_failed_with_malicious(
                self.epoch_store()?.name,
                report,
            ),
        )
    }

    fn new_dwallet_report_threshold_not_reached(
        &self,
        report: ThresholdNotReachedReport,
    ) -> DwalletMPCResult<ConsensusTransaction> {
        Ok(
            ConsensusTransaction::new_dwallet_mpc_session_threshold_not_reached(
                self.epoch_store()?.name,
                report,
            ),
        )
    }

    /// Stores a message in the serialized messages map.
    /// Every new message received for a session is stored.
    /// When a threshold of messages is reached, the session advances.
    pub(crate) fn store_message(&mut self, message: &DWalletMPCMessage) -> DwalletMPCResult<()> {
        self.received_more_messages_since_last_retry = true;
        // This happens because we clear the session when it is finished, and change the status,
        // so we might receive a message with delay, and it's irrelevant.
        if self.status != MPCSessionStatus::Active {
            warn!(
                session_id=?message.session_id,
                from_authority=?message.authority,
                receiving_authority=?self.epoch_store()?.name,
                crypto_round_number=?message.round_number,
                "Received a message for a session that is not active",
            );
            return Ok(());
        }
        // TODO (#876): Set the maximum message size to the smallest size possible.
        info!(
            session_id=?message.session_id,
            from_authority=?message.authority,
            receiving_authority=?self.epoch_store()?.name,
            crypto_round_number=?message.round_number,
            message_size_bytes=?message.message.len(),
            "Received DWallet mpc message",
        );
        if message.round_number == 0 {
            error!(
                session_id=?message.session_id,
                from_authority=?message.authority,
                receiving_authority=?self.epoch_store()?.name,
                crypto_round_number=?message.round_number,
                "Received a message for round zero",
            );
            return Err(DwalletMPCError::MessageForFirstMPCStep);
        }
        let source_party_id = self
            .epoch_store()?
            .authority_name_to_party_id(&message.authority)?;
        let current_round = self.serialized_full_messages.len();

        let authority_name = self.epoch_store()?.name;

        match self.serialized_full_messages.get_mut(message.round_number) {
            Some(party_to_msg) => {
                // Received a message for a round that was already processed.
                if self.pending_quorum_for_highest_round_number != message.round_number {
                    // TODO: fix this properly, this is just a temporary hot-patch
                    return Ok(());
                }
                if party_to_msg.contains_key(&source_party_id) {
                    error!(
                        session_id=?message.session_id,
                        from_authority=?message.authority,
                        receiving_authority=?authority_name,
                        crypto_round_number=?message.round_number,
                        "Received a duplicate message from authority",
                    );
                    // Duplicate.
                    // This should never happen, as the consensus uniqueness key contains only the origin authority,
                    // session ID and MPC round.
                    return Ok(());
                }
                info!(
                    session_id=?message.session_id,
                    from_authority=?message.authority,
                    receiving_authority=?authority_name,
                    crypto_round_number=?message.round_number,
                    "Inserting a message into the party to message maps",
                );
                party_to_msg.insert(source_party_id, message.message.clone());
            }
            None if message.round_number == current_round => {
                info!(
                    session_id=?message.session_id,
                    from_authority=?message.authority,
                    receiving_authority=?authority_name,
                    crypto_round_number=?message.round_number,
                    "Store message for the current round",
                );
                let mut map = HashMap::new();
                map.insert(source_party_id, message.message.clone());
                self.serialized_full_messages.push(map);
            }
            // Received a message for a future round (above the current round).
            // If it happens, there is an issue with the consensus.
            None => {
                error!(
                    session_id=?message.session_id,
                    from_authority=?message.authority,
                    receiving_authority=?authority_name,
                    crypto_round_number=?message.round_number,
                    "Received a message for two or more rounds above known round for session",
                );
                // Unexpected round number; rounds should grow sequentially.
                return Err(DwalletMPCError::MaliciousParties(vec![source_party_id]));
            }
        }
        Ok(())
    }

    pub(crate) fn check_quorum_for_next_crypto_round(&self) -> ReadyToAdvanceCheckResult {
        match self.status {
            MPCSessionStatus::Active => {
                if self.pending_quorum_for_highest_round_number == 0
                    || (self
                        .weighted_threshold_access_structure
                        .is_authorized_subset(
                            &self
                                .serialized_full_messages
                                .get(self.pending_quorum_for_highest_round_number)
                                .unwrap_or(&HashMap::new())
                                .keys()
                                .cloned()
                                .collect::<HashSet<PartyID>>(),
                        )
                        .is_ok()
                        && self.received_more_messages_since_last_retry)
                {
                    ReadyToAdvanceCheckResult {
                        is_ready: true,
                        malicious_parties: vec![],
                    }
                } else {
                    ReadyToAdvanceCheckResult {
                        is_ready: false,
                        malicious_parties: vec![],
                    }
                }
            }
            _ => ReadyToAdvanceCheckResult {
                is_ready: false,
                malicious_parties: vec![],
            },
        }
    }

    /// Helper function to spawn a task for submitting messages to consensus.
    fn spawn_submit_to_consensus(
        tokio_runtime_handle: &Handle,
        consensus_adapter: Arc<dyn SubmitToConsensus>,
        epoch_store: Arc<AuthorityPerEpochStore>,
        messages: Vec<ConsensusTransaction>,
    ) {
        tokio_runtime_handle.spawn(async move {
            for msg in messages {
                if let Err(err) = consensus_adapter
                    .submit_to_consensus(&vec![msg], &epoch_store)
                    .await
                {
                    error!("failed to submit an MPC message to consensus: {:?}", err);
                }
            }
        });
    }
}<|MERGE_RESOLUTION|>--- conflicted
+++ resolved
@@ -210,7 +210,6 @@
                 //     .encode(bcs::to_bytes(&mpc_event_data.init_protocol_data)?);
                 // let base64_mpc_session_type =
                 //     general_purpose::STANDARD.encode(bcs::to_bytes(&mpc_event_data.session_type)?);
-<<<<<<< HEAD
                 // error!(
                 //     messages=?base64_mpc_messages,
                 //     public_input=?base64_mpc_public_input,
@@ -222,19 +221,6 @@
                 //     party_id=?self.party_id,
                 //     "MPC session failed"
                 // );
-=======
-                error!(
-                    // messages=?base64_mpc_messages,
-                    // public_input=?base64_mpc_public_input,
-                    // init_protocol_data=?base64_mpc_init_protocol_data,
-                    // session_type=?base64_mpc_session_type,
-                    // session_id=?self.session_id,
-                    // validator=?self.epoch_store()?.name,
-                    // crypto_round=?self.pending_quorum_for_highest_round_number,
-                    // party_id=?self.party_id,
-                    "MPC session failed"
-                );
->>>>>>> acdbc7c0
                 self.report_threshold_not_reached(tokio_runtime_handle)
             }
             Err(err) => {
