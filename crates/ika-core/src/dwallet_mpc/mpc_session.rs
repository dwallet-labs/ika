--- conflicted
+++ resolved
@@ -18,12 +18,8 @@
 use crate::consensus_adapter::SubmitToConsensus;
 use crate::dwallet_mpc::dkg::{DKGFirstParty, DKGSecondParty};
 use crate::dwallet_mpc::encrypt_user_share::verify_encrypted_share;
-<<<<<<< HEAD
 use crate::dwallet_mpc::make_dwallet_user_secret_key_shares_public::verify_secret_share;
-use crate::dwallet_mpc::network_dkg::{advance_network_dkg, DwalletMPCNetworkKeys};
-=======
 use crate::dwallet_mpc::network_dkg::advance_network_dkg;
->>>>>>> c7bd5253
 use crate::dwallet_mpc::presign::PresignParty;
 use crate::dwallet_mpc::reshare::ReshareSecp256k1Party;
 use crate::dwallet_mpc::sign::{verify_partial_signature, SignFirstParty};
@@ -499,7 +495,6 @@
                     decryption_key_shares,
                 )
             }
-<<<<<<< HEAD
             MPCProtocolInitData::MakeDWalletUserSecretKeySharesPublicRequest(init_event) => {
                 match verify_secret_share(
                     &mpc_event_data.public_input,
@@ -526,8 +521,6 @@
             _ => {
                 unreachable!("Unsupported MPC protocol type")
             }
-=======
->>>>>>> c7bd5253
         }
     }
 
