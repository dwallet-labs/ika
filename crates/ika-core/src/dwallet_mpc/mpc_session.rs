--- conflicted
+++ resolved
@@ -477,10 +477,7 @@
             .epoch_store()?
             .authority_name_to_party_id(&message.authority)?;
         let current_round = self.serialized_full_messages.len();
-<<<<<<< HEAD
-=======
-
->>>>>>> 0a3e7ade
+
         let authority_name = self.epoch_store()?.name;
 
         match self.serialized_full_messages.get_mut(message.round_number) {
