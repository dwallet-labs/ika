use class_groups::dkg::Secp256k1Party;
use commitment::CommitmentSizedNumber;
use crypto_bigint::Uint;
use dwallet_mpc_types::dwallet_mpc::{
    DWalletMPCNetworkKeyScheme, MPCMessage, MPCPrivateInput, MPCPublicInput, MPCSessionStatus,
};
use group::PartyID;
use itertools::Itertools;
use mpc::{AsynchronousRoundResult, WeightedThresholdAccessStructure};
use std::collections::{HashMap, HashSet};
use std::sync::{Arc, Weak};
use tokio::runtime::Handle;
use tracing::{error, info, warn};
use twopc_mpc::sign::Protocol;

use crate::authority::authority_per_epoch_store::AuthorityPerEpochStore;
use crate::consensus_adapter::SubmitToConsensus;
use crate::dwallet_mpc::dkg::{DKGFirstParty, DKGSecondParty};
use crate::dwallet_mpc::encrypt_user_share::verify_encrypted_share;
use crate::dwallet_mpc::network_dkg::{advance_network_dkg, DwalletMPCNetworkKeys};
use crate::dwallet_mpc::presign::PresignParty;
use crate::dwallet_mpc::reshare::ReshareSecp256k1Party;
use crate::dwallet_mpc::sign::{verify_partial_signature, SignFirstParty};
use crate::dwallet_mpc::{
    message_digest, party_id_to_authority_name, party_ids_to_authority_names, presign,
};
use ika_types::committee::StakeUnit;
use ika_types::crypto::AuthorityName;
use ika_types::dwallet_mpc_error::{DwalletMPCError, DwalletMPCResult};
use ika_types::messages_consensus::ConsensusTransaction;
use ika_types::messages_dwallet_mpc::{
    AdvanceResult, DWalletMPCMessage, MPCProtocolInitData, MaliciousReport, PresignSessionState,
    SessionInfo, StartEncryptedShareVerificationEvent, StartPresignFirstRoundEvent,
};
use sui_types::base_types::{EpochId, ObjectID};
use sui_types::id::ID;

pub(crate) type AsyncProtocol = twopc_mpc::secp256k1::class_groups::AsyncProtocol;

pub const FAILED_SESSION_OUTPUT: [u8; 1] = [1];

/// The result of the check if the session is ready to advance.
///
/// Returns whether the session is ready to advance or not, and a list of the malicious parties that were detected
/// while performing the check.
pub(crate) struct ReadyToAdvanceCheckResult {
    pub(crate) is_ready: bool,
    pub(crate) malicious_parties: Vec<PartyID>,
}

/// The DWallet MPC session data that is based on the event that initiated the session.
#[derive(Clone)]
pub struct MPCEventData {
    pub private_input: MPCPrivateInput,
    pub(super) public_input: MPCPublicInput,
    pub init_protocol_data: MPCProtocolInitData,
    pub(crate) decryption_share: HashMap<PartyID, <AsyncProtocol as Protocol>::DecryptionKeyShare>,
}

/// A dWallet MPC session.
/// It keeps track of the session, the channel to send messages to the session,
/// and the messages that are pending to be sent to the session.
// TODO (#539): Simplify struct to only contain session related data.
#[derive(Clone)]
pub(super) struct DWalletMPCSession {
    /// The status of the MPC session.
    pub(super) status: MPCSessionStatus,
    /// All the messages that have been received for this session.
    /// We need to accumulate a threshold of those before advancing the session.
    /// Vec[Round1: Map{Validator1->Message, Validator2->Message}, Round2: Map{Validator1->Message} ...]
    pub(super) serialized_full_messages: Vec<HashMap<PartyID, MPCMessage>>,
    epoch_store: Weak<AuthorityPerEpochStore>,
    consensus_adapter: Arc<dyn SubmitToConsensus>,
    epoch_id: EpochId,
    pub(super) session_id: ObjectID,
    /// The current MPC round number of the session.
    /// Starts at 0 and increments by one each time we advance the session.
    pub(super) pending_quorum_for_highest_round_number: usize,
    party_id: PartyID,
    // TODO (#539): Simplify struct to only contain session related data - remove this field.
    weighted_threshold_access_structure: WeightedThresholdAccessStructure,
    pub(crate) mpc_event_data: Option<MPCEventData>,
    pub(crate) sequence_number: u64,
}

impl DWalletMPCSession {
    pub(crate) fn new(
        epoch_store: Weak<AuthorityPerEpochStore>,
        consensus_adapter: Arc<dyn SubmitToConsensus>,
        epoch: EpochId,
        status: MPCSessionStatus,
        session_id: ObjectID,
        party_id: PartyID,
        weighted_threshold_access_structure: WeightedThresholdAccessStructure,
        mpc_event_data: Option<MPCEventData>,
        sequence_number: u64,
    ) -> Self {
        Self {
            status,
            serialized_full_messages: vec![HashMap::new()],
            consensus_adapter,
            epoch_store: epoch_store.clone(),
            epoch_id: epoch,
            session_id,
            pending_quorum_for_highest_round_number: 0,
            party_id,
            weighted_threshold_access_structure,
            mpc_event_data,
            sequence_number,
        }
    }

    pub(crate) fn clear_data(&mut self) {
        self.mpc_event_data = None;
        self.serialized_full_messages = Default::default();
    }

    /// Returns the epoch store.
    /// Errors if the epoch was switched in the middle.
    fn epoch_store(&self) -> DwalletMPCResult<Arc<AuthorityPerEpochStore>> {
        self.epoch_store
            .upgrade()
            .ok_or(DwalletMPCError::EpochEnded(self.epoch_id))
    }

    /// Advances the MPC session and sends the advancement result to the other validators.
    /// The consensus submission logic is being spawned as a separate tokio task, as it's an IO
    /// heavy task.
    /// Rayon, which is good for CPU heavy tasks, is used to perform the cryptographic
    /// computation, and Tokio, which is good for IO heavy tasks, is used to submit the result to
    /// the consensus.
    pub(super) fn advance(&self, tokio_runtime_handle: &Handle) -> DwalletMPCResult<()> {
        match self.advance_specific_party() {
            Ok(AsynchronousRoundResult::Advance {
                malicious_parties,
                message,
            }) => {
                info!(
<<<<<<< HEAD
                    "session {:?} advanced on round {:?}",
                    self.session_id,
                    self.serialized_full_messages.len()
=======
                    // Safe to unwrap as advance can only be called after the event is received.
                    mpc_protocol=?self.mpc_event_data.clone().unwrap().init_protocol_data,
                    session_id=?self.session_id,
                    validator=?self.epoch_store()?.name,
                    round=?self.serialized_full_messages.len(),
                    "Advanced MPC session"
>>>>>>> 6afcc8bd
                );
                let consensus_adapter = self.consensus_adapter.clone();
                let epoch_store = self.epoch_store()?.clone();
                if !malicious_parties.is_empty() {
                    self.report_malicious_actors(
                        tokio_runtime_handle,
                        malicious_parties,
                        AdvanceResult::Success,
                    )?;
                }
                let message = self.new_dwallet_mpc_message(message)?;
                tokio_runtime_handle.spawn(async move {
                    if let Err(err) = consensus_adapter
                        .submit_to_consensus(&vec![message], &epoch_store)
                        .await
                    {
                        error!("failed to submit an MPC message to consensus: {:?}", err);
                    }
                });
                Ok(())
            }
            Ok(AsynchronousRoundResult::Finalize {
                malicious_parties,
                private_output: _,
                public_output,
            }) => {
                info!("session {:?} finalized successfully", self.session_id);
                info!(
                    // Safe to unwrap as advance can only be called after the event is received.
                    mpc_protocol=?self.mpc_event_data.clone().unwrap().init_protocol_data,
                    session_id=?self.session_id,
                    validator=?self.epoch_store()?.name,
                    "Reached public output (Finalize) for session"
                );
                let consensus_adapter = self.consensus_adapter.clone();
                let epoch_store = self.epoch_store()?.clone();
                if !malicious_parties.is_empty() {
                    self.report_malicious_actors(
                        tokio_runtime_handle,
                        malicious_parties,
                        AdvanceResult::Success,
                    )?;
                }
                let consensus_message = self
                    .new_dwallet_mpc_output_message(public_output.clone(), self.sequence_number)?;
                tokio_runtime_handle.spawn(async move {
                    if let Err(err) = consensus_adapter
                        .submit_to_consensus(&vec![consensus_message], &epoch_store)
                        .await
                    {
                        error!("failed to submit an MPC message to consensus: {:?}", err);
                    }
                });
                Ok(())
            }
            Err(DwalletMPCError::SessionFailedWithMaliciousParties(malicious_parties)) => {
                error!(
                    "session failed with malicious parties: {:?}",
                    malicious_parties
                );
                self.report_malicious_actors(
                    tokio_runtime_handle,
                    malicious_parties,
                    AdvanceResult::Failure,
                )
            }
            Err(e) => {
                error!("failed to advance the MPC session: {:?}", e);
                let consensus_adapter = self.consensus_adapter.clone();
                let epoch_store = self.epoch_store()?.clone();
                let consensus_message = self.new_dwallet_mpc_output_message(
                    FAILED_SESSION_OUTPUT.to_vec(),
                    self.sequence_number,
                )?;
                tokio_runtime_handle.spawn(async move {
                    if let Err(err) = consensus_adapter
                        .submit_to_consensus(&vec![consensus_message], &epoch_store)
                        .await
                    {
                        error!("failed to submit an MPC message to consensus: {:?}", err);
                    }
                });
                Err(e)
            }
        }
    }

    /// Create a new consensus transaction with the flow result (output) to be
    /// sent to the other MPC parties.
    /// Errors if the epoch was switched in the middle and was not available.
    fn new_dwallet_mpc_output_message(
        &self,
        output: Vec<u8>,
        sequence_number: u64,
    ) -> DwalletMPCResult<ConsensusTransaction> {
        let Some(mpc_event_data) = &self.mpc_event_data else {
            return Err(DwalletMPCError::MissingEventDrivenData);
        };
        Ok(ConsensusTransaction::new_dwallet_mpc_output(
            self.epoch_store()?.name,
            output,
            SessionInfo {
                sequence_number,
                session_id: self.session_id.clone(),
                mpc_round: mpc_event_data.init_protocol_data.clone(),
                is_immediate: false,
            },
        ))
    }

    /// In the Sign-Identifiable Abort protocol, each validator sends a malicious report, even
    /// if no malicious actors are found. This is necessary to reach agreement on a malicious report
    /// and to punish the validator who started the Sign IA report if they sent a faulty report.
    fn report_malicious_actors(
        &self,
        tokio_runtime_handle: &Handle,
        malicious_parties_ids: Vec<PartyID>,
        advance_result: AdvanceResult,
    ) -> DwalletMPCResult<()> {
        let report = MaliciousReport::new(
            party_ids_to_authority_names(&malicious_parties_ids, &*self.epoch_store()?)?,
            self.session_id.clone(),
            advance_result,
        );
        let report_tx = self.new_dwallet_report_failed_session_with_malicious_actors(report)?;
        let epoch_store = self.epoch_store()?.clone();
        let consensus_adapter = self.consensus_adapter.clone();
        tokio_runtime_handle.spawn(async move {
            if let Err(err) = consensus_adapter
                .submit_to_consensus(&vec![report_tx], &epoch_store)
                .await
            {
                error!("failed to submit an MPC message to consensus: {:?}", err);
            }
        });
        Ok(())
    }

    fn dwallet_mpc_network_keys(&self) -> DwalletMPCResult<Arc<DwalletMPCNetworkKeys>> {
        Ok(self
            .epoch_store()?
            .dwallet_mpc_network_keys
            .get()
            .ok_or(DwalletMPCError::MissingDwalletMPCDecryptionKeyShares)?
            .clone())
    }

    fn advance_specific_party(
        &self,
    ) -> DwalletMPCResult<AsynchronousRoundResult<Vec<u8>, Vec<u8>, Vec<u8>>> {
        let Some(mpc_event_data) = &self.mpc_event_data else {
            return Err(DwalletMPCError::MissingEventDrivenData);
        };
        info!(
            mpc_protocol=?mpc_event_data.init_protocol_data,
            validator=?self.epoch_store()?.name,
            session_id=?self.session_id,
            crypto_round=?self.pending_quorum_for_highest_round_number,
            "Advancing MPC session"
        );
        let session_id = CommitmentSizedNumber::from_le_slice(self.session_id.to_vec().as_slice());
        let public_input = &mpc_event_data.public_input;
        match &mpc_event_data.init_protocol_data {
            MPCProtocolInitData::DKGFirst(..) => {
                info!(
                    mpc_protocol=?mpc_event_data.init_protocol_data,
                    validator=?self.epoch_store()?.name,
                    session_id=?self.session_id,
                    crypto_round=?self.pending_quorum_for_highest_round_number,
                    "Advancing DKG first party",
                );
                let public_input = bcs::from_bytes(public_input)?;
                crate::dwallet_mpc::advance_and_serialize::<DKGFirstParty>(
                    session_id,
                    self.party_id,
                    &self.weighted_threshold_access_structure,
                    self.serialized_full_messages.clone(),
                    public_input,
                    (),
                )
            }
            MPCProtocolInitData::DKGSecond(event_data) => {
                let public_input: <DKGSecondParty as mpc::Party>::PublicInput =
                    bcs::from_bytes(public_input)?;
                let result = crate::dwallet_mpc::advance_and_serialize::<DKGSecondParty>(
                    session_id,
                    self.party_id,
                    &self.weighted_threshold_access_structure,
                    self.serialized_full_messages.clone(),
                    public_input.clone(),
                    (),
                )?;
                if let AsynchronousRoundResult::Finalize { public_output, .. } = &result {
                    verify_encrypted_share(
                        &StartEncryptedShareVerificationEvent {
                            decentralized_public_output: public_output.clone(),
                            encrypted_centralized_secret_share_and_proof: event_data
                                .event_data
                                .encrypted_centralized_secret_share_and_proof
                                .clone(),
                            encryption_key: event_data.event_data.encryption_key.clone(),
                            encryption_key_id: event_data.event_data.encryption_key_id.clone(),
                            dwallet_mpc_network_key_id: event_data
                                .event_data
                                .dwallet_mpc_network_key_id
                                .clone(),

                            // Fields not relevant for verification; passing empty values.
                            dwallet_id: ObjectID::new([0; 32]),
                            source_encrypted_user_secret_key_share_id: ObjectID::new([0; 32]),
                            encrypted_user_secret_key_share_id: ObjectID::new([0; 32]),
                        },
                        &bcs::to_bytes(&public_input.protocol_public_parameters)?,
                    )?;
                }
                Ok(result)
            }
            MPCProtocolInitData::Presign(..) => {
                let public_input = bcs::from_bytes(public_input)?;
                crate::dwallet_mpc::advance_and_serialize::<PresignParty>(
                    session_id,
                    self.party_id,
                    &self.weighted_threshold_access_structure,
                    self.serialized_full_messages.clone(),
                    public_input,
                    (),
                )
            }
            MPCProtocolInitData::Sign(..) => {
                let public_input = bcs::from_bytes(public_input)?;
                crate::dwallet_mpc::advance_and_serialize::<SignFirstParty>(
                    session_id,
                    self.party_id,
                    &self.weighted_threshold_access_structure,
                    self.serialized_full_messages.clone(),
                    public_input,
                    mpc_event_data.decryption_share.clone(),
                )
            }
            MPCProtocolInitData::NetworkDkg(key_scheme, _init_event) => advance_network_dkg(
                session_id,
                &self.weighted_threshold_access_structure,
                self.party_id,
                public_input,
                key_scheme,
                self.serialized_full_messages.clone(),
                bcs::from_bytes(
                    &mpc_event_data
                        .private_input
                        .clone()
                        .ok_or(DwalletMPCError::MissingMPCPrivateInput)?,
                )?,
            ),
            MPCProtocolInitData::EncryptedShareVerification(verification_data) => {
                let protocol_public_parameters = mpc_event_data.public_input.clone();
                match verify_encrypted_share(
                    &verification_data.event_data,
                    &protocol_public_parameters,
                ) {
                    Ok(_) => Ok(AsynchronousRoundResult::Finalize {
                        public_output: vec![],
                        private_output: vec![],
                        malicious_parties: vec![],
                    }),
                    Err(err) => Err(err),
                }
            }
            MPCProtocolInitData::PartialSignatureVerification(event_data) => {
                let hashed_message = bcs::to_bytes(
                    &message_digest(
                        &event_data.event_data.message,
                        &event_data.event_data.hash_scheme.try_into().unwrap(),
                    )
                    .map_err(|err| DwalletMPCError::TwoPCMPCError(err.to_string()))?,
                )?;
                verify_partial_signature(
                    &hashed_message,
                    &event_data.event_data.dkg_output,
                    &event_data.event_data.presign,
                    &event_data.event_data.message_centralized_signature,
                    &bcs::from_bytes(public_input)?,
                )?;

                Ok(AsynchronousRoundResult::Finalize {
                    public_output: vec![],
                    private_output: vec![],
                    malicious_parties: vec![],
                })
            }
            MPCProtocolInitData::DecryptionKeyReshare(_) => {
                let public_input = bcs::from_bytes(public_input)?;
<<<<<<< HEAD
                let decryption_shares_primes = mpc_event_data
=======
                let decryption_key_shares = mpc_event_data
>>>>>>> 6afcc8bd
                    .decryption_share
                    .iter()
                    .map(|(party_id, share)| (*party_id, share.decryption_key_share))
                    .collect::<HashMap<_, _>>();
                crate::dwallet_mpc::advance_and_serialize::<ReshareSecp256k1Party>(
                    session_id,
                    self.party_id,
                    &self.weighted_threshold_access_structure,
                    self.serialized_full_messages.clone(),
                    public_input,
                    (
                        bcs::from_bytes(
                            &mpc_event_data
                                .private_input
                                .clone()
                                .ok_or(DwalletMPCError::MissingMPCPrivateInput)?,
                        )?,
<<<<<<< HEAD
                        decryption_shares_primes,
=======
                        decryption_key_shares,
>>>>>>> 6afcc8bd
                    ),
                )
            }
            _ => {
                unreachable!("Unsupported MPC protocol type")
            }
        }
    }

    /// Create a new consensus transaction with the message to be sent to the other MPC parties.
    /// Returns Error only if the epoch switched in the middle and was not available.
    fn new_dwallet_mpc_message(
        &self,
        message: MPCMessage,
    ) -> DwalletMPCResult<ConsensusTransaction> {
        Ok(ConsensusTransaction::new_dwallet_mpc_message(
            self.epoch_store()?.name,
            message,
            self.session_id.clone(),
            self.pending_quorum_for_highest_round_number,
            self.sequence_number,
        ))
    }

    /// Report that the session failed because of malicious actors.
    /// Once a quorum of validators reports the same actor, it is considered malicious.
    /// The session will be continued, and the malicious actors will be ignored.
    fn new_dwallet_report_failed_session_with_malicious_actors(
        &self,
        report: MaliciousReport,
    ) -> DwalletMPCResult<ConsensusTransaction> {
        Ok(
            ConsensusTransaction::new_dwallet_mpc_session_failed_with_malicious(
                self.epoch_store()?.name,
                report,
            ),
        )
    }

    /// Stores a message in the serialized messages map.
    /// Every new message received for a session is stored.
    /// When a threshold of messages is reached, the session advances.
    pub(crate) fn store_message(&mut self, message: &DWalletMPCMessage) -> DwalletMPCResult<()> {
        // This happens because we clear the session when it is finished, and change the status,
        // so we might receive a message with delay, and it's irrelevant.
        if self.status != MPCSessionStatus::Active {
            warn!(
                session_id=?message.session_id,
                from_authority=?message.authority,
                receiving_authority=?self.epoch_store()?.name,
                crypto_round_number=?message.round_number,
                "Received a message for a session that is not active",
            );
            return Ok(());
        }
        // TODO (#876): Set the maximum message size to the smallest size possible.
        info!(
            session_id=?message.session_id,
            from_authority=?message.authority,
            receiving_authority=?self.epoch_store()?.name,
            crypto_round_number=?message.round_number,
            message_size_bytes=?message.message.len(),
            "Received DWallet mpc message",
        );
        if message.round_number == 0 {
            error!(
                session_id=?message.session_id,
                from_authority=?message.authority,
                receiving_authority=?self.epoch_store()?.name,
                crypto_round_number=?message.round_number,
                "Received a message for round zero",
            );
            return Err(DwalletMPCError::MessageForFirstMPCStep);
        }
        let source_party_id = self
            .epoch_store()?
            .authority_name_to_party_id(&message.authority)?;
        let current_round = self.serialized_full_messages.len();

        let authority_name = self.epoch_store()?.name;

        match self.serialized_full_messages.get_mut(message.round_number) {
            Some(party_to_msg) => {
                if party_to_msg.contains_key(&source_party_id) {
                    error!(
                        session_id=?message.session_id,
                        from_authority=?message.authority,
                        receiving_authority=?authority_name,
                        crypto_round_number=?message.round_number,
                        "Received a duplicate message from authority",
                    );
                    // Duplicate.
                    // This should never happen, as the consensus uniqueness key contains only the origin authority,
                    // session ID and MPC round.
                    return Ok(());
                }
                info!(
                    session_id=?message.session_id,
                    from_authority=?message.authority,
                    receiving_authority=?authority_name,
                    crypto_round_number=?message.round_number,
                    "Inserting a message into the party to message maps",
                );
                party_to_msg.insert(source_party_id, message.message.clone());
            }
            None if message.round_number == current_round => {
                info!(
                    session_id=?message.session_id,
                    from_authority=?message.authority,
                    receiving_authority=?authority_name,
                    crypto_round_number=?message.round_number,
                    "Store message for the current round",
                );
                let mut map = HashMap::new();
                map.insert(source_party_id, message.message.clone());
                self.serialized_full_messages.push(map);
            }
            // Received a message for a future round (above the current round).
            // If it happens, there is an issue with the consensus.
            None => {
                error!(
                    session_id=?message.session_id,
                    from_authority=?message.authority,
                    receiving_authority=?authority_name,
                    crypto_round_number=?message.round_number,
                    "Received a message for two or more rounds above known round for session",
                );
                // Unexpected round number; rounds should grow sequentially.
                return Err(DwalletMPCError::MaliciousParties(vec![source_party_id]));
            }
        }
        Ok(())
    }

    pub(crate) fn check_quorum_for_next_crypto_round(&self) -> ReadyToAdvanceCheckResult {
        match self.status {
            MPCSessionStatus::Active => {
                if self.pending_quorum_for_highest_round_number == 0
                    || self
                        .weighted_threshold_access_structure
                        .is_authorized_subset(
                            &self
                                .serialized_full_messages
                                .get(self.pending_quorum_for_highest_round_number)
                                .unwrap_or(&HashMap::new())
                                .keys()
                                .cloned()
                                .collect::<HashSet<PartyID>>(),
                        )
                        .is_ok()
                {
                    ReadyToAdvanceCheckResult {
                        is_ready: true,
                        malicious_parties: vec![],
                    }
                } else {
                    ReadyToAdvanceCheckResult {
                        is_ready: false,
                        malicious_parties: vec![],
                    }
                }
            }
            _ => ReadyToAdvanceCheckResult {
                is_ready: false,
                malicious_parties: vec![],
            },
        }
    }

    /// Helper function to spawn a task for submitting messages to consensus.
    fn spawn_submit_to_consensus(
        tokio_runtime_handle: &Handle,
        consensus_adapter: Arc<dyn SubmitToConsensus>,
        epoch_store: Arc<AuthorityPerEpochStore>,
        messages: Vec<ConsensusTransaction>,
    ) {
        tokio_runtime_handle.spawn(async move {
            for msg in messages {
                if let Err(err) = consensus_adapter
                    .submit_to_consensus(&vec![msg], &epoch_store)
                    .await
                {
                    error!("failed to submit an MPC message to consensus: {:?}", err);
                }
            }
        });
    }
}<|MERGE_RESOLUTION|>--- conflicted
+++ resolved
@@ -136,18 +136,12 @@
                 message,
             }) => {
                 info!(
-<<<<<<< HEAD
-                    "session {:?} advanced on round {:?}",
-                    self.session_id,
-                    self.serialized_full_messages.len()
-=======
                     // Safe to unwrap as advance can only be called after the event is received.
                     mpc_protocol=?self.mpc_event_data.clone().unwrap().init_protocol_data,
                     session_id=?self.session_id,
                     validator=?self.epoch_store()?.name,
                     round=?self.serialized_full_messages.len(),
                     "Advanced MPC session"
->>>>>>> 6afcc8bd
                 );
                 let consensus_adapter = self.consensus_adapter.clone();
                 let epoch_store = self.epoch_store()?.clone();
@@ -439,11 +433,7 @@
             }
             MPCProtocolInitData::DecryptionKeyReshare(_) => {
                 let public_input = bcs::from_bytes(public_input)?;
-<<<<<<< HEAD
-                let decryption_shares_primes = mpc_event_data
-=======
                 let decryption_key_shares = mpc_event_data
->>>>>>> 6afcc8bd
                     .decryption_share
                     .iter()
                     .map(|(party_id, share)| (*party_id, share.decryption_key_share))
@@ -461,11 +451,7 @@
                                 .clone()
                                 .ok_or(DwalletMPCError::MissingMPCPrivateInput)?,
                         )?,
-<<<<<<< HEAD
-                        decryption_shares_primes,
-=======
                         decryption_key_shares,
->>>>>>> 6afcc8bd
                     ),
                 )
             }
