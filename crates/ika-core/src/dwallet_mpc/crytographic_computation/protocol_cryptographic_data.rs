--- conflicted
+++ resolved
@@ -1,10 +1,6 @@
 use crate::dwallet_mpc::dwallet_dkg::{
-<<<<<<< HEAD
-    DWalletDKGFirstParty, DWalletDKGParty, DWalletImportedKeyVerificationParty,
-=======
     DWalletDKGAdvanceRequestByCurve, DWalletDKGFirstParty, DWalletDKGPublicInputByCurve,
     DWalletImportedKeyVerificationParty, Secp256K1DWalletDKGParty,
->>>>>>> d714479e
 };
 use crate::dwallet_mpc::mpc_manager::DWalletMPCManager;
 use crate::dwallet_mpc::mpc_session::{PublicInput, SessionComputationType};
@@ -48,25 +44,15 @@
 
     DKGSecond {
         data: DKGSecondData,
-<<<<<<< HEAD
-        public_input: <DWalletDKGParty as mpc::Party>::PublicInput,
-        advance_request: AdvanceRequest<<DWalletDKGParty as mpc::Party>::Message>,
-=======
         public_input: <Secp256K1DWalletDKGParty as mpc::Party>::PublicInput,
         advance_request: AdvanceRequest<<Secp256K1DWalletDKGParty as mpc::Party>::Message>,
->>>>>>> d714479e
         first_round_output: Vec<u8>,
     },
 
     DWalletDKG {
         data: DWalletDKGData,
-<<<<<<< HEAD
-        public_input: <DWalletDKGParty as mpc::Party>::PublicInput,
-        advance_request: AdvanceRequest<<DWalletDKGParty as mpc::Party>::Message>,
-=======
         public_input: DWalletDKGPublicInputByCurve,
         advance_request: DWalletDKGAdvanceRequestByCurve,
->>>>>>> d714479e
     },
 
     Presign {
@@ -164,8 +150,6 @@
                 ..
             } => advance_request.attempt_number,
             ProtocolCryptographicData::DWalletDKG {
-<<<<<<< HEAD
-=======
                 advance_request:
                     DWalletDKGAdvanceRequestByCurve::Secp256K1DWalletDKG(advance_request),
                 ..
@@ -186,7 +170,6 @@
                 ..
             } => advance_request.attempt_number,
             ProtocolCryptographicData::NetworkEncryptionKeyDkgV2 {
->>>>>>> d714479e
                 advance_request, ..
             } => advance_request.attempt_number,
         }
@@ -198,9 +181,6 @@
                 advance_request, ..
             } => Some(advance_request.mpc_round_number),
             ProtocolCryptographicData::DWalletDKG {
-<<<<<<< HEAD
-                advance_request, ..
-=======
                 advance_request:
                     DWalletDKGAdvanceRequestByCurve::Secp256K1DWalletDKG(advance_request),
                 ..
@@ -219,7 +199,6 @@
                 advance_request:
                     DWalletDKGAdvanceRequestByCurve::RistrettoDWalletDKG(advance_request),
                 ..
->>>>>>> d714479e
             } => Some(advance_request.mpc_round_number),
             ProtocolCryptographicData::DKGSecond {
                 advance_request, ..
