use crate::dwallet_mpc::dwallet_dkg::{
    DWalletDKGFirstParty, DWalletDKGParty, DWalletImportedKeyVerificationParty,
};
use crate::dwallet_mpc::mpc_manager::DWalletMPCManager;
use crate::dwallet_mpc::mpc_session::{PublicInput, SessionComputationType};
use crate::dwallet_mpc::presign::PresignParty;
use crate::dwallet_mpc::reconfiguration::{
    ReconfigurationSecp256k1Party, ReconfigurationV1toV2Secp256k1Party,
    ReconfigurationV2Secp256k1Party,
};
use crate::dwallet_mpc::sign::SignParty;
use crate::request_protocol_data::{
    DKGFirstData, DKGSecondData, DWalletDKGData, EncryptedShareVerificationData,
    ImportedKeyVerificationData, MakeDWalletUserSecretKeySharesPublicData,
    NetworkEncryptionKeyDkgData, NetworkEncryptionKeyReconfigurationData,
    NetworkEncryptionKeyV1ToV2ReconfigurationData, NetworkEncryptionKeyV2ReconfigurationData,
    PartialSignatureVerificationData, PresignData, ProtocolData, SignData,
};
use class_groups::dkg::Secp256k1Party;
use dwallet_classgroups_types::ClassGroupsDecryptionKey;
use group::PartyID;
use ika_types::dwallet_mpc_error::DwalletMPCError;
use ika_types::messages_dwallet_mpc::AsyncProtocol;
use mpc::guaranteed_output_delivery::AdvanceRequest;
use std::collections::HashMap;
use twopc_mpc::sign::Protocol;

pub enum ProtocolCryptographicData {
    ImportedKeyVerification {
        data: ImportedKeyVerificationData,
        public_input: <DWalletImportedKeyVerificationParty as mpc::Party>::PublicInput,
        advance_request: AdvanceRequest<()>,
    },

    MakeDWalletUserSecretKeySharesPublic {
        data: MakeDWalletUserSecretKeySharesPublicData,
        protocol_public_parameters: twopc_mpc::secp256k1::class_groups::ProtocolPublicParameters,
    },

    DKGFirst {
        data: DKGFirstData,
        public_input: <DWalletDKGFirstParty as mpc::Party>::PublicInput,
        advance_request: AdvanceRequest<<DWalletDKGFirstParty as mpc::Party>::Message>,
    },

    DKGSecond {
        data: DKGSecondData,
        public_input: <DWalletDKGParty as mpc::Party>::PublicInput,
        advance_request: AdvanceRequest<<DWalletDKGParty as mpc::Party>::Message>,
        first_round_output: Vec<u8>,
    },

    DWalletDKG {
        data: DWalletDKGData,
        public_input: <DWalletDKGParty as mpc::Party>::PublicInput,
        advance_request: AdvanceRequest<<DWalletDKGParty as mpc::Party>::Message>,
    },

    Presign {
        data: PresignData,
        public_input: <PresignParty as mpc::Party>::PublicInput,
        advance_request: AdvanceRequest<<PresignParty as mpc::Party>::Message>,
    },

    Sign {
        data: SignData,
        public_input: <SignParty as mpc::Party>::PublicInput,
        advance_request: AdvanceRequest<<SignParty as mpc::Party>::Message>,
        decryption_key_shares: HashMap<PartyID, <AsyncProtocol as Protocol>::DecryptionKeyShare>,
    },
    // TODO (#1487): Remove temporary v1 to v2 & v1 reconfiguration code
    NetworkEncryptionKeyDkgV1 {
        data: NetworkEncryptionKeyDkgData,
        public_input: <Secp256k1Party as mpc::Party>::PublicInput,
        advance_request: AdvanceRequest<<Secp256k1Party as mpc::Party>::Message>,
        class_groups_decryption_key: ClassGroupsDecryptionKey,
    },
    NetworkEncryptionKeyDkgV2 {
        data: NetworkEncryptionKeyDkgData,
        public_input: <twopc_mpc::decentralized_party::dkg::Party as mpc::Party>::PublicInput,
        advance_request:
            AdvanceRequest<<twopc_mpc::decentralized_party::dkg::Party as mpc::Party>::Message>,
        class_groups_decryption_key: ClassGroupsDecryptionKey,
    },
    // TODO (#1487): Remove temporary v1 to v2 & v1 reconfiguration code
    NetworkEncryptionKeyV1Reconfiguration {
        data: NetworkEncryptionKeyReconfigurationData,
        public_input: <ReconfigurationSecp256k1Party as mpc::Party>::PublicInput,
        advance_request: AdvanceRequest<<ReconfigurationSecp256k1Party as mpc::Party>::Message>,
        decryption_key_shares: HashMap<PartyID, <AsyncProtocol as Protocol>::DecryptionKeyShare>,
    },
    // TODO (#1487): Remove temporary v1 to v2 & v1 reconfiguration code
    NetworkEncryptionKeyV1ToV2Reconfiguration {
        data: NetworkEncryptionKeyV1ToV2ReconfigurationData,
        public_input: <ReconfigurationV1toV2Secp256k1Party as mpc::Party>::PublicInput,
        advance_request:
            AdvanceRequest<<ReconfigurationV1toV2Secp256k1Party as mpc::Party>::Message>,
        decryption_key_shares: HashMap<PartyID, <AsyncProtocol as Protocol>::DecryptionKeyShare>,
    },
    NetworkEncryptionKeyV2Reconfiguration {
        data: NetworkEncryptionKeyV2ReconfigurationData,
        public_input: <ReconfigurationV2Secp256k1Party as mpc::Party>::PublicInput,
        advance_request: AdvanceRequest<<ReconfigurationV2Secp256k1Party as mpc::Party>::Message>,
        decryption_key_shares: HashMap<PartyID, <AsyncProtocol as Protocol>::DecryptionKeyShare>,
    },

    EncryptedShareVerification {
        data: EncryptedShareVerificationData,
        protocol_public_parameters: twopc_mpc::secp256k1::class_groups::ProtocolPublicParameters,
    },

    PartialSignatureVerification {
        data: PartialSignatureVerificationData,
        protocol_public_parameters: twopc_mpc::secp256k1::class_groups::ProtocolPublicParameters,
    },
}

impl ProtocolCryptographicData {
    pub fn get_attempt_number(&self) -> u64 {
        match self {
            ProtocolCryptographicData::DKGFirst {
                advance_request, ..
            } => advance_request.attempt_number,
            ProtocolCryptographicData::DKGSecond {
                advance_request, ..
            } => advance_request.attempt_number,
            ProtocolCryptographicData::Presign {
                advance_request, ..
            } => advance_request.attempt_number,
            ProtocolCryptographicData::Sign {
                advance_request, ..
            } => advance_request.attempt_number,
            ProtocolCryptographicData::NetworkEncryptionKeyDkgV1 {
                advance_request, ..
            } => advance_request.attempt_number,
            ProtocolCryptographicData::NetworkEncryptionKeyV1Reconfiguration {
                advance_request,
                ..
            } => advance_request.attempt_number,
            ProtocolCryptographicData::EncryptedShareVerification { .. } => 1,
            ProtocolCryptographicData::PartialSignatureVerification { .. } => 1,
            ProtocolCryptographicData::MakeDWalletUserSecretKeySharesPublic { .. } => 1,
            ProtocolCryptographicData::ImportedKeyVerification {
                advance_request, ..
            } => advance_request.attempt_number,
            ProtocolCryptographicData::NetworkEncryptionKeyV1ToV2Reconfiguration {
                advance_request,
                ..
            } => advance_request.attempt_number,
            ProtocolCryptographicData::NetworkEncryptionKeyV2Reconfiguration {
                advance_request,
                ..
            } => advance_request.attempt_number,
            ProtocolCryptographicData::DWalletDKG {
                advance_request, ..
            } => advance_request.attempt_number,
<<<<<<< HEAD
=======
            ProtocolCryptographicData::NetworkEncryptionKeyDkgV2 {
                advance_request, ..
            } => advance_request.attempt_number,
>>>>>>> dbbeb02e
        }
    }

    pub fn get_mpc_round(&self) -> Option<u64> {
        match self {
            ProtocolCryptographicData::DKGFirst {
                advance_request, ..
            } => Some(advance_request.mpc_round_number),
            ProtocolCryptographicData::DWalletDKG {
                advance_request, ..
            } => Some(advance_request.mpc_round_number),
            ProtocolCryptographicData::DKGSecond {
                advance_request, ..
            } => Some(advance_request.mpc_round_number),
            ProtocolCryptographicData::Presign {
                advance_request, ..
            } => Some(advance_request.mpc_round_number),
            ProtocolCryptographicData::Sign {
                advance_request, ..
            } => Some(advance_request.mpc_round_number),
            ProtocolCryptographicData::NetworkEncryptionKeyDkgV1 {
                advance_request, ..
            } => Some(advance_request.mpc_round_number),
            ProtocolCryptographicData::NetworkEncryptionKeyV1Reconfiguration {
                advance_request,
                ..
            } => Some(advance_request.mpc_round_number),
            ProtocolCryptographicData::ImportedKeyVerification {
                advance_request, ..
            } => Some(advance_request.mpc_round_number),
            ProtocolCryptographicData::EncryptedShareVerification { .. }
            | ProtocolCryptographicData::PartialSignatureVerification { .. }
            | ProtocolCryptographicData::MakeDWalletUserSecretKeySharesPublic { .. } => None,
            ProtocolCryptographicData::NetworkEncryptionKeyV1ToV2Reconfiguration {
                advance_request,
                ..
            } => Some(advance_request.mpc_round_number),
            ProtocolCryptographicData::NetworkEncryptionKeyV2Reconfiguration {
                advance_request,
                ..
            } => Some(advance_request.mpc_round_number),
            ProtocolCryptographicData::NetworkEncryptionKeyDkgV2 {
                advance_request, ..
            } => Some(advance_request.mpc_round_number),
        }
    }
}

impl DWalletMPCManager {
    pub fn generate_protocol_cryptographic_data(
        &self,
        session_type: &SessionComputationType,
        protocol_data: &ProtocolData,
        consensus_round: u64,
        public_input: PublicInput,
    ) -> Result<Option<ProtocolCryptographicData>, DwalletMPCError> {
        match session_type {
            SessionComputationType::Native => {
                ProtocolCryptographicData::try_new_native(protocol_data, public_input)
            }
            SessionComputationType::MPC {
                messages_by_consensus_round,
                ..
            } => ProtocolCryptographicData::try_new_mpc(
                protocol_data,
                self.party_id,
                &self.access_structure,
                consensus_round,
                messages_by_consensus_round.clone(),
                public_input.clone(),
                self.network_dkg_third_round_delay,
                self.decryption_key_reconfiguration_third_round_delay,
                self.network_keys
                    .validator_private_dec_key_data
                    .class_groups_decryption_key
                    .clone(),
                &self.network_keys,
            ),
        }
    }
}<|MERGE_RESOLUTION|>--- conflicted
+++ resolved
@@ -154,12 +154,9 @@
             ProtocolCryptographicData::DWalletDKG {
                 advance_request, ..
             } => advance_request.attempt_number,
-<<<<<<< HEAD
-=======
             ProtocolCryptographicData::NetworkEncryptionKeyDkgV2 {
                 advance_request, ..
             } => advance_request.attempt_number,
->>>>>>> dbbeb02e
         }
     }
 
