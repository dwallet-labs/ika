--- conflicted
+++ resolved
@@ -628,7 +628,6 @@
                 advance_request:
                     DWalletDKGAdvanceRequestByCurve::Curve25519DWalletDKG(advance_request),
                 ..
-<<<<<<< HEAD
             } => Ok(compute_dwallet_dkg::<Curve25519AsyncProtocol>(
                 party_id,
                 access_structure,
@@ -657,81 +656,6 @@
                 bcs::from_bytes(&data.encrypted_centralized_secret_share_and_proof)?,
                 &mut rng,
             )?),
-=======
-            } => {
-                let result = Party::<DWalletDKGParty>::advance_with_guaranteed_output(
-                    session_id,
-                    party_id,
-                    access_structure,
-                    advance_request,
-                    None,
-                    &public_input.clone(),
-                    &mut rng,
-                )?;
-
-                if let GuaranteedOutputDeliveryRoundResult::Finalize {
-                    public_output_value,
-                    ..
-                } = &result
-                {
-                    // TODO (#1482): Use this hack only for V1 dWallet DKG outputs
-                    let decentralized_output = match bcs::from_bytes(&public_output_value)? {
-                        DKGDecentralizedPartyVersionedOutput::<
-                            { group::secp256k1::SCALAR_LIMBS },
-                            { twopc_mpc::secp256k1::class_groups::FUNDAMENTAL_DISCRIMINANT_LIMBS },
-                            {
-                                twopc_mpc::secp256k1::class_groups::NON_FUNDAMENTAL_DISCRIMINANT_LIMBS
-                            },
-                            group::secp256k1::GroupElement,
-                        >::UniversalPublicDKGOutput {
-                            output: dkg_output,
-                            ..
-                        } => dkg_output,
-                        DKGDecentralizedPartyVersionedOutput::<
-                            { group::secp256k1::SCALAR_LIMBS },
-                            { twopc_mpc::secp256k1::class_groups::FUNDAMENTAL_DISCRIMINANT_LIMBS },
-                            {
-                                twopc_mpc::secp256k1::class_groups::NON_FUNDAMENTAL_DISCRIMINANT_LIMBS
-                            },
-                            group::secp256k1::GroupElement,
-                        >::TargetedPublicDKGOutput(output) => output,
-                    };
-                    verify_encrypted_share(
-                        &data.encrypted_centralized_secret_share_and_proof,
-                        // TODO (#1482): Check the protocol config and use this hack only for V1
-                        // DWallets.
-                        &bcs::to_bytes(&VersionedDwalletDKGSecondRoundPublicOutput::V1(
-                            bcs::to_bytes(&decentralized_output)?,
-                        ))?,
-                        &data.encryption_key,
-                        public_input.protocol_public_parameters.clone(),
-                    )?;
-                }
-
-                match result {
-                    GuaranteedOutputDeliveryRoundResult::Advance { message } => {
-                        Ok(GuaranteedOutputDeliveryRoundResult::Advance { message })
-                    }
-                    GuaranteedOutputDeliveryRoundResult::Finalize {
-                        public_output_value,
-                        malicious_parties,
-                        private_output,
-                    } => {
-                        // TODO (#1482): Use this hack only for V1 dWallet DKG outputs
-                        let decentralized_output: <AsyncProtocol as twopc_mpc::dkg::Protocol>::DecentralizedPartyDKGOutput = bcs::from_bytes(&public_output_value)?;
-                        let public_output_value =
-                            bcs::to_bytes(&VersionedDwalletDKGSecondRoundPublicOutput::V2(
-                                bcs::to_bytes(&decentralized_output).unwrap(),
-                            ))?;
-                        Ok(GuaranteedOutputDeliveryRoundResult::Finalize {
-                            public_output_value,
-                            malicious_parties,
-                            private_output,
-                        })
-                    }
-                }
-            }
->>>>>>> 55796ea3
             ProtocolCryptographicData::Presign {
                 public_input,
                 advance_request,
