// Copyright (c) dWallet Labs, Ltd.
// SPDX-License-Identifier: BSD-3-Clause-Clear

use crate::dwallet_mpc::crytographic_computation::MPC_SIGN_SECOND_ROUND;
use crate::dwallet_mpc::dwallet_dkg::{
    DWalletDKGFirstParty, DWalletDKGSecondParty, DWalletImportedKeyVerificationParty,
};
use crate::dwallet_mpc::dwallet_mpc_metrics::DWalletMPCMetrics;
use crate::dwallet_mpc::encrypt_user_share::verify_encrypted_share;
use crate::dwallet_mpc::mpc_session::PublicInput;
use crate::dwallet_mpc::network_dkg::{DwalletMPCNetworkKeys, advance_network_dkg};
use crate::dwallet_mpc::presign::PresignParty;
use crate::dwallet_mpc::protocol_cryptographic_data::ProtocolCryptographicData;
use crate::dwallet_mpc::reconfiguration::ReconfigurationSecp256k1Party;
use crate::dwallet_mpc::sign::SignParty;
use crate::dwallet_session_request::DWalletSessionRequestMetricData;
use crate::request_protocol_data::{NetworkEncryptionKeyDkgData, ProtocolData};
use anyhow::anyhow;
use class_groups::dkg::Secp256k1Party;
use commitment::CommitmentSizedNumber;
use dwallet_classgroups_types::ClassGroupsDecryptionKey;
use dwallet_mpc_types::dwallet_mpc::{
<<<<<<< HEAD
    DKGDecentralizedPartyVersionedOutputSecp256k1, SpecificDKGDecentralizedPartyOutput,
=======
    DKGDecentralizedPartyOutputSecp256k1, DKGDecentralizedPartyVersionedOutputSecp256k1,
>>>>>>> 76bc1715
    VersionedDWalletImportedKeyVerificationOutput, VersionedDecryptionKeyReconfigurationOutput,
    VersionedDwalletDKGFirstRoundPublicOutput, VersionedDwalletDKGSecondRoundPublicOutput,
    VersionedPresignOutput, VersionedSignOutput,
};
use dwallet_rng::RootSeed;
use group::PartyID;
use ika_types::dwallet_mpc_error::{DwalletMPCError, DwalletMPCResult};
use ika_types::messages_dwallet_mpc::{AsyncProtocol, SessionIdentifier};
use mpc::guaranteed_output_delivery::{Party, ReadyToAdvanceResult};
use mpc::{
    GuaranteedOutputDeliveryRoundResult, GuaranteesOutputDelivery, WeightedThresholdAccessStructure,
};
use std::collections::HashMap;
use std::sync::Arc;
use tracing::error;
use twopc_mpc::class_groups::{
    DKGCentralizedPartyVersionedOutput, DKGDecentralizedPartyVersionedOutput,
};

pub(crate) mod dwallet_dkg;
pub(crate) mod network_dkg;
pub(crate) mod presign;
pub(crate) mod reconfiguration;
pub(crate) mod sign;

impl ProtocolCryptographicData {
    pub fn try_new_mpc(
        protocol_specific_data: &ProtocolData,
        party_id: PartyID,
        access_structure: &WeightedThresholdAccessStructure,
        consensus_round: u64,
        serialized_messages_by_consensus_round: HashMap<u64, HashMap<PartyID, Vec<u8>>>,
        public_input: PublicInput,
        network_dkg_third_round_delay: u64,
        decryption_key_reconfiguration_third_round_delay: u64,
        class_groups_decryption_key: ClassGroupsDecryptionKey,
        decryption_key_shares: &Box<DwalletMPCNetworkKeys>,
    ) -> Result<Option<Self>, DwalletMPCError> {
        let res = match protocol_specific_data {
            ProtocolData::ImportedKeyVerification { data, .. } => {
                let PublicInput::DWalletImportedKeyVerificationRequest(public_input) = public_input
                else {
                    return Err(DwalletMPCError::InvalidSessionPublicInput);
                };

                let advance_request_result =
                    Party::<DWalletImportedKeyVerificationParty>::ready_to_advance(
                        party_id,
                        access_structure,
                        consensus_round,
                        HashMap::new(),
                        &serialized_messages_by_consensus_round,
                    )?;

                let ReadyToAdvanceResult::ReadyToAdvance(advance_request) = advance_request_result
                else {
                    return Ok(None);
                };

                ProtocolCryptographicData::ImportedKeyVerification {
                    data: data.clone(),
                    public_input: public_input.clone(),
                    advance_request,
                }
            }
            ProtocolData::DKGFirst { data, .. } => {
                let PublicInput::DKGFirst(public_input) = public_input else {
                    return Err(DwalletMPCError::InvalidSessionPublicInput);
                };

                let advance_request_result = Party::<DWalletDKGFirstParty>::ready_to_advance(
                    party_id,
                    access_structure,
                    consensus_round,
                    HashMap::new(),
                    &serialized_messages_by_consensus_round,
                )?;

                let ReadyToAdvanceResult::ReadyToAdvance(advance_request) = advance_request_result
                else {
                    return Ok(None);
                };

                ProtocolCryptographicData::DKGFirst {
                    data: data.clone(),
                    public_input: public_input.clone(),
                    advance_request,
                }
            }
            ProtocolData::DKGSecond {
                data,
                first_round_output,
                ..
            } => {
                let PublicInput::DKGSecond(public_input) = public_input else {
                    return Err(DwalletMPCError::InvalidSessionPublicInput);
                };

                let advance_request_result = Party::<DWalletDKGSecondParty>::ready_to_advance(
                    party_id,
                    access_structure,
                    consensus_round,
                    HashMap::new(),
                    &serialized_messages_by_consensus_round,
                )?;

                let ReadyToAdvanceResult::ReadyToAdvance(advance_request) = advance_request_result
                else {
                    return Ok(None);
                };

                ProtocolCryptographicData::DKGSecond {
                    data: data.clone(),
                    public_input: public_input.clone(),
                    advance_request,
                    first_round_output: first_round_output.clone(),
                }
            }
            ProtocolData::Presign { data, .. } => {
                let PublicInput::Presign(public_input) = public_input else {
                    return Err(DwalletMPCError::InvalidSessionPublicInput);
                };

                let advance_request_result = Party::<PresignParty>::ready_to_advance(
                    party_id,
                    access_structure,
                    consensus_round,
                    HashMap::new(),
                    &serialized_messages_by_consensus_round,
                )?;

                let ReadyToAdvanceResult::ReadyToAdvance(advance_request) = advance_request_result
                else {
                    return Ok(None);
                };

                ProtocolCryptographicData::Presign {
                    data: data.clone(),
                    public_input: public_input.clone(),
                    advance_request,
                }
            }
            ProtocolData::Sign {
                data,
                dwallet_network_encryption_key_id,
                ..
            } => {
                let PublicInput::Sign(public_input) = public_input else {
                    return Err(DwalletMPCError::InvalidSessionPublicInput);
                };

                let advance_request_result = Party::<SignParty>::ready_to_advance(
                    party_id,
                    access_structure,
                    consensus_round,
                    HashMap::new(),
                    &serialized_messages_by_consensus_round,
                )?;

                let ReadyToAdvanceResult::ReadyToAdvance(advance_request) = advance_request_result
                else {
                    return Ok(None);
                };

                let decryption_key_shares = decryption_key_shares
                    .get_decryption_key_shares(dwallet_network_encryption_key_id)?;

                ProtocolCryptographicData::Sign {
                    data: data.clone(),
                    public_input: public_input.clone(),
                    advance_request,
                    decryption_key_shares: decryption_key_shares.clone(),
                }
            }
            ProtocolData::NetworkEncryptionKeyDkg {
                data: NetworkEncryptionKeyDkgData { key_scheme },
                ..
            } => {
                let PublicInput::NetworkEncryptionKeyDkg(public_input) = public_input else {
                    return Err(DwalletMPCError::InvalidSessionPublicInput);
                };

                let advance_request_result = Party::<Secp256k1Party>::ready_to_advance(
                    party_id,
                    access_structure,
                    consensus_round,
                    HashMap::from([(3, network_dkg_third_round_delay)]),
                    &serialized_messages_by_consensus_round,
                )?;

                let ReadyToAdvanceResult::ReadyToAdvance(advance_request) = advance_request_result
                else {
                    return Ok(None);
                };

                ProtocolCryptographicData::NetworkEncryptionKeyDkg {
                    data: NetworkEncryptionKeyDkgData {
                        key_scheme: key_scheme.clone(),
                    },
                    public_input: public_input.clone(),
                    advance_request,
                    class_groups_decryption_key,
                }
            }
            ProtocolData::NetworkEncryptionKeyReconfiguration {
                data,
                dwallet_network_encryption_key_id,
            } => {
                let PublicInput::NetworkEncryptionKeyReconfiguration(public_input) = public_input
                else {
                    return Err(DwalletMPCError::InvalidSessionPublicInput);
                };

                let advance_request_result =
                    Party::<ReconfigurationSecp256k1Party>::ready_to_advance(
                        party_id,
                        access_structure,
                        consensus_round,
                        HashMap::from([(3, decryption_key_reconfiguration_third_round_delay)]),
                        &serialized_messages_by_consensus_round,
                    )?;

                let ReadyToAdvanceResult::ReadyToAdvance(advance_request) = advance_request_result
                else {
                    return Ok(None);
                };

                let decryption_key_shares = decryption_key_shares
                    .get_decryption_key_shares(dwallet_network_encryption_key_id)?;

                ProtocolCryptographicData::NetworkEncryptionKeyReconfiguration {
                    data: data.clone(),
                    public_input: public_input.clone(),
                    advance_request,
                    decryption_key_shares: decryption_key_shares.clone(),
                }
            }
            _ => {
                return Err(DwalletMPCError::InvalidDWalletProtocolType);
            }
        };
        Ok(Some(res))
    }

    pub(crate) fn compute_mpc(
        self,
        party_id: PartyID,
        access_structure: &WeightedThresholdAccessStructure,
        mpc_round: u64,
        consensus_round: u64,
        session_identifier: SessionIdentifier,
        root_seed: RootSeed,
        dwallet_mpc_metrics: Arc<DWalletMPCMetrics>,
    ) -> DwalletMPCResult<GuaranteedOutputDeliveryRoundResult> {
        let protocol_metadata: DWalletSessionRequestMetricData = (&self).into();

        dwallet_mpc_metrics.add_advance_mpc_call(&protocol_metadata, &mpc_round.to_string());

        let session_id = CommitmentSizedNumber::from_le_slice(&session_identifier.into_bytes());

        // Derive a one-time use, MPC protocol and round specific, deterministic random generator
        // from the private seed.
        // This should only be used to `advance()` this specific round, and is guaranteed to be
        // deterministic — if we attempt to run the round twice, the same message will be generated.
        // SECURITY NOTICE: don't use for anything else other than (this particular) `advance()`,
        // and keep private!
        let mut rng = root_seed.mpc_round_rng(session_id, mpc_round, consensus_round);

        match self {
            ProtocolCryptographicData::ImportedKeyVerification {
                public_input,
                data,
                advance_request,
                ..
            } => {
                let result =
                    Party::<DWalletImportedKeyVerificationParty>::advance_with_guaranteed_output(
                        session_id,
                        party_id,
                        access_structure,
                        advance_request,
                        None,
                        &public_input,
                        &mut rng,
                    )?;

                match result {
                    GuaranteedOutputDeliveryRoundResult::Advance { message } => {
                        Ok(GuaranteedOutputDeliveryRoundResult::Advance { message })
                    }
                    GuaranteedOutputDeliveryRoundResult::Finalize {
                        public_output_value,
                        malicious_parties,
                        private_output,
                    } => {
                        // Verify the encrypted share before finalizing, guaranteeing a two-for-one
                        // computation of both that the key import was successful, and
                        // the encrypted user share is valid.
                        verify_encrypted_share(
                            &data.encrypted_centralized_secret_share_and_proof,
                            &bcs::to_bytes(&VersionedDwalletDKGSecondRoundPublicOutput::V1(
                                public_output_value.clone(),
                            ))?,
                            &data.encryption_key,
                            public_input.protocol_public_parameters.clone(),
                        )?;

                        // Wrap the public output with its version.
                        let public_output_value = bcs::to_bytes(
                            &VersionedDWalletImportedKeyVerificationOutput::V1(public_output_value),
                        )?;

                        Ok(GuaranteedOutputDeliveryRoundResult::Finalize {
                            public_output_value,
                            malicious_parties,
                            private_output,
                        })
                    }
                }
            }
            ProtocolCryptographicData::DKGFirst {
                public_input,
                advance_request,
                ..
            } => {
                let result = Party::<DWalletDKGFirstParty>::advance_with_guaranteed_output(
                    session_id,
                    party_id,
                    access_structure,
                    advance_request,
                    None,
                    &public_input,
                    &mut rng,
                )?;

                match result {
                    GuaranteedOutputDeliveryRoundResult::Advance { message } => {
                        Ok(GuaranteedOutputDeliveryRoundResult::Advance { message })
                    }
                    GuaranteedOutputDeliveryRoundResult::Finalize {
                        public_output_value,
                        malicious_parties,
                        private_output,
                    } => {
                        let output_with_session_id =
                            bcs::to_bytes(&(public_output_value, session_id))?;
                        // Wrap the public output with its version.
                        let public_output_value = bcs::to_bytes(
                            &VersionedDwalletDKGFirstRoundPublicOutput::V1(output_with_session_id),
                        )?;

                        Ok(GuaranteedOutputDeliveryRoundResult::Finalize {
                            public_output_value,
                            malicious_parties,
                            private_output,
                        })
                    }
                }
            }
            ProtocolCryptographicData::DKGSecond {
                public_input,
                data,
                advance_request,
                first_round_output,
                ..
            } => {
<<<<<<< HEAD
=======
                // TODO (#1482): Use this hack only for V1 dWallet DKG outputs
>>>>>>> 76bc1715
                let session_id = match bcs::from_bytes(&first_round_output)? {
                    VersionedDwalletDKGFirstRoundPublicOutput::V1(output) => {
                        let (_, session_id) =
                            bcs::from_bytes::<(Vec<u8>, CommitmentSizedNumber)>(&output)?;
                        session_id
                    }
                };
                let result = Party::<DWalletDKGSecondParty>::advance_with_guaranteed_output(
                    session_id,
                    party_id,
                    access_structure,
                    advance_request,
                    None,
                    &public_input.clone(),
                    &mut rng,
                )?;

                if let GuaranteedOutputDeliveryRoundResult::Finalize {
                    public_output_value,
                    ..
                } = &result
                {
<<<<<<< HEAD
=======
                    // TODO (#1482): Use this hack only for V1 dWallet DKG outputs
>>>>>>> 76bc1715
                    let decentralized_output = match bcs::from_bytes(&public_output_value)? {
                        DKGDecentralizedPartyVersionedOutput::<
                            { group::secp256k1::SCALAR_LIMBS },
                            { twopc_mpc::secp256k1::class_groups::FUNDAMENTAL_DISCRIMINANT_LIMBS },
                            {
                                twopc_mpc::secp256k1::class_groups::NON_FUNDAMENTAL_DISCRIMINANT_LIMBS
                            },
                            group::secp256k1::GroupElement,
                        >::UniversalPublicDKGOutput {
                            output: dkg_output,
                            ..
                        } => dkg_output,
                        DKGDecentralizedPartyVersionedOutput::<
                            { group::secp256k1::SCALAR_LIMBS },
                            { twopc_mpc::secp256k1::class_groups::FUNDAMENTAL_DISCRIMINANT_LIMBS },
                            {
                                twopc_mpc::secp256k1::class_groups::NON_FUNDAMENTAL_DISCRIMINANT_LIMBS
                            },
                            group::secp256k1::GroupElement,
                        >::TargetedPublicDKGOutput(output) => output,
                    };
                    verify_encrypted_share(
                        &data.encrypted_centralized_secret_share_and_proof,
                        // TODO (#1482): Check the protocol config and use this hack only for V1
                        // DWallets.
                        &bcs::to_bytes(&VersionedDwalletDKGSecondRoundPublicOutput::V1(
                            bcs::to_bytes(&decentralized_output)?,
                        ))?,
                        &data.encryption_key,
                        public_input.protocol_public_parameters.clone(),
                    )?;
                }

                match result {
                    GuaranteedOutputDeliveryRoundResult::Advance { message } => {
                        Ok(GuaranteedOutputDeliveryRoundResult::Advance { message })
                    }
                    GuaranteedOutputDeliveryRoundResult::Finalize {
                        public_output_value,
                        malicious_parties,
                        private_output,
                    } => {
<<<<<<< HEAD
=======
                        // TODO (#1482): Use this hack only for V1 dWallet DKG outputs
>>>>>>> 76bc1715
                        let decentralized_output: <AsyncProtocol as twopc_mpc::dkg::Protocol>::DecentralizedPartyDKGOutput = bcs::from_bytes(&public_output_value)?;
                        let decentralized_output = match decentralized_output {
                            DKGDecentralizedPartyVersionedOutputSecp256k1::UniversalPublicDKGOutput {
                                output, ..
                            } => output,
                            DKGDecentralizedPartyVersionedOutputSecp256k1::TargetedPublicDKGOutput (
                                output
                            ) => output,
                        };
                        let public_output_value =
                            bcs::to_bytes(&VersionedDwalletDKGSecondRoundPublicOutput::V1(
                                bcs::to_bytes(&decentralized_output).unwrap(),
                            ))?;
                        Ok(GuaranteedOutputDeliveryRoundResult::Finalize {
                            public_output_value,
                            malicious_parties,
                            private_output,
                        })
                    }
                }
            }
            ProtocolCryptographicData::Presign {
                public_input,
                advance_request,
                ..
            } => {
                let result = Party::<PresignParty>::advance_with_guaranteed_output(
                    session_id,
                    party_id,
                    access_structure,
                    advance_request,
                    None,
                    &public_input,
                    &mut rng,
                )?;

                match result {
                    GuaranteedOutputDeliveryRoundResult::Advance { message } => {
                        Ok(GuaranteedOutputDeliveryRoundResult::Advance { message })
                    }
                    GuaranteedOutputDeliveryRoundResult::Finalize {
                        public_output_value,
                        malicious_parties,
                        private_output,
                    } => {
                        // Wrap the public output with its version.
                        let public_output_value =
                            bcs::to_bytes(&VersionedPresignOutput::V1(public_output_value))?;
                        Ok(GuaranteedOutputDeliveryRoundResult::Finalize {
                            public_output_value,
                            malicious_parties,
                            private_output,
                        })
                    }
                }
            }
            ProtocolCryptographicData::Sign {
                public_input,
                advance_request,
                decryption_key_shares,
                ..
            } => {
                if mpc_round == MPC_SIGN_SECOND_ROUND {
                    // Todo (#1408): Return update_expected_decrypters_metrics
                }

                let result = Party::<SignParty>::advance_with_guaranteed_output(
                    session_id,
                    party_id,
                    access_structure,
                    advance_request,
                    Some(decryption_key_shares),
                    &public_input,
                    &mut rng,
                )?;

                match result {
                    GuaranteedOutputDeliveryRoundResult::Advance { message } => {
                        Ok(GuaranteedOutputDeliveryRoundResult::Advance { message })
                    }
                    GuaranteedOutputDeliveryRoundResult::Finalize {
                        public_output_value,
                        malicious_parties,
                        private_output,
                    } => {
                        // Wrap the public output with its version.
                        let public_output_value =
                            bcs::to_bytes(&VersionedSignOutput::V1(public_output_value))?;

                        Ok(GuaranteedOutputDeliveryRoundResult::Finalize {
                            public_output_value,
                            malicious_parties,
                            private_output,
                        })
                    }
                }
            }
            ProtocolCryptographicData::NetworkEncryptionKeyDkg {
                data,
                public_input,
                advance_request,
                class_groups_decryption_key,
                ..
            } => advance_network_dkg(
                session_id,
                access_structure,
                &PublicInput::NetworkEncryptionKeyDkg(public_input),
                party_id,
                &data.key_scheme,
                advance_request,
                class_groups_decryption_key,
                &mut rng,
            ),
            ProtocolCryptographicData::NetworkEncryptionKeyReconfiguration {
                public_input,
                advance_request,
                decryption_key_shares,
                ..
            } => {
                let decryption_key_shares = decryption_key_shares
                    .iter()
                    .map(|(party_id, share)| (*party_id, share.decryption_key_share))
                    .collect::<HashMap<_, _>>();

                let result =
                    Party::<ReconfigurationSecp256k1Party>::advance_with_guaranteed_output(
                        session_id,
                        party_id,
                        access_structure,
                        advance_request,
                        Some(decryption_key_shares.clone()),
                        &public_input,
                        &mut rng,
                    )?;

                match result {
                    GuaranteedOutputDeliveryRoundResult::Advance { message } => {
                        Ok(GuaranteedOutputDeliveryRoundResult::Advance { message })
                    }
                    GuaranteedOutputDeliveryRoundResult::Finalize {
                        public_output_value,
                        malicious_parties,
                        private_output,
                    } => {
                        // Wrap the public output with its version.
                        let public_output_value = bcs::to_bytes(
                            &VersionedDecryptionKeyReconfigurationOutput::V1(public_output_value),
                        )?;

                        Ok(GuaranteedOutputDeliveryRoundResult::Finalize {
                            public_output_value,
                            malicious_parties,
                            private_output,
                        })
                    }
                }
            }
            _ => {
                error!(
                    session_type=?protocol_metadata,
                    session_identifier=?session_identifier,
                    "Invalid session type for mpc computation");
                Err(DwalletMPCError::InvalidDWalletProtocolType)
            }
        }
    }
}<|MERGE_RESOLUTION|>--- conflicted
+++ resolved
@@ -20,11 +20,7 @@
 use commitment::CommitmentSizedNumber;
 use dwallet_classgroups_types::ClassGroupsDecryptionKey;
 use dwallet_mpc_types::dwallet_mpc::{
-<<<<<<< HEAD
-    DKGDecentralizedPartyVersionedOutputSecp256k1, SpecificDKGDecentralizedPartyOutput,
-=======
     DKGDecentralizedPartyOutputSecp256k1, DKGDecentralizedPartyVersionedOutputSecp256k1,
->>>>>>> 76bc1715
     VersionedDWalletImportedKeyVerificationOutput, VersionedDecryptionKeyReconfigurationOutput,
     VersionedDwalletDKGFirstRoundPublicOutput, VersionedDwalletDKGSecondRoundPublicOutput,
     VersionedPresignOutput, VersionedSignOutput,
@@ -391,10 +387,7 @@
                 first_round_output,
                 ..
             } => {
-<<<<<<< HEAD
-=======
                 // TODO (#1482): Use this hack only for V1 dWallet DKG outputs
->>>>>>> 76bc1715
                 let session_id = match bcs::from_bytes(&first_round_output)? {
                     VersionedDwalletDKGFirstRoundPublicOutput::V1(output) => {
                         let (_, session_id) =
@@ -417,10 +410,7 @@
                     ..
                 } = &result
                 {
-<<<<<<< HEAD
-=======
                     // TODO (#1482): Use this hack only for V1 dWallet DKG outputs
->>>>>>> 76bc1715
                     let decentralized_output = match bcs::from_bytes(&public_output_value)? {
                         DKGDecentralizedPartyVersionedOutput::<
                             { group::secp256k1::SCALAR_LIMBS },
@@ -463,10 +453,7 @@
                         malicious_parties,
                         private_output,
                     } => {
-<<<<<<< HEAD
-=======
                         // TODO (#1482): Use this hack only for V1 dWallet DKG outputs
->>>>>>> 76bc1715
                         let decentralized_output: <AsyncProtocol as twopc_mpc::dkg::Protocol>::DecentralizedPartyDKGOutput = bcs::from_bytes(&public_output_value)?;
                         let decentralized_output = match decentralized_output {
                             DKGDecentralizedPartyVersionedOutputSecp256k1::UniversalPublicDKGOutput {
