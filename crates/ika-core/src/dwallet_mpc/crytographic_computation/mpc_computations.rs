--- conflicted
+++ resolved
@@ -27,19 +27,12 @@
 use commitment::CommitmentSizedNumber;
 use dwallet_classgroups_types::ClassGroupsDecryptionKey;
 use dwallet_mpc_types::dwallet_mpc::{
-<<<<<<< HEAD
-    DWalletSignatureAlgorithm, ReconfigurationParty, VersionedDecryptionKeyReconfigurationOutput,
-};
-use dwallet_rng::RootSeed;
-use group::PartyID;
-=======
     DWalletSignatureAlgorithm, ReconfigurationParty, ReconfigurationPartyBackwardCompatible,
     VersionedDecryptionKeyReconfigurationOutput,
 };
 use dwallet_rng::RootSeed;
 use group::PartyID;
 use ika_protocol_config::ProtocolConfig;
->>>>>>> 5c05f8f5
 use ika_types::dwallet_mpc_error::{DwalletMPCError, DwalletMPCResult};
 use ika_types::messages_dwallet_mpc::{
     Curve25519AsyncDKGProtocol, Curve25519EdDSAProtocol, RistrettoAsyncDKGProtocol,
@@ -76,10 +69,7 @@
         decryption_key_reconfiguration_third_round_delay: u64,
         class_groups_decryption_key: ClassGroupsDecryptionKey,
         decryption_key_shares: &DwalletMPCNetworkKeys,
-<<<<<<< HEAD
-=======
         protocol_config: &ProtocolConfig,
->>>>>>> 5c05f8f5
     ) -> Result<Option<Self>, DwalletMPCError> {
         let res = match protocol_specific_data {
             ProtocolData::ImportedKeyVerification { data, .. } => {
@@ -250,32 +240,10 @@
                 else {
                     return Err(DwalletMPCError::InvalidSessionPublicInput);
                 };
-<<<<<<< HEAD
-                let advance_request_result = Party::<ReconfigurationParty>::ready_to_advance(
-                    party_id,
-                    access_structure,
-                    consensus_round,
-                    HashMap::from([(3, decryption_key_reconfiguration_third_round_delay)]),
-                    &serialized_messages_by_consensus_round,
-                )?;
-
-                let ReadyToAdvanceResult::ReadyToAdvance(advance_request) = advance_request_result
-                else {
-                    return Ok(None);
-                };
-=======
->>>>>>> 5c05f8f5
 
                 let decryption_key_shares = decryption_key_shares
                     .decryption_key_shares(dwallet_network_encryption_key_id)?;
 
-<<<<<<< HEAD
-                ProtocolCryptographicData::NetworkEncryptionKeyReconfiguration {
-                    data: NetworkEncryptionKeyReconfigurationData {},
-                    public_input: public_input.clone(),
-                    advance_request,
-                    decryption_key_shares: decryption_key_shares.clone(),
-=======
                 if protocol_config.is_reconfiguration_message_version_v2() {
                     let advance_request_result = Party::<ReconfigurationParty>::ready_to_advance(
                         party_id,
@@ -319,7 +287,6 @@
                         advance_request,
                         decryption_key_shares: decryption_key_shares.clone(),
                     }
->>>>>>> 5c05f8f5
                 }
             }
             _ => {
@@ -875,8 +842,6 @@
                 class_groups_decryption_key,
                 &mut rng,
             ),
-<<<<<<< HEAD
-=======
             ProtocolCryptographicData::NetworkEncryptionKeyReconfigurationBackwardCompatible {
                 public_input,
                 advance_request,
@@ -915,7 +880,6 @@
                     }
                 }
             }
->>>>>>> 5c05f8f5
             ProtocolCryptographicData::NetworkEncryptionKeyReconfiguration {
                 public_input,
                 advance_request,
