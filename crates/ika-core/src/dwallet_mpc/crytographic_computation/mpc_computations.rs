// Copyright (c) dWallet Labs, Ltd.
// SPDX-License-Identifier: BSD-3-Clause-Clear

use crate::dwallet_mpc::crytographic_computation::MPC_SIGN_SECOND_ROUND;
use crate::dwallet_mpc::dwallet_dkg::{
    DWalletDKGFirstParty, DWalletDKGSecondParty, DWalletImportedKeyVerificationParty,
};
use crate::dwallet_mpc::dwallet_mpc_metrics::DWalletMPCMetrics;
use crate::dwallet_mpc::encrypt_user_share::verify_encrypted_share;
use crate::dwallet_mpc::mpc_session::PublicInput;
use crate::dwallet_mpc::network_dkg::{DwalletMPCNetworkKeys, advance_network_dkg};
use crate::dwallet_mpc::presign::PresignParty;
use crate::dwallet_mpc::protocol_cryptographic_data::ProtocolCryptographicData;
use crate::dwallet_mpc::reconfiguration::{
    ReconfigurationSecp256k1Party, ReconfigurationV1toV2Secp256k1Party,
<<<<<<< HEAD
=======
    ReconfigurationV2Secp256k1Party,
>>>>>>> 0d085ee7
};
use crate::dwallet_mpc::sign::SignParty;
use crate::dwallet_session_request::DWalletSessionRequestMetricData;
use crate::request_protocol_data::{
<<<<<<< HEAD
    NetworkEncryptionKeyDkgData, NetworkEncryptionKeyV1ToV2ReconfigurationData, ProtocolData,
=======
    NetworkEncryptionKeyDkgData, NetworkEncryptionKeyV1ToV2ReconfigurationData,
    NetworkEncryptionKeyV2ReconfigurationData, ProtocolData,
>>>>>>> 0d085ee7
};
use anyhow::anyhow;
use class_groups::dkg::Secp256k1Party;
use commitment::CommitmentSizedNumber;
use dwallet_classgroups_types::ClassGroupsDecryptionKey;
use dwallet_mpc_types::dwallet_mpc::{
    DKGDecentralizedPartyOutputSecp256k1, DKGDecentralizedPartyVersionedOutputSecp256k1,
    DWalletMPCNetworkKeyScheme, VersionedDWalletImportedKeyVerificationOutput,
    VersionedDecryptionKeyReconfigurationOutput, VersionedDwalletDKGFirstRoundPublicOutput,
    VersionedDwalletDKGSecondRoundPublicOutput, VersionedPresignOutput, VersionedSignOutput,
};
use dwallet_rng::RootSeed;
use group::PartyID;
use ika_protocol_config::ProtocolConfig;
use ika_types::dwallet_mpc_error::{DwalletMPCError, DwalletMPCResult};
use ika_types::messages_dwallet_mpc::{AsyncProtocol, SessionIdentifier};
use mpc::guaranteed_output_delivery::{Party, ReadyToAdvanceResult};
use mpc::{
    GuaranteedOutputDeliveryRoundResult, GuaranteesOutputDelivery, WeightedThresholdAccessStructure,
};
use std::collections::HashMap;
use std::sync::Arc;
use tracing::error;
use twopc_mpc::Protocol;
use twopc_mpc::class_groups::{
    DKGCentralizedPartyVersionedOutput, DKGDecentralizedPartyVersionedOutput,
};
use twopc_mpc::ecdsa::{ECDSASecp256k1Signature, ECDSASecp256r1Signature};
use twopc_mpc::sign::EncodableSignature;

pub(crate) mod dwallet_dkg;
pub(crate) mod network_dkg;
pub(crate) mod presign;
pub(crate) mod reconfiguration;
pub(crate) mod sign;

impl ProtocolCryptographicData {
    pub fn try_new_mpc(
        protocol_specific_data: &ProtocolData,
        party_id: PartyID,
        access_structure: &WeightedThresholdAccessStructure,
        consensus_round: u64,
        serialized_messages_by_consensus_round: HashMap<u64, HashMap<PartyID, Vec<u8>>>,
        public_input: PublicInput,
        network_dkg_third_round_delay: u64,
        decryption_key_reconfiguration_third_round_delay: u64,
        class_groups_decryption_key: ClassGroupsDecryptionKey,
        decryption_key_shares: &Box<DwalletMPCNetworkKeys>,
    ) -> Result<Option<Self>, DwalletMPCError> {
        let res = match protocol_specific_data {
            ProtocolData::ImportedKeyVerification { data, .. } => {
                let PublicInput::DWalletImportedKeyVerificationRequest(public_input) = public_input
                else {
                    return Err(DwalletMPCError::InvalidSessionPublicInput);
                };

                let advance_request_result =
                    Party::<DWalletImportedKeyVerificationParty>::ready_to_advance(
                        party_id,
                        access_structure,
                        consensus_round,
                        HashMap::new(),
                        &serialized_messages_by_consensus_round,
                    )?;

                let ReadyToAdvanceResult::ReadyToAdvance(advance_request) = advance_request_result
                else {
                    return Ok(None);
                };

                ProtocolCryptographicData::ImportedKeyVerification {
                    data: data.clone(),
                    public_input: public_input.clone(),
                    advance_request,
                }
            }
            ProtocolData::DKGFirst { data, .. } => {
                let PublicInput::DKGFirst(public_input) = public_input else {
                    return Err(DwalletMPCError::InvalidSessionPublicInput);
                };

                let advance_request_result = Party::<DWalletDKGFirstParty>::ready_to_advance(
                    party_id,
                    access_structure,
                    consensus_round,
                    HashMap::new(),
                    &serialized_messages_by_consensus_round,
                )?;

                let ReadyToAdvanceResult::ReadyToAdvance(advance_request) = advance_request_result
                else {
                    return Ok(None);
                };

                ProtocolCryptographicData::DKGFirst {
                    data: data.clone(),
                    public_input: public_input.clone(),
                    advance_request,
                }
            }
            ProtocolData::DKGSecond {
                data,
                first_round_output,
                ..
            } => {
                let PublicInput::DKGSecond(public_input) = public_input else {
                    return Err(DwalletMPCError::InvalidSessionPublicInput);
                };

                let advance_request_result = Party::<DWalletDKGSecondParty>::ready_to_advance(
                    party_id,
                    access_structure,
                    consensus_round,
                    HashMap::new(),
                    &serialized_messages_by_consensus_round,
                )?;

                let ReadyToAdvanceResult::ReadyToAdvance(advance_request) = advance_request_result
                else {
                    return Ok(None);
                };

                ProtocolCryptographicData::DKGSecond {
                    data: data.clone(),
                    public_input: public_input.clone(),
                    advance_request,
                    first_round_output: first_round_output.clone(),
                }
            }
            ProtocolData::Presign { data, .. } => {
                let PublicInput::Presign(public_input) = public_input else {
                    return Err(DwalletMPCError::InvalidSessionPublicInput);
                };

                let advance_request_result = Party::<PresignParty>::ready_to_advance(
                    party_id,
                    access_structure,
                    consensus_round,
                    HashMap::new(),
                    &serialized_messages_by_consensus_round,
                )?;

                let ReadyToAdvanceResult::ReadyToAdvance(advance_request) = advance_request_result
                else {
                    return Ok(None);
                };

                ProtocolCryptographicData::Presign {
                    data: data.clone(),
                    public_input: public_input.clone(),
                    advance_request,
                }
            }
            ProtocolData::Sign {
                data,
                dwallet_network_encryption_key_id,
                ..
            } => {
                let PublicInput::Sign(public_input) = public_input else {
                    return Err(DwalletMPCError::InvalidSessionPublicInput);
                };

                let advance_request_result = Party::<SignParty>::ready_to_advance(
                    party_id,
                    access_structure,
                    consensus_round,
                    HashMap::new(),
                    &serialized_messages_by_consensus_round,
                )?;

                let ReadyToAdvanceResult::ReadyToAdvance(advance_request) = advance_request_result
                else {
                    return Ok(None);
                };

                let decryption_key_shares = decryption_key_shares
                    .get_decryption_key_shares(dwallet_network_encryption_key_id)?;

                ProtocolCryptographicData::Sign {
                    data: data.clone(),
                    public_input: public_input.clone(),
                    advance_request,
                    decryption_key_shares: decryption_key_shares.clone(),
                }
            }
            ProtocolData::NetworkEncryptionKeyDkg {
                data: NetworkEncryptionKeyDkgData { key_scheme },
                ..
            } => {
                let PublicInput::NetworkEncryptionKeyDkg(public_input) = public_input else {
                    return Err(DwalletMPCError::InvalidSessionPublicInput);
                };

                let advance_request_result = Party::<Secp256k1Party>::ready_to_advance(
                    party_id,
                    access_structure,
                    consensus_round,
                    HashMap::from([(3, network_dkg_third_round_delay)]),
                    &serialized_messages_by_consensus_round,
                )?;

                let ReadyToAdvanceResult::ReadyToAdvance(advance_request) = advance_request_result
                else {
                    return Ok(None);
                };

                ProtocolCryptographicData::NetworkEncryptionKeyDkg {
                    data: NetworkEncryptionKeyDkgData {
                        key_scheme: key_scheme.clone(),
                    },
                    public_input: public_input.clone(),
                    advance_request,
                    class_groups_decryption_key,
                }
            }
            ProtocolData::NetworkEncryptionKeyReconfiguration {
                data,
                dwallet_network_encryption_key_id,
            } => match public_input {
<<<<<<< HEAD
                PublicInput::NetworkEncryptionKeyReconfiguration(public_input) => {
=======
                PublicInput::NetworkEncryptionKeyReconfigurationV1(public_input) => {
>>>>>>> 0d085ee7
                    let advance_request_result =
                        Party::<ReconfigurationSecp256k1Party>::ready_to_advance(
                            party_id,
                            access_structure,
                            consensus_round,
                            HashMap::from([(3, decryption_key_reconfiguration_third_round_delay)]),
                            &serialized_messages_by_consensus_round,
                        )?;

                    let ReadyToAdvanceResult::ReadyToAdvance(advance_request) =
                        advance_request_result
                    else {
                        return Ok(None);
                    };

                    let decryption_key_shares = decryption_key_shares
                        .get_decryption_key_shares(dwallet_network_encryption_key_id)?;

<<<<<<< HEAD
                    ProtocolCryptographicData::NetworkEncryptionKeyReconfiguration {
=======
                    ProtocolCryptographicData::NetworkEncryptionKeyV1Reconfiguration {
>>>>>>> 0d085ee7
                        data: data.clone(),
                        public_input: public_input.clone(),
                        advance_request,
                        decryption_key_shares: decryption_key_shares.clone(),
                    }
                }
                PublicInput::NetworkEncryptionKeyReconfigurationV1ToV2(public_input) => {
                    let advance_request_result =
                        Party::<ReconfigurationV1toV2Secp256k1Party>::ready_to_advance(
                            party_id,
                            access_structure,
                            consensus_round,
                            HashMap::from([(3, decryption_key_reconfiguration_third_round_delay)]),
                            &serialized_messages_by_consensus_round,
                        )?;

                    let ReadyToAdvanceResult::ReadyToAdvance(advance_request) =
                        advance_request_result
                    else {
                        return Ok(None);
                    };

                    let decryption_key_shares = decryption_key_shares
                        .get_decryption_key_shares(dwallet_network_encryption_key_id)?;

                    ProtocolCryptographicData::NetworkEncryptionKeyV1ToV2Reconfiguration {
                        data: NetworkEncryptionKeyV1ToV2ReconfigurationData {},
                        public_input: public_input.clone(),
                        advance_request,
                        decryption_key_shares: decryption_key_shares.clone(),
                    }
                }
<<<<<<< HEAD
=======
                PublicInput::NetworkEncryptionKeyReconfigurationV2(public_input) => {
                    let advance_request_result =
                        Party::<ReconfigurationV2Secp256k1Party>::ready_to_advance(
                            party_id,
                            access_structure,
                            consensus_round,
                            HashMap::from([(3, decryption_key_reconfiguration_third_round_delay)]),
                            &serialized_messages_by_consensus_round,
                        )?;

                    let ReadyToAdvanceResult::ReadyToAdvance(advance_request) =
                        advance_request_result
                    else {
                        return Ok(None);
                    };

                    let decryption_key_shares = decryption_key_shares
                        .get_decryption_key_shares(dwallet_network_encryption_key_id)?;

                    ProtocolCryptographicData::NetworkEncryptionKeyV2Reconfiguration {
                        data: NetworkEncryptionKeyV2ReconfigurationData {},
                        public_input: public_input.clone(),
                        advance_request,
                        decryption_key_shares: decryption_key_shares.clone(),
                    }
                }
>>>>>>> 0d085ee7
                _ => {
                    return Err(DwalletMPCError::InvalidSessionPublicInput);
                }
            },
            _ => {
                return Err(DwalletMPCError::InvalidDWalletProtocolType);
            }
        };
        Ok(Some(res))
    }

    pub(crate) fn compute_mpc(
        self,
        party_id: PartyID,
        access_structure: &WeightedThresholdAccessStructure,
        mpc_round: u64,
        consensus_round: u64,
        session_identifier: SessionIdentifier,
        root_seed: RootSeed,
        dwallet_mpc_metrics: Arc<DWalletMPCMetrics>,
        protocol_config: &ProtocolConfig,
    ) -> DwalletMPCResult<GuaranteedOutputDeliveryRoundResult> {
        let protocol_metadata: DWalletSessionRequestMetricData = (&self).into();

        dwallet_mpc_metrics.add_advance_mpc_call(&protocol_metadata, &mpc_round.to_string());

        let session_id = CommitmentSizedNumber::from_le_slice(&session_identifier.into_bytes());

        // Derive a one-time use, MPC protocol and round specific, deterministic random generator
        // from the private seed.
        // This should only be used to `advance()` this specific round, and is guaranteed to be
        // deterministic — if we attempt to run the round twice, the same message will be generated.
        // SECURITY NOTICE: don't use for anything else other than (this particular) `advance()`,
        // and keep private!
        let mut rng = root_seed.mpc_round_rng(session_id, mpc_round, consensus_round);

        match self {
            ProtocolCryptographicData::ImportedKeyVerification {
                public_input,
                data,
                advance_request,
                ..
            } => {
                let result =
                    Party::<DWalletImportedKeyVerificationParty>::advance_with_guaranteed_output(
                        session_id,
                        party_id,
                        access_structure,
                        advance_request,
                        None,
                        &public_input,
                        &mut rng,
                    )?;

                match result {
                    GuaranteedOutputDeliveryRoundResult::Advance { message } => {
                        Ok(GuaranteedOutputDeliveryRoundResult::Advance { message })
                    }
                    GuaranteedOutputDeliveryRoundResult::Finalize {
                        public_output_value,
                        malicious_parties,
                        private_output,
                    } => {
                        // Verify the encrypted share before finalizing, guaranteeing a two-for-one
                        // computation of both that the key import was successful, and
                        // the encrypted user share is valid.
                        verify_encrypted_share(
                            &data.encrypted_centralized_secret_share_and_proof,
                            &bcs::to_bytes(&VersionedDwalletDKGSecondRoundPublicOutput::V1(
                                public_output_value.clone(),
                            ))?,
                            &data.encryption_key,
                            public_input.protocol_public_parameters.clone(),
                        )?;

                        // Wrap the public output with its version.
                        let public_output_value = bcs::to_bytes(
                            &VersionedDWalletImportedKeyVerificationOutput::V1(public_output_value),
                        )?;

                        Ok(GuaranteedOutputDeliveryRoundResult::Finalize {
                            public_output_value,
                            malicious_parties,
                            private_output,
                        })
                    }
                }
            }
            ProtocolCryptographicData::DKGFirst {
                public_input,
                advance_request,
                ..
            } => {
                let result = Party::<DWalletDKGFirstParty>::advance_with_guaranteed_output(
                    session_id,
                    party_id,
                    access_structure,
                    advance_request,
                    None,
                    &public_input,
                    &mut rng,
                )?;

                match result {
                    GuaranteedOutputDeliveryRoundResult::Advance { message } => {
                        Ok(GuaranteedOutputDeliveryRoundResult::Advance { message })
                    }
                    GuaranteedOutputDeliveryRoundResult::Finalize {
                        public_output_value,
                        malicious_parties,
                        private_output,
                    } => {
                        let output_with_session_id =
                            bcs::to_bytes(&(public_output_value, session_id))?;
                        // Wrap the public output with its version.
                        let public_output_value = bcs::to_bytes(
                            &VersionedDwalletDKGFirstRoundPublicOutput::V1(output_with_session_id),
                        )?;

                        Ok(GuaranteedOutputDeliveryRoundResult::Finalize {
                            public_output_value,
                            malicious_parties,
                            private_output,
                        })
                    }
                }
            }
            ProtocolCryptographicData::DKGSecond {
                public_input,
                data,
                advance_request,
                first_round_output,
                ..
            } => {
                // TODO (#1482): Use this hack only for V1 dWallet DKG outputs
                let session_id = match bcs::from_bytes(&first_round_output)? {
                    VersionedDwalletDKGFirstRoundPublicOutput::V1(output) => {
                        let (_, session_id) =
                            bcs::from_bytes::<(Vec<u8>, CommitmentSizedNumber)>(&output)?;
                        session_id
                    }
                };
                let result = Party::<DWalletDKGSecondParty>::advance_with_guaranteed_output(
                    session_id,
                    party_id,
                    access_structure,
                    advance_request,
                    None,
                    &public_input.clone(),
                    &mut rng,
                )?;

                if let GuaranteedOutputDeliveryRoundResult::Finalize {
                    public_output_value,
                    ..
                } = &result
                {
                    // TODO (#1482): Use this hack only for V1 dWallet DKG outputs
                    let decentralized_output = match bcs::from_bytes(&public_output_value)? {
                        DKGDecentralizedPartyVersionedOutput::<
                            { group::secp256k1::SCALAR_LIMBS },
                            { twopc_mpc::secp256k1::class_groups::FUNDAMENTAL_DISCRIMINANT_LIMBS },
                            {
                                twopc_mpc::secp256k1::class_groups::NON_FUNDAMENTAL_DISCRIMINANT_LIMBS
                            },
                            group::secp256k1::GroupElement,
                        >::UniversalPublicDKGOutput {
                            output: dkg_output,
                            ..
                        } => dkg_output,
                        DKGDecentralizedPartyVersionedOutput::<
                            { group::secp256k1::SCALAR_LIMBS },
                            { twopc_mpc::secp256k1::class_groups::FUNDAMENTAL_DISCRIMINANT_LIMBS },
                            {
                                twopc_mpc::secp256k1::class_groups::NON_FUNDAMENTAL_DISCRIMINANT_LIMBS
                            },
                            group::secp256k1::GroupElement,
                        >::TargetedPublicDKGOutput(output) => output,
                    };
                    verify_encrypted_share(
                        &data.encrypted_centralized_secret_share_and_proof,
                        // TODO (#1482): Check the protocol config and use this hack only for V1
                        // DWallets.
                        &bcs::to_bytes(&VersionedDwalletDKGSecondRoundPublicOutput::V1(
                            bcs::to_bytes(&decentralized_output)?,
                        ))?,
                        &data.encryption_key,
                        public_input.protocol_public_parameters.clone(),
                    )?;
                }

                match result {
                    GuaranteedOutputDeliveryRoundResult::Advance { message } => {
                        Ok(GuaranteedOutputDeliveryRoundResult::Advance { message })
                    }
                    GuaranteedOutputDeliveryRoundResult::Finalize {
                        public_output_value,
                        malicious_parties,
                        private_output,
                    } => {
                        // TODO (#1482): Use this hack only for V1 dWallet DKG outputs
                        let decentralized_output: <AsyncProtocol as twopc_mpc::dkg::Protocol>::DecentralizedPartyDKGOutput = bcs::from_bytes(&public_output_value)?;
                        let decentralized_output = match decentralized_output {
                            DKGDecentralizedPartyVersionedOutputSecp256k1::UniversalPublicDKGOutput {
                                output, ..
                            } => output,
                            DKGDecentralizedPartyVersionedOutputSecp256k1::TargetedPublicDKGOutput (
                                output
                            ) => output,
                        };
                        let public_output_value =
                            bcs::to_bytes(&VersionedDwalletDKGSecondRoundPublicOutput::V1(
                                bcs::to_bytes(&decentralized_output).unwrap(),
                            ))?;
                        Ok(GuaranteedOutputDeliveryRoundResult::Finalize {
                            public_output_value,
                            malicious_parties,
                            private_output,
                        })
                    }
                }
            }
            ProtocolCryptographicData::Presign {
                public_input,
                advance_request,
                ..
            } => {
                let result = Party::<PresignParty>::advance_with_guaranteed_output(
                    session_id,
                    party_id,
                    access_structure,
                    advance_request,
                    None,
                    &public_input,
                    &mut rng,
                )?;

                match result {
                    GuaranteedOutputDeliveryRoundResult::Advance { message } => {
                        Ok(GuaranteedOutputDeliveryRoundResult::Advance { message })
                    }
                    GuaranteedOutputDeliveryRoundResult::Finalize {
                        public_output_value,
                        malicious_parties,
                        private_output,
                    } => {
                        // Wrap the public output with its version.
                        let public_output_value =
                            bcs::to_bytes(&VersionedPresignOutput::V1(public_output_value))?;
                        Ok(GuaranteedOutputDeliveryRoundResult::Finalize {
                            public_output_value,
                            malicious_parties,
                            private_output,
                        })
                    }
                }
            }
            ProtocolCryptographicData::Sign {
                public_input,
                advance_request,
                decryption_key_shares,
                data,
                ..
            } => {
                if mpc_round == MPC_SIGN_SECOND_ROUND {
                    // Todo (#1408): Return update_expected_decrypters_metrics
                }

                let result = Party::<SignParty>::advance_with_guaranteed_output(
                    session_id,
                    party_id,
                    access_structure,
                    advance_request,
                    Some(decryption_key_shares),
                    &public_input,
                    &mut rng,
                )?;

                match result {
                    GuaranteedOutputDeliveryRoundResult::Advance { message } => {
                        Ok(GuaranteedOutputDeliveryRoundResult::Advance { message })
                    }
                    GuaranteedOutputDeliveryRoundResult::Finalize {
                        public_output_value,
                        malicious_parties,
                        private_output,
<<<<<<< HEAD
                    } => Ok(GuaranteedOutputDeliveryRoundResult::Finalize {
                        public_output_value,
                        malicious_parties,
                        private_output,
                    }),
=======
                    } => {
                        // TODO (#1492): Add support for all signatures schemes supported by crypto
                        // private
                        let public_output_value = match data.curve {
                            DWalletMPCNetworkKeyScheme::Secp256k1 => {
                                let signature: ECDSASecp256k1Signature =
                                    bcs::from_bytes(&public_output_value)?;
                                signature.to_bytes().to_vec()
                            }
                            DWalletMPCNetworkKeyScheme::Secp256r1 => {
                                let signature: ECDSASecp256r1Signature =
                                    bcs::from_bytes(&public_output_value)?;
                                signature.to_bytes().to_vec()
                            }
                            _ => {
                                return Err(DwalletMPCError::InvalidDWalletProtocolType);
                            }
                        };

                        Ok(GuaranteedOutputDeliveryRoundResult::Finalize {
                            public_output_value,
                            malicious_parties,
                            private_output,
                        })
                    }
>>>>>>> 0d085ee7
                }
            }
            ProtocolCryptographicData::NetworkEncryptionKeyDkg {
                data,
                public_input,
                advance_request,
                class_groups_decryption_key,
                ..
            } => advance_network_dkg(
                session_id,
                access_structure,
                &PublicInput::NetworkEncryptionKeyDkg(public_input),
                party_id,
                &data.key_scheme,
                advance_request,
                class_groups_decryption_key,
                &protocol_config,
                &mut rng,
            ),
            ProtocolCryptographicData::NetworkEncryptionKeyV1Reconfiguration {
                public_input,
                advance_request,
                decryption_key_shares,
                ..
            } => {
<<<<<<< HEAD
                let decryption_key_shares = decryption_key_shares
                    .iter()
                    .map(|(party_id, share)| {
                        (
                            *party_id,
                            <AsyncProtocol as Protocol>::DecryptionKeyShare::new(share.to_limbs()),
                        )
                    })
                    .collect::<HashMap<_, _>>();

=======
>>>>>>> 0d085ee7
                let result =
                    Party::<ReconfigurationSecp256k1Party>::advance_with_guaranteed_output(
                        session_id,
                        party_id,
                        access_structure,
                        advance_request,
                        Some(decryption_key_shares.clone()),
                        &public_input,
                        &mut rng,
                    )?;

                match result {
                    GuaranteedOutputDeliveryRoundResult::Advance { message } => {
                        Ok(GuaranteedOutputDeliveryRoundResult::Advance { message })
                    }
                    GuaranteedOutputDeliveryRoundResult::Finalize {
                        public_output_value,
                        malicious_parties,
                        private_output,
                    } => {
                        // Wrap the public output with its version.
                        let public_output_value = match protocol_config
                            .network_encryption_key_version
                        {
                            Some(2) => {
                                bcs::to_bytes(&VersionedDecryptionKeyReconfigurationOutput::V2(
                                    public_output_value,
                                ))?
                            }
                            _ => bcs::to_bytes(&VersionedDecryptionKeyReconfigurationOutput::V1(
                                public_output_value,
                            ))?,
                        };

                        Ok(GuaranteedOutputDeliveryRoundResult::Finalize {
                            public_output_value,
                            malicious_parties,
                            private_output,
                        })
                    }
                }
            }
            ProtocolCryptographicData::NetworkEncryptionKeyV1ToV2Reconfiguration {
                public_input,
                advance_request,
                decryption_key_shares,
                ..
            } => {
                let decryption_key_shares = decryption_key_shares
                    .iter()
                    .map(|(party_id, share)| {
                        (
                            *party_id,
                            <AsyncProtocol as Protocol>::DecryptionKeyShare::new(share.to_limbs()),
                        )
                    })
                    .collect::<HashMap<_, _>>();

                let result =
                    Party::<ReconfigurationV1toV2Secp256k1Party>::advance_with_guaranteed_output(
                        session_id,
                        party_id,
                        access_structure,
                        advance_request,
                        Some(decryption_key_shares.clone()),
                        &public_input,
                        &mut rng,
                    )?;

                match result {
                    GuaranteedOutputDeliveryRoundResult::Advance { message } => {
                        Ok(GuaranteedOutputDeliveryRoundResult::Advance { message })
                    }
                    GuaranteedOutputDeliveryRoundResult::Finalize {
                        public_output_value,
                        malicious_parties,
                        private_output,
                    } => {
                        // Wrap the public output with its version.
                        let public_output_value = bcs::to_bytes(
                            &VersionedDecryptionKeyReconfigurationOutput::V2(public_output_value),
                        )?;

                        Ok(GuaranteedOutputDeliveryRoundResult::Finalize {
                            public_output_value,
                            malicious_parties,
                            private_output,
                        })
                    }
                }
            }
            ProtocolCryptographicData::NetworkEncryptionKeyV1ToV2Reconfiguration {
                public_input,
                advance_request,
                decryption_key_shares,
                ..
            } => {
                let result =
                    Party::<ReconfigurationV1toV2Secp256k1Party>::advance_with_guaranteed_output(
                        session_id,
                        party_id,
                        access_structure,
                        advance_request,
                        Some(decryption_key_shares.clone()),
                        &public_input,
                        &mut rng,
                    )?;

                match result {
                    GuaranteedOutputDeliveryRoundResult::Advance { message } => {
                        Ok(GuaranteedOutputDeliveryRoundResult::Advance { message })
                    }
                    GuaranteedOutputDeliveryRoundResult::Finalize {
                        public_output_value,
                        malicious_parties,
                        private_output,
                    } => {
                        // Wrap the public output with its version.
                        let public_output_value = bcs::to_bytes(
                            &VersionedDecryptionKeyReconfigurationOutput::V2(public_output_value),
                        )?;

                        Ok(GuaranteedOutputDeliveryRoundResult::Finalize {
                            public_output_value,
                            malicious_parties,
                            private_output,
                        })
                    }
                }
            }
            ProtocolCryptographicData::NetworkEncryptionKeyV2Reconfiguration {
                public_input,
                advance_request,
                decryption_key_shares,
                ..
            } => {
                let result =
                    Party::<ReconfigurationV2Secp256k1Party>::advance_with_guaranteed_output(
                        session_id,
                        party_id,
                        access_structure,
                        advance_request,
                        Some(decryption_key_shares.clone()),
                        &public_input,
                        &mut rng,
                    )?;

                match result {
                    GuaranteedOutputDeliveryRoundResult::Advance { message } => {
                        Ok(GuaranteedOutputDeliveryRoundResult::Advance { message })
                    }
                    GuaranteedOutputDeliveryRoundResult::Finalize {
                        public_output_value,
                        malicious_parties,
                        private_output,
                    } => {
                        // Wrap the public output with its version.
                        let public_output_value = bcs::to_bytes(
                            &VersionedDecryptionKeyReconfigurationOutput::V2(public_output_value),
                        )?;

                        Ok(GuaranteedOutputDeliveryRoundResult::Finalize {
                            public_output_value,
                            malicious_parties,
                            private_output,
                        })
                    }
                }
            }
            _ => {
                error!(
                    session_type=?protocol_metadata,
                    session_identifier=?session_identifier,
                    "Invalid session type for mpc computation");
                Err(DwalletMPCError::InvalidDWalletProtocolType)
            }
        }
    }
}<|MERGE_RESOLUTION|>--- conflicted
+++ resolved
@@ -13,20 +13,13 @@
 use crate::dwallet_mpc::protocol_cryptographic_data::ProtocolCryptographicData;
 use crate::dwallet_mpc::reconfiguration::{
     ReconfigurationSecp256k1Party, ReconfigurationV1toV2Secp256k1Party,
-<<<<<<< HEAD
-=======
     ReconfigurationV2Secp256k1Party,
->>>>>>> 0d085ee7
 };
 use crate::dwallet_mpc::sign::SignParty;
 use crate::dwallet_session_request::DWalletSessionRequestMetricData;
 use crate::request_protocol_data::{
-<<<<<<< HEAD
-    NetworkEncryptionKeyDkgData, NetworkEncryptionKeyV1ToV2ReconfigurationData, ProtocolData,
-=======
     NetworkEncryptionKeyDkgData, NetworkEncryptionKeyV1ToV2ReconfigurationData,
     NetworkEncryptionKeyV2ReconfigurationData, ProtocolData,
->>>>>>> 0d085ee7
 };
 use anyhow::anyhow;
 use class_groups::dkg::Secp256k1Party;
@@ -246,11 +239,7 @@
                 data,
                 dwallet_network_encryption_key_id,
             } => match public_input {
-<<<<<<< HEAD
-                PublicInput::NetworkEncryptionKeyReconfiguration(public_input) => {
-=======
                 PublicInput::NetworkEncryptionKeyReconfigurationV1(public_input) => {
->>>>>>> 0d085ee7
                     let advance_request_result =
                         Party::<ReconfigurationSecp256k1Party>::ready_to_advance(
                             party_id,
@@ -269,11 +258,7 @@
                     let decryption_key_shares = decryption_key_shares
                         .get_decryption_key_shares(dwallet_network_encryption_key_id)?;
 
-<<<<<<< HEAD
-                    ProtocolCryptographicData::NetworkEncryptionKeyReconfiguration {
-=======
                     ProtocolCryptographicData::NetworkEncryptionKeyV1Reconfiguration {
->>>>>>> 0d085ee7
                         data: data.clone(),
                         public_input: public_input.clone(),
                         advance_request,
@@ -306,8 +291,6 @@
                         decryption_key_shares: decryption_key_shares.clone(),
                     }
                 }
-<<<<<<< HEAD
-=======
                 PublicInput::NetworkEncryptionKeyReconfigurationV2(public_input) => {
                     let advance_request_result =
                         Party::<ReconfigurationV2Secp256k1Party>::ready_to_advance(
@@ -334,7 +317,6 @@
                         decryption_key_shares: decryption_key_shares.clone(),
                     }
                 }
->>>>>>> 0d085ee7
                 _ => {
                     return Err(DwalletMPCError::InvalidSessionPublicInput);
                 }
@@ -621,13 +603,6 @@
                         public_output_value,
                         malicious_parties,
                         private_output,
-<<<<<<< HEAD
-                    } => Ok(GuaranteedOutputDeliveryRoundResult::Finalize {
-                        public_output_value,
-                        malicious_parties,
-                        private_output,
-                    }),
-=======
                     } => {
                         // TODO (#1492): Add support for all signatures schemes supported by crypto
                         // private
@@ -653,7 +628,6 @@
                             private_output,
                         })
                     }
->>>>>>> 0d085ee7
                 }
             }
             ProtocolCryptographicData::NetworkEncryptionKeyDkg {
@@ -679,19 +653,6 @@
                 decryption_key_shares,
                 ..
             } => {
-<<<<<<< HEAD
-                let decryption_key_shares = decryption_key_shares
-                    .iter()
-                    .map(|(party_id, share)| {
-                        (
-                            *party_id,
-                            <AsyncProtocol as Protocol>::DecryptionKeyShare::new(share.to_limbs()),
-                        )
-                    })
-                    .collect::<HashMap<_, _>>();
-
-=======
->>>>>>> 0d085ee7
                 let result =
                     Party::<ReconfigurationSecp256k1Party>::advance_with_guaranteed_output(
                         session_id,
@@ -713,18 +674,9 @@
                         private_output,
                     } => {
                         // Wrap the public output with its version.
-                        let public_output_value = match protocol_config
-                            .network_encryption_key_version
-                        {
-                            Some(2) => {
-                                bcs::to_bytes(&VersionedDecryptionKeyReconfigurationOutput::V2(
-                                    public_output_value,
-                                ))?
-                            }
-                            _ => bcs::to_bytes(&VersionedDecryptionKeyReconfigurationOutput::V1(
-                                public_output_value,
-                            ))?,
-                        };
+                        let public_output_value = bcs::to_bytes(
+                            &VersionedDecryptionKeyReconfigurationOutput::V1(public_output_value),
+                        )?;
 
                         Ok(GuaranteedOutputDeliveryRoundResult::Finalize {
                             public_output_value,
@@ -740,16 +692,6 @@
                 decryption_key_shares,
                 ..
             } => {
-                let decryption_key_shares = decryption_key_shares
-                    .iter()
-                    .map(|(party_id, share)| {
-                        (
-                            *party_id,
-                            <AsyncProtocol as Protocol>::DecryptionKeyShare::new(share.to_limbs()),
-                        )
-                    })
-                    .collect::<HashMap<_, _>>();
-
                 let result =
                     Party::<ReconfigurationV1toV2Secp256k1Party>::advance_with_guaranteed_output(
                         session_id,
@@ -783,45 +725,6 @@
                     }
                 }
             }
-            ProtocolCryptographicData::NetworkEncryptionKeyV1ToV2Reconfiguration {
-                public_input,
-                advance_request,
-                decryption_key_shares,
-                ..
-            } => {
-                let result =
-                    Party::<ReconfigurationV1toV2Secp256k1Party>::advance_with_guaranteed_output(
-                        session_id,
-                        party_id,
-                        access_structure,
-                        advance_request,
-                        Some(decryption_key_shares.clone()),
-                        &public_input,
-                        &mut rng,
-                    )?;
-
-                match result {
-                    GuaranteedOutputDeliveryRoundResult::Advance { message } => {
-                        Ok(GuaranteedOutputDeliveryRoundResult::Advance { message })
-                    }
-                    GuaranteedOutputDeliveryRoundResult::Finalize {
-                        public_output_value,
-                        malicious_parties,
-                        private_output,
-                    } => {
-                        // Wrap the public output with its version.
-                        let public_output_value = bcs::to_bytes(
-                            &VersionedDecryptionKeyReconfigurationOutput::V2(public_output_value),
-                        )?;
-
-                        Ok(GuaranteedOutputDeliveryRoundResult::Finalize {
-                            public_output_value,
-                            malicious_parties,
-                            private_output,
-                        })
-                    }
-                }
-            }
             ProtocolCryptographicData::NetworkEncryptionKeyV2Reconfiguration {
                 public_input,
                 advance_request,
