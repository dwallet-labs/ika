// Copyright (c) dWallet Labs, Ltd.
// SPDX-License-Identifier: BSD-3-Clause-Clear

use crate::dwallet_mpc::crytographic_computation::MPC_SIGN_SECOND_ROUND;
<<<<<<< HEAD
use crate::dwallet_mpc::dwallet_dkg::{
    DWalletDKGFirstParty, DWalletDKGSecondParty, DWalletImportedKeyVerificationParty,
=======
use crate::dwallet_mpc::crytographic_computation::protocol_public_parameters::ProtocolPublicParametersByCurve;
use crate::dwallet_mpc::dwallet_dkg::{
    DWalletDKGAdvanceRequestByCurve, DWalletDKGFirstParty, DWalletDKGPublicInputByCurve,
    DWalletImportedKeyVerificationAdvanceRequestByCurve,
    DWalletImportedKeyVerificationPublicInputByCurve, Secp256k1DWalletDKGParty,
    compute_dwallet_dkg, compute_imported_key_verification,
>>>>>>> a88c7897
};
use crate::dwallet_mpc::dwallet_mpc_metrics::DWalletMPCMetrics;
use crate::dwallet_mpc::encrypt_user_share::verify_encrypted_share;
use crate::dwallet_mpc::mpc_session::PublicInput;
<<<<<<< HEAD
use crate::dwallet_mpc::network_dkg::{DwalletMPCNetworkKeys, advance_network_dkg};
use crate::dwallet_mpc::presign::PresignParty;
use crate::dwallet_mpc::protocol_cryptographic_data::ProtocolCryptographicData;
use crate::dwallet_mpc::reconfiguration::{
    ReconfigurationSecp256k1Party, ReconfigurationV1toV2Secp256k1Party,
    ReconfigurationV2Secp256k1Party,
};
use crate::dwallet_mpc::sign::SignParty;
=======
use crate::dwallet_mpc::network_dkg::{
    DwalletMPCNetworkKeys, advance_network_dkg_v1, advance_network_dkg_v2,
};
use crate::dwallet_mpc::presign::{
    PresignAdvanceRequestByProtocol, PresignPublicInputByProtocol, compute_presign,
};
use crate::dwallet_mpc::protocol_cryptographic_data::ProtocolCryptographicData;
use crate::dwallet_mpc::reconfiguration::ReconfigurationV1toV2Party;
use crate::dwallet_mpc::sign::{
    DKGAndSignPublicInputByProtocol, DWalletDKGAndSignAdvanceRequestByProtocol,
    SignAdvanceRequestByProtocol, SignPublicInputByProtocol, compute_dwallet_dkg_and_sign,
    compute_sign, update_expected_decrypters_metrics,
};
>>>>>>> a88c7897
use crate::dwallet_session_request::DWalletSessionRequestMetricData;
use crate::request_protocol_data::{
    NetworkEncryptionKeyDkgData, NetworkEncryptionKeyV1ToV2ReconfigurationData,
    NetworkEncryptionKeyV2ReconfigurationData, ProtocolData,
};
<<<<<<< HEAD
use anyhow::anyhow;
=======
>>>>>>> a88c7897
use class_groups::dkg::Secp256k1Party;
use commitment::CommitmentSizedNumber;
use dwallet_classgroups_types::ClassGroupsDecryptionKey;
use dwallet_mpc_types::dwallet_mpc::{
<<<<<<< HEAD
    DKGDecentralizedPartyOutputSecp256k1, DKGDecentralizedPartyVersionedOutputSecp256k1,
    DWalletMPCNetworkKeyScheme, VersionedDWalletImportedKeyVerificationOutput,
    VersionedDecryptionKeyReconfigurationOutput, VersionedDwalletDKGFirstRoundPublicOutput,
    VersionedDwalletDKGSecondRoundPublicOutput, VersionedPresignOutput, VersionedSignOutput,
};
use dwallet_rng::RootSeed;
use group::PartyID;
use ika_protocol_config::ProtocolConfig;
use ika_types::dwallet_mpc_error::{DwalletMPCError, DwalletMPCResult};
use ika_types::messages_dwallet_mpc::{AsyncProtocol, SessionIdentifier};
use mpc::guaranteed_output_delivery::{Party, ReadyToAdvanceResult};
=======
    DWalletSignatureAlgorithm, ReconfigurationParty, ReconfigurationV2Party,
    VersionedDecryptionKeyReconfigurationOutput, VersionedDwalletDKGFirstRoundPublicOutput,
    VersionedDwalletDKGPublicOutput,
};
use dwallet_rng::RootSeed;
use group::PartyID;
use ika_protocol_config::ProtocolVersion;
use ika_types::dwallet_mpc_error::{DwalletMPCError, DwalletMPCResult};
use ika_types::messages_dwallet_mpc::{
    Curve25519AsyncDKGProtocol, Curve25519EdDSAProtocol, RistrettoAsyncDKGProtocol,
    RistrettoSchnorrkelSubstrateProtocol, Secp256k1AsyncDKGProtocol, Secp256k1TaprootProtocol,
    Secp256r1AsyncDKGProtocol, Secp256r1ECDSAProtocol,
};
use ika_types::messages_dwallet_mpc::{Secp256k1ECDSAProtocol, SessionIdentifier};
use mpc::guaranteed_output_delivery::{AdvanceRequest, Party, ReadyToAdvanceResult};
>>>>>>> a88c7897
use mpc::{
    GuaranteedOutputDeliveryRoundResult, GuaranteesOutputDelivery, WeightedThresholdAccessStructure,
};
use std::collections::HashMap;
use std::sync::Arc;
use tracing::error;
<<<<<<< HEAD
use twopc_mpc::Protocol;
use twopc_mpc::class_groups::{
    DKGCentralizedPartyVersionedOutput, DKGDecentralizedPartyVersionedOutput,
};
use twopc_mpc::ecdsa::{ECDSASecp256k1Signature, ECDSASecp256r1Signature};
=======
use twopc_mpc::ecdsa::{ECDSASecp256k1Signature, ECDSASecp256r1Signature};
use twopc_mpc::schnorr::{EdDSASignature, SchnorrkelSubstrateSignature, TaprootSignature};
>>>>>>> a88c7897
use twopc_mpc::sign::EncodableSignature;

pub(crate) mod dwallet_dkg;
pub(crate) mod network_dkg;
pub(crate) mod presign;
pub(crate) mod reconfiguration;
pub(crate) mod sign;

impl ProtocolCryptographicData {
    pub fn try_new_mpc(
        protocol_specific_data: &ProtocolData,
        party_id: PartyID,
        access_structure: &WeightedThresholdAccessStructure,
        consensus_round: u64,
        serialized_messages_by_consensus_round: HashMap<u64, HashMap<PartyID, Vec<u8>>>,
        public_input: PublicInput,
        network_dkg_third_round_delay: u64,
        decryption_key_reconfiguration_third_round_delay: u64,
        class_groups_decryption_key: ClassGroupsDecryptionKey,
<<<<<<< HEAD
        decryption_key_shares: &Box<DwalletMPCNetworkKeys>,
=======
        decryption_key_shares: &DwalletMPCNetworkKeys,
        protocol_version: &ProtocolVersion,
>>>>>>> a88c7897
    ) -> Result<Option<Self>, DwalletMPCError> {
        let res = match protocol_specific_data {
            ProtocolData::ImportedKeyVerification { data, .. } => {
                let PublicInput::DWalletImportedKeyVerificationRequest(public_input) = public_input
                else {
                    return Err(DwalletMPCError::InvalidSessionPublicInput);
                };

<<<<<<< HEAD
                let advance_request_result =
                    Party::<DWalletImportedKeyVerificationParty>::ready_to_advance(
                        party_id,
                        access_structure,
                        consensus_round,
                        HashMap::new(),
                        &serialized_messages_by_consensus_round,
                    )?;

                let ReadyToAdvanceResult::ReadyToAdvance(advance_request) = advance_request_result
                else {
=======
                let advance_request = DWalletImportedKeyVerificationAdvanceRequestByCurve::try_new(
                    &data.curve,
                    party_id,
                    access_structure,
                    consensus_round,
                    serialized_messages_by_consensus_round,
                )?;

                let Some(advance_request) = advance_request else {
>>>>>>> a88c7897
                    return Ok(None);
                };

                ProtocolCryptographicData::ImportedKeyVerification {
                    data: data.clone(),
<<<<<<< HEAD
                    public_input: public_input.clone(),
                    advance_request,
                }
            }
            ProtocolData::DKGFirst { data, .. } => {
                let PublicInput::DKGFirst(public_input) = public_input else {
                    return Err(DwalletMPCError::InvalidSessionPublicInput);
                };

                let advance_request_result = Party::<DWalletDKGFirstParty>::ready_to_advance(
                    party_id,
                    access_structure,
                    consensus_round,
                    HashMap::new(),
                    &serialized_messages_by_consensus_round,
                )?;

                let ReadyToAdvanceResult::ReadyToAdvance(advance_request) = advance_request_result
                else {
                    return Ok(None);
                };

                ProtocolCryptographicData::DKGFirst {
                    data: data.clone(),
                    public_input: public_input.clone(),
                    advance_request,
                }
            }
            ProtocolData::DKGSecond {
                data,
                first_round_output,
                ..
            } => {
                let PublicInput::DKGSecond(public_input) = public_input else {
                    return Err(DwalletMPCError::InvalidSessionPublicInput);
                };

                let advance_request_result = Party::<DWalletDKGSecondParty>::ready_to_advance(
                    party_id,
                    access_structure,
                    consensus_round,
                    HashMap::new(),
                    &serialized_messages_by_consensus_round,
                )?;

                let ReadyToAdvanceResult::ReadyToAdvance(advance_request) = advance_request_result
                else {
                    return Ok(None);
                };

                ProtocolCryptographicData::DKGSecond {
                    data: data.clone(),
                    public_input: public_input.clone(),
                    advance_request,
                    first_round_output: first_round_output.clone(),
                }
            }
            ProtocolData::Presign { data, .. } => {
                let PublicInput::Presign(public_input) = public_input else {
                    return Err(DwalletMPCError::InvalidSessionPublicInput);
                };

                let advance_request_result = Party::<PresignParty>::ready_to_advance(
                    party_id,
                    access_structure,
                    consensus_round,
                    HashMap::new(),
                    &serialized_messages_by_consensus_round,
                )?;

                let ReadyToAdvanceResult::ReadyToAdvance(advance_request) = advance_request_result
                else {
                    return Ok(None);
                };

                ProtocolCryptographicData::Presign {
                    data: data.clone(),
                    public_input: public_input.clone(),
                    advance_request,
                }
            }
            ProtocolData::Sign {
                data,
                dwallet_network_encryption_key_id,
                ..
            } => {
                let PublicInput::Sign(public_input) = public_input else {
                    return Err(DwalletMPCError::InvalidSessionPublicInput);
                };

                let advance_request_result = Party::<SignParty>::ready_to_advance(
                    party_id,
                    access_structure,
                    consensus_round,
                    HashMap::new(),
                    &serialized_messages_by_consensus_round,
                )?;

                let ReadyToAdvanceResult::ReadyToAdvance(advance_request) = advance_request_result
                else {
                    return Ok(None);
                };

                let decryption_key_shares = decryption_key_shares
                    .get_decryption_key_shares(dwallet_network_encryption_key_id)?;

                ProtocolCryptographicData::Sign {
                    data: data.clone(),
                    public_input: public_input.clone(),
                    advance_request,
                    decryption_key_shares: decryption_key_shares.clone(),
                }
            }
            ProtocolData::NetworkEncryptionKeyDkg {
                data: NetworkEncryptionKeyDkgData { key_scheme },
                ..
            } => {
                let PublicInput::NetworkEncryptionKeyDkg(public_input) = public_input else {
                    return Err(DwalletMPCError::InvalidSessionPublicInput);
                };

                let advance_request_result = Party::<Secp256k1Party>::ready_to_advance(
                    party_id,
                    access_structure,
                    consensus_round,
                    HashMap::from([(3, network_dkg_third_round_delay)]),
                    &serialized_messages_by_consensus_round,
                )?;

                let ReadyToAdvanceResult::ReadyToAdvance(advance_request) = advance_request_result
                else {
                    return Ok(None);
                };

                ProtocolCryptographicData::NetworkEncryptionKeyDkg {
                    data: NetworkEncryptionKeyDkgData {
                        key_scheme: key_scheme.clone(),
                    },
                    public_input: public_input.clone(),
                    advance_request,
                    class_groups_decryption_key,
                }
            }
            ProtocolData::NetworkEncryptionKeyReconfiguration {
                data,
                dwallet_network_encryption_key_id,
            } => match public_input {
                PublicInput::NetworkEncryptionKeyReconfigurationV1(public_input) => {
                    let advance_request_result =
                        Party::<ReconfigurationSecp256k1Party>::ready_to_advance(
                            party_id,
                            access_structure,
                            consensus_round,
                            HashMap::from([(3, decryption_key_reconfiguration_third_round_delay)]),
                            &serialized_messages_by_consensus_round,
                        )?;

                    let ReadyToAdvanceResult::ReadyToAdvance(advance_request) =
                        advance_request_result
                    else {
                        return Ok(None);
                    };

                    let decryption_key_shares = decryption_key_shares
                        .get_decryption_key_shares(dwallet_network_encryption_key_id)?;

                    ProtocolCryptographicData::NetworkEncryptionKeyV1Reconfiguration {
                        data: data.clone(),
                        public_input: public_input.clone(),
                        advance_request,
                        decryption_key_shares: decryption_key_shares.clone(),
                    }
                }
                PublicInput::NetworkEncryptionKeyReconfigurationV1ToV2(public_input) => {
                    let advance_request_result =
                        Party::<ReconfigurationV1toV2Secp256k1Party>::ready_to_advance(
                            party_id,
                            access_structure,
                            consensus_round,
                            HashMap::from([(3, decryption_key_reconfiguration_third_round_delay)]),
                            &serialized_messages_by_consensus_round,
                        )?;

                    let ReadyToAdvanceResult::ReadyToAdvance(advance_request) =
                        advance_request_result
                    else {
                        return Ok(None);
                    };

                    let decryption_key_shares = decryption_key_shares
                        .get_decryption_key_shares(dwallet_network_encryption_key_id)?;

                    ProtocolCryptographicData::NetworkEncryptionKeyV1ToV2Reconfiguration {
                        data: NetworkEncryptionKeyV1ToV2ReconfigurationData {},
                        public_input: public_input.clone(),
                        advance_request,
                        decryption_key_shares: decryption_key_shares.clone(),
                    }
=======
                    public_input,
                    advance_request,
                    protocol_version: *protocol_version,
                }
            }
            ProtocolData::DWalletDKG { data, .. } => {
                let PublicInput::DWalletDKG(public_input) = public_input else {
                    return Err(DwalletMPCError::InvalidSessionPublicInput);
                };

                let advance_request = DWalletDKGAdvanceRequestByCurve::try_new(
                    &data.curve,
                    party_id,
                    access_structure,
                    consensus_round,
                    serialized_messages_by_consensus_round,
                )?;

                let Some(advance_request) = advance_request else {
                    return Ok(None);
                };

                ProtocolCryptographicData::DWalletDKG {
                    data: data.clone(),
                    public_input: public_input.clone(),
                    advance_request,
>>>>>>> a88c7897
                }
                PublicInput::NetworkEncryptionKeyReconfigurationV2(public_input) => {
                    let advance_request_result =
                        Party::<ReconfigurationV2Secp256k1Party>::ready_to_advance(
                            party_id,
                            access_structure,
                            consensus_round,
                            HashMap::from([(3, decryption_key_reconfiguration_third_round_delay)]),
                            &serialized_messages_by_consensus_round,
                        )?;

                    let ReadyToAdvanceResult::ReadyToAdvance(advance_request) =
                        advance_request_result
                    else {
                        return Ok(None);
                    };

                    let decryption_key_shares = decryption_key_shares
                        .get_decryption_key_shares(dwallet_network_encryption_key_id)?;

                    ProtocolCryptographicData::NetworkEncryptionKeyV2Reconfiguration {
                        data: NetworkEncryptionKeyV2ReconfigurationData {},
                        public_input: public_input.clone(),
                        advance_request,
                        decryption_key_shares: decryption_key_shares.clone(),
                    }
                }
                _ => {
                    return Err(DwalletMPCError::InvalidSessionPublicInput);
                }
            },
            _ => {
                return Err(DwalletMPCError::InvalidDWalletProtocolType);
            }
<<<<<<< HEAD
        };
        Ok(Some(res))
    }

=======
            ProtocolData::DKGFirst { data, .. } => {
                let PublicInput::DKGFirst(public_input) = public_input else {
                    return Err(DwalletMPCError::InvalidSessionPublicInput);
                };

                let advance_request_result = Party::<DWalletDKGFirstParty>::ready_to_advance(
                    party_id,
                    access_structure,
                    consensus_round,
                    HashMap::new(),
                    &serialized_messages_by_consensus_round,
                )?;

                let ReadyToAdvanceResult::ReadyToAdvance(advance_request) = advance_request_result
                else {
                    return Ok(None);
                };

                ProtocolCryptographicData::DKGFirst {
                    data: data.clone(),
                    public_input: public_input.clone(),
                    advance_request,
                }
            }
            ProtocolData::DKGSecond {
                data,
                first_round_output,
                ..
            } => {
                let PublicInput::Secp256k1DWalletDKG(public_input) = public_input else {
                    return Err(DwalletMPCError::InvalidSessionPublicInput);
                };

                let advance_request_result = Party::<Secp256k1DWalletDKGParty>::ready_to_advance(
                    party_id,
                    access_structure,
                    consensus_round,
                    HashMap::new(),
                    &serialized_messages_by_consensus_round,
                )?;

                let ReadyToAdvanceResult::ReadyToAdvance(advance_request) = advance_request_result
                else {
                    return Ok(None);
                };

                ProtocolCryptographicData::DKGSecond {
                    data: data.clone(),
                    public_input: public_input.clone(),
                    advance_request,
                    first_round_output: first_round_output.clone(),
                }
            }
            ProtocolData::Presign { data, .. } => {
                let PublicInput::Presign(public_input) = public_input else {
                    return Err(DwalletMPCError::InvalidSessionPublicInput);
                };

                let advance_request_result = presign::PresignAdvanceRequestByProtocol::try_new(
                    &data.signature_algorithm,
                    party_id,
                    access_structure,
                    consensus_round,
                    serialized_messages_by_consensus_round,
                )?;

                let Some(advance_request) = advance_request_result else {
                    return Ok(None);
                };

                ProtocolCryptographicData::Presign {
                    data: data.clone(),
                    public_input: public_input.clone(),
                    advance_request,
                    protocol_version: *protocol_version,
                }
            }
            ProtocolData::Sign {
                data,
                dwallet_network_encryption_key_id,
                ..
            } => {
                let PublicInput::Sign(public_input) = public_input else {
                    return Err(DwalletMPCError::InvalidSessionPublicInput);
                };

                let advance_request_result = SignAdvanceRequestByProtocol::try_new(
                    &data.signature_algorithm,
                    party_id,
                    access_structure,
                    consensus_round,
                    serialized_messages_by_consensus_round,
                )?;

                let Some(advance_request) = advance_request_result else {
                    return Ok(None);
                };

                let decryption_key_shares = decryption_key_shares
                    .decryption_key_shares(dwallet_network_encryption_key_id)?;

                ProtocolCryptographicData::Sign {
                    data: data.clone(),
                    public_input: public_input.clone(),
                    advance_request,
                    decryption_key_shares: decryption_key_shares.clone(),
                }
            }
            ProtocolData::DWalletDKGAndSign {
                data,
                dwallet_network_encryption_key_id,
                ..
            } => {
                let PublicInput::DWalletDKGAndSign(public_input) = public_input else {
                    return Err(DwalletMPCError::InvalidSessionPublicInput);
                };

                let advance_request_result = DWalletDKGAndSignAdvanceRequestByProtocol::try_new(
                    &data.signature_algorithm,
                    party_id,
                    access_structure,
                    consensus_round,
                    serialized_messages_by_consensus_round,
                )?;

                let Some(advance_request) = advance_request_result else {
                    return Ok(None);
                };

                let decryption_key_shares = decryption_key_shares
                    .decryption_key_shares(dwallet_network_encryption_key_id)?;

                ProtocolCryptographicData::DWalletDKGAndSign {
                    data: data.clone(),
                    public_input: public_input.clone(),
                    advance_request,
                    decryption_key_shares: decryption_key_shares.clone(),
                }
            }
            ProtocolData::NetworkEncryptionKeyDkg {
                data: NetworkEncryptionKeyDkgData {},
                ..
            } => match public_input {
                PublicInput::NetworkEncryptionKeyDkgV1(public_input) => {
                    let advance_request_result = Party::<Secp256k1Party>::ready_to_advance(
                        party_id,
                        access_structure,
                        consensus_round,
                        HashMap::from([(3, network_dkg_third_round_delay)]),
                        &serialized_messages_by_consensus_round,
                    )?;

                    let ReadyToAdvanceResult::ReadyToAdvance(advance_request) =
                        advance_request_result
                    else {
                        return Ok(None);
                    };

                    ProtocolCryptographicData::NetworkEncryptionKeyDkgV1 {
                        data: NetworkEncryptionKeyDkgData {},
                        public_input: public_input.clone(),
                        advance_request,
                        class_groups_decryption_key,
                    }
                }
                PublicInput::NetworkEncryptionKeyDkgV2(public_input) => {
                    let advance_request_result =
                        Party::<twopc_mpc::decentralized_party::dkg::Party>::ready_to_advance(
                            party_id,
                            access_structure,
                            consensus_round,
                            HashMap::from([(3, network_dkg_third_round_delay)]),
                            &serialized_messages_by_consensus_round,
                        )?;

                    let ReadyToAdvanceResult::ReadyToAdvance(advance_request) =
                        advance_request_result
                    else {
                        return Ok(None);
                    };
                    ProtocolCryptographicData::NetworkEncryptionKeyDkgV2 {
                        public_input: public_input.clone(),
                        advance_request,
                        class_groups_decryption_key,
                    }
                }
                _ => {
                    return Err(DwalletMPCError::InvalidSessionPublicInput);
                }
            },
            ProtocolData::NetworkEncryptionKeyReconfiguration {
                data,
                dwallet_network_encryption_key_id,
            } => match public_input {
                PublicInput::NetworkEncryptionKeyReconfigurationV1(public_input) => {
                    let advance_request_result = Party::<ReconfigurationParty>::ready_to_advance(
                        party_id,
                        access_structure,
                        consensus_round,
                        HashMap::from([(3, decryption_key_reconfiguration_third_round_delay)]),
                        &serialized_messages_by_consensus_round,
                    )?;

                    let ReadyToAdvanceResult::ReadyToAdvance(advance_request) =
                        advance_request_result
                    else {
                        return Ok(None);
                    };

                    let decryption_key_shares = decryption_key_shares
                        .decryption_key_shares(dwallet_network_encryption_key_id)?;

                    ProtocolCryptographicData::NetworkEncryptionKeyV1Reconfiguration {
                        data: data.clone(),
                        public_input: public_input.clone(),
                        advance_request,
                        decryption_key_shares: decryption_key_shares.clone(),
                    }
                }
                PublicInput::NetworkEncryptionKeyReconfigurationV1ToV2(public_input) => {
                    let advance_request_result =
                        Party::<ReconfigurationV1toV2Party>::ready_to_advance(
                            party_id,
                            access_structure,
                            consensus_round,
                            HashMap::from([(3, decryption_key_reconfiguration_third_round_delay)]),
                            &serialized_messages_by_consensus_round,
                        )?;

                    let ReadyToAdvanceResult::ReadyToAdvance(advance_request) =
                        advance_request_result
                    else {
                        return Ok(None);
                    };

                    let decryption_key_shares = decryption_key_shares
                        .decryption_key_shares(dwallet_network_encryption_key_id)?;

                    ProtocolCryptographicData::NetworkEncryptionKeyV1ToV2Reconfiguration {
                        data: NetworkEncryptionKeyV1ToV2ReconfigurationData {},
                        public_input: public_input.clone(),
                        advance_request,
                        decryption_key_shares: decryption_key_shares.clone(),
                    }
                }
                PublicInput::NetworkEncryptionKeyReconfigurationV2(public_input) => {
                    let advance_request_result = Party::<ReconfigurationV2Party>::ready_to_advance(
                        party_id,
                        access_structure,
                        consensus_round,
                        HashMap::from([(3, decryption_key_reconfiguration_third_round_delay)]),
                        &serialized_messages_by_consensus_round,
                    )?;

                    let ReadyToAdvanceResult::ReadyToAdvance(advance_request) =
                        advance_request_result
                    else {
                        return Ok(None);
                    };

                    let decryption_key_shares = decryption_key_shares
                        .decryption_key_shares(dwallet_network_encryption_key_id)?;

                    ProtocolCryptographicData::NetworkEncryptionKeyV2Reconfiguration {
                        data: NetworkEncryptionKeyV2ReconfigurationData {},
                        public_input: public_input.clone(),
                        advance_request,
                        decryption_key_shares: decryption_key_shares.clone(),
                    }
                }
                _ => {
                    return Err(DwalletMPCError::InvalidSessionPublicInput);
                }
            },
            _ => {
                return Err(DwalletMPCError::InvalidDWalletProtocolType);
            }
        };
        Ok(Some(res))
    }

>>>>>>> a88c7897
    pub(crate) fn compute_mpc(
        self,
        party_id: PartyID,
        access_structure: &WeightedThresholdAccessStructure,
        mpc_round: u64,
        consensus_round: u64,
        session_identifier: SessionIdentifier,
        root_seed: RootSeed,
        dwallet_mpc_metrics: Arc<DWalletMPCMetrics>,
<<<<<<< HEAD
        protocol_config: &ProtocolConfig,
=======
>>>>>>> a88c7897
    ) -> DwalletMPCResult<GuaranteedOutputDeliveryRoundResult> {
        let protocol_metadata: DWalletSessionRequestMetricData = (&self).into();

        dwallet_mpc_metrics.add_advance_mpc_call(&protocol_metadata, &mpc_round.to_string());

        let session_id = CommitmentSizedNumber::from_le_slice(&session_identifier.into_bytes());

        // Derive a one-time use, MPC protocol and round specific, deterministic random generator
        // from the private seed.
        // This should only be used to `advance()` this specific round, and is guaranteed to be
        // deterministic — if we attempt to run the round twice, the same message will be generated.
        // SECURITY NOTICE: don't use for anything else other than (this particular) `advance()`,
        // and keep private!
        let mut rng = root_seed.mpc_round_rng(session_id, mpc_round, consensus_round);

        match self {
            ProtocolCryptographicData::ImportedKeyVerification {
<<<<<<< HEAD
                public_input,
                data,
                advance_request,
                ..
            } => {
                let result =
                    Party::<DWalletImportedKeyVerificationParty>::advance_with_guaranteed_output(
                        session_id,
                        party_id,
                        access_structure,
                        advance_request,
                        None,
                        &public_input,
                        &mut rng,
                    )?;
=======
                public_input:
                    DWalletImportedKeyVerificationPublicInputByCurve::Secp256k1(public_input),
                advance_request:
                    DWalletImportedKeyVerificationAdvanceRequestByCurve::Secp256k1(advance_request),
                protocol_version,
                ..
            } => compute_imported_key_verification::<Secp256k1AsyncDKGProtocol>(
                session_id,
                party_id,
                access_structure,
                advance_request,
                &public_input.clone(),
                protocol_version,
                &mut rng,
            ),
            ProtocolCryptographicData::ImportedKeyVerification {
                public_input:
                    DWalletImportedKeyVerificationPublicInputByCurve::Secp256r1(public_input),
                advance_request:
                    DWalletImportedKeyVerificationAdvanceRequestByCurve::Secp256r1(advance_request),
                protocol_version,
                ..
            } => compute_imported_key_verification::<Secp256r1AsyncDKGProtocol>(
                session_id,
                party_id,
                access_structure,
                advance_request,
                &public_input.clone(),
                protocol_version,
                &mut rng,
            ),
            ProtocolCryptographicData::ImportedKeyVerification {
                public_input:
                    DWalletImportedKeyVerificationPublicInputByCurve::Curve25519(public_input),
                advance_request:
                    DWalletImportedKeyVerificationAdvanceRequestByCurve::Curve25519(advance_request),
                protocol_version,
                ..
            } => compute_imported_key_verification::<Curve25519AsyncDKGProtocol>(
                session_id,
                party_id,
                access_structure,
                advance_request,
                &public_input.clone(),
                protocol_version,
                &mut rng,
            ),
            ProtocolCryptographicData::ImportedKeyVerification {
                public_input:
                    DWalletImportedKeyVerificationPublicInputByCurve::Ristretto(public_input),
                advance_request:
                    DWalletImportedKeyVerificationAdvanceRequestByCurve::Ristretto(advance_request),
                protocol_version,
                ..
            } => compute_imported_key_verification::<RistrettoAsyncDKGProtocol>(
                session_id,
                party_id,
                access_structure,
                advance_request,
                &public_input.clone(),
                protocol_version,
                &mut rng,
            ),
            ProtocolCryptographicData::ImportedKeyVerification {
                public_input,
                advance_request,
                ..
            } => Err(DwalletMPCError::MPCParametersMissmatchInputToRequest(
                public_input.to_string(),
                advance_request.to_string(),
            )),
            ProtocolCryptographicData::DKGFirst {
                public_input,
                advance_request,
                ..
            } => {
                let result = Party::<DWalletDKGFirstParty>::advance_with_guaranteed_output(
                    session_id,
                    party_id,
                    access_structure,
                    advance_request,
                    None,
                    &public_input,
                    &mut rng,
                )?;

                match result {
                    GuaranteedOutputDeliveryRoundResult::Advance { message } => {
                        Ok(GuaranteedOutputDeliveryRoundResult::Advance { message })
                    }
                    GuaranteedOutputDeliveryRoundResult::Finalize {
                        public_output_value,
                        malicious_parties,
                        private_output,
                    } => {
                        let output: <DWalletDKGFirstParty as mpc::Party>::PublicOutputValue =
                            bcs::from_bytes(&public_output_value)?;
                        let output_with_session_id = bcs::to_bytes(&(output, session_id))?;
                        // Wrap the public output with its version.
                        let public_output_value = bcs::to_bytes(
                            &VersionedDwalletDKGFirstRoundPublicOutput::V1(output_with_session_id),
                        )?;

                        Ok(GuaranteedOutputDeliveryRoundResult::Finalize {
                            public_output_value,
                            malicious_parties,
                            private_output,
                        })
                    }
                }
            }

            ProtocolCryptographicData::DKGSecond {
                public_input,
                data,
                advance_request,
                first_round_output,
                ..
            } => {
                let session_id = match bcs::from_bytes(&first_round_output)? {
                    VersionedDwalletDKGFirstRoundPublicOutput::V1(output) => {
                        let (_, session_id): (
                            <DWalletDKGFirstParty as mpc::Party>::PublicOutputValue,
                            CommitmentSizedNumber,
                        ) = bcs::from_bytes(&output)?;

                        session_id
                    }
                };
                let result = Party::<Secp256k1DWalletDKGParty>::advance_with_guaranteed_output(
                    session_id,
                    party_id,
                    access_structure,
                    advance_request,
                    None,
                    &public_input.clone(),
                    &mut rng,
                )?;
>>>>>>> a88c7897

                match result {
                    GuaranteedOutputDeliveryRoundResult::Advance { message } => {
                        Ok(GuaranteedOutputDeliveryRoundResult::Advance { message })
                    }
                    GuaranteedOutputDeliveryRoundResult::Finalize {
                        public_output_value,
                        malicious_parties,
                        private_output,
                    } => {
<<<<<<< HEAD
                        // Verify the encrypted share before finalizing, guaranteeing a two-for-one
                        // computation of both that the key import was successful, and
                        // the encrypted user share is valid.
                        verify_encrypted_share(
                            &data.encrypted_centralized_secret_share_and_proof,
                            &bcs::to_bytes(&VersionedDwalletDKGSecondRoundPublicOutput::V1(
                                public_output_value.clone(),
                            ))?,
                            &data.encryption_key,
                            public_input.protocol_public_parameters.clone(),
                        )?;

                        // Wrap the public output with its version.
                        let public_output_value = bcs::to_bytes(
                            &VersionedDWalletImportedKeyVerificationOutput::V1(public_output_value),
=======
                        verify_encrypted_share(
                            &data.encrypted_centralized_secret_share_and_proof,
                            // TODO (#1482): Check the protocol config and use this hack only for V1
                            // DWallets.
                            &bcs::to_bytes(&VersionedDwalletDKGPublicOutput::V1(
                                public_output_value.clone(),
                            ))?,
                            &data.encryption_key,
                            // DKG second is supported only for secp256k1.
                            ProtocolPublicParametersByCurve::Secp256k1(
                                public_input.protocol_public_parameters.clone(),
                            ),
                            ProtocolVersion::from(1),
                        )?;

                        let decentralized_output: <Secp256k1AsyncDKGProtocol as twopc_mpc::dkg::Protocol>::DecentralizedPartyDKGOutput = bcs::from_bytes(&public_output_value)?;
                        let decentralized_output: <Secp256k1AsyncDKGProtocol as twopc_mpc::dkg::Protocol>::DecentralizedPartyTargetedDKGOutput = decentralized_output.into();

                        let public_output_value =
                            bcs::to_bytes(&VersionedDwalletDKGPublicOutput::V1(
                                bcs::to_bytes(&decentralized_output).unwrap(),
                            ))?;
                        Ok(GuaranteedOutputDeliveryRoundResult::Finalize {
                            public_output_value,
                            malicious_parties,
                            private_output,
                        })
                    }
                }
            }
            ProtocolCryptographicData::DWalletDKG {
                public_input: DWalletDKGPublicInputByCurve::Secp256k1DWalletDKG(public_input),
                advance_request:
                    DWalletDKGAdvanceRequestByCurve::Secp256k1DWalletDKG(advance_request),
                ..
            } => Ok(compute_dwallet_dkg::<Secp256k1AsyncDKGProtocol>(
                party_id,
                access_structure,
                session_id,
                advance_request,
                public_input,
                &mut rng,
            )?),
            ProtocolCryptographicData::DWalletDKG {
                public_input: DWalletDKGPublicInputByCurve::Secp256r1DWalletDKG(public_input),
                advance_request:
                    DWalletDKGAdvanceRequestByCurve::Secp256r1DWalletDKG(advance_request),
                ..
            } => Ok(compute_dwallet_dkg::<Secp256r1AsyncDKGProtocol>(
                party_id,
                access_structure,
                session_id,
                advance_request,
                public_input,
                &mut rng,
            )?),
            ProtocolCryptographicData::DWalletDKG {
                public_input: DWalletDKGPublicInputByCurve::Curve25519DWalletDKG(public_input),
                advance_request:
                    DWalletDKGAdvanceRequestByCurve::Curve25519DWalletDKG(advance_request),
                ..
            } => Ok(compute_dwallet_dkg::<Curve25519AsyncDKGProtocol>(
                party_id,
                access_structure,
                session_id,
                advance_request,
                public_input,
                &mut rng,
            )?),
            ProtocolCryptographicData::DWalletDKG {
                public_input: DWalletDKGPublicInputByCurve::RistrettoDWalletDKG(public_input),
                advance_request:
                    DWalletDKGAdvanceRequestByCurve::RistrettoDWalletDKG(advance_request),
                ..
            } => Ok(compute_dwallet_dkg::<RistrettoAsyncDKGProtocol>(
                party_id,
                access_structure,
                session_id,
                advance_request,
                public_input,
                &mut rng,
            )?),
            ProtocolCryptographicData::DWalletDKG {
                public_input,
                advance_request,
                ..
            } => Err(DwalletMPCError::MPCParametersMissmatchInputToRequest(
                public_input.to_string(),
                advance_request.to_string(),
            )),
            ProtocolCryptographicData::Presign {
                public_input: PresignPublicInputByProtocol::Secp256k1ECDSA(public_input),
                advance_request: PresignAdvanceRequestByProtocol::Secp256k1ECDSA(advance_request),
                protocol_version,
                ..
            } => Ok(compute_presign::<Secp256k1ECDSAProtocol>(
                party_id,
                access_structure,
                session_id,
                advance_request,
                public_input,
                protocol_version,
                &mut rng,
            )?),
            ProtocolCryptographicData::Presign {
                public_input: PresignPublicInputByProtocol::Taproot(public_input),
                advance_request: PresignAdvanceRequestByProtocol::Taproot(advance_request),
                protocol_version,
                ..
            } => Ok(compute_presign::<Secp256k1TaprootProtocol>(
                party_id,
                access_structure,
                session_id,
                advance_request,
                public_input,
                protocol_version,
                &mut rng,
            )?),
            ProtocolCryptographicData::Presign {
                public_input: PresignPublicInputByProtocol::Secp256r1ECDSA(public_input),
                advance_request: PresignAdvanceRequestByProtocol::Secp256r1ECDSA(advance_request),
                protocol_version,
                ..
            } => Ok(compute_presign::<Secp256r1ECDSAProtocol>(
                party_id,
                access_structure,
                session_id,
                advance_request,
                public_input,
                protocol_version,
                &mut rng,
            )?),
            ProtocolCryptographicData::Presign {
                public_input: PresignPublicInputByProtocol::EdDSA(public_input),
                advance_request: PresignAdvanceRequestByProtocol::EdDSA(advance_request),
                protocol_version,
                ..
            } => Ok(compute_presign::<Curve25519EdDSAProtocol>(
                party_id,
                access_structure,
                session_id,
                advance_request,
                public_input,
                protocol_version,
                &mut rng,
            )?),
            ProtocolCryptographicData::Presign {
                public_input: PresignPublicInputByProtocol::SchnorrkelSubstrate(public_input),
                advance_request:
                    PresignAdvanceRequestByProtocol::SchnorrkelSubstrate(advance_request),
                protocol_version,
                ..
            } => Ok(compute_presign::<RistrettoSchnorrkelSubstrateProtocol>(
                party_id,
                access_structure,
                session_id,
                advance_request,
                public_input,
                protocol_version,
                &mut rng,
            )?),
            ProtocolCryptographicData::Sign {
                public_input: SignPublicInputByProtocol::Secp256k1ECDSA(public_input),
                advance_request: SignAdvanceRequestByProtocol::Secp256k1ECDSA(advance_request),
                decryption_key_shares,
                data,
                ..
            } => {
                if mpc_round == MPC_SIGN_SECOND_ROUND {
                    let decrypters = advance_request.senders_for_round(1)?;
                    update_expected_decrypters_metrics(
                        &public_input.expected_decrypters,
                        decrypters,
                        access_structure,
                        dwallet_mpc_metrics,
                    );
                }

                compute_sign::<Secp256k1ECDSAProtocol>(
                    party_id,
                    access_structure,
                    session_id,
                    advance_request,
                    public_input,
                    Some(decryption_key_shares),
                    &data,
                    &mut rng,
                )
            }
            ProtocolCryptographicData::Sign {
                public_input: SignPublicInputByProtocol::Secp256k1Taproot(public_input),
                advance_request: SignAdvanceRequestByProtocol::Secp256k1Taproot(advance_request),
                decryption_key_shares,
                data,
                ..
            } => {
                if mpc_round == MPC_SIGN_SECOND_ROUND {
                    let decrypters = advance_request.senders_for_round(1)?;
                    update_expected_decrypters_metrics(
                        &public_input.expected_decrypters,
                        decrypters,
                        access_structure,
                        dwallet_mpc_metrics,
                    );
                }

                compute_sign::<Secp256k1TaprootProtocol>(
                    party_id,
                    access_structure,
                    session_id,
                    advance_request,
                    public_input,
                    Some(decryption_key_shares),
                    &data,
                    &mut rng,
                )
            }
            ProtocolCryptographicData::Sign {
                public_input: SignPublicInputByProtocol::Secp256r1(public_input),
                advance_request: SignAdvanceRequestByProtocol::Secp256r1(advance_request),
                decryption_key_shares,
                data,
                ..
            } => {
                if mpc_round == MPC_SIGN_SECOND_ROUND {
                    let decrypters = advance_request.senders_for_round(1)?;
                    update_expected_decrypters_metrics(
                        &public_input.expected_decrypters,
                        decrypters,
                        access_structure,
                        dwallet_mpc_metrics,
                    );
                }

                compute_sign::<Secp256r1ECDSAProtocol>(
                    party_id,
                    access_structure,
                    session_id,
                    advance_request,
                    public_input,
                    Some(decryption_key_shares),
                    &data,
                    &mut rng,
                )
            }
            ProtocolCryptographicData::Sign {
                public_input: SignPublicInputByProtocol::Curve25519(public_input),
                advance_request: SignAdvanceRequestByProtocol::Curve25519(advance_request),
                decryption_key_shares,
                data,
                ..
            } => {
                if mpc_round == MPC_SIGN_SECOND_ROUND {
                    let decrypters = advance_request.senders_for_round(1)?;
                    update_expected_decrypters_metrics(
                        &public_input.expected_decrypters,
                        decrypters,
                        access_structure,
                        dwallet_mpc_metrics,
                    );
                }

                compute_sign::<Curve25519EdDSAProtocol>(
                    party_id,
                    access_structure,
                    session_id,
                    advance_request,
                    public_input,
                    Some(decryption_key_shares),
                    &data,
                    &mut rng,
                )
            }
            ProtocolCryptographicData::Sign {
                public_input: SignPublicInputByProtocol::Ristretto(public_input),
                advance_request: SignAdvanceRequestByProtocol::Ristretto(advance_request),
                decryption_key_shares,
                data,
                ..
            } => {
                if mpc_round == MPC_SIGN_SECOND_ROUND {
                    let decrypters = advance_request.senders_for_round(1)?;
                    update_expected_decrypters_metrics(
                        &public_input.expected_decrypters,
                        decrypters,
                        access_structure,
                        dwallet_mpc_metrics,
                    );
                }

                compute_sign::<RistrettoSchnorrkelSubstrateProtocol>(
                    party_id,
                    access_structure,
                    session_id,
                    advance_request,
                    public_input,
                    Some(decryption_key_shares),
                    &data,
                    &mut rng,
                )
            }
            ProtocolCryptographicData::Sign {
                public_input,
                advance_request,
                ..
            } => Err(DwalletMPCError::MPCParametersMissmatchInputToRequest(
                public_input.to_string(),
                advance_request.to_string(),
            )),
            ProtocolCryptographicData::DWalletDKGAndSign {
                public_input: DKGAndSignPublicInputByProtocol::Secp256k1ECDSA(public_input),
                advance_request:
                    DWalletDKGAndSignAdvanceRequestByProtocol::Secp256k1ECDSA(advance_request),
                decryption_key_shares,
                data,
                ..
            } => {
                if mpc_round == MPC_SIGN_SECOND_ROUND {
                    let decrypters = advance_request.senders_for_round(1)?;
                    update_expected_decrypters_metrics(
                        &public_input.expected_decrypters,
                        decrypters,
                        access_structure,
                        dwallet_mpc_metrics,
                    );
                }

                compute_dwallet_dkg_and_sign::<Secp256k1ECDSAProtocol>(
                    party_id,
                    access_structure,
                    session_id,
                    advance_request,
                    public_input,
                    Some(decryption_key_shares),
                    &data,
                    &mut rng,
                )
            }
            ProtocolCryptographicData::DWalletDKGAndSign {
                public_input: DKGAndSignPublicInputByProtocol::Secp256k1Taproot(public_input),
                advance_request:
                    DWalletDKGAndSignAdvanceRequestByProtocol::Secp256k1Taproot(advance_request),
                decryption_key_shares,
                data,
                ..
            } => {
                if mpc_round == MPC_SIGN_SECOND_ROUND {
                    let decrypters = advance_request.senders_for_round(1)?;
                    update_expected_decrypters_metrics(
                        &public_input.expected_decrypters,
                        decrypters,
                        access_structure,
                        dwallet_mpc_metrics,
                    );
                }

                compute_dwallet_dkg_and_sign::<Secp256k1TaprootProtocol>(
                    party_id,
                    access_structure,
                    session_id,
                    advance_request,
                    public_input,
                    Some(decryption_key_shares),
                    &data,
                    &mut rng,
                )
            }
            ProtocolCryptographicData::DWalletDKGAndSign {
                public_input: DKGAndSignPublicInputByProtocol::Secp256r1(public_input),
                advance_request:
                    DWalletDKGAndSignAdvanceRequestByProtocol::Secp256r1(advance_request),
                decryption_key_shares,
                data,
                ..
            } => {
                if mpc_round == MPC_SIGN_SECOND_ROUND {
                    let decrypters = advance_request.senders_for_round(1)?;
                    update_expected_decrypters_metrics(
                        &public_input.expected_decrypters,
                        decrypters,
                        access_structure,
                        dwallet_mpc_metrics,
                    );
                }

                compute_dwallet_dkg_and_sign::<Secp256r1ECDSAProtocol>(
                    party_id,
                    access_structure,
                    session_id,
                    advance_request,
                    public_input,
                    Some(decryption_key_shares),
                    &data,
                    &mut rng,
                )
            }
            ProtocolCryptographicData::DWalletDKGAndSign {
                public_input: DKGAndSignPublicInputByProtocol::Curve25519(public_input),
                advance_request:
                    DWalletDKGAndSignAdvanceRequestByProtocol::Curve25519(advance_request),
                decryption_key_shares,
                data,
                ..
            } => {
                if mpc_round == MPC_SIGN_SECOND_ROUND {
                    let decrypters = advance_request.senders_for_round(1)?;
                    update_expected_decrypters_metrics(
                        &public_input.expected_decrypters,
                        decrypters,
                        access_structure,
                        dwallet_mpc_metrics,
                    );
                }

                compute_dwallet_dkg_and_sign::<Curve25519EdDSAProtocol>(
                    party_id,
                    access_structure,
                    session_id,
                    advance_request,
                    public_input,
                    Some(decryption_key_shares),
                    &data,
                    &mut rng,
                )
            }
            ProtocolCryptographicData::DWalletDKGAndSign {
                public_input: DKGAndSignPublicInputByProtocol::Ristretto(public_input),
                advance_request:
                    DWalletDKGAndSignAdvanceRequestByProtocol::Ristretto(advance_request),
                decryption_key_shares,
                data,
                ..
            } => {
                if mpc_round == MPC_SIGN_SECOND_ROUND {
                    let decrypters = advance_request.senders_for_round(1)?;
                    update_expected_decrypters_metrics(
                        &public_input.expected_decrypters,
                        decrypters,
                        access_structure,
                        dwallet_mpc_metrics,
                    );
                }

                compute_dwallet_dkg_and_sign::<RistrettoSchnorrkelSubstrateProtocol>(
                    party_id,
                    access_structure,
                    session_id,
                    advance_request,
                    public_input,
                    Some(decryption_key_shares),
                    &data,
                    &mut rng,
                )
            }
            ProtocolCryptographicData::DWalletDKGAndSign {
                public_input,
                advance_request,
                ..
            } => Err(DwalletMPCError::MPCParametersMissmatchInputToRequest(
                public_input.to_string(),
                advance_request.to_string(),
            )),
            ProtocolCryptographicData::NetworkEncryptionKeyDkgV1 {
                public_input,
                advance_request,
                class_groups_decryption_key,
                ..
            } => advance_network_dkg_v1(
                session_id,
                access_structure,
                public_input,
                party_id,
                advance_request,
                class_groups_decryption_key,
                &mut rng,
            ),
            ProtocolCryptographicData::NetworkEncryptionKeyDkgV2 {
                public_input,
                advance_request,
                class_groups_decryption_key,
                ..
            } => advance_network_dkg_v2(
                session_id,
                access_structure,
                public_input,
                party_id,
                advance_request,
                class_groups_decryption_key,
                &mut rng,
            ),
            ProtocolCryptographicData::NetworkEncryptionKeyV1Reconfiguration {
                public_input,
                advance_request,
                decryption_key_shares,
                ..
            } => {
                let result = Party::<ReconfigurationParty>::advance_with_guaranteed_output(
                    session_id,
                    party_id,
                    access_structure,
                    advance_request,
                    Some(decryption_key_shares.clone()),
                    &public_input,
                    &mut rng,
                )?;

                match result {
                    GuaranteedOutputDeliveryRoundResult::Advance { message } => {
                        Ok(GuaranteedOutputDeliveryRoundResult::Advance { message })
                    }
                    GuaranteedOutputDeliveryRoundResult::Finalize {
                        public_output_value,
                        malicious_parties,
                        private_output,
                    } => {
                        // Wrap the public output with its version.
                        let public_output_value = bcs::to_bytes(
                            &VersionedDecryptionKeyReconfigurationOutput::V1(public_output_value),
>>>>>>> a88c7897
                        )?;

                        Ok(GuaranteedOutputDeliveryRoundResult::Finalize {
                            public_output_value,
                            malicious_parties,
                            private_output,
                        })
                    }
                }
            }
<<<<<<< HEAD
            ProtocolCryptographicData::DKGFirst {
                public_input,
                advance_request,
                ..
            } => {
                let result = Party::<DWalletDKGFirstParty>::advance_with_guaranteed_output(
=======
            ProtocolCryptographicData::NetworkEncryptionKeyV1ToV2Reconfiguration {
                public_input,
                advance_request,
                decryption_key_shares,
                ..
            } => {
                let result = Party::<ReconfigurationV1toV2Party>::advance_with_guaranteed_output(
>>>>>>> a88c7897
                    session_id,
                    party_id,
                    access_structure,
                    advance_request,
<<<<<<< HEAD
                    None,
=======
                    Some(decryption_key_shares.clone()),
>>>>>>> a88c7897
                    &public_input,
                    &mut rng,
                )?;

                match result {
                    GuaranteedOutputDeliveryRoundResult::Advance { message } => {
                        Ok(GuaranteedOutputDeliveryRoundResult::Advance { message })
                    }
                    GuaranteedOutputDeliveryRoundResult::Finalize {
                        public_output_value,
                        malicious_parties,
                        private_output,
                    } => {
<<<<<<< HEAD
                        let output_with_session_id =
                            bcs::to_bytes(&(public_output_value, session_id))?;
                        // Wrap the public output with its version.
                        let public_output_value = bcs::to_bytes(
                            &VersionedDwalletDKGFirstRoundPublicOutput::V1(output_with_session_id),
=======
                        // Wrap the public output with its version.
                        let public_output_value = bcs::to_bytes(
                            &VersionedDecryptionKeyReconfigurationOutput::V2(public_output_value),
>>>>>>> a88c7897
                        )?;

                        Ok(GuaranteedOutputDeliveryRoundResult::Finalize {
                            public_output_value,
                            malicious_parties,
                            private_output,
                        })
                    }
                }
            }
<<<<<<< HEAD
            ProtocolCryptographicData::DKGSecond {
                public_input,
                data,
                advance_request,
                first_round_output,
                ..
            } => {
                // TODO (#1482): Use this hack only for V1 dWallet DKG outputs
                let session_id = match bcs::from_bytes(&first_round_output)? {
                    VersionedDwalletDKGFirstRoundPublicOutput::V1(output) => {
                        let (_, session_id) =
                            bcs::from_bytes::<(Vec<u8>, CommitmentSizedNumber)>(&output)?;
                        session_id
                    }
                };
                let result = Party::<DWalletDKGSecondParty>::advance_with_guaranteed_output(
=======
            ProtocolCryptographicData::NetworkEncryptionKeyV2Reconfiguration {
                public_input,
                advance_request,
                decryption_key_shares,
                ..
            } => {
                let result = Party::<ReconfigurationV2Party>::advance_with_guaranteed_output(
>>>>>>> a88c7897
                    session_id,
                    party_id,
                    access_structure,
                    advance_request,
<<<<<<< HEAD
                    None,
                    &public_input.clone(),
                    &mut rng,
                )?;

                if let GuaranteedOutputDeliveryRoundResult::Finalize {
                    public_output_value,
                    ..
                } = &result
                {
                    // TODO (#1482): Use this hack only for V1 dWallet DKG outputs
                    let decentralized_output = match bcs::from_bytes(&public_output_value)? {
                        DKGDecentralizedPartyVersionedOutput::<
                            { group::secp256k1::SCALAR_LIMBS },
                            { twopc_mpc::secp256k1::class_groups::FUNDAMENTAL_DISCRIMINANT_LIMBS },
                            {
                                twopc_mpc::secp256k1::class_groups::NON_FUNDAMENTAL_DISCRIMINANT_LIMBS
                            },
                            group::secp256k1::GroupElement,
                        >::UniversalPublicDKGOutput {
                            output: dkg_output,
                            ..
                        } => dkg_output,
                        DKGDecentralizedPartyVersionedOutput::<
                            { group::secp256k1::SCALAR_LIMBS },
                            { twopc_mpc::secp256k1::class_groups::FUNDAMENTAL_DISCRIMINANT_LIMBS },
                            {
                                twopc_mpc::secp256k1::class_groups::NON_FUNDAMENTAL_DISCRIMINANT_LIMBS
                            },
                            group::secp256k1::GroupElement,
                        >::TargetedPublicDKGOutput(output) => output,
                    };
                    verify_encrypted_share(
                        &data.encrypted_centralized_secret_share_and_proof,
                        // TODO (#1482): Check the protocol config and use this hack only for V1
                        // DWallets.
                        &bcs::to_bytes(&VersionedDwalletDKGSecondRoundPublicOutput::V1(
                            bcs::to_bytes(&decentralized_output)?,
                        ))?,
                        &data.encryption_key,
                        public_input.protocol_public_parameters.clone(),
                    )?;
                }

                match result {
                    GuaranteedOutputDeliveryRoundResult::Advance { message } => {
                        Ok(GuaranteedOutputDeliveryRoundResult::Advance { message })
                    }
                    GuaranteedOutputDeliveryRoundResult::Finalize {
                        public_output_value,
                        malicious_parties,
                        private_output,
                    } => {
                        // TODO (#1482): Use this hack only for V1 dWallet DKG outputs
                        let decentralized_output: <AsyncProtocol as twopc_mpc::dkg::Protocol>::DecentralizedPartyDKGOutput = bcs::from_bytes(&public_output_value)?;
                        let decentralized_output = match decentralized_output {
                            DKGDecentralizedPartyVersionedOutputSecp256k1::UniversalPublicDKGOutput {
                                output, ..
                            } => output,
                            DKGDecentralizedPartyVersionedOutputSecp256k1::TargetedPublicDKGOutput (
                                output
                            ) => output,
                        };
                        let public_output_value =
                            bcs::to_bytes(&VersionedDwalletDKGSecondRoundPublicOutput::V1(
                                bcs::to_bytes(&decentralized_output).unwrap(),
                            ))?;
                        Ok(GuaranteedOutputDeliveryRoundResult::Finalize {
                            public_output_value,
                            malicious_parties,
                            private_output,
                        })
                    }
                }
            }
            ProtocolCryptographicData::Presign {
                public_input,
                advance_request,
                ..
            } => {
                let result = Party::<PresignParty>::advance_with_guaranteed_output(
                    session_id,
                    party_id,
                    access_structure,
                    advance_request,
                    None,
                    &public_input,
                    &mut rng,
                )?;

                match result {
                    GuaranteedOutputDeliveryRoundResult::Advance { message } => {
                        Ok(GuaranteedOutputDeliveryRoundResult::Advance { message })
                    }
                    GuaranteedOutputDeliveryRoundResult::Finalize {
                        public_output_value,
                        malicious_parties,
                        private_output,
                    } => {
                        // Wrap the public output with its version.
                        let public_output_value =
                            bcs::to_bytes(&VersionedPresignOutput::V1(public_output_value))?;
                        Ok(GuaranteedOutputDeliveryRoundResult::Finalize {
                            public_output_value,
                            malicious_parties,
                            private_output,
                        })
                    }
                }
            }
            ProtocolCryptographicData::Sign {
                public_input,
                advance_request,
                decryption_key_shares,
                data,
                ..
            } => {
                if mpc_round == MPC_SIGN_SECOND_ROUND {
                    // Todo (#1408): Return update_expected_decrypters_metrics
                }

                let result = Party::<SignParty>::advance_with_guaranteed_output(
                    session_id,
                    party_id,
                    access_structure,
                    advance_request,
                    Some(decryption_key_shares),
                    &public_input,
                    &mut rng,
                )?;

                match result {
                    GuaranteedOutputDeliveryRoundResult::Advance { message } => {
                        Ok(GuaranteedOutputDeliveryRoundResult::Advance { message })
                    }
                    GuaranteedOutputDeliveryRoundResult::Finalize {
                        public_output_value,
                        malicious_parties,
                        private_output,
                    } => {
                        // TODO (#1492): Add support for all signatures schemes supported by crypto
                        // private
                        let public_output_value = match data.curve {
                            DWalletMPCNetworkKeyScheme::Secp256k1 => {
                                let signature: ECDSASecp256k1Signature =
                                    bcs::from_bytes(&public_output_value)?;
                                signature.to_bytes().to_vec()
                            }
                            DWalletMPCNetworkKeyScheme::Secp256r1 => {
                                let signature: ECDSASecp256r1Signature =
                                    bcs::from_bytes(&public_output_value)?;
                                signature.to_bytes().to_vec()
                            }
                            _ => {
                                return Err(DwalletMPCError::InvalidDWalletProtocolType);
                            }
                        };

                        Ok(GuaranteedOutputDeliveryRoundResult::Finalize {
                            public_output_value,
                            malicious_parties,
                            private_output,
                        })
                    }
                }
            }
            ProtocolCryptographicData::NetworkEncryptionKeyDkg {
                data,
                public_input,
                advance_request,
                class_groups_decryption_key,
                ..
            } => advance_network_dkg(
                session_id,
                access_structure,
                &PublicInput::NetworkEncryptionKeyDkg(public_input),
                party_id,
                &data.key_scheme,
                advance_request,
                class_groups_decryption_key,
                &protocol_config,
                &mut rng,
            ),
            ProtocolCryptographicData::NetworkEncryptionKeyV1Reconfiguration {
                public_input,
                advance_request,
                decryption_key_shares,
                ..
            } => {
                let result =
                    Party::<ReconfigurationSecp256k1Party>::advance_with_guaranteed_output(
                        session_id,
                        party_id,
                        access_structure,
                        advance_request,
                        Some(decryption_key_shares.clone()),
                        &public_input,
                        &mut rng,
                    )?;

                match result {
                    GuaranteedOutputDeliveryRoundResult::Advance { message } => {
                        Ok(GuaranteedOutputDeliveryRoundResult::Advance { message })
                    }
                    GuaranteedOutputDeliveryRoundResult::Finalize {
                        public_output_value,
                        malicious_parties,
                        private_output,
                    } => {
                        // Wrap the public output with its version.
                        let public_output_value = bcs::to_bytes(
                            &VersionedDecryptionKeyReconfigurationOutput::V1(public_output_value),
                        )?;

                        Ok(GuaranteedOutputDeliveryRoundResult::Finalize {
                            public_output_value,
                            malicious_parties,
                            private_output,
                        })
                    }
                }
            }
            ProtocolCryptographicData::NetworkEncryptionKeyV1ToV2Reconfiguration {
                public_input,
                advance_request,
                decryption_key_shares,
                ..
            } => {
                let result =
                    Party::<ReconfigurationV1toV2Secp256k1Party>::advance_with_guaranteed_output(
                        session_id,
                        party_id,
                        access_structure,
                        advance_request,
                        Some(decryption_key_shares.clone()),
                        &public_input,
                        &mut rng,
                    )?;

                match result {
                    GuaranteedOutputDeliveryRoundResult::Advance { message } => {
                        Ok(GuaranteedOutputDeliveryRoundResult::Advance { message })
                    }
                    GuaranteedOutputDeliveryRoundResult::Finalize {
                        public_output_value,
                        malicious_parties,
                        private_output,
                    } => {
                        // Wrap the public output with its version.
                        let public_output_value = bcs::to_bytes(
                            &VersionedDecryptionKeyReconfigurationOutput::V2(public_output_value),
                        )?;

                        Ok(GuaranteedOutputDeliveryRoundResult::Finalize {
                            public_output_value,
                            malicious_parties,
                            private_output,
                        })
                    }
                }
            }
            ProtocolCryptographicData::NetworkEncryptionKeyV2Reconfiguration {
                public_input,
                advance_request,
                decryption_key_shares,
                ..
            } => {
                let result =
                    Party::<ReconfigurationV2Secp256k1Party>::advance_with_guaranteed_output(
                        session_id,
                        party_id,
                        access_structure,
                        advance_request,
                        Some(decryption_key_shares.clone()),
                        &public_input,
                        &mut rng,
                    )?;

                match result {
                    GuaranteedOutputDeliveryRoundResult::Advance { message } => {
                        Ok(GuaranteedOutputDeliveryRoundResult::Advance { message })
                    }
                    GuaranteedOutputDeliveryRoundResult::Finalize {
                        public_output_value,
                        malicious_parties,
                        private_output,
                    } => {
                        // Wrap the public output with its version.
                        let public_output_value = bcs::to_bytes(
                            &VersionedDecryptionKeyReconfigurationOutput::V2(public_output_value),
                        )?;

                        Ok(GuaranteedOutputDeliveryRoundResult::Finalize {
                            public_output_value,
                            malicious_parties,
                            private_output,
                        })
                    }
                }
            }
            _ => {
                error!(
                    session_type=?protocol_metadata,
                    session_identifier=?session_identifier,
                    "Invalid session type for mpc computation");
                Err(DwalletMPCError::InvalidDWalletProtocolType)
            }
        }
=======
                    Some(decryption_key_shares.clone()),
                    &public_input,
                    &mut rng,
                )?;

                match result {
                    GuaranteedOutputDeliveryRoundResult::Advance { message } => {
                        Ok(GuaranteedOutputDeliveryRoundResult::Advance { message })
                    }
                    GuaranteedOutputDeliveryRoundResult::Finalize {
                        public_output_value,
                        malicious_parties,
                        private_output,
                    } => {
                        // Wrap the public output with its version.
                        let public_output_value = bcs::to_bytes(
                            &VersionedDecryptionKeyReconfigurationOutput::V2(public_output_value),
                        )?;

                        Ok(GuaranteedOutputDeliveryRoundResult::Finalize {
                            public_output_value,
                            malicious_parties,
                            private_output,
                        })
                    }
                }
            }
            _ => {
                error!(
                    session_type=?protocol_metadata,
                    session_identifier=?session_identifier,
                    "Invalid session type for mpc computation");
                Err(DwalletMPCError::InvalidDWalletProtocolType)
            }
        }
    }
}

fn parse_signature_from_sign_output(
    signature_algorithm: &DWalletSignatureAlgorithm,
    public_output_value: Vec<u8>,
) -> DwalletMPCResult<Vec<u8>> {
    match signature_algorithm {
        DWalletSignatureAlgorithm::ECDSASecp256k1 => {
            let signature: ECDSASecp256k1Signature = bcs::from_bytes(&public_output_value)?;
            Ok(signature.to_bytes().to_vec())
        }
        DWalletSignatureAlgorithm::ECDSASecp256r1 => {
            let signature: ECDSASecp256r1Signature = bcs::from_bytes(&public_output_value)?;
            Ok(signature.to_bytes().to_vec())
        }
        DWalletSignatureAlgorithm::EdDSA => {
            let signature: EdDSASignature = bcs::from_bytes(&public_output_value)?;
            Ok(signature.to_bytes().to_vec())
        }
        DWalletSignatureAlgorithm::SchnorrkelSubstrate => {
            let signature: SchnorrkelSubstrateSignature = bcs::from_bytes(&public_output_value)?;
            Ok(signature.to_bytes().to_vec())
        }
        DWalletSignatureAlgorithm::Taproot => {
            let signature: TaprootSignature = bcs::from_bytes(&public_output_value)?;
            Ok(signature.to_bytes().to_vec())
        }
    }
}

fn try_ready_to_advance<P: mpc::Party + mpc::AsynchronouslyAdvanceable>(
    party_id: PartyID,
    access_structure: &WeightedThresholdAccessStructure,
    consensus_round: u64,
    serialized_messages_by_consensus_round: &HashMap<u64, HashMap<PartyID, Vec<u8>>>,
) -> DwalletMPCResult<Option<AdvanceRequest<<P>::Message>>> {
    let advance_request_result = mpc::guaranteed_output_delivery::Party::<P>::ready_to_advance(
        party_id,
        access_structure,
        consensus_round,
        HashMap::new(),
        serialized_messages_by_consensus_round,
    )
    .map_err(|e| DwalletMPCError::FailedToAdvanceMPC(e.into()))?;

    match advance_request_result {
        ReadyToAdvanceResult::ReadyToAdvance(advance_request) => Ok(Some(advance_request)),
        _ => Ok(None),
>>>>>>> a88c7897
    }
}<|MERGE_RESOLUTION|>--- conflicted
+++ resolved
@@ -2,31 +2,16 @@
 // SPDX-License-Identifier: BSD-3-Clause-Clear
 
 use crate::dwallet_mpc::crytographic_computation::MPC_SIGN_SECOND_ROUND;
-<<<<<<< HEAD
-use crate::dwallet_mpc::dwallet_dkg::{
-    DWalletDKGFirstParty, DWalletDKGSecondParty, DWalletImportedKeyVerificationParty,
-=======
 use crate::dwallet_mpc::crytographic_computation::protocol_public_parameters::ProtocolPublicParametersByCurve;
 use crate::dwallet_mpc::dwallet_dkg::{
     DWalletDKGAdvanceRequestByCurve, DWalletDKGFirstParty, DWalletDKGPublicInputByCurve,
     DWalletImportedKeyVerificationAdvanceRequestByCurve,
     DWalletImportedKeyVerificationPublicInputByCurve, Secp256k1DWalletDKGParty,
     compute_dwallet_dkg, compute_imported_key_verification,
->>>>>>> a88c7897
 };
 use crate::dwallet_mpc::dwallet_mpc_metrics::DWalletMPCMetrics;
 use crate::dwallet_mpc::encrypt_user_share::verify_encrypted_share;
 use crate::dwallet_mpc::mpc_session::PublicInput;
-<<<<<<< HEAD
-use crate::dwallet_mpc::network_dkg::{DwalletMPCNetworkKeys, advance_network_dkg};
-use crate::dwallet_mpc::presign::PresignParty;
-use crate::dwallet_mpc::protocol_cryptographic_data::ProtocolCryptographicData;
-use crate::dwallet_mpc::reconfiguration::{
-    ReconfigurationSecp256k1Party, ReconfigurationV1toV2Secp256k1Party,
-    ReconfigurationV2Secp256k1Party,
-};
-use crate::dwallet_mpc::sign::SignParty;
-=======
 use crate::dwallet_mpc::network_dkg::{
     DwalletMPCNetworkKeys, advance_network_dkg_v1, advance_network_dkg_v2,
 };
@@ -40,33 +25,15 @@
     SignAdvanceRequestByProtocol, SignPublicInputByProtocol, compute_dwallet_dkg_and_sign,
     compute_sign, update_expected_decrypters_metrics,
 };
->>>>>>> a88c7897
 use crate::dwallet_session_request::DWalletSessionRequestMetricData;
 use crate::request_protocol_data::{
     NetworkEncryptionKeyDkgData, NetworkEncryptionKeyV1ToV2ReconfigurationData,
     NetworkEncryptionKeyV2ReconfigurationData, ProtocolData,
 };
-<<<<<<< HEAD
-use anyhow::anyhow;
-=======
->>>>>>> a88c7897
 use class_groups::dkg::Secp256k1Party;
 use commitment::CommitmentSizedNumber;
 use dwallet_classgroups_types::ClassGroupsDecryptionKey;
 use dwallet_mpc_types::dwallet_mpc::{
-<<<<<<< HEAD
-    DKGDecentralizedPartyOutputSecp256k1, DKGDecentralizedPartyVersionedOutputSecp256k1,
-    DWalletMPCNetworkKeyScheme, VersionedDWalletImportedKeyVerificationOutput,
-    VersionedDecryptionKeyReconfigurationOutput, VersionedDwalletDKGFirstRoundPublicOutput,
-    VersionedDwalletDKGSecondRoundPublicOutput, VersionedPresignOutput, VersionedSignOutput,
-};
-use dwallet_rng::RootSeed;
-use group::PartyID;
-use ika_protocol_config::ProtocolConfig;
-use ika_types::dwallet_mpc_error::{DwalletMPCError, DwalletMPCResult};
-use ika_types::messages_dwallet_mpc::{AsyncProtocol, SessionIdentifier};
-use mpc::guaranteed_output_delivery::{Party, ReadyToAdvanceResult};
-=======
     DWalletSignatureAlgorithm, ReconfigurationParty, ReconfigurationV2Party,
     VersionedDecryptionKeyReconfigurationOutput, VersionedDwalletDKGFirstRoundPublicOutput,
     VersionedDwalletDKGPublicOutput,
@@ -82,23 +49,14 @@
 };
 use ika_types::messages_dwallet_mpc::{Secp256k1ECDSAProtocol, SessionIdentifier};
 use mpc::guaranteed_output_delivery::{AdvanceRequest, Party, ReadyToAdvanceResult};
->>>>>>> a88c7897
 use mpc::{
     GuaranteedOutputDeliveryRoundResult, GuaranteesOutputDelivery, WeightedThresholdAccessStructure,
 };
 use std::collections::HashMap;
 use std::sync::Arc;
 use tracing::error;
-<<<<<<< HEAD
-use twopc_mpc::Protocol;
-use twopc_mpc::class_groups::{
-    DKGCentralizedPartyVersionedOutput, DKGDecentralizedPartyVersionedOutput,
-};
-use twopc_mpc::ecdsa::{ECDSASecp256k1Signature, ECDSASecp256r1Signature};
-=======
 use twopc_mpc::ecdsa::{ECDSASecp256k1Signature, ECDSASecp256r1Signature};
 use twopc_mpc::schnorr::{EdDSASignature, SchnorrkelSubstrateSignature, TaprootSignature};
->>>>>>> a88c7897
 use twopc_mpc::sign::EncodableSignature;
 
 pub(crate) mod dwallet_dkg;
@@ -118,12 +76,8 @@
         network_dkg_third_round_delay: u64,
         decryption_key_reconfiguration_third_round_delay: u64,
         class_groups_decryption_key: ClassGroupsDecryptionKey,
-<<<<<<< HEAD
-        decryption_key_shares: &Box<DwalletMPCNetworkKeys>,
-=======
         decryption_key_shares: &DwalletMPCNetworkKeys,
         protocol_version: &ProtocolVersion,
->>>>>>> a88c7897
     ) -> Result<Option<Self>, DwalletMPCError> {
         let res = match protocol_specific_data {
             ProtocolData::ImportedKeyVerification { data, .. } => {
@@ -132,19 +86,6 @@
                     return Err(DwalletMPCError::InvalidSessionPublicInput);
                 };
 
-<<<<<<< HEAD
-                let advance_request_result =
-                    Party::<DWalletImportedKeyVerificationParty>::ready_to_advance(
-                        party_id,
-                        access_structure,
-                        consensus_round,
-                        HashMap::new(),
-                        &serialized_messages_by_consensus_round,
-                    )?;
-
-                let ReadyToAdvanceResult::ReadyToAdvance(advance_request) = advance_request_result
-                else {
-=======
                 let advance_request = DWalletImportedKeyVerificationAdvanceRequestByCurve::try_new(
                     &data.curve,
                     party_id,
@@ -154,212 +95,11 @@
                 )?;
 
                 let Some(advance_request) = advance_request else {
->>>>>>> a88c7897
                     return Ok(None);
                 };
 
                 ProtocolCryptographicData::ImportedKeyVerification {
                     data: data.clone(),
-<<<<<<< HEAD
-                    public_input: public_input.clone(),
-                    advance_request,
-                }
-            }
-            ProtocolData::DKGFirst { data, .. } => {
-                let PublicInput::DKGFirst(public_input) = public_input else {
-                    return Err(DwalletMPCError::InvalidSessionPublicInput);
-                };
-
-                let advance_request_result = Party::<DWalletDKGFirstParty>::ready_to_advance(
-                    party_id,
-                    access_structure,
-                    consensus_round,
-                    HashMap::new(),
-                    &serialized_messages_by_consensus_round,
-                )?;
-
-                let ReadyToAdvanceResult::ReadyToAdvance(advance_request) = advance_request_result
-                else {
-                    return Ok(None);
-                };
-
-                ProtocolCryptographicData::DKGFirst {
-                    data: data.clone(),
-                    public_input: public_input.clone(),
-                    advance_request,
-                }
-            }
-            ProtocolData::DKGSecond {
-                data,
-                first_round_output,
-                ..
-            } => {
-                let PublicInput::DKGSecond(public_input) = public_input else {
-                    return Err(DwalletMPCError::InvalidSessionPublicInput);
-                };
-
-                let advance_request_result = Party::<DWalletDKGSecondParty>::ready_to_advance(
-                    party_id,
-                    access_structure,
-                    consensus_round,
-                    HashMap::new(),
-                    &serialized_messages_by_consensus_round,
-                )?;
-
-                let ReadyToAdvanceResult::ReadyToAdvance(advance_request) = advance_request_result
-                else {
-                    return Ok(None);
-                };
-
-                ProtocolCryptographicData::DKGSecond {
-                    data: data.clone(),
-                    public_input: public_input.clone(),
-                    advance_request,
-                    first_round_output: first_round_output.clone(),
-                }
-            }
-            ProtocolData::Presign { data, .. } => {
-                let PublicInput::Presign(public_input) = public_input else {
-                    return Err(DwalletMPCError::InvalidSessionPublicInput);
-                };
-
-                let advance_request_result = Party::<PresignParty>::ready_to_advance(
-                    party_id,
-                    access_structure,
-                    consensus_round,
-                    HashMap::new(),
-                    &serialized_messages_by_consensus_round,
-                )?;
-
-                let ReadyToAdvanceResult::ReadyToAdvance(advance_request) = advance_request_result
-                else {
-                    return Ok(None);
-                };
-
-                ProtocolCryptographicData::Presign {
-                    data: data.clone(),
-                    public_input: public_input.clone(),
-                    advance_request,
-                }
-            }
-            ProtocolData::Sign {
-                data,
-                dwallet_network_encryption_key_id,
-                ..
-            } => {
-                let PublicInput::Sign(public_input) = public_input else {
-                    return Err(DwalletMPCError::InvalidSessionPublicInput);
-                };
-
-                let advance_request_result = Party::<SignParty>::ready_to_advance(
-                    party_id,
-                    access_structure,
-                    consensus_round,
-                    HashMap::new(),
-                    &serialized_messages_by_consensus_round,
-                )?;
-
-                let ReadyToAdvanceResult::ReadyToAdvance(advance_request) = advance_request_result
-                else {
-                    return Ok(None);
-                };
-
-                let decryption_key_shares = decryption_key_shares
-                    .get_decryption_key_shares(dwallet_network_encryption_key_id)?;
-
-                ProtocolCryptographicData::Sign {
-                    data: data.clone(),
-                    public_input: public_input.clone(),
-                    advance_request,
-                    decryption_key_shares: decryption_key_shares.clone(),
-                }
-            }
-            ProtocolData::NetworkEncryptionKeyDkg {
-                data: NetworkEncryptionKeyDkgData { key_scheme },
-                ..
-            } => {
-                let PublicInput::NetworkEncryptionKeyDkg(public_input) = public_input else {
-                    return Err(DwalletMPCError::InvalidSessionPublicInput);
-                };
-
-                let advance_request_result = Party::<Secp256k1Party>::ready_to_advance(
-                    party_id,
-                    access_structure,
-                    consensus_round,
-                    HashMap::from([(3, network_dkg_third_round_delay)]),
-                    &serialized_messages_by_consensus_round,
-                )?;
-
-                let ReadyToAdvanceResult::ReadyToAdvance(advance_request) = advance_request_result
-                else {
-                    return Ok(None);
-                };
-
-                ProtocolCryptographicData::NetworkEncryptionKeyDkg {
-                    data: NetworkEncryptionKeyDkgData {
-                        key_scheme: key_scheme.clone(),
-                    },
-                    public_input: public_input.clone(),
-                    advance_request,
-                    class_groups_decryption_key,
-                }
-            }
-            ProtocolData::NetworkEncryptionKeyReconfiguration {
-                data,
-                dwallet_network_encryption_key_id,
-            } => match public_input {
-                PublicInput::NetworkEncryptionKeyReconfigurationV1(public_input) => {
-                    let advance_request_result =
-                        Party::<ReconfigurationSecp256k1Party>::ready_to_advance(
-                            party_id,
-                            access_structure,
-                            consensus_round,
-                            HashMap::from([(3, decryption_key_reconfiguration_third_round_delay)]),
-                            &serialized_messages_by_consensus_round,
-                        )?;
-
-                    let ReadyToAdvanceResult::ReadyToAdvance(advance_request) =
-                        advance_request_result
-                    else {
-                        return Ok(None);
-                    };
-
-                    let decryption_key_shares = decryption_key_shares
-                        .get_decryption_key_shares(dwallet_network_encryption_key_id)?;
-
-                    ProtocolCryptographicData::NetworkEncryptionKeyV1Reconfiguration {
-                        data: data.clone(),
-                        public_input: public_input.clone(),
-                        advance_request,
-                        decryption_key_shares: decryption_key_shares.clone(),
-                    }
-                }
-                PublicInput::NetworkEncryptionKeyReconfigurationV1ToV2(public_input) => {
-                    let advance_request_result =
-                        Party::<ReconfigurationV1toV2Secp256k1Party>::ready_to_advance(
-                            party_id,
-                            access_structure,
-                            consensus_round,
-                            HashMap::from([(3, decryption_key_reconfiguration_third_round_delay)]),
-                            &serialized_messages_by_consensus_round,
-                        )?;
-
-                    let ReadyToAdvanceResult::ReadyToAdvance(advance_request) =
-                        advance_request_result
-                    else {
-                        return Ok(None);
-                    };
-
-                    let decryption_key_shares = decryption_key_shares
-                        .get_decryption_key_shares(dwallet_network_encryption_key_id)?;
-
-                    ProtocolCryptographicData::NetworkEncryptionKeyV1ToV2Reconfiguration {
-                        data: NetworkEncryptionKeyV1ToV2ReconfigurationData {},
-                        public_input: public_input.clone(),
-                        advance_request,
-                        decryption_key_shares: decryption_key_shares.clone(),
-                    }
-=======
                     public_input,
                     advance_request,
                     protocol_version: *protocol_version,
@@ -386,47 +126,8 @@
                     data: data.clone(),
                     public_input: public_input.clone(),
                     advance_request,
->>>>>>> a88c7897
-                }
-                PublicInput::NetworkEncryptionKeyReconfigurationV2(public_input) => {
-                    let advance_request_result =
-                        Party::<ReconfigurationV2Secp256k1Party>::ready_to_advance(
-                            party_id,
-                            access_structure,
-                            consensus_round,
-                            HashMap::from([(3, decryption_key_reconfiguration_third_round_delay)]),
-                            &serialized_messages_by_consensus_round,
-                        )?;
-
-                    let ReadyToAdvanceResult::ReadyToAdvance(advance_request) =
-                        advance_request_result
-                    else {
-                        return Ok(None);
-                    };
-
-                    let decryption_key_shares = decryption_key_shares
-                        .get_decryption_key_shares(dwallet_network_encryption_key_id)?;
-
-                    ProtocolCryptographicData::NetworkEncryptionKeyV2Reconfiguration {
-                        data: NetworkEncryptionKeyV2ReconfigurationData {},
-                        public_input: public_input.clone(),
-                        advance_request,
-                        decryption_key_shares: decryption_key_shares.clone(),
-                    }
-                }
-                _ => {
-                    return Err(DwalletMPCError::InvalidSessionPublicInput);
-                }
-            },
-            _ => {
-                return Err(DwalletMPCError::InvalidDWalletProtocolType);
-            }
-<<<<<<< HEAD
-        };
-        Ok(Some(res))
-    }
-
-=======
+                }
+            }
             ProtocolData::DKGFirst { data, .. } => {
                 let PublicInput::DKGFirst(public_input) = public_input else {
                     return Err(DwalletMPCError::InvalidSessionPublicInput);
@@ -708,7 +409,6 @@
         Ok(Some(res))
     }
 
->>>>>>> a88c7897
     pub(crate) fn compute_mpc(
         self,
         party_id: PartyID,
@@ -718,10 +418,6 @@
         session_identifier: SessionIdentifier,
         root_seed: RootSeed,
         dwallet_mpc_metrics: Arc<DWalletMPCMetrics>,
-<<<<<<< HEAD
-        protocol_config: &ProtocolConfig,
-=======
->>>>>>> a88c7897
     ) -> DwalletMPCResult<GuaranteedOutputDeliveryRoundResult> {
         let protocol_metadata: DWalletSessionRequestMetricData = (&self).into();
 
@@ -739,23 +435,6 @@
 
         match self {
             ProtocolCryptographicData::ImportedKeyVerification {
-<<<<<<< HEAD
-                public_input,
-                data,
-                advance_request,
-                ..
-            } => {
-                let result =
-                    Party::<DWalletImportedKeyVerificationParty>::advance_with_guaranteed_output(
-                        session_id,
-                        party_id,
-                        access_structure,
-                        advance_request,
-                        None,
-                        &public_input,
-                        &mut rng,
-                    )?;
-=======
                 public_input:
                     DWalletImportedKeyVerificationPublicInputByCurve::Secp256k1(public_input),
                 advance_request:
@@ -894,7 +573,6 @@
                     &public_input.clone(),
                     &mut rng,
                 )?;
->>>>>>> a88c7897
 
                 match result {
                     GuaranteedOutputDeliveryRoundResult::Advance { message } => {
@@ -905,23 +583,6 @@
                         malicious_parties,
                         private_output,
                     } => {
-<<<<<<< HEAD
-                        // Verify the encrypted share before finalizing, guaranteeing a two-for-one
-                        // computation of both that the key import was successful, and
-                        // the encrypted user share is valid.
-                        verify_encrypted_share(
-                            &data.encrypted_centralized_secret_share_and_proof,
-                            &bcs::to_bytes(&VersionedDwalletDKGSecondRoundPublicOutput::V1(
-                                public_output_value.clone(),
-                            ))?,
-                            &data.encryption_key,
-                            public_input.protocol_public_parameters.clone(),
-                        )?;
-
-                        // Wrap the public output with its version.
-                        let public_output_value = bcs::to_bytes(
-                            &VersionedDWalletImportedKeyVerificationOutput::V1(public_output_value),
-=======
                         verify_encrypted_share(
                             &data.encrypted_centralized_secret_share_and_proof,
                             // TODO (#1482): Check the protocol config and use this hack only for V1
@@ -1440,7 +1101,6 @@
                         // Wrap the public output with its version.
                         let public_output_value = bcs::to_bytes(
                             &VersionedDecryptionKeyReconfigurationOutput::V1(public_output_value),
->>>>>>> a88c7897
                         )?;
 
                         Ok(GuaranteedOutputDeliveryRoundResult::Finalize {
@@ -1451,14 +1111,6 @@
                     }
                 }
             }
-<<<<<<< HEAD
-            ProtocolCryptographicData::DKGFirst {
-                public_input,
-                advance_request,
-                ..
-            } => {
-                let result = Party::<DWalletDKGFirstParty>::advance_with_guaranteed_output(
-=======
             ProtocolCryptographicData::NetworkEncryptionKeyV1ToV2Reconfiguration {
                 public_input,
                 advance_request,
@@ -1466,319 +1118,14 @@
                 ..
             } => {
                 let result = Party::<ReconfigurationV1toV2Party>::advance_with_guaranteed_output(
->>>>>>> a88c7897
-                    session_id,
-                    party_id,
-                    access_structure,
-                    advance_request,
-<<<<<<< HEAD
-                    None,
-=======
+                    session_id,
+                    party_id,
+                    access_structure,
+                    advance_request,
                     Some(decryption_key_shares.clone()),
->>>>>>> a88c7897
                     &public_input,
                     &mut rng,
                 )?;
-
-                match result {
-                    GuaranteedOutputDeliveryRoundResult::Advance { message } => {
-                        Ok(GuaranteedOutputDeliveryRoundResult::Advance { message })
-                    }
-                    GuaranteedOutputDeliveryRoundResult::Finalize {
-                        public_output_value,
-                        malicious_parties,
-                        private_output,
-                    } => {
-<<<<<<< HEAD
-                        let output_with_session_id =
-                            bcs::to_bytes(&(public_output_value, session_id))?;
-                        // Wrap the public output with its version.
-                        let public_output_value = bcs::to_bytes(
-                            &VersionedDwalletDKGFirstRoundPublicOutput::V1(output_with_session_id),
-=======
-                        // Wrap the public output with its version.
-                        let public_output_value = bcs::to_bytes(
-                            &VersionedDecryptionKeyReconfigurationOutput::V2(public_output_value),
->>>>>>> a88c7897
-                        )?;
-
-                        Ok(GuaranteedOutputDeliveryRoundResult::Finalize {
-                            public_output_value,
-                            malicious_parties,
-                            private_output,
-                        })
-                    }
-                }
-            }
-<<<<<<< HEAD
-            ProtocolCryptographicData::DKGSecond {
-                public_input,
-                data,
-                advance_request,
-                first_round_output,
-                ..
-            } => {
-                // TODO (#1482): Use this hack only for V1 dWallet DKG outputs
-                let session_id = match bcs::from_bytes(&first_round_output)? {
-                    VersionedDwalletDKGFirstRoundPublicOutput::V1(output) => {
-                        let (_, session_id) =
-                            bcs::from_bytes::<(Vec<u8>, CommitmentSizedNumber)>(&output)?;
-                        session_id
-                    }
-                };
-                let result = Party::<DWalletDKGSecondParty>::advance_with_guaranteed_output(
-=======
-            ProtocolCryptographicData::NetworkEncryptionKeyV2Reconfiguration {
-                public_input,
-                advance_request,
-                decryption_key_shares,
-                ..
-            } => {
-                let result = Party::<ReconfigurationV2Party>::advance_with_guaranteed_output(
->>>>>>> a88c7897
-                    session_id,
-                    party_id,
-                    access_structure,
-                    advance_request,
-<<<<<<< HEAD
-                    None,
-                    &public_input.clone(),
-                    &mut rng,
-                )?;
-
-                if let GuaranteedOutputDeliveryRoundResult::Finalize {
-                    public_output_value,
-                    ..
-                } = &result
-                {
-                    // TODO (#1482): Use this hack only for V1 dWallet DKG outputs
-                    let decentralized_output = match bcs::from_bytes(&public_output_value)? {
-                        DKGDecentralizedPartyVersionedOutput::<
-                            { group::secp256k1::SCALAR_LIMBS },
-                            { twopc_mpc::secp256k1::class_groups::FUNDAMENTAL_DISCRIMINANT_LIMBS },
-                            {
-                                twopc_mpc::secp256k1::class_groups::NON_FUNDAMENTAL_DISCRIMINANT_LIMBS
-                            },
-                            group::secp256k1::GroupElement,
-                        >::UniversalPublicDKGOutput {
-                            output: dkg_output,
-                            ..
-                        } => dkg_output,
-                        DKGDecentralizedPartyVersionedOutput::<
-                            { group::secp256k1::SCALAR_LIMBS },
-                            { twopc_mpc::secp256k1::class_groups::FUNDAMENTAL_DISCRIMINANT_LIMBS },
-                            {
-                                twopc_mpc::secp256k1::class_groups::NON_FUNDAMENTAL_DISCRIMINANT_LIMBS
-                            },
-                            group::secp256k1::GroupElement,
-                        >::TargetedPublicDKGOutput(output) => output,
-                    };
-                    verify_encrypted_share(
-                        &data.encrypted_centralized_secret_share_and_proof,
-                        // TODO (#1482): Check the protocol config and use this hack only for V1
-                        // DWallets.
-                        &bcs::to_bytes(&VersionedDwalletDKGSecondRoundPublicOutput::V1(
-                            bcs::to_bytes(&decentralized_output)?,
-                        ))?,
-                        &data.encryption_key,
-                        public_input.protocol_public_parameters.clone(),
-                    )?;
-                }
-
-                match result {
-                    GuaranteedOutputDeliveryRoundResult::Advance { message } => {
-                        Ok(GuaranteedOutputDeliveryRoundResult::Advance { message })
-                    }
-                    GuaranteedOutputDeliveryRoundResult::Finalize {
-                        public_output_value,
-                        malicious_parties,
-                        private_output,
-                    } => {
-                        // TODO (#1482): Use this hack only for V1 dWallet DKG outputs
-                        let decentralized_output: <AsyncProtocol as twopc_mpc::dkg::Protocol>::DecentralizedPartyDKGOutput = bcs::from_bytes(&public_output_value)?;
-                        let decentralized_output = match decentralized_output {
-                            DKGDecentralizedPartyVersionedOutputSecp256k1::UniversalPublicDKGOutput {
-                                output, ..
-                            } => output,
-                            DKGDecentralizedPartyVersionedOutputSecp256k1::TargetedPublicDKGOutput (
-                                output
-                            ) => output,
-                        };
-                        let public_output_value =
-                            bcs::to_bytes(&VersionedDwalletDKGSecondRoundPublicOutput::V1(
-                                bcs::to_bytes(&decentralized_output).unwrap(),
-                            ))?;
-                        Ok(GuaranteedOutputDeliveryRoundResult::Finalize {
-                            public_output_value,
-                            malicious_parties,
-                            private_output,
-                        })
-                    }
-                }
-            }
-            ProtocolCryptographicData::Presign {
-                public_input,
-                advance_request,
-                ..
-            } => {
-                let result = Party::<PresignParty>::advance_with_guaranteed_output(
-                    session_id,
-                    party_id,
-                    access_structure,
-                    advance_request,
-                    None,
-                    &public_input,
-                    &mut rng,
-                )?;
-
-                match result {
-                    GuaranteedOutputDeliveryRoundResult::Advance { message } => {
-                        Ok(GuaranteedOutputDeliveryRoundResult::Advance { message })
-                    }
-                    GuaranteedOutputDeliveryRoundResult::Finalize {
-                        public_output_value,
-                        malicious_parties,
-                        private_output,
-                    } => {
-                        // Wrap the public output with its version.
-                        let public_output_value =
-                            bcs::to_bytes(&VersionedPresignOutput::V1(public_output_value))?;
-                        Ok(GuaranteedOutputDeliveryRoundResult::Finalize {
-                            public_output_value,
-                            malicious_parties,
-                            private_output,
-                        })
-                    }
-                }
-            }
-            ProtocolCryptographicData::Sign {
-                public_input,
-                advance_request,
-                decryption_key_shares,
-                data,
-                ..
-            } => {
-                if mpc_round == MPC_SIGN_SECOND_ROUND {
-                    // Todo (#1408): Return update_expected_decrypters_metrics
-                }
-
-                let result = Party::<SignParty>::advance_with_guaranteed_output(
-                    session_id,
-                    party_id,
-                    access_structure,
-                    advance_request,
-                    Some(decryption_key_shares),
-                    &public_input,
-                    &mut rng,
-                )?;
-
-                match result {
-                    GuaranteedOutputDeliveryRoundResult::Advance { message } => {
-                        Ok(GuaranteedOutputDeliveryRoundResult::Advance { message })
-                    }
-                    GuaranteedOutputDeliveryRoundResult::Finalize {
-                        public_output_value,
-                        malicious_parties,
-                        private_output,
-                    } => {
-                        // TODO (#1492): Add support for all signatures schemes supported by crypto
-                        // private
-                        let public_output_value = match data.curve {
-                            DWalletMPCNetworkKeyScheme::Secp256k1 => {
-                                let signature: ECDSASecp256k1Signature =
-                                    bcs::from_bytes(&public_output_value)?;
-                                signature.to_bytes().to_vec()
-                            }
-                            DWalletMPCNetworkKeyScheme::Secp256r1 => {
-                                let signature: ECDSASecp256r1Signature =
-                                    bcs::from_bytes(&public_output_value)?;
-                                signature.to_bytes().to_vec()
-                            }
-                            _ => {
-                                return Err(DwalletMPCError::InvalidDWalletProtocolType);
-                            }
-                        };
-
-                        Ok(GuaranteedOutputDeliveryRoundResult::Finalize {
-                            public_output_value,
-                            malicious_parties,
-                            private_output,
-                        })
-                    }
-                }
-            }
-            ProtocolCryptographicData::NetworkEncryptionKeyDkg {
-                data,
-                public_input,
-                advance_request,
-                class_groups_decryption_key,
-                ..
-            } => advance_network_dkg(
-                session_id,
-                access_structure,
-                &PublicInput::NetworkEncryptionKeyDkg(public_input),
-                party_id,
-                &data.key_scheme,
-                advance_request,
-                class_groups_decryption_key,
-                &protocol_config,
-                &mut rng,
-            ),
-            ProtocolCryptographicData::NetworkEncryptionKeyV1Reconfiguration {
-                public_input,
-                advance_request,
-                decryption_key_shares,
-                ..
-            } => {
-                let result =
-                    Party::<ReconfigurationSecp256k1Party>::advance_with_guaranteed_output(
-                        session_id,
-                        party_id,
-                        access_structure,
-                        advance_request,
-                        Some(decryption_key_shares.clone()),
-                        &public_input,
-                        &mut rng,
-                    )?;
-
-                match result {
-                    GuaranteedOutputDeliveryRoundResult::Advance { message } => {
-                        Ok(GuaranteedOutputDeliveryRoundResult::Advance { message })
-                    }
-                    GuaranteedOutputDeliveryRoundResult::Finalize {
-                        public_output_value,
-                        malicious_parties,
-                        private_output,
-                    } => {
-                        // Wrap the public output with its version.
-                        let public_output_value = bcs::to_bytes(
-                            &VersionedDecryptionKeyReconfigurationOutput::V1(public_output_value),
-                        )?;
-
-                        Ok(GuaranteedOutputDeliveryRoundResult::Finalize {
-                            public_output_value,
-                            malicious_parties,
-                            private_output,
-                        })
-                    }
-                }
-            }
-            ProtocolCryptographicData::NetworkEncryptionKeyV1ToV2Reconfiguration {
-                public_input,
-                advance_request,
-                decryption_key_shares,
-                ..
-            } => {
-                let result =
-                    Party::<ReconfigurationV1toV2Secp256k1Party>::advance_with_guaranteed_output(
-                        session_id,
-                        party_id,
-                        access_structure,
-                        advance_request,
-                        Some(decryption_key_shares.clone()),
-                        &public_input,
-                        &mut rng,
-                    )?;
 
                 match result {
                     GuaranteedOutputDeliveryRoundResult::Advance { message } => {
@@ -1808,48 +1155,11 @@
                 decryption_key_shares,
                 ..
             } => {
-                let result =
-                    Party::<ReconfigurationV2Secp256k1Party>::advance_with_guaranteed_output(
-                        session_id,
-                        party_id,
-                        access_structure,
-                        advance_request,
-                        Some(decryption_key_shares.clone()),
-                        &public_input,
-                        &mut rng,
-                    )?;
-
-                match result {
-                    GuaranteedOutputDeliveryRoundResult::Advance { message } => {
-                        Ok(GuaranteedOutputDeliveryRoundResult::Advance { message })
-                    }
-                    GuaranteedOutputDeliveryRoundResult::Finalize {
-                        public_output_value,
-                        malicious_parties,
-                        private_output,
-                    } => {
-                        // Wrap the public output with its version.
-                        let public_output_value = bcs::to_bytes(
-                            &VersionedDecryptionKeyReconfigurationOutput::V2(public_output_value),
-                        )?;
-
-                        Ok(GuaranteedOutputDeliveryRoundResult::Finalize {
-                            public_output_value,
-                            malicious_parties,
-                            private_output,
-                        })
-                    }
-                }
-            }
-            _ => {
-                error!(
-                    session_type=?protocol_metadata,
-                    session_identifier=?session_identifier,
-                    "Invalid session type for mpc computation");
-                Err(DwalletMPCError::InvalidDWalletProtocolType)
-            }
-        }
-=======
+                let result = Party::<ReconfigurationV2Party>::advance_with_guaranteed_output(
+                    session_id,
+                    party_id,
+                    access_structure,
+                    advance_request,
                     Some(decryption_key_shares.clone()),
                     &public_input,
                     &mut rng,
@@ -1934,6 +1244,5 @@
     match advance_request_result {
         ReadyToAdvanceResult::ReadyToAdvance(advance_request) => Ok(Some(advance_request)),
         _ => Ok(None),
->>>>>>> a88c7897
     }
 }