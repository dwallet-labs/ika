// Copyright (c) dWallet Labs, Ltd.
// SPDX-License-Identifier: BSD-3-Clause-Clear

use crate::dwallet_mpc::crytographic_computation::MPC_SIGN_SECOND_ROUND;
use crate::dwallet_mpc::crytographic_computation::protocol_public_parameters::ProtocolPublicParametersByCurve;
use crate::dwallet_mpc::dwallet_dkg::{
    DWalletDKGAdvanceRequestByCurve, DWalletDKGFirstParty, DWalletDKGPublicInputByCurve,
    DWalletImportedKeyVerificationAdvanceRequestByCurve,
    DWalletImportedKeyVerificationPublicInputByCurve, Secp256k1DWalletDKGParty,
    compute_dwallet_dkg, compute_imported_key_verification,
};
use crate::dwallet_mpc::dwallet_mpc_metrics::DWalletMPCMetrics;
use crate::dwallet_mpc::encrypt_user_share::verify_encrypted_share;
use crate::dwallet_mpc::mpc_session::PublicInput;
use crate::dwallet_mpc::network_dkg::{
    DwalletMPCNetworkKeys, advance_network_dkg_v1, advance_network_dkg_v2,
};
use crate::dwallet_mpc::presign::{
    PresignAdvanceRequestByProtocol, PresignPublicInputByProtocol, compute_presign,
};
use crate::dwallet_mpc::protocol_cryptographic_data::ProtocolCryptographicData;
use crate::dwallet_mpc::reconfiguration::ReconfigurationV1toV2Party;
use crate::dwallet_mpc::sign::{
    DKGAndSignPublicInputByProtocol, DWalletDKGAndSignAdvanceRequestByProtocol,
    SignAdvanceRequestByProtocol, SignPublicInputByProtocol, compute_dwallet_dkg_and_sign,
    compute_sign, update_expected_decrypters_metrics,
};
use crate::dwallet_session_request::DWalletSessionRequestMetricData;
use crate::request_protocol_data::{
    NetworkEncryptionKeyDkgData, NetworkEncryptionKeyV1ToV2ReconfigurationData,
    NetworkEncryptionKeyV2ReconfigurationData, ProtocolData,
};
use class_groups::dkg::Secp256k1Party;
use commitment::CommitmentSizedNumber;
use dwallet_classgroups_types::ClassGroupsDecryptionKey;
use dwallet_mpc_types::dwallet_mpc::{
    DWalletSignatureAlgorithm, ReconfigurationParty, ReconfigurationV2Party,
    VersionedDecryptionKeyReconfigurationOutput, VersionedDwalletDKGFirstRoundPublicOutput,
    VersionedDwalletDKGPublicOutput,
};
use dwallet_rng::RootSeed;
use group::PartyID;
use ika_protocol_config::ProtocolVersion;
use ika_types::dwallet_mpc_error::{DwalletMPCError, DwalletMPCResult};
use ika_types::messages_dwallet_mpc::{
    Curve25519AsyncDKGProtocol, Curve25519EdDSAProtocol, RistrettoAsyncDKGProtocol,
    RistrettoSchnorrkelSubstrateProtocol, Secp256k1AsyncDKGProtocol, Secp256k1TaprootProtocol,
    Secp256r1AsyncDKGProtocol, Secp256r1ECDSAProtocol,
};
use ika_types::messages_dwallet_mpc::{Secp256k1ECDSAProtocol, SessionIdentifier};
use mpc::guaranteed_output_delivery::{AdvanceRequest, Party, ReadyToAdvanceResult};
use mpc::{
    GuaranteedOutputDeliveryRoundResult, GuaranteesOutputDelivery, WeightedThresholdAccessStructure,
};
use std::collections::HashMap;
use std::sync::Arc;
use tracing::error;
use twopc_mpc::ecdsa::{ECDSASecp256k1Signature, ECDSASecp256r1Signature};
use twopc_mpc::schnorr::{EdDSASignature, SchnorrkelSubstrateSignature, TaprootSignature};
use twopc_mpc::sign::EncodableSignature;

pub(crate) mod dwallet_dkg;
pub(crate) mod network_dkg;
pub(crate) mod presign;
pub(crate) mod reconfiguration;
pub(crate) mod sign;

impl ProtocolCryptographicData {
    pub fn try_new_mpc(
        protocol_specific_data: &ProtocolData,
        party_id: PartyID,
        access_structure: &WeightedThresholdAccessStructure,
        consensus_round: u64,
        serialized_messages_by_consensus_round: HashMap<u64, HashMap<PartyID, Vec<u8>>>,
        public_input: PublicInput,
        network_dkg_third_round_delay: u64,
        decryption_key_reconfiguration_third_round_delay: u64,
        class_groups_decryption_key: ClassGroupsDecryptionKey,
        decryption_key_shares: &DwalletMPCNetworkKeys,
        protocol_version: &ProtocolVersion,
    ) -> Result<Option<Self>, DwalletMPCError> {
        let res = match protocol_specific_data {
            ProtocolData::ImportedKeyVerification { data, .. } => {
                let PublicInput::DWalletImportedKeyVerificationRequest(public_input) = public_input
                else {
                    return Err(DwalletMPCError::InvalidSessionPublicInput);
                };
<<<<<<< HEAD

                let advance_request = DWalletImportedKeyVerificationAdvanceRequestByCurve::try_new(
                    &data.curve,
                    party_id,
                    access_structure,
                    consensus_round,
                    serialized_messages_by_consensus_round,
                )?;

                let Some(advance_request) = advance_request else {
                    return Ok(None);
                };

=======

                let advance_request = DWalletImportedKeyVerificationAdvanceRequestByCurve::try_new(
                    &data.curve,
                    party_id,
                    access_structure,
                    consensus_round,
                    serialized_messages_by_consensus_round,
                )?;

                let Some(advance_request) = advance_request else {
                    return Ok(None);
                };

>>>>>>> d43095c2
                ProtocolCryptographicData::ImportedKeyVerification {
                    data: data.clone(),
                    public_input,
                    advance_request,
                    protocol_version: *protocol_version,
                }
            }
            ProtocolData::DWalletDKG { data, .. } => {
                let PublicInput::DWalletDKG(public_input) = public_input else {
                    return Err(DwalletMPCError::InvalidSessionPublicInput);
                };

                let advance_request = DWalletDKGAdvanceRequestByCurve::try_new(
                    &data.curve,
                    party_id,
                    access_structure,
                    consensus_round,
                    serialized_messages_by_consensus_round,
                )?;

                let Some(advance_request) = advance_request else {
                    return Ok(None);
                };

                ProtocolCryptographicData::DWalletDKG {
                    data: data.clone(),
                    public_input: public_input.clone(),
                    advance_request,
                }
            }
            ProtocolData::DKGFirst { data, .. } => {
                let PublicInput::DKGFirst(public_input) = public_input else {
                    return Err(DwalletMPCError::InvalidSessionPublicInput);
                };

                let advance_request_result = Party::<DWalletDKGFirstParty>::ready_to_advance(
                    party_id,
                    access_structure,
                    consensus_round,
                    HashMap::new(),
                    &serialized_messages_by_consensus_round,
                )?;

                let ReadyToAdvanceResult::ReadyToAdvance(advance_request) = advance_request_result
                else {
                    return Ok(None);
                };

                ProtocolCryptographicData::DKGFirst {
                    data: data.clone(),
                    public_input: public_input.clone(),
                    advance_request,
                }
            }
            ProtocolData::DKGSecond {
                data,
                first_round_output,
                ..
            } => {
                let PublicInput::Secp256k1DWalletDKG(public_input) = public_input else {
                    return Err(DwalletMPCError::InvalidSessionPublicInput);
                };

                let advance_request_result = Party::<Secp256k1DWalletDKGParty>::ready_to_advance(
                    party_id,
                    access_structure,
                    consensus_round,
                    HashMap::new(),
                    &serialized_messages_by_consensus_round,
                )?;

                let ReadyToAdvanceResult::ReadyToAdvance(advance_request) = advance_request_result
                else {
                    return Ok(None);
                };

                ProtocolCryptographicData::DKGSecond {
                    data: data.clone(),
                    public_input: public_input.clone(),
                    advance_request,
                    first_round_output: first_round_output.clone(),
                }
            }
            ProtocolData::Presign { data, .. } => {
                let PublicInput::Presign(public_input) = public_input else {
                    return Err(DwalletMPCError::InvalidSessionPublicInput);
                };

                let advance_request_result = presign::PresignAdvanceRequestByProtocol::try_new(
                    &data.signature_algorithm,
                    party_id,
                    access_structure,
                    consensus_round,
                    serialized_messages_by_consensus_round,
                )?;

                let Some(advance_request) = advance_request_result else {
                    return Ok(None);
                };

                ProtocolCryptographicData::Presign {
                    data: data.clone(),
                    public_input: public_input.clone(),
                    advance_request,
                    protocol_version: *protocol_version,
                }
            }
            ProtocolData::Sign {
                data,
                dwallet_network_encryption_key_id,
                ..
            } => {
                let PublicInput::Sign(public_input) = public_input else {
                    return Err(DwalletMPCError::InvalidSessionPublicInput);
                };

                let advance_request_result = SignAdvanceRequestByProtocol::try_new(
                    &data.signature_algorithm,
                    party_id,
                    access_structure,
                    consensus_round,
                    serialized_messages_by_consensus_round,
                )?;

                let Some(advance_request) = advance_request_result else {
                    return Ok(None);
                };

                let decryption_key_shares = decryption_key_shares
                    .decryption_key_shares(dwallet_network_encryption_key_id)?;

                ProtocolCryptographicData::Sign {
                    data: data.clone(),
                    public_input: public_input.clone(),
                    advance_request,
                    decryption_key_shares: decryption_key_shares.clone(),
<<<<<<< HEAD
=======
                    protocol_version: *protocol_version,
>>>>>>> d43095c2
                }
            }
            ProtocolData::DWalletDKGAndSign {
                data,
                dwallet_network_encryption_key_id,
                ..
            } => {
                let PublicInput::DWalletDKGAndSign(public_input) = public_input else {
                    return Err(DwalletMPCError::InvalidSessionPublicInput);
                };

                let advance_request_result = DWalletDKGAndSignAdvanceRequestByProtocol::try_new(
                    &data.signature_algorithm,
                    party_id,
                    access_structure,
                    consensus_round,
                    serialized_messages_by_consensus_round,
                )?;

                let Some(advance_request) = advance_request_result else {
                    return Ok(None);
                };

                let decryption_key_shares = decryption_key_shares
                    .decryption_key_shares(dwallet_network_encryption_key_id)?;

                ProtocolCryptographicData::DWalletDKGAndSign {
                    data: data.clone(),
                    public_input: public_input.clone(),
                    advance_request,
                    decryption_key_shares: decryption_key_shares.clone(),
                }
            }
            ProtocolData::NetworkEncryptionKeyDkg {
                data: NetworkEncryptionKeyDkgData {},
                ..
            } => match public_input {
                PublicInput::NetworkEncryptionKeyDkgV1(public_input) => {
                    let advance_request_result = Party::<Secp256k1Party>::ready_to_advance(
                        party_id,
                        access_structure,
                        consensus_round,
                        HashMap::from([(3, network_dkg_third_round_delay)]),
                        &serialized_messages_by_consensus_round,
                    )?;

                    let ReadyToAdvanceResult::ReadyToAdvance(advance_request) =
                        advance_request_result
                    else {
                        return Ok(None);
                    };

                    ProtocolCryptographicData::NetworkEncryptionKeyDkgV1 {
                        data: NetworkEncryptionKeyDkgData {},
                        public_input: public_input.clone(),
                        advance_request,
                        class_groups_decryption_key,
                    }
                }
                PublicInput::NetworkEncryptionKeyDkgV2(public_input) => {
                    let advance_request_result =
                        Party::<twopc_mpc::decentralized_party::dkg::Party>::ready_to_advance(
                            party_id,
                            access_structure,
                            consensus_round,
                            HashMap::from([(3, network_dkg_third_round_delay)]),
                            &serialized_messages_by_consensus_round,
                        )?;

                    let ReadyToAdvanceResult::ReadyToAdvance(advance_request) =
                        advance_request_result
                    else {
                        return Ok(None);
                    };
                    ProtocolCryptographicData::NetworkEncryptionKeyDkgV2 {
                        public_input: public_input.clone(),
                        advance_request,
                        class_groups_decryption_key,
                    }
                }
                _ => {
                    return Err(DwalletMPCError::InvalidSessionPublicInput);
                }
            },
            ProtocolData::NetworkEncryptionKeyReconfiguration {
                data,
                dwallet_network_encryption_key_id,
            } => match public_input {
                PublicInput::NetworkEncryptionKeyReconfigurationV1(public_input) => {
                    let advance_request_result = Party::<ReconfigurationParty>::ready_to_advance(
                        party_id,
                        access_structure,
                        consensus_round,
                        HashMap::from([(3, decryption_key_reconfiguration_third_round_delay)]),
                        &serialized_messages_by_consensus_round,
                    )?;

                    let ReadyToAdvanceResult::ReadyToAdvance(advance_request) =
                        advance_request_result
                    else {
                        return Ok(None);
                    };

                    let decryption_key_shares = decryption_key_shares
                        .decryption_key_shares(dwallet_network_encryption_key_id)?;

                    ProtocolCryptographicData::NetworkEncryptionKeyV1Reconfiguration {
                        data: data.clone(),
                        public_input: public_input.clone(),
                        advance_request,
                        decryption_key_shares: decryption_key_shares.clone(),
                    }
                }
                PublicInput::NetworkEncryptionKeyReconfigurationV1ToV2(public_input) => {
                    let advance_request_result =
                        Party::<ReconfigurationV1toV2Party>::ready_to_advance(
                            party_id,
                            access_structure,
                            consensus_round,
                            HashMap::from([(3, decryption_key_reconfiguration_third_round_delay)]),
                            &serialized_messages_by_consensus_round,
                        )?;

                    let ReadyToAdvanceResult::ReadyToAdvance(advance_request) =
                        advance_request_result
                    else {
                        return Ok(None);
                    };

                    let decryption_key_shares = decryption_key_shares
                        .decryption_key_shares(dwallet_network_encryption_key_id)?;

                    ProtocolCryptographicData::NetworkEncryptionKeyV1ToV2Reconfiguration {
                        data: NetworkEncryptionKeyV1ToV2ReconfigurationData {},
                        public_input: public_input.clone(),
                        advance_request,
                        decryption_key_shares: decryption_key_shares.clone(),
                    }
                }
                PublicInput::NetworkEncryptionKeyReconfigurationV2(public_input) => {
                    let advance_request_result = Party::<ReconfigurationV2Party>::ready_to_advance(
                        party_id,
                        access_structure,
                        consensus_round,
                        HashMap::from([(3, decryption_key_reconfiguration_third_round_delay)]),
                        &serialized_messages_by_consensus_round,
                    )?;

                    let ReadyToAdvanceResult::ReadyToAdvance(advance_request) =
                        advance_request_result
                    else {
                        return Ok(None);
                    };

                    let decryption_key_shares = decryption_key_shares
                        .decryption_key_shares(dwallet_network_encryption_key_id)?;

                    ProtocolCryptographicData::NetworkEncryptionKeyV2Reconfiguration {
                        data: NetworkEncryptionKeyV2ReconfigurationData {},
                        public_input: public_input.clone(),
                        advance_request,
                        decryption_key_shares: decryption_key_shares.clone(),
                    }
                }
                _ => {
                    return Err(DwalletMPCError::InvalidSessionPublicInput);
                }
            },
            _ => {
                return Err(DwalletMPCError::InvalidDWalletProtocolType);
            }
        };
        Ok(Some(res))
    }

    pub(crate) fn compute_mpc(
        self,
        party_id: PartyID,
        access_structure: &WeightedThresholdAccessStructure,
        mpc_round: u64,
        consensus_round: u64,
        session_identifier: SessionIdentifier,
        root_seed: RootSeed,
        dwallet_mpc_metrics: Arc<DWalletMPCMetrics>,
    ) -> DwalletMPCResult<GuaranteedOutputDeliveryRoundResult> {
        let protocol_metadata: DWalletSessionRequestMetricData = (&self).into();

        dwallet_mpc_metrics.add_advance_mpc_call(&protocol_metadata, &mpc_round.to_string());

        let session_id = CommitmentSizedNumber::from_le_slice(&session_identifier.into_bytes());

        // Derive a one-time use, MPC protocol and round specific, deterministic random generator
        // from the private seed.
        // This should only be used to `advance()` this specific round, and is guaranteed to be
        // deterministic — if we attempt to run the round twice, the same message will be generated.
        // SECURITY NOTICE: don't use for anything else other than (this particular) `advance()`,
        // and keep private!
        let mut rng = root_seed.mpc_round_rng(session_id, mpc_round, consensus_round);

        match self {
            ProtocolCryptographicData::ImportedKeyVerification {
                public_input:
                    DWalletImportedKeyVerificationPublicInputByCurve::Secp256k1(public_input),
                advance_request:
                    DWalletImportedKeyVerificationAdvanceRequestByCurve::Secp256k1(advance_request),
                protocol_version,
<<<<<<< HEAD
                ..
            } => compute_imported_key_verification::<Secp256k1AsyncDKGProtocol>(
=======
                data,
                ..
            } => {
                let result = compute_imported_key_verification::<Secp256k1AsyncDKGProtocol>(
                    data.curve,
                    session_id,
                    party_id,
                    access_structure,
                    advance_request,
                    &public_input.clone(),
                    protocol_version,
                    &mut rng,
                )?;

                match result {
                    GuaranteedOutputDeliveryRoundResult::Advance { message } => {
                        Ok(GuaranteedOutputDeliveryRoundResult::Advance { message })
                    }
                    GuaranteedOutputDeliveryRoundResult::Finalize {
                        public_output_value,
                        malicious_parties,
                        private_output,
                    } => {
                        if protocol_version.as_u64() == 1 {
                            verify_encrypted_share(
                                &data.encrypted_centralized_secret_share_and_proof,
                                &public_output_value,
                                &data.encryption_key,
                                // DKG second is supported only for secp256k1.
                                ProtocolPublicParametersByCurve::Secp256k1(
                                    public_input.protocol_public_parameters.clone(),
                                ),
                            )?;
                        }

                        Ok(GuaranteedOutputDeliveryRoundResult::Finalize {
                            public_output_value,
                            malicious_parties,
                            private_output,
                        })
                    }
                }
            }
            ProtocolCryptographicData::ImportedKeyVerification {
                public_input:
                    DWalletImportedKeyVerificationPublicInputByCurve::Secp256r1(public_input),
                advance_request:
                    DWalletImportedKeyVerificationAdvanceRequestByCurve::Secp256r1(advance_request),
                protocol_version,
                data,
                ..
            } => compute_imported_key_verification::<Secp256r1AsyncDKGProtocol>(
                data.curve,
>>>>>>> d43095c2
                session_id,
                party_id,
                access_structure,
                advance_request,
                &public_input.clone(),
                protocol_version,
                &mut rng,
            ),
            ProtocolCryptographicData::ImportedKeyVerification {
                public_input:
<<<<<<< HEAD
                    DWalletImportedKeyVerificationPublicInputByCurve::Secp256r1(public_input),
                advance_request:
                    DWalletImportedKeyVerificationAdvanceRequestByCurve::Secp256r1(advance_request),
                protocol_version,
                ..
            } => compute_imported_key_verification::<Secp256r1AsyncDKGProtocol>(
=======
                    DWalletImportedKeyVerificationPublicInputByCurve::Curve25519(public_input),
                advance_request:
                    DWalletImportedKeyVerificationAdvanceRequestByCurve::Curve25519(advance_request),
                protocol_version,
                data,
                ..
            } => compute_imported_key_verification::<Curve25519AsyncDKGProtocol>(
                data.curve,
>>>>>>> d43095c2
                session_id,
                party_id,
                access_structure,
                advance_request,
                &public_input.clone(),
                protocol_version,
                &mut rng,
            ),
            ProtocolCryptographicData::ImportedKeyVerification {
                public_input:
<<<<<<< HEAD
                    DWalletImportedKeyVerificationPublicInputByCurve::Curve25519(public_input),
                advance_request:
                    DWalletImportedKeyVerificationAdvanceRequestByCurve::Curve25519(advance_request),
                protocol_version,
                ..
            } => compute_imported_key_verification::<Curve25519AsyncDKGProtocol>(
=======
                    DWalletImportedKeyVerificationPublicInputByCurve::Ristretto(public_input),
                advance_request:
                    DWalletImportedKeyVerificationAdvanceRequestByCurve::Ristretto(advance_request),
                protocol_version,
                data,
                ..
            } => compute_imported_key_verification::<RistrettoAsyncDKGProtocol>(
                data.curve,
>>>>>>> d43095c2
                session_id,
                party_id,
                access_structure,
                advance_request,
                &public_input.clone(),
                protocol_version,
                &mut rng,
            ),
            ProtocolCryptographicData::ImportedKeyVerification {
<<<<<<< HEAD
                public_input:
                    DWalletImportedKeyVerificationPublicInputByCurve::Ristretto(public_input),
                advance_request:
                    DWalletImportedKeyVerificationAdvanceRequestByCurve::Ristretto(advance_request),
                protocol_version,
                ..
            } => compute_imported_key_verification::<RistrettoAsyncDKGProtocol>(
                session_id,
                party_id,
                access_structure,
                advance_request,
                &public_input.clone(),
                protocol_version,
                &mut rng,
            ),
            ProtocolCryptographicData::ImportedKeyVerification {
=======
>>>>>>> d43095c2
                public_input,
                advance_request,
                ..
            } => Err(DwalletMPCError::MPCParametersMissmatchInputToRequest(
                public_input.to_string(),
                advance_request.to_string(),
            )),
            ProtocolCryptographicData::DKGFirst {
                public_input,
                advance_request,
                ..
            } => {
                let result = Party::<DWalletDKGFirstParty>::advance_with_guaranteed_output(
                    session_id,
                    party_id,
                    access_structure,
                    advance_request,
                    None,
                    &public_input,
                    &mut rng,
                )?;
<<<<<<< HEAD

                match result {
                    GuaranteedOutputDeliveryRoundResult::Advance { message } => {
                        Ok(GuaranteedOutputDeliveryRoundResult::Advance { message })
                    }
                    GuaranteedOutputDeliveryRoundResult::Finalize {
                        public_output_value,
                        malicious_parties,
                        private_output,
                    } => {
                        let output: <DWalletDKGFirstParty as mpc::Party>::PublicOutputValue =
                            bcs::from_bytes(&public_output_value)?;
                        let output_with_session_id = bcs::to_bytes(&(output, session_id))?;
                        // Wrap the public output with its version.
                        let public_output_value = bcs::to_bytes(
                            &VersionedDwalletDKGFirstRoundPublicOutput::V1(output_with_session_id),
                        )?;

                        Ok(GuaranteedOutputDeliveryRoundResult::Finalize {
                            public_output_value,
                            malicious_parties,
                            private_output,
                        })
                    }
                }
            }

            ProtocolCryptographicData::DKGSecond {
                public_input,
                data,
                advance_request,
                first_round_output,
                ..
            } => {
                let session_id = match bcs::from_bytes(&first_round_output)? {
                    VersionedDwalletDKGFirstRoundPublicOutput::V1(output) => {
                        let (_, session_id): (
                            <DWalletDKGFirstParty as mpc::Party>::PublicOutputValue,
                            CommitmentSizedNumber,
                        ) = bcs::from_bytes(&output)?;

=======

                match result {
                    GuaranteedOutputDeliveryRoundResult::Advance { message } => {
                        Ok(GuaranteedOutputDeliveryRoundResult::Advance { message })
                    }
                    GuaranteedOutputDeliveryRoundResult::Finalize {
                        public_output_value,
                        malicious_parties,
                        private_output,
                    } => {
                        let output: <DWalletDKGFirstParty as mpc::Party>::PublicOutputValue =
                            bcs::from_bytes(&public_output_value)?;
                        let output_with_session_id = bcs::to_bytes(&(output, session_id))?;
                        // Wrap the public output with its version.
                        let public_output_value = bcs::to_bytes(
                            &VersionedDwalletDKGFirstRoundPublicOutput::V1(output_with_session_id),
                        )?;

                        Ok(GuaranteedOutputDeliveryRoundResult::Finalize {
                            public_output_value,
                            malicious_parties,
                            private_output,
                        })
                    }
                }
            }

            ProtocolCryptographicData::DKGSecond {
                public_input,
                data,
                advance_request,
                first_round_output,
                ..
            } => {
                let session_id = match bcs::from_bytes(&first_round_output)? {
                    VersionedDwalletDKGFirstRoundPublicOutput::V1(output) => {
                        let (_, session_id): (
                            <DWalletDKGFirstParty as mpc::Party>::PublicOutputValue,
                            CommitmentSizedNumber,
                        ) = bcs::from_bytes(&output)?;

>>>>>>> d43095c2
                        session_id
                    }
                };
                let result = Party::<Secp256k1DWalletDKGParty>::advance_with_guaranteed_output(
                    session_id,
                    party_id,
                    access_structure,
                    advance_request,
                    None,
                    &public_input.clone(),
                    &mut rng,
                )?;

                match result {
                    GuaranteedOutputDeliveryRoundResult::Advance { message } => {
                        Ok(GuaranteedOutputDeliveryRoundResult::Advance { message })
                    }
                    GuaranteedOutputDeliveryRoundResult::Finalize {
                        public_output_value,
                        malicious_parties,
                        private_output,
                    } => {
<<<<<<< HEAD
=======
                        let decentralized_output: <Secp256k1AsyncDKGProtocol as twopc_mpc::dkg::Protocol>::DecentralizedPartyDKGOutput = bcs::from_bytes(&public_output_value)?;
                        let decentralized_output: <Secp256k1AsyncDKGProtocol as twopc_mpc::dkg::Protocol>::DecentralizedPartyTargetedDKGOutput = decentralized_output.into();

                        let public_output_value =
                            bcs::to_bytes(&VersionedDwalletDKGPublicOutput::V1(bcs::to_bytes(
                                &decentralized_output,
                            )?))?;

>>>>>>> d43095c2
                        verify_encrypted_share(
                            &data.encrypted_centralized_secret_share_and_proof,
                            // TODO (#1482): Check the protocol config and use this hack only for V1
                            // DWallets.
<<<<<<< HEAD
                            &bcs::to_bytes(&VersionedDwalletDKGPublicOutput::V1(
                                public_output_value.clone(),
                            ))?,
=======
                            &public_output_value,
>>>>>>> d43095c2
                            &data.encryption_key,
                            // DKG second is supported only for secp256k1.
                            ProtocolPublicParametersByCurve::Secp256k1(
                                public_input.protocol_public_parameters.clone(),
                            ),
<<<<<<< HEAD
                            ProtocolVersion::from(1),
                        )?;

                        let decentralized_output: <Secp256k1AsyncDKGProtocol as twopc_mpc::dkg::Protocol>::DecentralizedPartyDKGOutput = bcs::from_bytes(&public_output_value)?;
                        let decentralized_output: <Secp256k1AsyncDKGProtocol as twopc_mpc::dkg::Protocol>::DecentralizedPartyTargetedDKGOutput = decentralized_output.into();

                        let public_output_value =
                            bcs::to_bytes(&VersionedDwalletDKGPublicOutput::V1(
                                bcs::to_bytes(&decentralized_output).unwrap(),
                            ))?;
=======
                        )?;

>>>>>>> d43095c2
                        Ok(GuaranteedOutputDeliveryRoundResult::Finalize {
                            public_output_value,
                            malicious_parties,
                            private_output,
                        })
                    }
                }
            }
            ProtocolCryptographicData::DWalletDKG {
                public_input: DWalletDKGPublicInputByCurve::Secp256k1DWalletDKG(public_input),
                advance_request:
                    DWalletDKGAdvanceRequestByCurve::Secp256k1DWalletDKG(advance_request),
<<<<<<< HEAD
                ..
            } => Ok(compute_dwallet_dkg::<Secp256k1AsyncDKGProtocol>(
=======
                data,
                ..
            } => Ok(compute_dwallet_dkg::<Secp256k1AsyncDKGProtocol>(
                data.curve,
>>>>>>> d43095c2
                party_id,
                access_structure,
                session_id,
                advance_request,
                public_input,
                &mut rng,
            )?),
            ProtocolCryptographicData::DWalletDKG {
                public_input: DWalletDKGPublicInputByCurve::Secp256r1DWalletDKG(public_input),
                advance_request:
                    DWalletDKGAdvanceRequestByCurve::Secp256r1DWalletDKG(advance_request),
<<<<<<< HEAD
                ..
            } => Ok(compute_dwallet_dkg::<Secp256r1AsyncDKGProtocol>(
=======
                data,
                ..
            } => Ok(compute_dwallet_dkg::<Secp256r1AsyncDKGProtocol>(
                data.curve,
>>>>>>> d43095c2
                party_id,
                access_structure,
                session_id,
                advance_request,
                public_input,
                &mut rng,
            )?),
            ProtocolCryptographicData::DWalletDKG {
                public_input: DWalletDKGPublicInputByCurve::Curve25519DWalletDKG(public_input),
                advance_request:
                    DWalletDKGAdvanceRequestByCurve::Curve25519DWalletDKG(advance_request),
<<<<<<< HEAD
                ..
            } => Ok(compute_dwallet_dkg::<Curve25519AsyncDKGProtocol>(
=======
                data,
                ..
            } => Ok(compute_dwallet_dkg::<Curve25519AsyncDKGProtocol>(
                data.curve,
>>>>>>> d43095c2
                party_id,
                access_structure,
                session_id,
                advance_request,
                public_input,
                &mut rng,
            )?),
            ProtocolCryptographicData::DWalletDKG {
                public_input: DWalletDKGPublicInputByCurve::RistrettoDWalletDKG(public_input),
                advance_request:
                    DWalletDKGAdvanceRequestByCurve::RistrettoDWalletDKG(advance_request),
<<<<<<< HEAD
                ..
            } => Ok(compute_dwallet_dkg::<RistrettoAsyncDKGProtocol>(
=======
                data,
                ..
            } => Ok(compute_dwallet_dkg::<RistrettoAsyncDKGProtocol>(
                data.curve,
>>>>>>> d43095c2
                party_id,
                access_structure,
                session_id,
                advance_request,
                public_input,
                &mut rng,
            )?),
            ProtocolCryptographicData::DWalletDKG {
                public_input,
                advance_request,
                ..
            } => Err(DwalletMPCError::MPCParametersMissmatchInputToRequest(
                public_input.to_string(),
                advance_request.to_string(),
            )),
            ProtocolCryptographicData::Presign {
                public_input: PresignPublicInputByProtocol::Secp256k1ECDSA(public_input),
                advance_request: PresignAdvanceRequestByProtocol::Secp256k1ECDSA(advance_request),
                protocol_version,
                ..
            } => Ok(compute_presign::<Secp256k1ECDSAProtocol>(
                party_id,
                access_structure,
                session_id,
                advance_request,
                public_input,
                protocol_version,
                &mut rng,
            )?),
            ProtocolCryptographicData::Presign {
                public_input: PresignPublicInputByProtocol::Taproot(public_input),
                advance_request: PresignAdvanceRequestByProtocol::Taproot(advance_request),
                protocol_version,
                ..
            } => Ok(compute_presign::<Secp256k1TaprootProtocol>(
                party_id,
                access_structure,
                session_id,
                advance_request,
                public_input,
                protocol_version,
                &mut rng,
            )?),
            ProtocolCryptographicData::Presign {
                public_input: PresignPublicInputByProtocol::Secp256r1ECDSA(public_input),
                advance_request: PresignAdvanceRequestByProtocol::Secp256r1ECDSA(advance_request),
                protocol_version,
                ..
            } => Ok(compute_presign::<Secp256r1ECDSAProtocol>(
                party_id,
                access_structure,
                session_id,
                advance_request,
                public_input,
                protocol_version,
                &mut rng,
            )?),
            ProtocolCryptographicData::Presign {
                public_input: PresignPublicInputByProtocol::EdDSA(public_input),
                advance_request: PresignAdvanceRequestByProtocol::EdDSA(advance_request),
                protocol_version,
                ..
            } => Ok(compute_presign::<Curve25519EdDSAProtocol>(
                party_id,
                access_structure,
                session_id,
                advance_request,
                public_input,
                protocol_version,
                &mut rng,
            )?),
            ProtocolCryptographicData::Presign {
                public_input: PresignPublicInputByProtocol::SchnorrkelSubstrate(public_input),
                advance_request:
                    PresignAdvanceRequestByProtocol::SchnorrkelSubstrate(advance_request),
                protocol_version,
                ..
            } => Ok(compute_presign::<RistrettoSchnorrkelSubstrateProtocol>(
                party_id,
                access_structure,
                session_id,
                advance_request,
                public_input,
                protocol_version,
                &mut rng,
            )?),
            ProtocolCryptographicData::Sign {
                public_input: SignPublicInputByProtocol::Secp256k1ECDSA(public_input),
                advance_request: SignAdvanceRequestByProtocol::Secp256k1ECDSA(advance_request),
                decryption_key_shares,
                data,
<<<<<<< HEAD
=======
                protocol_version,
>>>>>>> d43095c2
                ..
            } => {
                if mpc_round == MPC_SIGN_SECOND_ROUND {
                    let decrypters = advance_request.senders_for_round(1)?;
                    update_expected_decrypters_metrics(
                        &public_input.expected_decrypters,
                        decrypters,
                        access_structure,
                        dwallet_mpc_metrics,
                    );
                }

                compute_sign::<Secp256k1ECDSAProtocol>(
                    party_id,
                    access_structure,
                    session_id,
                    advance_request,
                    public_input,
                    Some(decryption_key_shares),
                    &data,
<<<<<<< HEAD
=======
                    protocol_version,
>>>>>>> d43095c2
                    &mut rng,
                )
            }
            ProtocolCryptographicData::Sign {
                public_input: SignPublicInputByProtocol::Secp256k1Taproot(public_input),
                advance_request: SignAdvanceRequestByProtocol::Secp256k1Taproot(advance_request),
                decryption_key_shares,
                data,
<<<<<<< HEAD
=======
                protocol_version,
>>>>>>> d43095c2
                ..
            } => {
                if mpc_round == MPC_SIGN_SECOND_ROUND {
                    let decrypters = advance_request.senders_for_round(1)?;
                    update_expected_decrypters_metrics(
                        &public_input.expected_decrypters,
                        decrypters,
                        access_structure,
                        dwallet_mpc_metrics,
                    );
                }

                compute_sign::<Secp256k1TaprootProtocol>(
                    party_id,
                    access_structure,
                    session_id,
                    advance_request,
                    public_input,
                    Some(decryption_key_shares),
                    &data,
<<<<<<< HEAD
=======
                    protocol_version,
>>>>>>> d43095c2
                    &mut rng,
                )
            }
            ProtocolCryptographicData::Sign {
                public_input: SignPublicInputByProtocol::Secp256r1(public_input),
                advance_request: SignAdvanceRequestByProtocol::Secp256r1(advance_request),
                decryption_key_shares,
                data,
<<<<<<< HEAD
=======
                protocol_version,
>>>>>>> d43095c2
                ..
            } => {
                if mpc_round == MPC_SIGN_SECOND_ROUND {
                    let decrypters = advance_request.senders_for_round(1)?;
                    update_expected_decrypters_metrics(
                        &public_input.expected_decrypters,
                        decrypters,
                        access_structure,
                        dwallet_mpc_metrics,
                    );
                }

                compute_sign::<Secp256r1ECDSAProtocol>(
                    party_id,
                    access_structure,
                    session_id,
                    advance_request,
                    public_input,
                    Some(decryption_key_shares),
                    &data,
<<<<<<< HEAD
=======
                    protocol_version,
>>>>>>> d43095c2
                    &mut rng,
                )
            }
            ProtocolCryptographicData::Sign {
                public_input: SignPublicInputByProtocol::Curve25519(public_input),
                advance_request: SignAdvanceRequestByProtocol::Curve25519(advance_request),
                decryption_key_shares,
                data,
<<<<<<< HEAD
=======
                protocol_version,
>>>>>>> d43095c2
                ..
            } => {
                if mpc_round == MPC_SIGN_SECOND_ROUND {
                    let decrypters = advance_request.senders_for_round(1)?;
                    update_expected_decrypters_metrics(
                        &public_input.expected_decrypters,
                        decrypters,
                        access_structure,
                        dwallet_mpc_metrics,
                    );
                }

                compute_sign::<Curve25519EdDSAProtocol>(
                    party_id,
                    access_structure,
                    session_id,
                    advance_request,
                    public_input,
                    Some(decryption_key_shares),
                    &data,
<<<<<<< HEAD
=======
                    protocol_version,
>>>>>>> d43095c2
                    &mut rng,
                )
            }
            ProtocolCryptographicData::Sign {
                public_input: SignPublicInputByProtocol::Ristretto(public_input),
                advance_request: SignAdvanceRequestByProtocol::Ristretto(advance_request),
                decryption_key_shares,
                data,
<<<<<<< HEAD
=======
                protocol_version,
>>>>>>> d43095c2
                ..
            } => {
                if mpc_round == MPC_SIGN_SECOND_ROUND {
                    let decrypters = advance_request.senders_for_round(1)?;
                    update_expected_decrypters_metrics(
                        &public_input.expected_decrypters,
                        decrypters,
                        access_structure,
                        dwallet_mpc_metrics,
                    );
                }

                compute_sign::<RistrettoSchnorrkelSubstrateProtocol>(
                    party_id,
                    access_structure,
                    session_id,
                    advance_request,
                    public_input,
                    Some(decryption_key_shares),
                    &data,
<<<<<<< HEAD
=======
                    protocol_version,
>>>>>>> d43095c2
                    &mut rng,
                )
            }
            ProtocolCryptographicData::Sign {
                public_input,
                advance_request,
                ..
            } => Err(DwalletMPCError::MPCParametersMissmatchInputToRequest(
                public_input.to_string(),
                advance_request.to_string(),
            )),
            ProtocolCryptographicData::DWalletDKGAndSign {
                public_input: DKGAndSignPublicInputByProtocol::Secp256k1ECDSA(public_input),
                advance_request:
                    DWalletDKGAndSignAdvanceRequestByProtocol::Secp256k1ECDSA(advance_request),
                decryption_key_shares,
                data,
                ..
            } => {
                if mpc_round == MPC_SIGN_SECOND_ROUND {
                    let decrypters = advance_request.senders_for_round(1)?;
                    update_expected_decrypters_metrics(
                        &public_input.expected_decrypters,
                        decrypters,
                        access_structure,
                        dwallet_mpc_metrics,
                    );
                }

                compute_dwallet_dkg_and_sign::<Secp256k1ECDSAProtocol>(
<<<<<<< HEAD
=======
                    data.curve,
>>>>>>> d43095c2
                    party_id,
                    access_structure,
                    session_id,
                    advance_request,
                    public_input,
                    Some(decryption_key_shares),
                    &data,
                    &mut rng,
                )
            }
            ProtocolCryptographicData::DWalletDKGAndSign {
                public_input: DKGAndSignPublicInputByProtocol::Secp256k1Taproot(public_input),
                advance_request:
                    DWalletDKGAndSignAdvanceRequestByProtocol::Secp256k1Taproot(advance_request),
                decryption_key_shares,
                data,
                ..
            } => {
                if mpc_round == MPC_SIGN_SECOND_ROUND {
                    let decrypters = advance_request.senders_for_round(1)?;
                    update_expected_decrypters_metrics(
                        &public_input.expected_decrypters,
                        decrypters,
                        access_structure,
                        dwallet_mpc_metrics,
                    );
                }

                compute_dwallet_dkg_and_sign::<Secp256k1TaprootProtocol>(
<<<<<<< HEAD
=======
                    data.curve,
>>>>>>> d43095c2
                    party_id,
                    access_structure,
                    session_id,
                    advance_request,
                    public_input,
                    Some(decryption_key_shares),
                    &data,
                    &mut rng,
                )
            }
            ProtocolCryptographicData::DWalletDKGAndSign {
                public_input: DKGAndSignPublicInputByProtocol::Secp256r1(public_input),
                advance_request:
                    DWalletDKGAndSignAdvanceRequestByProtocol::Secp256r1(advance_request),
                decryption_key_shares,
                data,
                ..
            } => {
                if mpc_round == MPC_SIGN_SECOND_ROUND {
                    let decrypters = advance_request.senders_for_round(1)?;
                    update_expected_decrypters_metrics(
                        &public_input.expected_decrypters,
                        decrypters,
                        access_structure,
                        dwallet_mpc_metrics,
                    );
                }

                compute_dwallet_dkg_and_sign::<Secp256r1ECDSAProtocol>(
<<<<<<< HEAD
=======
                    data.curve,
>>>>>>> d43095c2
                    party_id,
                    access_structure,
                    session_id,
                    advance_request,
                    public_input,
                    Some(decryption_key_shares),
                    &data,
                    &mut rng,
                )
            }
            ProtocolCryptographicData::DWalletDKGAndSign {
                public_input: DKGAndSignPublicInputByProtocol::Curve25519(public_input),
                advance_request:
                    DWalletDKGAndSignAdvanceRequestByProtocol::Curve25519(advance_request),
                decryption_key_shares,
                data,
                ..
            } => {
                if mpc_round == MPC_SIGN_SECOND_ROUND {
                    let decrypters = advance_request.senders_for_round(1)?;
                    update_expected_decrypters_metrics(
                        &public_input.expected_decrypters,
                        decrypters,
                        access_structure,
                        dwallet_mpc_metrics,
                    );
                }

                compute_dwallet_dkg_and_sign::<Curve25519EdDSAProtocol>(
<<<<<<< HEAD
=======
                    data.curve,
>>>>>>> d43095c2
                    party_id,
                    access_structure,
                    session_id,
                    advance_request,
                    public_input,
                    Some(decryption_key_shares),
                    &data,
                    &mut rng,
                )
            }
            ProtocolCryptographicData::DWalletDKGAndSign {
                public_input: DKGAndSignPublicInputByProtocol::Ristretto(public_input),
                advance_request:
                    DWalletDKGAndSignAdvanceRequestByProtocol::Ristretto(advance_request),
                decryption_key_shares,
                data,
                ..
            } => {
                if mpc_round == MPC_SIGN_SECOND_ROUND {
                    let decrypters = advance_request.senders_for_round(1)?;
                    update_expected_decrypters_metrics(
                        &public_input.expected_decrypters,
                        decrypters,
                        access_structure,
                        dwallet_mpc_metrics,
                    );
                }

                compute_dwallet_dkg_and_sign::<RistrettoSchnorrkelSubstrateProtocol>(
<<<<<<< HEAD
=======
                    data.curve,
>>>>>>> d43095c2
                    party_id,
                    access_structure,
                    session_id,
                    advance_request,
                    public_input,
                    Some(decryption_key_shares),
                    &data,
                    &mut rng,
                )
            }
            ProtocolCryptographicData::DWalletDKGAndSign {
                public_input,
                advance_request,
                ..
            } => Err(DwalletMPCError::MPCParametersMissmatchInputToRequest(
                public_input.to_string(),
                advance_request.to_string(),
            )),
            ProtocolCryptographicData::NetworkEncryptionKeyDkgV1 {
                public_input,
                advance_request,
                class_groups_decryption_key,
                ..
            } => advance_network_dkg_v1(
                session_id,
                access_structure,
                public_input,
                party_id,
                advance_request,
                class_groups_decryption_key,
                &mut rng,
            ),
            ProtocolCryptographicData::NetworkEncryptionKeyDkgV2 {
                public_input,
                advance_request,
                class_groups_decryption_key,
                ..
            } => advance_network_dkg_v2(
                session_id,
                access_structure,
                public_input,
                party_id,
                advance_request,
                class_groups_decryption_key,
                &mut rng,
            ),
            ProtocolCryptographicData::NetworkEncryptionKeyV1Reconfiguration {
                public_input,
                advance_request,
                decryption_key_shares,
                ..
            } => {
                let result = Party::<ReconfigurationParty>::advance_with_guaranteed_output(
                    session_id,
                    party_id,
                    access_structure,
                    advance_request,
                    Some(decryption_key_shares.clone()),
                    &public_input,
                    &mut rng,
                )?;

                match result {
                    GuaranteedOutputDeliveryRoundResult::Advance { message } => {
                        Ok(GuaranteedOutputDeliveryRoundResult::Advance { message })
                    }
                    GuaranteedOutputDeliveryRoundResult::Finalize {
                        public_output_value,
                        malicious_parties,
                        private_output,
                    } => {
                        // Wrap the public output with its version.
                        let public_output_value = bcs::to_bytes(
                            &VersionedDecryptionKeyReconfigurationOutput::V1(public_output_value),
                        )?;

                        Ok(GuaranteedOutputDeliveryRoundResult::Finalize {
                            public_output_value,
                            malicious_parties,
                            private_output,
                        })
                    }
                }
            }
            ProtocolCryptographicData::NetworkEncryptionKeyV1ToV2Reconfiguration {
                public_input,
                advance_request,
                decryption_key_shares,
                ..
            } => {
                let result = Party::<ReconfigurationV1toV2Party>::advance_with_guaranteed_output(
                    session_id,
                    party_id,
                    access_structure,
                    advance_request,
                    Some(decryption_key_shares.clone()),
                    &public_input,
                    &mut rng,
                )?;

                match result {
                    GuaranteedOutputDeliveryRoundResult::Advance { message } => {
                        Ok(GuaranteedOutputDeliveryRoundResult::Advance { message })
                    }
                    GuaranteedOutputDeliveryRoundResult::Finalize {
                        public_output_value,
                        malicious_parties,
                        private_output,
                    } => {
                        // Wrap the public output with its version.
                        let public_output_value = bcs::to_bytes(
                            &VersionedDecryptionKeyReconfigurationOutput::V2(public_output_value),
                        )?;

                        Ok(GuaranteedOutputDeliveryRoundResult::Finalize {
                            public_output_value,
                            malicious_parties,
                            private_output,
                        })
                    }
                }
            }
            ProtocolCryptographicData::NetworkEncryptionKeyV2Reconfiguration {
                public_input,
                advance_request,
                decryption_key_shares,
                ..
            } => {
                let result = Party::<ReconfigurationV2Party>::advance_with_guaranteed_output(
                    session_id,
                    party_id,
                    access_structure,
                    advance_request,
                    Some(decryption_key_shares.clone()),
                    &public_input,
                    &mut rng,
                )?;

                match result {
                    GuaranteedOutputDeliveryRoundResult::Advance { message } => {
                        Ok(GuaranteedOutputDeliveryRoundResult::Advance { message })
                    }
                    GuaranteedOutputDeliveryRoundResult::Finalize {
                        public_output_value,
                        malicious_parties,
                        private_output,
                    } => {
                        // Wrap the public output with its version.
                        let public_output_value = bcs::to_bytes(
                            &VersionedDecryptionKeyReconfigurationOutput::V2(public_output_value),
                        )?;

                        Ok(GuaranteedOutputDeliveryRoundResult::Finalize {
                            public_output_value,
                            malicious_parties,
                            private_output,
                        })
                    }
                }
            }
            _ => {
                error!(
                    session_type=?protocol_metadata,
                    session_identifier=?session_identifier,
                    "Invalid session type for mpc computation");
                Err(DwalletMPCError::InvalidDWalletProtocolType)
            }
        }
    }
}

fn parse_signature_from_sign_output(
    signature_algorithm: &DWalletSignatureAlgorithm,
    public_output_value: Vec<u8>,
) -> DwalletMPCResult<Vec<u8>> {
    match signature_algorithm {
        DWalletSignatureAlgorithm::ECDSASecp256k1 => {
            let signature: ECDSASecp256k1Signature = bcs::from_bytes(&public_output_value)?;
<<<<<<< HEAD
=======

>>>>>>> d43095c2
            Ok(signature.to_bytes().to_vec())
        }
        DWalletSignatureAlgorithm::ECDSASecp256r1 => {
            let signature: ECDSASecp256r1Signature = bcs::from_bytes(&public_output_value)?;
<<<<<<< HEAD
=======

>>>>>>> d43095c2
            Ok(signature.to_bytes().to_vec())
        }
        DWalletSignatureAlgorithm::EdDSA => {
            let signature: EdDSASignature = bcs::from_bytes(&public_output_value)?;
<<<<<<< HEAD
=======

>>>>>>> d43095c2
            Ok(signature.to_bytes().to_vec())
        }
        DWalletSignatureAlgorithm::SchnorrkelSubstrate => {
            let signature: SchnorrkelSubstrateSignature = bcs::from_bytes(&public_output_value)?;
<<<<<<< HEAD
=======

>>>>>>> d43095c2
            Ok(signature.to_bytes().to_vec())
        }
        DWalletSignatureAlgorithm::Taproot => {
            let signature: TaprootSignature = bcs::from_bytes(&public_output_value)?;
<<<<<<< HEAD
=======

>>>>>>> d43095c2
            Ok(signature.to_bytes().to_vec())
        }
    }
}

fn try_ready_to_advance<P: mpc::Party + mpc::AsynchronouslyAdvanceable>(
    party_id: PartyID,
    access_structure: &WeightedThresholdAccessStructure,
    consensus_round: u64,
    serialized_messages_by_consensus_round: &HashMap<u64, HashMap<PartyID, Vec<u8>>>,
) -> DwalletMPCResult<Option<AdvanceRequest<<P>::Message>>> {
    let advance_request_result = mpc::guaranteed_output_delivery::Party::<P>::ready_to_advance(
        party_id,
        access_structure,
        consensus_round,
        HashMap::new(),
        serialized_messages_by_consensus_round,
    )
    .map_err(|e| DwalletMPCError::FailedToAdvanceMPC(e.into()))?;

    match advance_request_result {
        ReadyToAdvanceResult::ReadyToAdvance(advance_request) => Ok(Some(advance_request)),
        _ => Ok(None),
    }
}<|MERGE_RESOLUTION|>--- conflicted
+++ resolved
@@ -85,7 +85,6 @@
                 else {
                     return Err(DwalletMPCError::InvalidSessionPublicInput);
                 };
-<<<<<<< HEAD
 
                 let advance_request = DWalletImportedKeyVerificationAdvanceRequestByCurve::try_new(
                     &data.curve,
@@ -99,21 +98,6 @@
                     return Ok(None);
                 };
 
-=======
-
-                let advance_request = DWalletImportedKeyVerificationAdvanceRequestByCurve::try_new(
-                    &data.curve,
-                    party_id,
-                    access_structure,
-                    consensus_round,
-                    serialized_messages_by_consensus_round,
-                )?;
-
-                let Some(advance_request) = advance_request else {
-                    return Ok(None);
-                };
-
->>>>>>> d43095c2
                 ProtocolCryptographicData::ImportedKeyVerification {
                     data: data.clone(),
                     public_input,
@@ -250,10 +234,7 @@
                     public_input: public_input.clone(),
                     advance_request,
                     decryption_key_shares: decryption_key_shares.clone(),
-<<<<<<< HEAD
-=======
                     protocol_version: *protocol_version,
->>>>>>> d43095c2
                 }
             }
             ProtocolData::DWalletDKGAndSign {
@@ -460,10 +441,6 @@
                 advance_request:
                     DWalletImportedKeyVerificationAdvanceRequestByCurve::Secp256k1(advance_request),
                 protocol_version,
-<<<<<<< HEAD
-                ..
-            } => compute_imported_key_verification::<Secp256k1AsyncDKGProtocol>(
-=======
                 data,
                 ..
             } => {
@@ -517,7 +494,6 @@
                 ..
             } => compute_imported_key_verification::<Secp256r1AsyncDKGProtocol>(
                 data.curve,
->>>>>>> d43095c2
                 session_id,
                 party_id,
                 access_structure,
@@ -528,14 +504,6 @@
             ),
             ProtocolCryptographicData::ImportedKeyVerification {
                 public_input:
-<<<<<<< HEAD
-                    DWalletImportedKeyVerificationPublicInputByCurve::Secp256r1(public_input),
-                advance_request:
-                    DWalletImportedKeyVerificationAdvanceRequestByCurve::Secp256r1(advance_request),
-                protocol_version,
-                ..
-            } => compute_imported_key_verification::<Secp256r1AsyncDKGProtocol>(
-=======
                     DWalletImportedKeyVerificationPublicInputByCurve::Curve25519(public_input),
                 advance_request:
                     DWalletImportedKeyVerificationAdvanceRequestByCurve::Curve25519(advance_request),
@@ -544,7 +512,6 @@
                 ..
             } => compute_imported_key_verification::<Curve25519AsyncDKGProtocol>(
                 data.curve,
->>>>>>> d43095c2
                 session_id,
                 party_id,
                 access_structure,
@@ -555,14 +522,6 @@
             ),
             ProtocolCryptographicData::ImportedKeyVerification {
                 public_input:
-<<<<<<< HEAD
-                    DWalletImportedKeyVerificationPublicInputByCurve::Curve25519(public_input),
-                advance_request:
-                    DWalletImportedKeyVerificationAdvanceRequestByCurve::Curve25519(advance_request),
-                protocol_version,
-                ..
-            } => compute_imported_key_verification::<Curve25519AsyncDKGProtocol>(
-=======
                     DWalletImportedKeyVerificationPublicInputByCurve::Ristretto(public_input),
                 advance_request:
                     DWalletImportedKeyVerificationAdvanceRequestByCurve::Ristretto(advance_request),
@@ -571,7 +530,6 @@
                 ..
             } => compute_imported_key_verification::<RistrettoAsyncDKGProtocol>(
                 data.curve,
->>>>>>> d43095c2
                 session_id,
                 party_id,
                 access_structure,
@@ -581,25 +539,6 @@
                 &mut rng,
             ),
             ProtocolCryptographicData::ImportedKeyVerification {
-<<<<<<< HEAD
-                public_input:
-                    DWalletImportedKeyVerificationPublicInputByCurve::Ristretto(public_input),
-                advance_request:
-                    DWalletImportedKeyVerificationAdvanceRequestByCurve::Ristretto(advance_request),
-                protocol_version,
-                ..
-            } => compute_imported_key_verification::<RistrettoAsyncDKGProtocol>(
-                session_id,
-                party_id,
-                access_structure,
-                advance_request,
-                &public_input.clone(),
-                protocol_version,
-                &mut rng,
-            ),
-            ProtocolCryptographicData::ImportedKeyVerification {
-=======
->>>>>>> d43095c2
                 public_input,
                 advance_request,
                 ..
@@ -621,7 +560,6 @@
                     &public_input,
                     &mut rng,
                 )?;
-<<<<<<< HEAD
 
                 match result {
                     GuaranteedOutputDeliveryRoundResult::Advance { message } => {
@@ -663,7 +601,18 @@
                             CommitmentSizedNumber,
                         ) = bcs::from_bytes(&output)?;
 
-=======
+                        session_id
+                    }
+                };
+                let result = Party::<Secp256k1DWalletDKGParty>::advance_with_guaranteed_output(
+                    session_id,
+                    party_id,
+                    access_structure,
+                    advance_request,
+                    None,
+                    &public_input.clone(),
+                    &mut rng,
+                )?;
 
                 match result {
                     GuaranteedOutputDeliveryRoundResult::Advance { message } => {
@@ -674,12 +623,24 @@
                         malicious_parties,
                         private_output,
                     } => {
-                        let output: <DWalletDKGFirstParty as mpc::Party>::PublicOutputValue =
-                            bcs::from_bytes(&public_output_value)?;
-                        let output_with_session_id = bcs::to_bytes(&(output, session_id))?;
-                        // Wrap the public output with its version.
-                        let public_output_value = bcs::to_bytes(
-                            &VersionedDwalletDKGFirstRoundPublicOutput::V1(output_with_session_id),
+                        let decentralized_output: <Secp256k1AsyncDKGProtocol as twopc_mpc::dkg::Protocol>::DecentralizedPartyDKGOutput = bcs::from_bytes(&public_output_value)?;
+                        let decentralized_output: <Secp256k1AsyncDKGProtocol as twopc_mpc::dkg::Protocol>::DecentralizedPartyTargetedDKGOutput = decentralized_output.into();
+
+                        let public_output_value =
+                            bcs::to_bytes(&VersionedDwalletDKGPublicOutput::V1(bcs::to_bytes(
+                                &decentralized_output,
+                            )?))?;
+
+                        verify_encrypted_share(
+                            &data.encrypted_centralized_secret_share_and_proof,
+                            // TODO (#1482): Check the protocol config and use this hack only for V1
+                            // DWallets.
+                            &public_output_value,
+                            &data.encryption_key,
+                            // DKG second is supported only for secp256k1.
+                            ProtocolPublicParametersByCurve::Secp256k1(
+                                public_input.protocol_public_parameters.clone(),
+                            ),
                         )?;
 
                         Ok(GuaranteedOutputDeliveryRoundResult::Finalize {
@@ -690,107 +651,14 @@
                     }
                 }
             }
-
-            ProtocolCryptographicData::DKGSecond {
-                public_input,
-                data,
-                advance_request,
-                first_round_output,
-                ..
-            } => {
-                let session_id = match bcs::from_bytes(&first_round_output)? {
-                    VersionedDwalletDKGFirstRoundPublicOutput::V1(output) => {
-                        let (_, session_id): (
-                            <DWalletDKGFirstParty as mpc::Party>::PublicOutputValue,
-                            CommitmentSizedNumber,
-                        ) = bcs::from_bytes(&output)?;
-
->>>>>>> d43095c2
-                        session_id
-                    }
-                };
-                let result = Party::<Secp256k1DWalletDKGParty>::advance_with_guaranteed_output(
-                    session_id,
-                    party_id,
-                    access_structure,
-                    advance_request,
-                    None,
-                    &public_input.clone(),
-                    &mut rng,
-                )?;
-
-                match result {
-                    GuaranteedOutputDeliveryRoundResult::Advance { message } => {
-                        Ok(GuaranteedOutputDeliveryRoundResult::Advance { message })
-                    }
-                    GuaranteedOutputDeliveryRoundResult::Finalize {
-                        public_output_value,
-                        malicious_parties,
-                        private_output,
-                    } => {
-<<<<<<< HEAD
-=======
-                        let decentralized_output: <Secp256k1AsyncDKGProtocol as twopc_mpc::dkg::Protocol>::DecentralizedPartyDKGOutput = bcs::from_bytes(&public_output_value)?;
-                        let decentralized_output: <Secp256k1AsyncDKGProtocol as twopc_mpc::dkg::Protocol>::DecentralizedPartyTargetedDKGOutput = decentralized_output.into();
-
-                        let public_output_value =
-                            bcs::to_bytes(&VersionedDwalletDKGPublicOutput::V1(bcs::to_bytes(
-                                &decentralized_output,
-                            )?))?;
-
->>>>>>> d43095c2
-                        verify_encrypted_share(
-                            &data.encrypted_centralized_secret_share_and_proof,
-                            // TODO (#1482): Check the protocol config and use this hack only for V1
-                            // DWallets.
-<<<<<<< HEAD
-                            &bcs::to_bytes(&VersionedDwalletDKGPublicOutput::V1(
-                                public_output_value.clone(),
-                            ))?,
-=======
-                            &public_output_value,
->>>>>>> d43095c2
-                            &data.encryption_key,
-                            // DKG second is supported only for secp256k1.
-                            ProtocolPublicParametersByCurve::Secp256k1(
-                                public_input.protocol_public_parameters.clone(),
-                            ),
-<<<<<<< HEAD
-                            ProtocolVersion::from(1),
-                        )?;
-
-                        let decentralized_output: <Secp256k1AsyncDKGProtocol as twopc_mpc::dkg::Protocol>::DecentralizedPartyDKGOutput = bcs::from_bytes(&public_output_value)?;
-                        let decentralized_output: <Secp256k1AsyncDKGProtocol as twopc_mpc::dkg::Protocol>::DecentralizedPartyTargetedDKGOutput = decentralized_output.into();
-
-                        let public_output_value =
-                            bcs::to_bytes(&VersionedDwalletDKGPublicOutput::V1(
-                                bcs::to_bytes(&decentralized_output).unwrap(),
-                            ))?;
-=======
-                        )?;
-
->>>>>>> d43095c2
-                        Ok(GuaranteedOutputDeliveryRoundResult::Finalize {
-                            public_output_value,
-                            malicious_parties,
-                            private_output,
-                        })
-                    }
-                }
-            }
             ProtocolCryptographicData::DWalletDKG {
                 public_input: DWalletDKGPublicInputByCurve::Secp256k1DWalletDKG(public_input),
                 advance_request:
                     DWalletDKGAdvanceRequestByCurve::Secp256k1DWalletDKG(advance_request),
-<<<<<<< HEAD
-                ..
-            } => Ok(compute_dwallet_dkg::<Secp256k1AsyncDKGProtocol>(
-=======
                 data,
                 ..
             } => Ok(compute_dwallet_dkg::<Secp256k1AsyncDKGProtocol>(
                 data.curve,
->>>>>>> d43095c2
                 party_id,
                 access_structure,
                 session_id,
@@ -802,15 +670,10 @@
                 public_input: DWalletDKGPublicInputByCurve::Secp256r1DWalletDKG(public_input),
                 advance_request:
                     DWalletDKGAdvanceRequestByCurve::Secp256r1DWalletDKG(advance_request),
-<<<<<<< HEAD
-                ..
-            } => Ok(compute_dwallet_dkg::<Secp256r1AsyncDKGProtocol>(
-=======
                 data,
                 ..
             } => Ok(compute_dwallet_dkg::<Secp256r1AsyncDKGProtocol>(
                 data.curve,
->>>>>>> d43095c2
                 party_id,
                 access_structure,
                 session_id,
@@ -822,15 +685,10 @@
                 public_input: DWalletDKGPublicInputByCurve::Curve25519DWalletDKG(public_input),
                 advance_request:
                     DWalletDKGAdvanceRequestByCurve::Curve25519DWalletDKG(advance_request),
-<<<<<<< HEAD
-                ..
-            } => Ok(compute_dwallet_dkg::<Curve25519AsyncDKGProtocol>(
-=======
                 data,
                 ..
             } => Ok(compute_dwallet_dkg::<Curve25519AsyncDKGProtocol>(
                 data.curve,
->>>>>>> d43095c2
                 party_id,
                 access_structure,
                 session_id,
@@ -842,15 +700,10 @@
                 public_input: DWalletDKGPublicInputByCurve::RistrettoDWalletDKG(public_input),
                 advance_request:
                     DWalletDKGAdvanceRequestByCurve::RistrettoDWalletDKG(advance_request),
-<<<<<<< HEAD
-                ..
-            } => Ok(compute_dwallet_dkg::<RistrettoAsyncDKGProtocol>(
-=======
                 data,
                 ..
             } => Ok(compute_dwallet_dkg::<RistrettoAsyncDKGProtocol>(
                 data.curve,
->>>>>>> d43095c2
                 party_id,
                 access_structure,
                 session_id,
@@ -942,10 +795,7 @@
                 advance_request: SignAdvanceRequestByProtocol::Secp256k1ECDSA(advance_request),
                 decryption_key_shares,
                 data,
-<<<<<<< HEAD
-=======
-                protocol_version,
->>>>>>> d43095c2
+                protocol_version,
                 ..
             } => {
                 if mpc_round == MPC_SIGN_SECOND_ROUND {
@@ -966,10 +816,7 @@
                     public_input,
                     Some(decryption_key_shares),
                     &data,
-<<<<<<< HEAD
-=======
                     protocol_version,
->>>>>>> d43095c2
                     &mut rng,
                 )
             }
@@ -978,10 +825,7 @@
                 advance_request: SignAdvanceRequestByProtocol::Secp256k1Taproot(advance_request),
                 decryption_key_shares,
                 data,
-<<<<<<< HEAD
-=======
-                protocol_version,
->>>>>>> d43095c2
+                protocol_version,
                 ..
             } => {
                 if mpc_round == MPC_SIGN_SECOND_ROUND {
@@ -1002,10 +846,7 @@
                     public_input,
                     Some(decryption_key_shares),
                     &data,
-<<<<<<< HEAD
-=======
                     protocol_version,
->>>>>>> d43095c2
                     &mut rng,
                 )
             }
@@ -1014,10 +855,7 @@
                 advance_request: SignAdvanceRequestByProtocol::Secp256r1(advance_request),
                 decryption_key_shares,
                 data,
-<<<<<<< HEAD
-=======
-                protocol_version,
->>>>>>> d43095c2
+                protocol_version,
                 ..
             } => {
                 if mpc_round == MPC_SIGN_SECOND_ROUND {
@@ -1038,10 +876,7 @@
                     public_input,
                     Some(decryption_key_shares),
                     &data,
-<<<<<<< HEAD
-=======
                     protocol_version,
->>>>>>> d43095c2
                     &mut rng,
                 )
             }
@@ -1050,10 +885,7 @@
                 advance_request: SignAdvanceRequestByProtocol::Curve25519(advance_request),
                 decryption_key_shares,
                 data,
-<<<<<<< HEAD
-=======
-                protocol_version,
->>>>>>> d43095c2
+                protocol_version,
                 ..
             } => {
                 if mpc_round == MPC_SIGN_SECOND_ROUND {
@@ -1074,10 +906,7 @@
                     public_input,
                     Some(decryption_key_shares),
                     &data,
-<<<<<<< HEAD
-=======
                     protocol_version,
->>>>>>> d43095c2
                     &mut rng,
                 )
             }
@@ -1086,10 +915,7 @@
                 advance_request: SignAdvanceRequestByProtocol::Ristretto(advance_request),
                 decryption_key_shares,
                 data,
-<<<<<<< HEAD
-=======
-                protocol_version,
->>>>>>> d43095c2
+                protocol_version,
                 ..
             } => {
                 if mpc_round == MPC_SIGN_SECOND_ROUND {
@@ -1110,10 +936,7 @@
                     public_input,
                     Some(decryption_key_shares),
                     &data,
-<<<<<<< HEAD
-=======
                     protocol_version,
->>>>>>> d43095c2
                     &mut rng,
                 )
             }
@@ -1144,10 +967,7 @@
                 }
 
                 compute_dwallet_dkg_and_sign::<Secp256k1ECDSAProtocol>(
-<<<<<<< HEAD
-=======
                     data.curve,
->>>>>>> d43095c2
                     party_id,
                     access_structure,
                     session_id,
@@ -1177,10 +997,7 @@
                 }
 
                 compute_dwallet_dkg_and_sign::<Secp256k1TaprootProtocol>(
-<<<<<<< HEAD
-=======
                     data.curve,
->>>>>>> d43095c2
                     party_id,
                     access_structure,
                     session_id,
@@ -1210,10 +1027,7 @@
                 }
 
                 compute_dwallet_dkg_and_sign::<Secp256r1ECDSAProtocol>(
-<<<<<<< HEAD
-=======
                     data.curve,
->>>>>>> d43095c2
                     party_id,
                     access_structure,
                     session_id,
@@ -1243,10 +1057,7 @@
                 }
 
                 compute_dwallet_dkg_and_sign::<Curve25519EdDSAProtocol>(
-<<<<<<< HEAD
-=======
                     data.curve,
->>>>>>> d43095c2
                     party_id,
                     access_structure,
                     session_id,
@@ -1276,10 +1087,7 @@
                 }
 
                 compute_dwallet_dkg_and_sign::<RistrettoSchnorrkelSubstrateProtocol>(
-<<<<<<< HEAD
-=======
                     data.curve,
->>>>>>> d43095c2
                     party_id,
                     access_structure,
                     session_id,
@@ -1458,42 +1266,27 @@
     match signature_algorithm {
         DWalletSignatureAlgorithm::ECDSASecp256k1 => {
             let signature: ECDSASecp256k1Signature = bcs::from_bytes(&public_output_value)?;
-<<<<<<< HEAD
-=======
-
->>>>>>> d43095c2
+
             Ok(signature.to_bytes().to_vec())
         }
         DWalletSignatureAlgorithm::ECDSASecp256r1 => {
             let signature: ECDSASecp256r1Signature = bcs::from_bytes(&public_output_value)?;
-<<<<<<< HEAD
-=======
-
->>>>>>> d43095c2
+
             Ok(signature.to_bytes().to_vec())
         }
         DWalletSignatureAlgorithm::EdDSA => {
             let signature: EdDSASignature = bcs::from_bytes(&public_output_value)?;
-<<<<<<< HEAD
-=======
-
->>>>>>> d43095c2
+
             Ok(signature.to_bytes().to_vec())
         }
         DWalletSignatureAlgorithm::SchnorrkelSubstrate => {
             let signature: SchnorrkelSubstrateSignature = bcs::from_bytes(&public_output_value)?;
-<<<<<<< HEAD
-=======
-
->>>>>>> d43095c2
+
             Ok(signature.to_bytes().to_vec())
         }
         DWalletSignatureAlgorithm::Taproot => {
             let signature: TaprootSignature = bcs::from_bytes(&public_output_value)?;
-<<<<<<< HEAD
-=======
-
->>>>>>> d43095c2
+
             Ok(signature.to_bytes().to_vec())
         }
     }
