--- conflicted
+++ resolved
@@ -21,14 +21,9 @@
 use crate::dwallet_mpc::protocol_cryptographic_data::ProtocolCryptographicData;
 use crate::dwallet_mpc::reconfiguration::ReconfigurationV1toV2Party;
 use crate::dwallet_mpc::sign::{
-<<<<<<< HEAD
-    SignAdvanceRequestByProtocol, SignPublicInputByProtocol, compute_sign,
-    update_expected_decrypters_metrics,
-=======
     DKGAndSignPublicInputByProtocol, DWalletDKGAndSignAdvanceRequestByProtocol,
     SignAdvanceRequestByProtocol, SignPublicInputByProtocol, compute_dwallet_dkg_and_sign,
     compute_sign,
->>>>>>> 6444b22b
 };
 use crate::dwallet_session_request::DWalletSessionRequestMetricData;
 use crate::request_protocol_data::{
@@ -774,14 +769,7 @@
                 ..
             } => {
                 if mpc_round == MPC_SIGN_SECOND_ROUND {
-                    let decrypters = advance_request.senders_for_round(mpc_round as usize)?;
-                    update_expected_decrypters_metrics(
-                        &public_input.expected_decrypters,
-                        decrypters,
-                        access_structure,
-                        dwallet_mpc_metrics,
-                    );
-
+                    // Todo (#1408): Return update_expected_decrypters_metrics
                 }
 
                 compute_sign::<Secp256K1ECDSAProtocol>(
@@ -803,13 +791,7 @@
                 ..
             } => {
                 if mpc_round == MPC_SIGN_SECOND_ROUND {
-                    let decrypters = advance_request.senders_for_round(mpc_round as usize)?;
-                    update_expected_decrypters_metrics(
-                        &public_input.expected_decrypters,
-                        decrypters,
-                        access_structure,
-                        dwallet_mpc_metrics,
-                    );
+                    // Todo (#1408): Return update_expected_decrypters_metrics
                 }
 
                 compute_sign::<Secp256K1TaprootProtocol>(
@@ -831,13 +813,7 @@
                 ..
             } => {
                 if mpc_round == MPC_SIGN_SECOND_ROUND {
-                    let decrypters = advance_request.senders_for_round(mpc_round as usize)?;
-                    update_expected_decrypters_metrics(
-                        &public_input.expected_decrypters,
-                        decrypters,
-                        access_structure,
-                        dwallet_mpc_metrics,
-                    );
+                    // Todo (#1408): Return update_expected_decrypters_metrics
                 }
 
                 compute_sign::<Secp256R1ECDSAProtocol>(
@@ -859,13 +835,7 @@
                 ..
             } => {
                 if mpc_round == MPC_SIGN_SECOND_ROUND {
-                    let decrypters = advance_request.senders_for_round(mpc_round as usize)?;
-                    update_expected_decrypters_metrics(
-                        &public_input.expected_decrypters,
-                        decrypters,
-                        access_structure,
-                        dwallet_mpc_metrics,
-                    );
+                    // Todo (#1408): Return update_expected_decrypters_metrics
                 }
 
                 compute_sign::<Curve25519EdDSAProtocol>(
@@ -887,13 +857,7 @@
                 ..
             } => {
                 if mpc_round == MPC_SIGN_SECOND_ROUND {
-                    let decrypters = advance_request.senders_for_round(mpc_round as usize)?;
-                    update_expected_decrypters_metrics(
-                        &public_input.expected_decrypters,
-                        decrypters,
-                        access_structure,
-                        dwallet_mpc_metrics,
-                    );
+                    // Todo (#1408): Return update_expected_decrypters_metrics
                 }
 
                 compute_sign::<RistrettoSchnorrkelSubstrateProtocol>(
