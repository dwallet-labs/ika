// Copyright (c) dWallet Labs, Ltd.
// SPDX-License-Identifier: BSD-3-Clause-Clear

use crate::dwallet_mpc::crytographic_computation::MPC_SIGN_SECOND_ROUND;
use crate::dwallet_mpc::crytographic_computation::protocol_public_parameters::ProtocolPublicParametersByCurve;
use crate::dwallet_mpc::dwallet_dkg::{
    DWalletDKGAdvanceRequestByCurve, DWalletDKGFirstParty, DWalletDKGPublicInputByCurve,
    DWalletImportedKeyVerificationAdvanceRequestByCurve,
    DWalletImportedKeyVerificationPublicInputByCurve, Secp256K1DWalletDKGParty,
    compute_dwallet_dkg, compute_imported_key_verification,
};
use crate::dwallet_mpc::dwallet_mpc_metrics::DWalletMPCMetrics;
use crate::dwallet_mpc::encrypt_user_share::verify_encrypted_share;
use crate::dwallet_mpc::mpc_session::PublicInput;
use crate::dwallet_mpc::network_dkg::{
    DwalletMPCNetworkKeys, advance_network_dkg_v1, advance_network_dkg_v2,
};
use crate::dwallet_mpc::presign::{
    PresignAdvanceRequestByProtocol, PresignPublicInputByProtocol, compute_presign,
};
use crate::dwallet_mpc::protocol_cryptographic_data::ProtocolCryptographicData;
use crate::dwallet_mpc::reconfiguration::ReconfigurationV1toV2Party;
use crate::dwallet_mpc::sign::{
    DKGAndSignPublicInputByProtocol, DWalletDKGAndSignAdvanceRequestByProtocol,
    SignAdvanceRequestByProtocol, SignPublicInputByProtocol, compute_dwallet_dkg_and_sign,
    compute_sign,
};
use crate::dwallet_session_request::DWalletSessionRequestMetricData;
use crate::request_protocol_data::{
    NetworkEncryptionKeyDkgData, NetworkEncryptionKeyV1ToV2ReconfigurationData,
    NetworkEncryptionKeyV2ReconfigurationData, ProtocolData, SignData,
};
use class_groups::dkg::Secp256k1Party;
use commitment::CommitmentSizedNumber;
use dwallet_classgroups_types::ClassGroupsDecryptionKey;
use dwallet_mpc_types::dwallet_mpc::{
    DWalletSignatureAlgorithm, ReconfigurationParty, ReconfigurationV2Party,
    VersionedDecryptionKeyReconfigurationOutput, VersionedDwalletDKGFirstRoundPublicOutput,
    VersionedDwalletDKGSecondRoundPublicOutput,
};
use dwallet_rng::RootSeed;
use group::PartyID;
use ika_protocol_config::ProtocolVersion;
use ika_types::dwallet_mpc_error::{DwalletMPCError, DwalletMPCResult};
use ika_types::messages_dwallet_mpc::{
    Curve25519AsyncDKGProtocol, Curve25519EdDSAProtocol, RistrettoAsyncDKGProtocol,
    RistrettoSchnorrkelSubstrateProtocol, Secp256K1AsyncDKGProtocol, Secp256K1TaprootProtocol,
    Secp256R1AsyncDKGProtocol, Secp256R1ECDSAProtocol,
};
use ika_types::messages_dwallet_mpc::{Secp256K1ECDSAProtocol, SessionIdentifier};
use mpc::guaranteed_output_delivery::{AdvanceRequest, Party, ReadyToAdvanceResult};
use mpc::{
    GuaranteedOutputDeliveryRoundResult, GuaranteesOutputDelivery, WeightedThresholdAccessStructure,
};
use std::collections::HashMap;
use std::sync::Arc;
use tracing::error;
use twopc_mpc::ecdsa::{ECDSASecp256k1Signature, ECDSASecp256r1Signature};
use twopc_mpc::schnorr::{EdDSASignature, SchnorrkelSubstrateSignature, TaprootSignature};
use twopc_mpc::sign::EncodableSignature;

pub(crate) mod dwallet_dkg;
pub(crate) mod network_dkg;
pub(crate) mod presign;
pub(crate) mod reconfiguration;
pub(crate) mod sign;

impl ProtocolCryptographicData {
    pub fn try_new_mpc(
        protocol_specific_data: &ProtocolData,
        party_id: PartyID,
        access_structure: &WeightedThresholdAccessStructure,
        consensus_round: u64,
        serialized_messages_by_consensus_round: HashMap<u64, HashMap<PartyID, Vec<u8>>>,
        public_input: PublicInput,
        network_dkg_third_round_delay: u64,
        decryption_key_reconfiguration_third_round_delay: u64,
        class_groups_decryption_key: ClassGroupsDecryptionKey,
        decryption_key_shares: &Box<DwalletMPCNetworkKeys>,
        protocol_version: &ProtocolVersion,
    ) -> Result<Option<Self>, DwalletMPCError> {
        let res = match protocol_specific_data {
            ProtocolData::ImportedKeyVerification { data, .. } => {
                let PublicInput::DWalletImportedKeyVerificationRequest(public_input) = public_input
                else {
                    return Err(DwalletMPCError::InvalidSessionPublicInput);
                };

                let advance_request = DWalletImportedKeyVerificationAdvanceRequestByCurve::try_new(
                    &data.curve,
                    party_id,
                    access_structure,
                    consensus_round,
                    serialized_messages_by_consensus_round,
                )?;

                let Some(advance_request) = advance_request else {
                    return Ok(None);
                };

                ProtocolCryptographicData::ImportedKeyVerification {
                    data: data.clone(),
                    public_input,
                    advance_request,
                    protocol_version: *protocol_version,
                }
            }
            ProtocolData::DWalletDKG { data, .. } => {
                let PublicInput::DWalletDKG(public_input) = public_input else {
                    return Err(DwalletMPCError::InvalidSessionPublicInput);
                };

                let advance_request = DWalletDKGAdvanceRequestByCurve::try_new(
                    &data.curve,
                    party_id,
                    access_structure,
                    consensus_round,
                    serialized_messages_by_consensus_round,
                )?;

                let Some(advance_request) = advance_request else {
                    return Ok(None);
                };

                ProtocolCryptographicData::DWalletDKG {
                    data: data.clone(),
                    public_input: public_input.clone(),
                    advance_request,
                }
            }
            ProtocolData::DKGFirst { data, .. } => {
                let PublicInput::DKGFirst(public_input) = public_input else {
                    return Err(DwalletMPCError::InvalidSessionPublicInput);
                };

                let advance_request_result = Party::<DWalletDKGFirstParty>::ready_to_advance(
                    party_id,
                    access_structure,
                    consensus_round,
                    HashMap::new(),
                    &serialized_messages_by_consensus_round,
                )?;

                let ReadyToAdvanceResult::ReadyToAdvance(advance_request) = advance_request_result
                else {
                    return Ok(None);
                };

                ProtocolCryptographicData::DKGFirst {
                    data: data.clone(),
                    public_input: public_input.clone(),
                    advance_request,
                }
            }
            ProtocolData::DKGSecond {
                data,
                first_round_output,
                ..
            } => {
                let PublicInput::Secp256K1DWalletDKG(public_input) = public_input else {
                    return Err(DwalletMPCError::InvalidSessionPublicInput);
                };

                let advance_request_result = Party::<Secp256K1DWalletDKGParty>::ready_to_advance(
                    party_id,
                    access_structure,
                    consensus_round,
                    HashMap::new(),
                    &serialized_messages_by_consensus_round,
                )?;

                let ReadyToAdvanceResult::ReadyToAdvance(advance_request) = advance_request_result
                else {
                    return Ok(None);
                };

                ProtocolCryptographicData::DKGSecond {
                    data: data.clone(),
                    public_input: public_input.clone(),
                    advance_request,
                    first_round_output: first_round_output.clone(),
                }
            }
            ProtocolData::Presign { data, .. } => {
                let PublicInput::Presign(public_input) = public_input else {
                    return Err(DwalletMPCError::InvalidSessionPublicInput);
                };

                let advance_request_result = presign::PresignAdvanceRequestByProtocol::try_new(
                    &data.signature_algorithm,
                    party_id,
                    access_structure,
                    consensus_round,
                    serialized_messages_by_consensus_round,
                )?;

                let Some(advance_request) = advance_request_result else {
                    return Ok(None);
                };

                ProtocolCryptographicData::Presign {
                    data: data.clone(),
                    public_input: public_input.clone(),
                    advance_request,
                    protocol_version: *protocol_version,
                }
            }
            ProtocolData::Sign {
                data,
                dwallet_network_encryption_key_id,
                ..
            } => {
                let PublicInput::Sign(public_input) = public_input else {
                    return Err(DwalletMPCError::InvalidSessionPublicInput);
                };

                let advance_request_result = SignAdvanceRequestByProtocol::try_new(
                    &data.curve,
                    &data.signature_algorithm,
                    party_id,
                    access_structure,
                    consensus_round,
                    serialized_messages_by_consensus_round,
                )?;

                let Some(advance_request) = advance_request_result else {
                    return Ok(None);
                };

                let decryption_key_shares = decryption_key_shares
                    .decryption_key_shares(dwallet_network_encryption_key_id)?;

                ProtocolCryptographicData::Sign {
                    data: data.clone(),
                    public_input: public_input.clone(),
                    advance_request,
                    decryption_key_shares: decryption_key_shares.clone(),
                }
            }
            ProtocolData::DWalletDKGAndSign {
                data,
                dwallet_network_encryption_key_id,
                ..
            } => {
                let PublicInput::DWalletDKGAndSign(public_input) = public_input else {
                    return Err(DwalletMPCError::InvalidSessionPublicInput);
                };

                let advance_request_result = DWalletDKGAndSignAdvanceRequestByProtocol::try_new(
                    &data.curve,
                    &data.signature_algorithm,
                    party_id,
                    access_structure,
                    consensus_round,
                    serialized_messages_by_consensus_round,
                )?;

                let Some(advance_request) = advance_request_result else {
                    return Ok(None);
                };

                let decryption_key_shares = decryption_key_shares
                    .decryption_key_shares(dwallet_network_encryption_key_id)?;

                ProtocolCryptographicData::DWalletDKGAndSign {
                    data: data.clone(),
                    public_input: public_input.clone(),
                    advance_request,
                    decryption_key_shares: decryption_key_shares.clone(),
                }
            }
            ProtocolData::NetworkEncryptionKeyDkg {
                data: NetworkEncryptionKeyDkgData {},
                ..
            } => match public_input {
                PublicInput::NetworkEncryptionKeyDkgV1(public_input) => {
                    let advance_request_result = Party::<Secp256k1Party>::ready_to_advance(
                        party_id,
                        access_structure,
                        consensus_round,
                        HashMap::from([(3, network_dkg_third_round_delay)]),
                        &serialized_messages_by_consensus_round,
                    )?;

                    let ReadyToAdvanceResult::ReadyToAdvance(advance_request) =
                        advance_request_result
                    else {
                        return Ok(None);
                    };

                    ProtocolCryptographicData::NetworkEncryptionKeyDkgV1 {
                        data: NetworkEncryptionKeyDkgData {},
                        public_input: public_input.clone(),
                        advance_request,
                        class_groups_decryption_key,
                    }
                }
                PublicInput::NetworkEncryptionKeyDkgV2(public_input) => {
                    let advance_request_result =
                        Party::<twopc_mpc::decentralized_party::dkg::Party>::ready_to_advance(
                            party_id,
                            access_structure,
                            consensus_round,
                            HashMap::from([(3, network_dkg_third_round_delay)]),
                            &serialized_messages_by_consensus_round,
                        )?;

                    let ReadyToAdvanceResult::ReadyToAdvance(advance_request) =
                        advance_request_result
                    else {
                        return Ok(None);
                    };
                    ProtocolCryptographicData::NetworkEncryptionKeyDkgV2 {
                        data: NetworkEncryptionKeyDkgData {},
                        public_input: public_input.clone(),
                        advance_request,
                        class_groups_decryption_key,
                    }
                }
                _ => {
                    return Err(DwalletMPCError::InvalidSessionPublicInput);
                }
            },
            ProtocolData::NetworkEncryptionKeyReconfiguration {
                data,
                dwallet_network_encryption_key_id,
            } => match public_input {
                PublicInput::NetworkEncryptionKeyReconfigurationV1(public_input) => {
                    let advance_request_result = Party::<ReconfigurationParty>::ready_to_advance(
                        party_id,
                        access_structure,
                        consensus_round,
                        HashMap::from([(3, decryption_key_reconfiguration_third_round_delay)]),
                        &serialized_messages_by_consensus_round,
                    )?;

                    let ReadyToAdvanceResult::ReadyToAdvance(advance_request) =
                        advance_request_result
                    else {
                        return Ok(None);
                    };

                    let decryption_key_shares = decryption_key_shares
                        .decryption_key_shares(dwallet_network_encryption_key_id)?;

                    ProtocolCryptographicData::NetworkEncryptionKeyV1Reconfiguration {
                        data: data.clone(),
                        public_input: public_input.clone(),
                        advance_request,
                        decryption_key_shares: decryption_key_shares.clone(),
                    }
                }
                PublicInput::NetworkEncryptionKeyReconfigurationV1ToV2(public_input) => {
                    let advance_request_result =
                        Party::<ReconfigurationV1toV2Party>::ready_to_advance(
                            party_id,
                            access_structure,
                            consensus_round,
                            HashMap::from([(3, decryption_key_reconfiguration_third_round_delay)]),
                            &serialized_messages_by_consensus_round,
                        )?;

                    let ReadyToAdvanceResult::ReadyToAdvance(advance_request) =
                        advance_request_result
                    else {
                        return Ok(None);
                    };

                    let decryption_key_shares = decryption_key_shares
                        .decryption_key_shares(dwallet_network_encryption_key_id)?;

                    ProtocolCryptographicData::NetworkEncryptionKeyV1ToV2Reconfiguration {
                        data: NetworkEncryptionKeyV1ToV2ReconfigurationData {},
                        public_input: public_input.clone(),
                        advance_request,
                        decryption_key_shares: decryption_key_shares.clone(),
                    }
                }
                PublicInput::NetworkEncryptionKeyReconfigurationV2(public_input) => {
                    let advance_request_result = Party::<ReconfigurationV2Party>::ready_to_advance(
                        party_id,
                        access_structure,
                        consensus_round,
                        HashMap::from([(3, decryption_key_reconfiguration_third_round_delay)]),
                        &serialized_messages_by_consensus_round,
                    )?;

                    let ReadyToAdvanceResult::ReadyToAdvance(advance_request) =
                        advance_request_result
                    else {
                        return Ok(None);
                    };

                    let decryption_key_shares = decryption_key_shares
                        .decryption_key_shares(dwallet_network_encryption_key_id)?;

                    ProtocolCryptographicData::NetworkEncryptionKeyV2Reconfiguration {
                        data: NetworkEncryptionKeyV2ReconfigurationData {},
                        public_input: public_input.clone(),
                        advance_request,
                        decryption_key_shares: decryption_key_shares.clone(),
                    }
                }
                _ => {
                    return Err(DwalletMPCError::InvalidSessionPublicInput);
                }
            },
            _ => {
                return Err(DwalletMPCError::InvalidDWalletProtocolType);
            }
        };
        Ok(Some(res))
    }

    pub(crate) fn compute_mpc(
        self,
        party_id: PartyID,
        access_structure: &WeightedThresholdAccessStructure,
        mpc_round: u64,
        consensus_round: u64,
        session_identifier: SessionIdentifier,
        root_seed: RootSeed,
        dwallet_mpc_metrics: Arc<DWalletMPCMetrics>,
    ) -> DwalletMPCResult<GuaranteedOutputDeliveryRoundResult> {
        let protocol_metadata: DWalletSessionRequestMetricData = (&self).into();

        dwallet_mpc_metrics.add_advance_mpc_call(&protocol_metadata, &mpc_round.to_string());

        let session_id = CommitmentSizedNumber::from_le_slice(&session_identifier.into_bytes());

        // Derive a one-time use, MPC protocol and round specific, deterministic random generator
        // from the private seed.
        // This should only be used to `advance()` this specific round, and is guaranteed to be
        // deterministic — if we attempt to run the round twice, the same message will be generated.
        // SECURITY NOTICE: don't use for anything else other than (this particular) `advance()`,
        // and keep private!
        let mut rng = root_seed.mpc_round_rng(session_id, mpc_round, consensus_round);

        match self {
            ProtocolCryptographicData::ImportedKeyVerification {
                public_input:DWalletImportedKeyVerificationPublicInputByCurve::Secp256K1DWalletImportedKeyVerification(public_input),
                data,
                advance_request: DWalletImportedKeyVerificationAdvanceRequestByCurve::Secp256K1DWalletImportedKeyVerification(advance_request),
                protocol_version,
                ..
            } => {
                compute_imported_key_verification::<Secp256K1AsyncDKGProtocol>(
                    session_id,
                    party_id,
                    access_structure,
                    advance_request,
                    &public_input.clone(),
                    ProtocolPublicParametersByCurve::Secp256k1(public_input.protocol_public_parameters),
                    &data,
                    protocol_version,
                    &mut rng,
                )
            }
            ProtocolCryptographicData::ImportedKeyVerification {
                public_input:DWalletImportedKeyVerificationPublicInputByCurve::Secp256R1DWalletImportedKeyVerification(public_input),
                data,
                advance_request: DWalletImportedKeyVerificationAdvanceRequestByCurve::Secp256R1DWalletImportedKeyVerification(advance_request),
                protocol_version,
                ..
            } => {
                compute_imported_key_verification::<Secp256R1AsyncDKGProtocol >(
                    session_id,
                    party_id,
                    access_structure,
                    advance_request,
                    &public_input.clone(),
                    ProtocolPublicParametersByCurve::Secp256r1(public_input.protocol_public_parameters),
                    &data,
                    protocol_version,
                    &mut rng,
                )
            }
            ProtocolCryptographicData::ImportedKeyVerification {
                public_input:DWalletImportedKeyVerificationPublicInputByCurve::Curve25519DWalletImportedKeyVerification(public_input),
                data,
                advance_request: DWalletImportedKeyVerificationAdvanceRequestByCurve::Curve25519DWalletImportedKeyVerification(advance_request),
                protocol_version,
                ..
            } => {
                compute_imported_key_verification::<Curve25519AsyncDKGProtocol >(
                    session_id,
                    party_id,
                    access_structure,
                    advance_request,
                    &public_input.clone(),
                    ProtocolPublicParametersByCurve::Curve25519(public_input.protocol_public_parameters),
                    &data,
                    protocol_version,
                    &mut rng,
                )
            }
            ProtocolCryptographicData::ImportedKeyVerification {
                public_input:DWalletImportedKeyVerificationPublicInputByCurve::RistrettoDWalletImportedKeyVerification(public_input),
                data,
                advance_request: DWalletImportedKeyVerificationAdvanceRequestByCurve::RistrettoDWalletImportedKeyVerification(advance_request),
                protocol_version,
                ..
            } => {
                compute_imported_key_verification::<RistrettoAsyncDKGProtocol >(
                    session_id,
                    party_id,
                    access_structure,
                    advance_request,
                    &public_input.clone(),
                    ProtocolPublicParametersByCurve::Ristretto(public_input.protocol_public_parameters),
                    &data,
                    protocol_version,
                    &mut rng,
                )
            }
            ProtocolCryptographicData::ImportedKeyVerification { public_input, advance_request, .. } => Err(DwalletMPCError::MPCParametersMissmatchInputToRequest(
                    public_input.to_string(),
                    advance_request.to_string(),
                )),
            ProtocolCryptographicData::DKGFirst {
                public_input,
                advance_request,
                ..
            } => {
                let result = Party::<DWalletDKGFirstParty>::advance_with_guaranteed_output(
                    session_id,
                    party_id,
                    access_structure,
                    advance_request,
                    None,
                    &public_input,
                    &mut rng,
                )?;

                match result {
                    GuaranteedOutputDeliveryRoundResult::Advance { message } => {
                        Ok(GuaranteedOutputDeliveryRoundResult::Advance { message })
                    }
                    GuaranteedOutputDeliveryRoundResult::Finalize {
                        public_output_value,
                        malicious_parties,
                        private_output,
                    } => {
                        let output_with_session_id =
                            bcs::to_bytes(&(public_output_value, session_id))?;
                        // Wrap the public output with its version.
                        let public_output_value = bcs::to_bytes(
                            &VersionedDwalletDKGFirstRoundPublicOutput::V1(output_with_session_id),
                        )?;

                        Ok(GuaranteedOutputDeliveryRoundResult::Finalize {
                            public_output_value,
                            malicious_parties,
                            private_output,
                        })
                    }
                }
            }

            ProtocolCryptographicData::DKGSecond {
                public_input,
                data,
                advance_request,
                first_round_output,
                ..
            } => {
                // TODO (#1482): Use this hack only for V1 dWallet DKG outputs
                let session_id = match bcs::from_bytes(&first_round_output)? {
                    VersionedDwalletDKGFirstRoundPublicOutput::V1(output) => {
                        let (_, session_id) =
                            bcs::from_bytes::<(Vec<u8>, CommitmentSizedNumber)>(&output)?;
                        session_id
                    }
                };
                let result = Party::<Secp256K1DWalletDKGParty>::advance_with_guaranteed_output(
                    session_id,
                    party_id,
                    access_structure,
                    advance_request,
                    None,
                    &public_input.clone(),
                    &mut rng,
                )?;

                if let GuaranteedOutputDeliveryRoundResult::Finalize {
                    public_output_value,
                    ..
                } = &result
                {
                    verify_encrypted_share(
                        &data.encrypted_centralized_secret_share_and_proof,
                        // TODO (#1482): Check the protocol config and use this hack only for V1
                        // DWallets.
                        &bcs::to_bytes(&VersionedDwalletDKGSecondRoundPublicOutput::V1(
                            public_output_value.clone(),
                        ))?,
                        &data.encryption_key,
                        // DKG second is supported only for secp256k1.
                        ProtocolPublicParametersByCurve::Secp256k1(
                            public_input.protocol_public_parameters.clone(),
                        ),
                    )?;
                }

                match result {
                    GuaranteedOutputDeliveryRoundResult::Advance { message } => {
                        Ok(GuaranteedOutputDeliveryRoundResult::Advance { message })
                    }
                    GuaranteedOutputDeliveryRoundResult::Finalize {
                        public_output_value,
                        malicious_parties,
                        private_output,
                    } => {
                        let decentralized_output: <Secp256K1ECDSAProtocol as twopc_mpc::dkg::Protocol>::DecentralizedPartyDKGOutput = bcs::from_bytes(&public_output_value)?;
                        let decentralized_output: <Secp256K1AsyncDKGProtocol as twopc_mpc::dkg::Protocol>::DecentralizedPartyTargetedDKGOutput = decentralized_output.into();

                        let public_output_value =
                            bcs::to_bytes(&VersionedDwalletDKGSecondRoundPublicOutput::V1(
                                bcs::to_bytes(&decentralized_output).unwrap(),
                            ))?;
                        Ok(GuaranteedOutputDeliveryRoundResult::Finalize {
                            public_output_value,
                            malicious_parties,
                            private_output,
                        })
                    }
                }
            }
            ProtocolCryptographicData::DWalletDKG {
                public_input: DWalletDKGPublicInputByCurve::Secp256K1DWalletDKG(public_input),
                data,
                advance_request:
                    DWalletDKGAdvanceRequestByCurve::Secp256K1DWalletDKG(advance_request),
                ..
            } => Ok(compute_dwallet_dkg::<Secp256K1AsyncDKGProtocol>(
                party_id,
                access_structure,
                session_id,
                advance_request,
                public_input,
                &mut rng,
            )?),
            ProtocolCryptographicData::DWalletDKG {
                public_input: DWalletDKGPublicInputByCurve::Secp256R1DWalletDKG(public_input),
                data,
                advance_request:
                    DWalletDKGAdvanceRequestByCurve::Secp256R1DWalletDKG(advance_request),
                ..
            } => Ok(compute_dwallet_dkg::<Secp256R1AsyncDKGProtocol>(
                party_id,
                access_structure,
                session_id,
                advance_request,
                public_input,
                &mut rng,
            )?),
            ProtocolCryptographicData::DWalletDKG {
                public_input: DWalletDKGPublicInputByCurve::Curve25519DWalletDKG(public_input),
                data,
                advance_request:
                    DWalletDKGAdvanceRequestByCurve::Curve25519DWalletDKG(advance_request),
                ..
            } => Ok(compute_dwallet_dkg::<Curve25519AsyncDKGProtocol>(
                party_id,
                access_structure,
                session_id,
                advance_request,
                public_input,
                &mut rng,
            )?),
            ProtocolCryptographicData::DWalletDKG {
                public_input: DWalletDKGPublicInputByCurve::RistrettoDWalletDKG(public_input),
                data,
                advance_request:
                    DWalletDKGAdvanceRequestByCurve::RistrettoDWalletDKG(advance_request),
                ..
            } => Ok(compute_dwallet_dkg::<RistrettoAsyncDKGProtocol>(
                party_id,
                access_structure,
                session_id,
                advance_request,
                public_input,
                &mut rng,
            )?),
            ProtocolCryptographicData::DWalletDKG {
                public_input,
                advance_request,
                ..
            } => Err(DwalletMPCError::MPCParametersMissmatchInputToRequest(
                public_input.to_string(),
                advance_request.to_string(),
            )),
            ProtocolCryptographicData::Presign {
                public_input: PresignPublicInputByProtocol::Secp256k1ECDSA(public_input),
                advance_request: PresignAdvanceRequestByProtocol::Secp256k1ECDSA(advance_request),
                protocol_version,
                ..
            } => Ok(compute_presign::<Secp256K1ECDSAProtocol>(
                party_id,
                access_structure,
                session_id,
                advance_request,
                public_input,
                protocol_version,
                &mut rng,
            )?),
            ProtocolCryptographicData::Presign {
                public_input: PresignPublicInputByProtocol::Taproot(public_input),
                advance_request: PresignAdvanceRequestByProtocol::Taproot(advance_request),
                protocol_version,
                ..
            } => Ok(compute_presign::<Secp256K1TaprootProtocol>(
                party_id,
                access_structure,
                session_id,
                advance_request,
                public_input,
                protocol_version,
                &mut rng,
            )?),
            ProtocolCryptographicData::Presign {
                public_input: PresignPublicInputByProtocol::Secp256r1ECDSA(public_input),
                advance_request: PresignAdvanceRequestByProtocol::Secp256r1ECDSA(advance_request),
                protocol_version,
                ..
            } => Ok(compute_presign::<Secp256R1ECDSAProtocol>(
                party_id,
                access_structure,
                session_id,
                advance_request,
                public_input,
                protocol_version,
                &mut rng,
            )?),
            ProtocolCryptographicData::Presign {
                public_input: PresignPublicInputByProtocol::EdDSA(public_input),
                advance_request: PresignAdvanceRequestByProtocol::EdDSA(advance_request),
                protocol_version,
                ..
            } => Ok(compute_presign::<Curve25519EdDSAProtocol>(
                party_id,
                access_structure,
                session_id,
                advance_request,
                public_input,
                protocol_version,
                &mut rng,
            )?),
            ProtocolCryptographicData::Presign {
                public_input: PresignPublicInputByProtocol::SchnorrkelSubstrate(public_input),
                advance_request:
                    PresignAdvanceRequestByProtocol::SchnorrkelSubstrate(advance_request),
                protocol_version,
                ..
            } => Ok(compute_presign::<RistrettoSchnorrkelSubstrateProtocol>(
                party_id,
                access_structure,
                session_id,
                advance_request,
                public_input,
                protocol_version,
                &mut rng,
            )?),
            ProtocolCryptographicData::Sign {
                public_input: SignPublicInputByProtocol::Secp256k1ECDSA(public_input),
                advance_request: SignAdvanceRequestByProtocol::Secp256k1ECDSA(advance_request),
                decryption_key_shares,
                data,
                ..
            } => {
                if mpc_round == MPC_SIGN_SECOND_ROUND {
                    // Todo (#1408): Return update_expected_decrypters_metrics
                }

                compute_sign::<Secp256K1ECDSAProtocol>(
                    party_id,
                    access_structure,
                    session_id,
                    advance_request,
                    public_input,
                    Some(decryption_key_shares),
                    &data,
                    &mut rng,
                )
            }
            ProtocolCryptographicData::Sign {
                public_input: SignPublicInputByProtocol::Secp256k1Taproot(public_input),
                advance_request: SignAdvanceRequestByProtocol::Secp256k1Taproot(advance_request),
                decryption_key_shares,
                data,
                ..
            } => {
                if mpc_round == MPC_SIGN_SECOND_ROUND {
                    // Todo (#1408): Return update_expected_decrypters_metrics
                }

                compute_sign::<Secp256K1TaprootProtocol>(
                    party_id,
                    access_structure,
                    session_id,
                    advance_request,
                    public_input,
                    Some(decryption_key_shares),
                    &data,
                    &mut rng,
                )
            }
            ProtocolCryptographicData::Sign {
                public_input: SignPublicInputByProtocol::Secp256r1(public_input),
                advance_request: SignAdvanceRequestByProtocol::Secp256r1(advance_request),
                decryption_key_shares,
                data,
                ..
            } => {
                if mpc_round == MPC_SIGN_SECOND_ROUND {
                    // Todo (#1408): Return update_expected_decrypters_metrics
                }

                compute_sign::<Secp256R1ECDSAProtocol>(
                    party_id,
                    access_structure,
                    session_id,
                    advance_request,
                    public_input,
                    Some(decryption_key_shares),
                    &data,
                    &mut rng,
                )
            }
            ProtocolCryptographicData::Sign {
                public_input: SignPublicInputByProtocol::Curve25519(public_input),
                advance_request: SignAdvanceRequestByProtocol::Curve25519(advance_request),
                decryption_key_shares,
                data,
                ..
            } => {
                if mpc_round == MPC_SIGN_SECOND_ROUND {
                    // Todo (#1408): Return update_expected_decrypters_metrics
                }

                compute_sign::<Curve25519EdDSAProtocol>(
                    party_id,
                    access_structure,
                    session_id,
                    advance_request,
                    public_input,
                    Some(decryption_key_shares),
                    &data,
                    &mut rng,
                )
            }
            ProtocolCryptographicData::Sign {
                public_input: SignPublicInputByProtocol::Ristretto(public_input),
                advance_request: SignAdvanceRequestByProtocol::Ristretto(advance_request),
                decryption_key_shares,
                data,
                ..
            } => {
                if mpc_round == MPC_SIGN_SECOND_ROUND {
                    // Todo (#1408): Return update_expected_decrypters_metrics
                }

                compute_sign::<RistrettoSchnorrkelSubstrateProtocol>(
                    party_id,
                    access_structure,
                    session_id,
                    advance_request,
                    public_input,
                    Some(decryption_key_shares),
                    &data,
                    &mut rng,
                )
            }
            ProtocolCryptographicData::Sign {
                public_input,
                advance_request,
                ..
            } => Err(DwalletMPCError::MPCParametersMissmatchInputToRequest(
                public_input.to_string(),
                advance_request.to_string(),
            )),
            ProtocolCryptographicData::DWalletDKGAndSign {
                public_input: DKGAndSignPublicInputByProtocol::Secp256k1ECDSA(public_input),
                advance_request: DWalletDKGAndSignAdvanceRequestByProtocol::Secp256k1ECDSA(advance_request),
                decryption_key_shares,
                data,
                ..
            } => {
                if mpc_round == MPC_SIGN_SECOND_ROUND {
                    // Todo (#1408): Return update_expected_decrypters_metrics
                }

                compute_dwallet_dkg_and_sign::<Secp256K1ECDSAProtocol>(
                    party_id,
                    access_structure,
                    session_id,
                    advance_request,
                    public_input,
                    Some(decryption_key_shares),
                    &data,
                    &mut rng,
                )
            }
            ProtocolCryptographicData::DWalletDKGAndSign {
                public_input: DKGAndSignPublicInputByProtocol::Secp256k1Taproot(public_input),
                advance_request: DWalletDKGAndSignAdvanceRequestByProtocol::Secp256k1Taproot(advance_request),
                decryption_key_shares,
                data,
                ..
            } => {
                if mpc_round == MPC_SIGN_SECOND_ROUND {
                    // Todo (#1408): Return update_expected_decrypters_metrics
                }

                compute_dwallet_dkg_and_sign::<Secp256K1TaprootProtocol>(
                    party_id,
                    access_structure,
                    session_id,
                    advance_request,
                    public_input,
                    Some(decryption_key_shares),
                    &data,
                    &mut rng,
                )
            }
            ProtocolCryptographicData::DWalletDKGAndSign {
                public_input: DKGAndSignPublicInputByProtocol::Secp256r1(public_input),
                advance_request: DWalletDKGAndSignAdvanceRequestByProtocol::Secp256r1(advance_request),
                decryption_key_shares,
                data,
                ..
            } => {
                if mpc_round == MPC_SIGN_SECOND_ROUND {
                    // Todo (#1408): Return update_expected_decrypters_metrics
                }

                compute_dwallet_dkg_and_sign::<Secp256R1ECDSAProtocol>(
                    party_id,
                    access_structure,
                    session_id,
                    advance_request,
                    public_input,
                    Some(decryption_key_shares),
                    &data,
                    &mut rng,
                )
            }
            ProtocolCryptographicData::DWalletDKGAndSign {
                public_input: DKGAndSignPublicInputByProtocol::Curve25519(public_input),
                advance_request: DWalletDKGAndSignAdvanceRequestByProtocol::Curve25519(advance_request),
                decryption_key_shares,
                data,
                ..
            } => {
                if mpc_round == MPC_SIGN_SECOND_ROUND {
                    // Todo (#1408): Return update_expected_decrypters_metrics
                }

                compute_dwallet_dkg_and_sign::<Curve25519EdDSAProtocol>(
                    party_id,
                    access_structure,
                    session_id,
                    advance_request,
                    public_input,
                    Some(decryption_key_shares),
                    &data,
                    &mut rng,
                )
            }
            ProtocolCryptographicData::DWalletDKGAndSign {
                public_input: DKGAndSignPublicInputByProtocol::Ristretto(public_input),
                advance_request: DWalletDKGAndSignAdvanceRequestByProtocol::Ristretto(advance_request),
                decryption_key_shares,
                data,
                ..
            } => {
                if mpc_round == MPC_SIGN_SECOND_ROUND {
                    // Todo (#1408): Return update_expected_decrypters_metrics
                }

                compute_dwallet_dkg_and_sign::<RistrettoSchnorrkelSubstrateProtocol>(
                    party_id,
                    access_structure,
                    session_id,
                    advance_request,
                    public_input,
                    Some(decryption_key_shares),
                    &data,
                    &mut rng,
                )
            }
            ProtocolCryptographicData::DWalletDKGAndSign {
                public_input,
                advance_request,
                ..
            } => Err(DwalletMPCError::MPCParametersMissmatchInputToRequest(
                public_input.to_string(),
                advance_request.to_string(),
            )),
            ProtocolCryptographicData::NetworkEncryptionKeyDkgV1 {
                public_input,
                advance_request,
                class_groups_decryption_key,
                ..
            } => advance_network_dkg_v1(
                session_id,
                access_structure,
                public_input,
                party_id,
                advance_request,
                class_groups_decryption_key,
                &mut rng,
            ),
            ProtocolCryptographicData::NetworkEncryptionKeyDkgV2 {
                public_input,
                advance_request,
                class_groups_decryption_key,
                ..
            } => advance_network_dkg_v2(
                session_id,
                access_structure,
                public_input,
                party_id,
                advance_request,
                class_groups_decryption_key,
                &mut rng,
            ),
            ProtocolCryptographicData::NetworkEncryptionKeyV1Reconfiguration {
                public_input,
                advance_request,
                decryption_key_shares,
                ..
            } => {
                let result = Party::<ReconfigurationParty>::advance_with_guaranteed_output(
                    session_id,
                    party_id,
                    access_structure,
                    advance_request,
                    Some(decryption_key_shares.clone()),
                    &public_input,
                    &mut rng,
                )?;

                match result {
                    GuaranteedOutputDeliveryRoundResult::Advance { message } => {
                        Ok(GuaranteedOutputDeliveryRoundResult::Advance { message })
                    }
                    GuaranteedOutputDeliveryRoundResult::Finalize {
                        public_output_value,
                        malicious_parties,
                        private_output,
                    } => {
                        // Wrap the public output with its version.
                        let public_output_value = bcs::to_bytes(
                            &VersionedDecryptionKeyReconfigurationOutput::V1(public_output_value),
                        )?;

                        Ok(GuaranteedOutputDeliveryRoundResult::Finalize {
                            public_output_value,
                            malicious_parties,
                            private_output,
                        })
                    }
                }
            }
            ProtocolCryptographicData::NetworkEncryptionKeyV1ToV2Reconfiguration {
                public_input,
                advance_request,
                decryption_key_shares,
                ..
            } => {
                let result = Party::<ReconfigurationV1toV2Party>::advance_with_guaranteed_output(
                    session_id,
                    party_id,
                    access_structure,
                    advance_request,
                    Some(decryption_key_shares.clone()),
                    &public_input,
                    &mut rng,
                )?;

                match result {
                    GuaranteedOutputDeliveryRoundResult::Advance { message } => {
                        Ok(GuaranteedOutputDeliveryRoundResult::Advance { message })
                    }
                    GuaranteedOutputDeliveryRoundResult::Finalize {
                        public_output_value,
                        malicious_parties,
                        private_output,
                    } => {
                        // Wrap the public output with its version.
                        let public_output_value = bcs::to_bytes(
                            &VersionedDecryptionKeyReconfigurationOutput::V2(public_output_value),
                        )?;

                        Ok(GuaranteedOutputDeliveryRoundResult::Finalize {
                            public_output_value,
                            malicious_parties,
                            private_output,
                        })
                    }
                }
            }
            ProtocolCryptographicData::NetworkEncryptionKeyV2Reconfiguration {
                public_input,
                advance_request,
                decryption_key_shares,
                ..
            } => {
                let result = Party::<ReconfigurationV2Party>::advance_with_guaranteed_output(
                    session_id,
                    party_id,
                    access_structure,
                    advance_request,
                    Some(decryption_key_shares.clone()),
                    &public_input,
                    &mut rng,
                )?;

                match result {
                    GuaranteedOutputDeliveryRoundResult::Advance { message } => {
                        Ok(GuaranteedOutputDeliveryRoundResult::Advance { message })
                    }
                    GuaranteedOutputDeliveryRoundResult::Finalize {
                        public_output_value,
                        malicious_parties,
                        private_output,
                    } => {
                        // Wrap the public output with its version.
                        let public_output_value = bcs::to_bytes(
                            &VersionedDecryptionKeyReconfigurationOutput::V2(public_output_value),
                        )?;

                        Ok(GuaranteedOutputDeliveryRoundResult::Finalize {
                            public_output_value,
                            malicious_parties,
                            private_output,
                        })
                    }
                }
            }
            _ => {
                error!(
                    session_type=?protocol_metadata,
                    session_identifier=?session_identifier,
                    "Invalid session type for mpc computation");
                Err(DwalletMPCError::InvalidDWalletProtocolType)
            }
        }
    }
}

fn parse_signature_from_sign_output(
    signature_algorithm: &DWalletSignatureScheme,
    public_output_value: Vec<u8>,
) -> DwalletMPCResult<Vec<u8>> {
<<<<<<< HEAD
    match data.signature_algorithm {
        DWalletSignatureAlgorithm::ECDSASecp256k1 => {
=======
    match signature_algorithm {
        DWalletSignatureScheme::ECDSASecp256k1 => {
>>>>>>> 7bbe716e
            let signature: ECDSASecp256k1Signature = bcs::from_bytes(&public_output_value)?;
            Ok(signature.to_bytes().to_vec())
        }
        DWalletSignatureAlgorithm::ECDSASecp256r1 => {
            let signature: ECDSASecp256r1Signature = bcs::from_bytes(&public_output_value)?;
            Ok(signature.to_bytes().to_vec())
        }
        DWalletSignatureAlgorithm::EdDSA => {
            let signature: EdDSASignature = bcs::from_bytes(&public_output_value)?;
            Ok(signature.to_bytes().to_vec())
        }
        DWalletSignatureAlgorithm::SchnorrkelSubstrate => {
            let signature: SchnorrkelSubstrateSignature = bcs::from_bytes(&public_output_value)?;
            Ok(signature.to_bytes().to_vec())
        }
        DWalletSignatureAlgorithm::Taproot => {
            let signature: TaprootSignature = bcs::from_bytes(&public_output_value)?;
            Ok(signature.to_bytes().to_vec())
        }
    }
}

fn try_ready_to_advance<P: mpc::Party + mpc::AsynchronouslyAdvanceable>(
    party_id: PartyID,
    access_structure: &WeightedThresholdAccessStructure,
    consensus_round: u64,
    serialized_messages_by_consensus_round: &HashMap<u64, HashMap<PartyID, Vec<u8>>>,
) -> DwalletMPCResult<Option<AdvanceRequest<<P>::Message>>> {
    let advance_request_result = mpc::guaranteed_output_delivery::Party::<P>::ready_to_advance(
        party_id,
        access_structure,
        consensus_round,
        HashMap::new(),
        serialized_messages_by_consensus_round,
    )
    .map_err(|e| DwalletMPCError::FailedToAdvanceMPC(e.into()))?;

    match advance_request_result {
        ReadyToAdvanceResult::ReadyToAdvance(advance_request) => Ok(Some(advance_request)),
        _ => Ok(None),
    }
}<|MERGE_RESOLUTION|>--- conflicted
+++ resolved
@@ -1154,13 +1154,8 @@
     signature_algorithm: &DWalletSignatureScheme,
     public_output_value: Vec<u8>,
 ) -> DwalletMPCResult<Vec<u8>> {
-<<<<<<< HEAD
-    match data.signature_algorithm {
+    match signature_algorithm {
         DWalletSignatureAlgorithm::ECDSASecp256k1 => {
-=======
-    match signature_algorithm {
-        DWalletSignatureScheme::ECDSASecp256k1 => {
->>>>>>> 7bbe716e
             let signature: ECDSASecp256k1Signature = bcs::from_bytes(&public_output_value)?;
             Ok(signature.to_bytes().to_vec())
         }
