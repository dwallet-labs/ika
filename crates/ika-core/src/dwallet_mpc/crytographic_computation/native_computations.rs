// Copyright (c) dWallet Labs, Ltd.
// SPDX-License-Identifier: BSD-3-Clause-Clear

use crate::dwallet_mpc::crytographic_computation::protocol_public_parameters::ProtocolPublicParametersByCurve;
use crate::dwallet_mpc::dwallet_mpc_metrics::DWalletMPCMetrics;
use crate::dwallet_mpc::encrypt_user_share::verify_encrypted_share;
use crate::dwallet_mpc::make_dwallet_user_secret_key_shares_public::verify_secret_share;
use crate::dwallet_mpc::mpc_session::PublicInput;
use crate::dwallet_mpc::protocol_cryptographic_data::ProtocolCryptographicData;
use crate::dwallet_mpc::sign::verify_partial_signature;
use crate::dwallet_session_request::DWalletSessionRequestMetricData;
use crate::request_protocol_data::ProtocolData;
use class_groups::CiphertextSpaceGroupElement;
use dwallet_mpc_types::dwallet_mpc::{
    DWalletSignatureAlgorithm, VersionedDwalletDKGPublicOutput, VersionedPresignOutput,
    VersionedUserSignedMessage,
};
use group::OsCsRng;
<<<<<<< HEAD
use ika_protocol_config::ProtocolVersion;
=======
>>>>>>> f47f5496
use ika_types::dwallet_mpc_error::{DwalletMPCError, DwalletMPCResult};
use ika_types::messages_dwallet_mpc::{
    Curve25519EdDSAProtocol, RistrettoSchnorrkelSubstrateProtocol, Secp256k1ECDSAProtocol,
    Secp256r1ECDSAProtocol, SessionIdentifier,
};
use mpc::GuaranteedOutputDeliveryRoundResult;
use std::sync::Arc;
use tracing::error;
use twopc_mpc::secp256k1::class_groups::{NON_FUNDAMENTAL_DISCRIMINANT_LIMBS, TaprootProtocol};
use twopc_mpc::sign;

pub(crate) mod encrypt_user_share;
pub(crate) mod make_dwallet_user_secret_key_shares_public;

impl ProtocolCryptographicData {
    pub fn try_new_native(
        protocol_specific_data: &ProtocolData,
        public_input: PublicInput,
<<<<<<< HEAD
        protocol_version: ProtocolVersion,
=======
>>>>>>> f47f5496
    ) -> Result<Option<Self>, DwalletMPCError> {
        let res = match protocol_specific_data {
            ProtocolData::MakeDWalletUserSecretKeySharesPublic { data, .. } => {
                let PublicInput::MakeDWalletUserSecretKeySharesPublic(public_input) = public_input
                else {
                    return Err(DwalletMPCError::InvalidSessionPublicInput);
                };
                ProtocolCryptographicData::MakeDWalletUserSecretKeySharesPublic {
                    data: data.clone(),
                    protocol_public_parameters: public_input.clone(),
                }
            }
            ProtocolData::PartialSignatureVerification { data, .. } => {
                let PublicInput::PartialSignatureVerification(public_input) = public_input else {
                    return Err(DwalletMPCError::InvalidSessionPublicInput);
                };

                ProtocolCryptographicData::PartialSignatureVerification {
                    data: data.clone(),
                    protocol_public_parameters: public_input.clone(),
                }
            }
            ProtocolData::EncryptedShareVerification { data, .. } => {
                let PublicInput::EncryptedShareVerification(public_input) = public_input else {
                    return Err(DwalletMPCError::InvalidSessionPublicInput);
                };

                ProtocolCryptographicData::EncryptedShareVerification {
                    data: data.clone(),
                    protocol_public_parameters: public_input.clone(),
<<<<<<< HEAD
                    protocol_version,
=======
>>>>>>> f47f5496
                }
            }
            _ => {
                return Err(DwalletMPCError::InvalidDWalletProtocolType);
            }
        };

        Ok(Some(res))
    }

    pub(crate) fn compute_native(
        &self,
        session_identifier: SessionIdentifier,
        dwallet_mpc_metrics: Arc<DWalletMPCMetrics>,
    ) -> DwalletMPCResult<GuaranteedOutputDeliveryRoundResult> {
        let protocol_metadata: DWalletSessionRequestMetricData = self.into();
        dwallet_mpc_metrics.add_compute_native_call(&protocol_metadata);

        let public_output_value = match self {
            ProtocolCryptographicData::EncryptedShareVerification {
                data,
                protocol_public_parameters,
<<<<<<< HEAD
                protocol_version,
=======
>>>>>>> f47f5496
                ..
            } => {
                match verify_encrypted_share(
                    &data.encrypted_centralized_secret_share_and_proof,
                    &data.decentralized_public_output,
                    &data.encryption_key,
                    protocol_public_parameters.clone(),
<<<<<<< HEAD
                    *protocol_version,
=======
>>>>>>> f47f5496
                ) {
                    Ok(_) => Vec::new(),
                    Err(err) => return Err(err),
                }
            }
            ProtocolCryptographicData::PartialSignatureVerification {
                data,
                protocol_public_parameters:
                    ProtocolPublicParametersByCurve::Secp256k1(protocol_public_parameters),
                ..
            } => match bcs::from_bytes(&data.presign)? {
                VersionedPresignOutput::V1(presign) => {
                    let dkg_output = bcs::from_bytes(&data.dwallet_decentralized_output)?;
                    let partially_signed_message = bcs::from_bytes(&data.partially_signed_message)?;
                    let message = &data.message;
                    let hash_scheme = data.hash_scheme;
                    let decentralized_dkg_output = match dkg_output {
                            VersionedDwalletDKGPublicOutput::V1(output) => {
                                bcs::from_bytes::<<Secp256k1ECDSAProtocol as twopc_mpc::dkg::Protocol>::DecentralizedPartyTargetedDKGOutput>(output.as_slice())?.into()
                            }
<<<<<<< HEAD
                            VersionedDwalletDKGPublicOutput::V2(output) => {
                                bcs::from_bytes::<<Secp256k1ECDSAProtocol as twopc_mpc::dkg::Protocol>::DecentralizedPartyDKGOutput>(output.as_slice())?
=======
                            VersionedDwalletDKGPublicOutput::V2{dkg_output, ..} => {
                                bcs::from_bytes::<<Secp256k1ECDSAProtocol as twopc_mpc::dkg::Protocol>::DecentralizedPartyDKGOutput>(dkg_output.as_slice())?
>>>>>>> f47f5496
                            }
                        };

                    let presign: twopc_mpc::ecdsa::presign::Presign<
                        group::secp256k1::group_element::Value,
                        group::Value<
                            CiphertextSpaceGroupElement<{ NON_FUNDAMENTAL_DISCRIMINANT_LIMBS }>,
                        >,
                    > = bcs::from_bytes(&presign)?;
                    let VersionedUserSignedMessage::V1(partially_signed_message) =
                        partially_signed_message;
                    let partial: <Secp256k1ECDSAProtocol as twopc_mpc::sign::Protocol>::SignMessage =
                            bcs::from_bytes(&partially_signed_message)?;

                    <Secp256k1ECDSAProtocol as sign::Protocol>::verify_centralized_party_partial_signature(
                        message,
                        hash_scheme,
                        decentralized_dkg_output,
                        presign.into(),
                        partial,
                        protocol_public_parameters,
                        &mut OsCsRng,
                        )
                            .map_err(DwalletMPCError::from)?;
                    Vec::new()
                }
                VersionedPresignOutput::V2(_) => {
                    match data.signature_algorithm {
                        DWalletSignatureAlgorithm::ECDSASecp256k1 => {
                            verify_partial_signature::<Secp256k1ECDSAProtocol>(
                                &data.message,
                                &data.hash_scheme,
                                &data.dwallet_decentralized_output,
                                &data.presign,
                                &data.partially_signed_message,
                                protocol_public_parameters,
                            )?;
                        }
                        DWalletSignatureAlgorithm::Taproot => {
                            verify_partial_signature::<TaprootProtocol>(
                                &data.message,
                                &data.hash_scheme,
                                &data.dwallet_decentralized_output,
                                &data.presign,
                                &data.partially_signed_message,
                                protocol_public_parameters,
                            )?;
                        }
                        _ => {
                            return Err(DwalletMPCError::CurveToProtocolMismatch {
                                curve: data.curve,
                                protocol: data.signature_algorithm,
                            });
                        }
                    }
                    Vec::new()
                }
            },
            ProtocolCryptographicData::PartialSignatureVerification {
                data,
                protocol_public_parameters:
                    ProtocolPublicParametersByCurve::Secp256r1(protocol_public_parameters),
                ..
            } => {
                if data.signature_algorithm != DWalletSignatureAlgorithm::ECDSASecp256r1 {
                    return Err(DwalletMPCError::CurveToProtocolMismatch {
                        curve: data.curve,
                        protocol: data.signature_algorithm,
                    });
                }

                verify_partial_signature::<Secp256r1ECDSAProtocol>(
                    &data.message,
                    &data.hash_scheme,
                    &data.dwallet_decentralized_output,
                    &data.presign,
                    &data.partially_signed_message,
                    protocol_public_parameters,
                )?;
                Vec::new()
            }
            ProtocolCryptographicData::PartialSignatureVerification {
                data,
                protocol_public_parameters:
                    ProtocolPublicParametersByCurve::Curve25519(protocol_public_parameters),
                ..
            } => {
                if data.signature_algorithm != DWalletSignatureAlgorithm::EdDSA {
                    return Err(DwalletMPCError::CurveToProtocolMismatch {
                        curve: data.curve,
                        protocol: data.signature_algorithm,
                    });
                }

                verify_partial_signature::<Curve25519EdDSAProtocol>(
                    &data.message,
                    &data.hash_scheme,
                    &data.dwallet_decentralized_output,
                    &data.presign,
                    &data.partially_signed_message,
                    protocol_public_parameters,
                )?;
                Vec::new()
            }
            ProtocolCryptographicData::PartialSignatureVerification {
                data,
                protocol_public_parameters:
                    ProtocolPublicParametersByCurve::Ristretto(protocol_public_parameters),
                ..
            } => {
                if data.signature_algorithm != DWalletSignatureAlgorithm::SchnorrkelSubstrate {
                    return Err(DwalletMPCError::CurveToProtocolMismatch {
                        curve: data.curve,
                        protocol: data.signature_algorithm,
                    });
                }

                verify_partial_signature::<RistrettoSchnorrkelSubstrateProtocol>(
                    &data.message,
                    &data.hash_scheme,
                    &data.dwallet_decentralized_output,
                    &data.presign,
                    &data.partially_signed_message,
                    protocol_public_parameters,
                )?;
                Vec::new()
            }
            ProtocolCryptographicData::MakeDWalletUserSecretKeySharesPublic {
                protocol_public_parameters,
                data,
                ..
            } => {
                match verify_secret_share(
                    data.public_user_secret_key_shares.clone(),
                    data.dwallet_decentralized_output.clone(),
                    protocol_public_parameters.clone(),
                ) {
                    Ok(..) => data.public_user_secret_key_shares.clone(),
                    Err(err) => {
                        error!(
                            error=?err,
                            session_identifier=?session_identifier,
                            "failed to verify secret share"
                        );
                        return Err(DwalletMPCError::DWalletSecretNotMatchedDWalletOutput);
                    }
                }
            }
            _ => {
                error!(
                    session_type=?protocol_metadata,
                    session_identifier=?session_identifier,
                    "Invalid session type for native computation");
                return Err(DwalletMPCError::InvalidDWalletProtocolType);
            }
        };

        Ok(GuaranteedOutputDeliveryRoundResult::Finalize {
            public_output_value,
            private_output: vec![],
            malicious_parties: vec![],
        })
    }
}<|MERGE_RESOLUTION|>--- conflicted
+++ resolved
@@ -16,10 +16,6 @@
     VersionedUserSignedMessage,
 };
 use group::OsCsRng;
-<<<<<<< HEAD
-use ika_protocol_config::ProtocolVersion;
-=======
->>>>>>> f47f5496
 use ika_types::dwallet_mpc_error::{DwalletMPCError, DwalletMPCResult};
 use ika_types::messages_dwallet_mpc::{
     Curve25519EdDSAProtocol, RistrettoSchnorrkelSubstrateProtocol, Secp256k1ECDSAProtocol,
@@ -38,10 +34,6 @@
     pub fn try_new_native(
         protocol_specific_data: &ProtocolData,
         public_input: PublicInput,
-<<<<<<< HEAD
-        protocol_version: ProtocolVersion,
-=======
->>>>>>> f47f5496
     ) -> Result<Option<Self>, DwalletMPCError> {
         let res = match protocol_specific_data {
             ProtocolData::MakeDWalletUserSecretKeySharesPublic { data, .. } => {
@@ -72,10 +64,6 @@
                 ProtocolCryptographicData::EncryptedShareVerification {
                     data: data.clone(),
                     protocol_public_parameters: public_input.clone(),
-<<<<<<< HEAD
-                    protocol_version,
-=======
->>>>>>> f47f5496
                 }
             }
             _ => {
@@ -98,10 +86,6 @@
             ProtocolCryptographicData::EncryptedShareVerification {
                 data,
                 protocol_public_parameters,
-<<<<<<< HEAD
-                protocol_version,
-=======
->>>>>>> f47f5496
                 ..
             } => {
                 match verify_encrypted_share(
@@ -109,10 +93,6 @@
                     &data.decentralized_public_output,
                     &data.encryption_key,
                     protocol_public_parameters.clone(),
-<<<<<<< HEAD
-                    *protocol_version,
-=======
->>>>>>> f47f5496
                 ) {
                     Ok(_) => Vec::new(),
                     Err(err) => return Err(err),
@@ -133,13 +113,8 @@
                             VersionedDwalletDKGPublicOutput::V1(output) => {
                                 bcs::from_bytes::<<Secp256k1ECDSAProtocol as twopc_mpc::dkg::Protocol>::DecentralizedPartyTargetedDKGOutput>(output.as_slice())?.into()
                             }
-<<<<<<< HEAD
-                            VersionedDwalletDKGPublicOutput::V2(output) => {
-                                bcs::from_bytes::<<Secp256k1ECDSAProtocol as twopc_mpc::dkg::Protocol>::DecentralizedPartyDKGOutput>(output.as_slice())?
-=======
                             VersionedDwalletDKGPublicOutput::V2{dkg_output, ..} => {
                                 bcs::from_bytes::<<Secp256k1ECDSAProtocol as twopc_mpc::dkg::Protocol>::DecentralizedPartyDKGOutput>(dkg_output.as_slice())?
->>>>>>> f47f5496
                             }
                         };
 
