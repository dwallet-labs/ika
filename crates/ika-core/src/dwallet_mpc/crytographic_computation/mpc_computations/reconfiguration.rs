// Copyright (c) dWallet Labs, Ltd.
// SPDX-License-Identifier: BSD-3-Clause-Clear

use crate::debug_variable_chunks;
use crate::dwallet_mpc::{
    authority_name_to_party_id_from_committee, generate_access_structure_from_committee,
};
<<<<<<< HEAD
use class_groups::reconfiguration::PublicInput;
use class_groups::{
    DEFAULT_COMPUTATIONAL_SECURITY_PARAMETER, Secp256k1DecryptionKeySharePublicParameters,
};
use dwallet_mpc_types::dwallet_mpc::{
    NetworkDecryptionKeyPublicOutputType, NetworkEncryptionKeyPublicDataV1,
    NetworkEncryptionKeyPublicDataV2, ReconfigurationParty, ReconfigurationV2Party,
    SerializedWrappedMPCPublicOutput, VersionedDecryptionKeyReconfigurationOutput,
    VersionedNetworkDkgOutput, VersionedNetworkEncryptionKeyPublicData,
};
use group::{GroupElement, PartyID, secp256k1};
use homomorphic_encryption::GroupsPublicParametersAccessors;
=======
use dwallet_mpc_types::dwallet_mpc::{
    NetworkDecryptionKeyPublicOutputType, NetworkEncryptionKeyPublicData, ReconfigurationParty,
    SerializedWrappedMPCPublicOutput, VersionedDecryptionKeyReconfigurationOutput,
    VersionedNetworkDkgOutput,
};
use group::PartyID;
>>>>>>> f47f5496
use ika_types::committee::ClassGroupsEncryptionKeyAndProof;
use ika_types::committee::Committee;
use ika_types::dwallet_mpc_error::{DwalletMPCError, DwalletMPCResult};
use mpc::{Party, WeightedThresholdAccessStructure};
use std::collections::HashMap;
<<<<<<< HEAD
use twopc_mpc::ProtocolPublicParameters;
use twopc_mpc::secp256k1::class_groups::{
    FUNDAMENTAL_DISCRIMINANT_LIMBS, NON_FUNDAMENTAL_DISCRIMINANT_LIMBS,
};

pub(crate) type ReconfigurationV1toV2Party =
    twopc_mpc::decentralized_party::reconfiguration_v1_to_v2::Party;
=======
use std::sync::Arc;
use tracing::debug;
>>>>>>> f47f5496

pub(crate) trait ReconfigurationPartyPublicInputGenerator: Party {
    /// Generates the public input required for the reconfiguration protocol.
    fn generate_public_input(
        committee: &Committee,
        new_committee: Committee,
        network_dkg_public_output: VersionedNetworkDkgOutput,
<<<<<<< HEAD
    ) -> DwalletMPCResult<<ReconfigurationParty as mpc::Party>::PublicInput>;
}

pub(crate) trait ReconfigurationV2PartyPublicInputGenerator: Party {
    /// Generates the public input required for the reconfiguration protocol.
    fn generate_public_input(
        committee: &Committee,
        new_committee: Committee,
        network_dkg_public_output: VersionedNetworkDkgOutput,
        latest_reconfiguration_public_output: Option<VersionedDecryptionKeyReconfigurationOutput>,
    ) -> DwalletMPCResult<<ReconfigurationV2Party as mpc::Party>::PublicInput>;
}

impl ReconfigurationV2PartyPublicInputGenerator for ReconfigurationV2Party {
    fn generate_public_input(
        current_committee: &Committee,
        upcoming_committee: Committee,
        network_dkg_public_output: VersionedNetworkDkgOutput,
        latest_reconfiguration_public_output: Option<VersionedDecryptionKeyReconfigurationOutput>,
    ) -> DwalletMPCResult<<ReconfigurationV2Party as Party>::PublicInput> {
        let current_committee = current_committee.clone();
        let current_access_structure =
            generate_access_structure_from_committee(&current_committee)?;
        let upcoming_access_structure =
            generate_access_structure_from_committee(&upcoming_committee)?;

        let current_encryption_keys_per_crt_prime_and_proofs =
            extract_encryption_keys_from_committee(&current_committee)?;

        let upcoming_encryption_keys_per_crt_prime_and_proofs =
            extract_encryption_keys_from_committee(&upcoming_committee)?;
        match network_dkg_public_output {
            VersionedNetworkDkgOutput::V1(network_dkg_public_output) => {
                match latest_reconfiguration_public_output {
                    None => {
                        Err(DwalletMPCError::InternalError(
                            "The Reconfiguration v2 protocol can only be executed after a v1-to-v2 protocol, or after another reconfiguration v2 protocol."
                                .to_string(),
                        ))
                    }
                    Some(latest_reconfiguration_public_output) => {
                        let VersionedDecryptionKeyReconfigurationOutput::V2(
                            latest_reconfiguration_public_output,
                        ) = latest_reconfiguration_public_output
                        else {
                            return Err(DwalletMPCError::InternalError(
                                "The Reconfiguration v2 protocol can only be executed after a v1-to-v2 protocol, or after another reconfiguration v2 protocol."
                                    .to_string(),
                            ));
                        };

                        let public_input: <ReconfigurationV2Party as Party>::PublicInput =
                            <twopc_mpc::decentralized_party::reconfiguration::Party as Party>::PublicInput::new_from_reconfiguration_output(
                                &current_access_structure,
                                upcoming_access_structure,
                                current_encryption_keys_per_crt_prime_and_proofs.clone(),
                                upcoming_encryption_keys_per_crt_prime_and_proofs.clone(),
                                current_tangible_party_id_to_upcoming(current_committee, upcoming_committee)
                                    .clone(),
                                bcs::from_bytes(&network_dkg_public_output)?,
                                bcs::from_bytes(&latest_reconfiguration_public_output)?,
                            )
                                .map_err(DwalletMPCError::from)?;

                        Ok(public_input)
                    }
                }
            }
            VersionedNetworkDkgOutput::V2(network_dkg_public_output) => {
                match latest_reconfiguration_public_output {
                    None => {
                        let public_output: <twopc_mpc::decentralized_party::dkg::Party as mpc::Party>::PublicOutput =
                            bcs::from_bytes(&network_dkg_public_output)?;

                        let public_input: <ReconfigurationV2Party as Party>::PublicInput =
                            <twopc_mpc::decentralized_party::reconfiguration::Party as Party>::PublicInput::new_from_dkg_output(
                                &current_access_structure,
                                upcoming_access_structure,
                                current_encryption_keys_per_crt_prime_and_proofs.clone(),
                                upcoming_encryption_keys_per_crt_prime_and_proofs.clone(),
                                current_tangible_party_id_to_upcoming(current_committee, upcoming_committee)
                                    .clone(),
                                public_output,
                            )
                                .map_err(DwalletMPCError::from)?;

                        Ok(public_input)
                    }
                    Some(latest_reconfiguration_public_output) => {
                        let VersionedDecryptionKeyReconfigurationOutput::V2(
                            latest_reconfiguration_public_output,
                        ) = latest_reconfiguration_public_output
                        else {
                            return Err(DwalletMPCError::InternalError(
                                "The Reconfiguration v2 protocol can only be executed after a v1-to-v2 protocol, or after another reconfiguration v2 protocol."
                                    .to_string(),
                            ));
                        };

                        let public_output: <twopc_mpc::decentralized_party::dkg::Party as mpc::Party>::PublicOutput =
                            bcs::from_bytes(&network_dkg_public_output)?;

                        let public_input: <ReconfigurationV2Party as Party>::PublicInput =
                            <twopc_mpc::decentralized_party::reconfiguration::Party as Party>::PublicInput::new_from_reconfiguration_output(
                                &current_access_structure,
                                upcoming_access_structure,
                                current_encryption_keys_per_crt_prime_and_proofs.clone(),
                                upcoming_encryption_keys_per_crt_prime_and_proofs.clone(),
                                current_tangible_party_id_to_upcoming(current_committee, upcoming_committee)
                                    .clone(),
                                public_output.into(),
                                bcs::from_bytes(&latest_reconfiguration_public_output)?,
                            )
                                .map_err(DwalletMPCError::from)?;

                        Ok(public_input)
                    }
                }
            }
        }
    }
}

pub(crate) trait ReconfigurationV1ToV2PartyPublicInputGenerator: Party {
    /// Generates the public input required for the reconfiguration protocol.
    fn generate_public_input(
        committee: &Committee,
        new_committee: Committee,
        network_dkg_public_output: VersionedNetworkDkgOutput,
        decryption_key_share_public_parameters: Secp256k1DecryptionKeySharePublicParameters,
    ) -> DwalletMPCResult<<ReconfigurationV1toV2Party as mpc::Party>::PublicInput>;
}

impl ReconfigurationV1ToV2PartyPublicInputGenerator for ReconfigurationV1toV2Party {
    fn generate_public_input(
        current_committee: &Committee,
        upcoming_committee: Committee,
        network_dkg_public_output: VersionedNetworkDkgOutput,
        decryption_key_share_public_parameters: Secp256k1DecryptionKeySharePublicParameters,
    ) -> DwalletMPCResult<<ReconfigurationV1toV2Party as mpc::Party>::PublicInput> {
        let VersionedNetworkDkgOutput::V1(network_dkg_public_output) = network_dkg_public_output
        else {
            return Err(DwalletMPCError::InternalError(
                "V1 to V2 Reconfiguration only supports network DKG public output of version V1"
                    .to_string(),
            ));
        };
        let current_committee = current_committee.clone();

        let current_access_structure =
            generate_access_structure_from_committee(&current_committee)?;
        let upcoming_access_structure =
            generate_access_structure_from_committee(&upcoming_committee)?;

        let current_encryption_keys_per_crt_prime_and_proofs =
            extract_encryption_keys_from_committee(&current_committee)?;

        let upcoming_encryption_keys_per_crt_prime_and_proofs =
            extract_encryption_keys_from_committee(&upcoming_committee)?;

        let public_input: <ReconfigurationV1toV2Party as Party>::PublicInput =
            <ReconfigurationV1toV2Party as Party>::PublicInput::new(
                &current_access_structure,
                upcoming_access_structure,
                current_encryption_keys_per_crt_prime_and_proofs.clone(),
                upcoming_encryption_keys_per_crt_prime_and_proofs.clone(),
                current_tangible_party_id_to_upcoming(current_committee, upcoming_committee)
                    .clone(),
                decryption_key_share_public_parameters,
                bcs::from_bytes(&network_dkg_public_output)?,
            )
            .map_err(DwalletMPCError::from)?;

        Ok(public_input)
    }
}

fn current_tangible_party_id_to_upcoming(
    current_committee: Committee,
    upcoming_committee: Committee,
) -> HashMap<PartyID, Option<PartyID>> {
    current_committee
        .voting_rights
        .iter()
        .map(|(name, _)| {
            // Todo (#972): Authority name can change, we need to use real const value for the committee - validator ID
            // Safe to unwrap because we know the name is in the current committee.
            let current_party_id =
                authority_name_to_party_id_from_committee(&current_committee, name).unwrap();

            let upcoming_party_id =
                authority_name_to_party_id_from_committee(&upcoming_committee, name).ok();

            (current_party_id, upcoming_party_id)
        })
        .collect()
=======
        latest_reconfiguration_public_output: Option<VersionedDecryptionKeyReconfigurationOutput>,
    ) -> DwalletMPCResult<<ReconfigurationParty as mpc::Party>::PublicInput>;
>>>>>>> f47f5496
}

impl ReconfigurationPartyPublicInputGenerator for ReconfigurationParty {
    fn generate_public_input(
        current_committee: &Committee,
        upcoming_committee: Committee,
        network_dkg_public_output: VersionedNetworkDkgOutput,
<<<<<<< HEAD
    ) -> DwalletMPCResult<<ReconfigurationParty as mpc::Party>::PublicInput> {
        let VersionedNetworkDkgOutput::V1(network_dkg_public_output) = network_dkg_public_output
        else {
            return Err(DwalletMPCError::InternalError(
                "V1 Reconfiguration only supports network DKG public output of version V1"
                    .to_string(),
            ));
        };
=======
        latest_reconfiguration_public_output: Option<VersionedDecryptionKeyReconfigurationOutput>,
    ) -> DwalletMPCResult<<ReconfigurationParty as Party>::PublicInput> {
>>>>>>> f47f5496
        let current_committee = current_committee.clone();
        let current_access_structure =
            generate_access_structure_from_committee(&current_committee)?;
        let upcoming_access_structure =
            generate_access_structure_from_committee(&upcoming_committee)?;

        let current_encryption_keys_per_crt_prime_and_proofs =
            extract_encryption_keys_from_committee(&current_committee)?;

        let upcoming_encryption_keys_per_crt_prime_and_proofs =
            extract_encryption_keys_from_committee(&upcoming_committee)?;

<<<<<<< HEAD
        let public_input: <ReconfigurationParty as Party>::PublicInput = PublicInput::new::<
            secp256k1::GroupElement,
        >(
            &current_access_structure,
            upcoming_access_structure,
            plaintext_space_public_parameters.clone(),
            current_encryption_keys_per_crt_prime_and_proofs.clone(),
            upcoming_encryption_keys_per_crt_prime_and_proofs.clone(),
            decryption_key_share_public_parameters,
            DEFAULT_COMPUTATIONAL_SECURITY_PARAMETER,
            current_tangible_party_id_to_upcoming(current_committee, upcoming_committee).clone(),
            bcs::from_bytes(&network_dkg_public_output)?,
        )
        .map_err(DwalletMPCError::from)?;

        Ok(public_input)
    }
}

=======
        let current_tangible_party_id_to_upcoming =
            current_tangible_party_id_to_upcoming(current_committee, upcoming_committee);

        if let Ok(current_access_structure_bcs) = bcs::to_bytes(&current_access_structure) {
            debug!(
                current_access_structure=?current_access_structure,
                current_access_structure_bcs=%hex::encode(&current_access_structure_bcs),
                "Instantiating public input for reconfiguration v2 [current_access_structure]"
            );
        }

        if let Ok(upcoming_access_structure_bcs) = bcs::to_bytes(&upcoming_access_structure) {
            debug!(
                upcoming_access_structure=?upcoming_access_structure,
                upcoming_access_structure_bcs=%hex::encode(&upcoming_access_structure_bcs),
                "Instantiating public input for reconfiguration v2 [upcoming_access_structure]"
            );
        }

        if let Ok(current_tangible_party_id_to_upcoming_bcs) =
            bcs::to_bytes(&current_tangible_party_id_to_upcoming)
        {
            debug!(
                current_tangible_party_id_to_upcoming=?current_tangible_party_id_to_upcoming,
                current_tangible_party_id_to_upcoming_bcs=%hex::encode(&current_tangible_party_id_to_upcoming_bcs),
                "Instantiating public input for reconfiguration v2 [current_tangible_party_id_to_upcoming]"
            );
        }

        if let Ok(current_encryption_keys_per_crt_prime_and_proofs_bcs) =
            bcs::to_bytes(&current_encryption_keys_per_crt_prime_and_proofs)
        {
            debug_variable_chunks(
                "Instantiating public input for reconfiguration v2 [current_encryption_keys_per_crt_prime_and_proofs]",
                "current_encryption_keys_per_crt_prime_and_proofs",
                &current_encryption_keys_per_crt_prime_and_proofs_bcs,
            );
        }

        if let Ok(upcoming_encryption_keys_per_crt_prime_and_proofs_bcs) =
            bcs::to_bytes(&upcoming_encryption_keys_per_crt_prime_and_proofs)
        {
            debug_variable_chunks(
                "Instantiating public input for reconfiguration v2 [upcoming_encryption_keys_per_crt_prime_and_proofs]",
                "upcoming_encryption_keys_per_crt_prime_and_proofs",
                &upcoming_encryption_keys_per_crt_prime_and_proofs_bcs,
            );
        }

        match network_dkg_public_output {
            VersionedNetworkDkgOutput::V1(network_dkg_public_output) => {
                match latest_reconfiguration_public_output {
                    None => {
                        Err(DwalletMPCError::InternalError(
                            "The Reconfiguration v2 protocol can only be executed after a v1-to-v2 protocol, or after another reconfiguration v2 protocol."
                                .to_string(),
                        ))
                    }
                    Some(latest_reconfiguration_public_output) => {
                        let VersionedDecryptionKeyReconfigurationOutput::V2(
                            latest_reconfiguration_public_output,
                        ) = latest_reconfiguration_public_output
                        else {
                            return Err(DwalletMPCError::InternalError(
                                "The Reconfiguration v2 protocol can only be executed after a v1-to-v2 protocol, or after another reconfiguration v2 protocol."
                                    .to_string(),
                            ));
                        };

                        debug_variable_chunks(
                            "Instantiating public input for reconfiguration v2 [network_dkg_public_output (v1)]",
                            "network_dkg_public_output",
                            &network_dkg_public_output
                        );

                        debug_variable_chunks(
                            "Instantiating public input for reconfiguration v2 [latest_reconfiguration_public_output]",
                            "latest_reconfiguration_public_output",
                            &latest_reconfiguration_public_output
                        );


                        let public_input: <ReconfigurationParty as Party>::PublicInput =
                            <twopc_mpc::decentralized_party::reconfiguration::Party as Party>::PublicInput::new_from_reconfiguration_output(
                                &current_access_structure,
                                upcoming_access_structure,
                                current_encryption_keys_per_crt_prime_and_proofs.clone(),
                                upcoming_encryption_keys_per_crt_prime_and_proofs.clone(),
                                current_tangible_party_id_to_upcoming,
                                bcs::from_bytes(&network_dkg_public_output)?,
                                bcs::from_bytes(&latest_reconfiguration_public_output)?,
                            )
                                .map_err(DwalletMPCError::from)?;

                        Ok(public_input)
                    }
                }
            }
            VersionedNetworkDkgOutput::V2(network_dkg_public_output) => {
                match latest_reconfiguration_public_output {
                    None => {
                        let public_output: <twopc_mpc::decentralized_party::dkg::Party as mpc::Party>::PublicOutput =
                            bcs::from_bytes(&network_dkg_public_output)?;

                        debug_variable_chunks(
                            "Instantiating public input for reconfiguration v2 [network_dkg_public_output (v2)]",
                            "network_dkg_public_output",
                            &network_dkg_public_output
                        );

                        let public_input: <ReconfigurationParty as Party>::PublicInput =
                            <twopc_mpc::decentralized_party::reconfiguration::Party as Party>::PublicInput::new_from_dkg_output(
                                &current_access_structure,
                                upcoming_access_structure,
                                current_encryption_keys_per_crt_prime_and_proofs.clone(),
                                upcoming_encryption_keys_per_crt_prime_and_proofs.clone(),
                                current_tangible_party_id_to_upcoming,
                                public_output,
                            )
                                .map_err(DwalletMPCError::from)?;

                        Ok(public_input)
                    }
                    Some(latest_reconfiguration_public_output) => {
                        let VersionedDecryptionKeyReconfigurationOutput::V2(
                            latest_reconfiguration_public_output,
                        ) = latest_reconfiguration_public_output
                        else {
                            return Err(DwalletMPCError::InternalError(
                                "The Reconfiguration v2 protocol can only be executed after a v1-to-v2 protocol, or after another reconfiguration v2 protocol."
                                    .to_string(),
                            ));
                        };

                        let public_output: <twopc_mpc::decentralized_party::dkg::Party as mpc::Party>::PublicOutput =
                            bcs::from_bytes(&network_dkg_public_output)?;

                        debug_variable_chunks(
                            "Instantiating public input for reconfiguration v2 [network_dkg_public_output (v2)]",
                            "network_dkg_public_output",
                            &network_dkg_public_output
                        );

                        debug_variable_chunks(
                            "Instantiating public input for reconfiguration v2 [latest_reconfiguration_public_output]",
                            "latest_reconfiguration_public_output",
                            &latest_reconfiguration_public_output
                        );

                        let public_input: <ReconfigurationParty as Party>::PublicInput =
                            <twopc_mpc::decentralized_party::reconfiguration::Party as Party>::PublicInput::new_from_reconfiguration_output(
                                &current_access_structure,
                                upcoming_access_structure,
                                current_encryption_keys_per_crt_prime_and_proofs.clone(),
                                upcoming_encryption_keys_per_crt_prime_and_proofs.clone(),
                                current_tangible_party_id_to_upcoming,
                                public_output.into(),
                                bcs::from_bytes(&latest_reconfiguration_public_output)?,
                            )
                                .map_err(DwalletMPCError::from)?;

                        Ok(public_input)
                    }
                }
            }
        }
    }
}

fn current_tangible_party_id_to_upcoming(
    current_committee: Committee,
    upcoming_committee: Committee,
) -> HashMap<PartyID, Option<PartyID>> {
    current_committee
        .voting_rights
        .iter()
        .map(|(name, _)| {
            // Todo (#972): Authority name can change, we need to use real const value for the committee - validator ID
            // Safe to unwrap because we know the name is in the current committee.
            let current_party_id =
                authority_name_to_party_id_from_committee(&current_committee, name).unwrap();

            let upcoming_party_id =
                authority_name_to_party_id_from_committee(&upcoming_committee, name).ok();

            (current_party_id, upcoming_party_id)
        })
        .collect()
}

>>>>>>> f47f5496
fn extract_encryption_keys_from_committee(
    committee: &Committee,
) -> DwalletMPCResult<HashMap<PartyID, ClassGroupsEncryptionKeyAndProof>> {
    committee
        .class_groups_public_keys_and_proofs
        .iter()
        .map(|(name, key)| {
            let party_id = authority_name_to_party_id_from_committee(committee, name)?;
            let key = key.clone();

            Ok((party_id, key))
        })
        .collect::<DwalletMPCResult<HashMap<PartyID, ClassGroupsEncryptionKeyAndProof>>>()
}

pub(crate) fn instantiate_dwallet_mpc_network_encryption_key_public_data_from_reconfiguration_public_output(
    epoch: u64,
    access_structure: &WeightedThresholdAccessStructure,
    public_output_bytes: &SerializedWrappedMPCPublicOutput,
    network_dkg_public_output: &SerializedWrappedMPCPublicOutput,
<<<<<<< HEAD
) -> DwalletMPCResult<VersionedNetworkEncryptionKeyPublicData> {
=======
) -> DwalletMPCResult<NetworkEncryptionKeyPublicData> {
>>>>>>> f47f5496
    let mpc_public_output: VersionedDecryptionKeyReconfigurationOutput =
        bcs::from_bytes(public_output_bytes).map_err(DwalletMPCError::BcsError)?;

    match &mpc_public_output {
<<<<<<< HEAD
        VersionedDecryptionKeyReconfigurationOutput::V1(public_output_bytes) => {
            let public_output: <ReconfigurationParty as mpc::Party>::PublicOutput =
=======
        VersionedDecryptionKeyReconfigurationOutput::V1(_) => Err(DwalletMPCError::InternalError(
            "V1 Network keys no longer supported".to_string(),
        )),
        VersionedDecryptionKeyReconfigurationOutput::V2(public_output_bytes) => {
            let public_output: <twopc_mpc::decentralized_party::reconfiguration::Party as mpc::Party>::PublicOutput =
>>>>>>> f47f5496
                bcs::from_bytes(public_output_bytes)?;
            let secp256k1_protocol_public_parameters =
                Arc::new(public_output.secp256k1_protocol_public_parameters()?);

            let secp256k1_decryption_key_share_public_parameters = Arc::new(
                public_output
                    .secp256k1_decryption_key_share_public_parameters(access_structure)
                    .map_err(DwalletMPCError::from)?,
            );

            let secp256r1_protocol_public_parameters =
                Arc::new(public_output.secp256r1_protocol_public_parameters()?);
            let secp256r1_decryption_key_share_public_parameters = Arc::new(
                public_output.secp256r1_decryption_key_share_public_parameters(access_structure)?,
            );

            let ristretto_protocol_public_parameters =
                Arc::new(public_output.ristretto_protocol_public_parameters()?);
            let ristretto_decryption_key_share_public_parameters = Arc::new(
                public_output.ristretto_decryption_key_share_public_parameters(access_structure)?,
            );

            let curve25519_protocol_public_parameters =
                Arc::new(public_output.curve25519_protocol_public_parameters()?);

<<<<<<< HEAD
            let decryption_key_share_public_parameters = public_output
                .default_decryption_key_share_public_parameters::<secp256k1::GroupElement>(
                    access_structure,
                )
                .map_err(DwalletMPCError::from)?;
            let encryption_scheme_public_parameters = decryption_key_share_public_parameters
                .encryption_scheme_public_parameters
                .clone();

            let neutral_group_value =
                group::secp256k1::GroupElement::neutral_from_public_parameters(
                    &group::secp256k1::group_element::PublicParameters::default(),
                )
                .map_err(twopc_mpc::Error::from)?
                .value();
            let neutral_ciphertext_value =
                ::class_groups::CiphertextSpaceGroupElement::neutral_from_public_parameters(
                    encryption_scheme_public_parameters.ciphertext_space_public_parameters(),
                )
                .map_err(twopc_mpc::Error::from)?
                .value();

            let protocol_public_parameters = ProtocolPublicParameters::new::<
                { secp256k1::SCALAR_LIMBS },
                { FUNDAMENTAL_DISCRIMINANT_LIMBS },
                { NON_FUNDAMENTAL_DISCRIMINANT_LIMBS },
                secp256k1::GroupElement,
            >(
                neutral_group_value,
                neutral_group_value,
                neutral_ciphertext_value,
                neutral_ciphertext_value,
                decryption_key_share_public_parameters
                    .encryption_scheme_public_parameters
                    .clone(),
            );

            Ok(VersionedNetworkEncryptionKeyPublicData::V1(
                NetworkEncryptionKeyPublicDataV1 {
                    epoch,
                    state: NetworkDecryptionKeyPublicOutputType::Reconfiguration,
                    secp256k1_decryption_key_share_public_parameters:
                        decryption_key_share_public_parameters,
                    secp256k1_protocol_public_parameters: protocol_public_parameters,
                    network_dkg_output: bcs::from_bytes(network_dkg_public_output)?,
                    latest_network_reconfiguration_public_output: Some(mpc_public_output),
                },
            ))
        }
        VersionedDecryptionKeyReconfigurationOutput::V2(public_output_bytes) => {
            let public_output: <twopc_mpc::decentralized_party::reconfiguration::Party as mpc::Party>::PublicOutput =
                bcs::from_bytes(public_output_bytes)?;
            let secp256k1_protocol_public_parameters =
                twopc_mpc::decentralized_party::reconfiguration::PublicOutput::secp256k1_protocol_public_parameters(
                    &public_output,
                )
                    .map_err(DwalletMPCError::from)?;
            let secp256r1_protocol_public_parameters =
                twopc_mpc::decentralized_party::reconfiguration::PublicOutput::secp256r1_protocol_public_parameters(
                    &public_output,
                )
                    .map_err(DwalletMPCError::from)?;
            let ristretto_protocol_public_parameters =
                twopc_mpc::decentralized_party::reconfiguration::PublicOutput::ristretto_protocol_public_parameters(
                    &public_output,
                )
                    .map_err(DwalletMPCError::from)?;
            let curve25519_protocol_public_parameters =
                twopc_mpc::decentralized_party::reconfiguration::PublicOutput::curve25519_protocol_public_parameters(
                    &public_output,
                )
                    .map_err(DwalletMPCError::from)?;
            let secp256k1_decryption_key_share_public_parameters = public_output
                .secp256k1_decryption_key_share_public_parameters(access_structure)
                .map_err(DwalletMPCError::from)?;
            let secp256r1_decryption_key_share_public_parameters = public_output
                .secp256r1_decryption_key_share_public_parameters(access_structure)
                .map_err(DwalletMPCError::from)?;
            let ristretto_decryption_key_share_public_parameters = public_output
                .ristretto_decryption_key_share_public_parameters(access_structure)
                .map_err(DwalletMPCError::from)?;
            let curve25519_decryption_key_share_public_parameters = public_output
                .curve25519_decryption_key_share_public_parameters(access_structure)
                .map_err(DwalletMPCError::from)?;

            Ok(VersionedNetworkEncryptionKeyPublicData::V2(
                NetworkEncryptionKeyPublicDataV2 {
                    epoch,
                    state: NetworkDecryptionKeyPublicOutputType::Reconfiguration,
                    latest_network_reconfiguration_public_output: Some(mpc_public_output),
                    secp256k1_decryption_key_share_public_parameters,
                    secp256k1_protocol_public_parameters,
                    network_dkg_output: bcs::from_bytes(network_dkg_public_output)?,
                    secp256r1_decryption_key_share_public_parameters,
                    ristretto_decryption_key_share_public_parameters,
                    secp256r1_protocol_public_parameters,
                    ristretto_protocol_public_parameters,
                    curve25519_protocol_public_parameters,
                    curve25519_decryption_key_share_public_parameters,
                },
            ))
=======
            let curve25519_decryption_key_share_public_parameters = Arc::new(
                public_output
                    .curve25519_decryption_key_share_public_parameters(access_structure)?,
            );

            Ok(NetworkEncryptionKeyPublicData {
                epoch,
                state: NetworkDecryptionKeyPublicOutputType::Reconfiguration,
                latest_network_reconfiguration_public_output: Some(mpc_public_output),
                secp256k1_decryption_key_share_public_parameters,
                secp256k1_protocol_public_parameters,
                network_dkg_output: bcs::from_bytes(network_dkg_public_output)?,
                secp256r1_decryption_key_share_public_parameters,
                ristretto_decryption_key_share_public_parameters,
                secp256r1_protocol_public_parameters,
                ristretto_protocol_public_parameters,
                curve25519_protocol_public_parameters,
                curve25519_decryption_key_share_public_parameters,
            })
>>>>>>> f47f5496
        }
    }
}<|MERGE_RESOLUTION|>--- conflicted
+++ resolved
@@ -5,44 +5,19 @@
 use crate::dwallet_mpc::{
     authority_name_to_party_id_from_committee, generate_access_structure_from_committee,
 };
-<<<<<<< HEAD
-use class_groups::reconfiguration::PublicInput;
-use class_groups::{
-    DEFAULT_COMPUTATIONAL_SECURITY_PARAMETER, Secp256k1DecryptionKeySharePublicParameters,
-};
-use dwallet_mpc_types::dwallet_mpc::{
-    NetworkDecryptionKeyPublicOutputType, NetworkEncryptionKeyPublicDataV1,
-    NetworkEncryptionKeyPublicDataV2, ReconfigurationParty, ReconfigurationV2Party,
-    SerializedWrappedMPCPublicOutput, VersionedDecryptionKeyReconfigurationOutput,
-    VersionedNetworkDkgOutput, VersionedNetworkEncryptionKeyPublicData,
-};
-use group::{GroupElement, PartyID, secp256k1};
-use homomorphic_encryption::GroupsPublicParametersAccessors;
-=======
 use dwallet_mpc_types::dwallet_mpc::{
     NetworkDecryptionKeyPublicOutputType, NetworkEncryptionKeyPublicData, ReconfigurationParty,
     SerializedWrappedMPCPublicOutput, VersionedDecryptionKeyReconfigurationOutput,
     VersionedNetworkDkgOutput,
 };
 use group::PartyID;
->>>>>>> f47f5496
 use ika_types::committee::ClassGroupsEncryptionKeyAndProof;
 use ika_types::committee::Committee;
 use ika_types::dwallet_mpc_error::{DwalletMPCError, DwalletMPCResult};
 use mpc::{Party, WeightedThresholdAccessStructure};
 use std::collections::HashMap;
-<<<<<<< HEAD
-use twopc_mpc::ProtocolPublicParameters;
-use twopc_mpc::secp256k1::class_groups::{
-    FUNDAMENTAL_DISCRIMINANT_LIMBS, NON_FUNDAMENTAL_DISCRIMINANT_LIMBS,
-};
-
-pub(crate) type ReconfigurationV1toV2Party =
-    twopc_mpc::decentralized_party::reconfiguration_v1_to_v2::Party;
-=======
 use std::sync::Arc;
 use tracing::debug;
->>>>>>> f47f5496
 
 pub(crate) trait ReconfigurationPartyPublicInputGenerator: Party {
     /// Generates the public input required for the reconfiguration protocol.
@@ -50,27 +25,17 @@
         committee: &Committee,
         new_committee: Committee,
         network_dkg_public_output: VersionedNetworkDkgOutput,
-<<<<<<< HEAD
+        latest_reconfiguration_public_output: Option<VersionedDecryptionKeyReconfigurationOutput>,
     ) -> DwalletMPCResult<<ReconfigurationParty as mpc::Party>::PublicInput>;
 }
 
-pub(crate) trait ReconfigurationV2PartyPublicInputGenerator: Party {
-    /// Generates the public input required for the reconfiguration protocol.
-    fn generate_public_input(
-        committee: &Committee,
-        new_committee: Committee,
-        network_dkg_public_output: VersionedNetworkDkgOutput,
-        latest_reconfiguration_public_output: Option<VersionedDecryptionKeyReconfigurationOutput>,
-    ) -> DwalletMPCResult<<ReconfigurationV2Party as mpc::Party>::PublicInput>;
-}
-
-impl ReconfigurationV2PartyPublicInputGenerator for ReconfigurationV2Party {
+impl ReconfigurationPartyPublicInputGenerator for ReconfigurationParty {
     fn generate_public_input(
         current_committee: &Committee,
         upcoming_committee: Committee,
         network_dkg_public_output: VersionedNetworkDkgOutput,
         latest_reconfiguration_public_output: Option<VersionedDecryptionKeyReconfigurationOutput>,
-    ) -> DwalletMPCResult<<ReconfigurationV2Party as Party>::PublicInput> {
+    ) -> DwalletMPCResult<<ReconfigurationParty as Party>::PublicInput> {
         let current_committee = current_committee.clone();
         let current_access_structure =
             generate_access_structure_from_committee(&current_committee)?;
@@ -82,6 +47,56 @@
 
         let upcoming_encryption_keys_per_crt_prime_and_proofs =
             extract_encryption_keys_from_committee(&upcoming_committee)?;
+
+        let current_tangible_party_id_to_upcoming =
+            current_tangible_party_id_to_upcoming(current_committee, upcoming_committee);
+
+        if let Ok(current_access_structure_bcs) = bcs::to_bytes(&current_access_structure) {
+            debug!(
+                current_access_structure=?current_access_structure,
+                current_access_structure_bcs=%hex::encode(&current_access_structure_bcs),
+                "Instantiating public input for reconfiguration v2 [current_access_structure]"
+            );
+        }
+
+        if let Ok(upcoming_access_structure_bcs) = bcs::to_bytes(&upcoming_access_structure) {
+            debug!(
+                upcoming_access_structure=?upcoming_access_structure,
+                upcoming_access_structure_bcs=%hex::encode(&upcoming_access_structure_bcs),
+                "Instantiating public input for reconfiguration v2 [upcoming_access_structure]"
+            );
+        }
+
+        if let Ok(current_tangible_party_id_to_upcoming_bcs) =
+            bcs::to_bytes(&current_tangible_party_id_to_upcoming)
+        {
+            debug!(
+                current_tangible_party_id_to_upcoming=?current_tangible_party_id_to_upcoming,
+                current_tangible_party_id_to_upcoming_bcs=%hex::encode(&current_tangible_party_id_to_upcoming_bcs),
+                "Instantiating public input for reconfiguration v2 [current_tangible_party_id_to_upcoming]"
+            );
+        }
+
+        if let Ok(current_encryption_keys_per_crt_prime_and_proofs_bcs) =
+            bcs::to_bytes(&current_encryption_keys_per_crt_prime_and_proofs)
+        {
+            debug_variable_chunks(
+                "Instantiating public input for reconfiguration v2 [current_encryption_keys_per_crt_prime_and_proofs]",
+                "current_encryption_keys_per_crt_prime_and_proofs",
+                &current_encryption_keys_per_crt_prime_and_proofs_bcs,
+            );
+        }
+
+        if let Ok(upcoming_encryption_keys_per_crt_prime_and_proofs_bcs) =
+            bcs::to_bytes(&upcoming_encryption_keys_per_crt_prime_and_proofs)
+        {
+            debug_variable_chunks(
+                "Instantiating public input for reconfiguration v2 [upcoming_encryption_keys_per_crt_prime_and_proofs]",
+                "upcoming_encryption_keys_per_crt_prime_and_proofs",
+                &upcoming_encryption_keys_per_crt_prime_and_proofs_bcs,
+            );
+        }
+
         match network_dkg_public_output {
             VersionedNetworkDkgOutput::V1(network_dkg_public_output) => {
                 match latest_reconfiguration_public_output {
@@ -102,14 +117,26 @@
                             ));
                         };
 
-                        let public_input: <ReconfigurationV2Party as Party>::PublicInput =
+                        debug_variable_chunks(
+                            "Instantiating public input for reconfiguration v2 [network_dkg_public_output (v1)]",
+                            "network_dkg_public_output",
+                            &network_dkg_public_output
+                        );
+
+                        debug_variable_chunks(
+                            "Instantiating public input for reconfiguration v2 [latest_reconfiguration_public_output]",
+                            "latest_reconfiguration_public_output",
+                            &latest_reconfiguration_public_output
+                        );
+
+
+                        let public_input: <ReconfigurationParty as Party>::PublicInput =
                             <twopc_mpc::decentralized_party::reconfiguration::Party as Party>::PublicInput::new_from_reconfiguration_output(
                                 &current_access_structure,
                                 upcoming_access_structure,
                                 current_encryption_keys_per_crt_prime_and_proofs.clone(),
                                 upcoming_encryption_keys_per_crt_prime_and_proofs.clone(),
-                                current_tangible_party_id_to_upcoming(current_committee, upcoming_committee)
-                                    .clone(),
+                                current_tangible_party_id_to_upcoming,
                                 bcs::from_bytes(&network_dkg_public_output)?,
                                 bcs::from_bytes(&latest_reconfiguration_public_output)?,
                             )
@@ -125,14 +152,19 @@
                         let public_output: <twopc_mpc::decentralized_party::dkg::Party as mpc::Party>::PublicOutput =
                             bcs::from_bytes(&network_dkg_public_output)?;
 
-                        let public_input: <ReconfigurationV2Party as Party>::PublicInput =
+                        debug_variable_chunks(
+                            "Instantiating public input for reconfiguration v2 [network_dkg_public_output (v2)]",
+                            "network_dkg_public_output",
+                            &network_dkg_public_output
+                        );
+
+                        let public_input: <ReconfigurationParty as Party>::PublicInput =
                             <twopc_mpc::decentralized_party::reconfiguration::Party as Party>::PublicInput::new_from_dkg_output(
                                 &current_access_structure,
                                 upcoming_access_structure,
                                 current_encryption_keys_per_crt_prime_and_proofs.clone(),
                                 upcoming_encryption_keys_per_crt_prime_and_proofs.clone(),
-                                current_tangible_party_id_to_upcoming(current_committee, upcoming_committee)
-                                    .clone(),
+                                current_tangible_party_id_to_upcoming,
                                 public_output,
                             )
                                 .map_err(DwalletMPCError::from)?;
@@ -153,14 +185,25 @@
                         let public_output: <twopc_mpc::decentralized_party::dkg::Party as mpc::Party>::PublicOutput =
                             bcs::from_bytes(&network_dkg_public_output)?;
 
-                        let public_input: <ReconfigurationV2Party as Party>::PublicInput =
+                        debug_variable_chunks(
+                            "Instantiating public input for reconfiguration v2 [network_dkg_public_output (v2)]",
+                            "network_dkg_public_output",
+                            &network_dkg_public_output
+                        );
+
+                        debug_variable_chunks(
+                            "Instantiating public input for reconfiguration v2 [latest_reconfiguration_public_output]",
+                            "latest_reconfiguration_public_output",
+                            &latest_reconfiguration_public_output
+                        );
+
+                        let public_input: <ReconfigurationParty as Party>::PublicInput =
                             <twopc_mpc::decentralized_party::reconfiguration::Party as Party>::PublicInput::new_from_reconfiguration_output(
                                 &current_access_structure,
                                 upcoming_access_structure,
                                 current_encryption_keys_per_crt_prime_and_proofs.clone(),
                                 upcoming_encryption_keys_per_crt_prime_and_proofs.clone(),
-                                current_tangible_party_id_to_upcoming(current_committee, upcoming_committee)
-                                    .clone(),
+                                current_tangible_party_id_to_upcoming,
                                 public_output.into(),
                                 bcs::from_bytes(&latest_reconfiguration_public_output)?,
                             )
@@ -171,60 +214,6 @@
                 }
             }
         }
-    }
-}
-
-pub(crate) trait ReconfigurationV1ToV2PartyPublicInputGenerator: Party {
-    /// Generates the public input required for the reconfiguration protocol.
-    fn generate_public_input(
-        committee: &Committee,
-        new_committee: Committee,
-        network_dkg_public_output: VersionedNetworkDkgOutput,
-        decryption_key_share_public_parameters: Secp256k1DecryptionKeySharePublicParameters,
-    ) -> DwalletMPCResult<<ReconfigurationV1toV2Party as mpc::Party>::PublicInput>;
-}
-
-impl ReconfigurationV1ToV2PartyPublicInputGenerator for ReconfigurationV1toV2Party {
-    fn generate_public_input(
-        current_committee: &Committee,
-        upcoming_committee: Committee,
-        network_dkg_public_output: VersionedNetworkDkgOutput,
-        decryption_key_share_public_parameters: Secp256k1DecryptionKeySharePublicParameters,
-    ) -> DwalletMPCResult<<ReconfigurationV1toV2Party as mpc::Party>::PublicInput> {
-        let VersionedNetworkDkgOutput::V1(network_dkg_public_output) = network_dkg_public_output
-        else {
-            return Err(DwalletMPCError::InternalError(
-                "V1 to V2 Reconfiguration only supports network DKG public output of version V1"
-                    .to_string(),
-            ));
-        };
-        let current_committee = current_committee.clone();
-
-        let current_access_structure =
-            generate_access_structure_from_committee(&current_committee)?;
-        let upcoming_access_structure =
-            generate_access_structure_from_committee(&upcoming_committee)?;
-
-        let current_encryption_keys_per_crt_prime_and_proofs =
-            extract_encryption_keys_from_committee(&current_committee)?;
-
-        let upcoming_encryption_keys_per_crt_prime_and_proofs =
-            extract_encryption_keys_from_committee(&upcoming_committee)?;
-
-        let public_input: <ReconfigurationV1toV2Party as Party>::PublicInput =
-            <ReconfigurationV1toV2Party as Party>::PublicInput::new(
-                &current_access_structure,
-                upcoming_access_structure,
-                current_encryption_keys_per_crt_prime_and_proofs.clone(),
-                upcoming_encryption_keys_per_crt_prime_and_proofs.clone(),
-                current_tangible_party_id_to_upcoming(current_committee, upcoming_committee)
-                    .clone(),
-                decryption_key_share_public_parameters,
-                bcs::from_bytes(&network_dkg_public_output)?,
-            )
-            .map_err(DwalletMPCError::from)?;
-
-        Ok(public_input)
     }
 }
 
@@ -247,254 +236,8 @@
             (current_party_id, upcoming_party_id)
         })
         .collect()
-=======
-        latest_reconfiguration_public_output: Option<VersionedDecryptionKeyReconfigurationOutput>,
-    ) -> DwalletMPCResult<<ReconfigurationParty as mpc::Party>::PublicInput>;
->>>>>>> f47f5496
 }
 
-impl ReconfigurationPartyPublicInputGenerator for ReconfigurationParty {
-    fn generate_public_input(
-        current_committee: &Committee,
-        upcoming_committee: Committee,
-        network_dkg_public_output: VersionedNetworkDkgOutput,
-<<<<<<< HEAD
-    ) -> DwalletMPCResult<<ReconfigurationParty as mpc::Party>::PublicInput> {
-        let VersionedNetworkDkgOutput::V1(network_dkg_public_output) = network_dkg_public_output
-        else {
-            return Err(DwalletMPCError::InternalError(
-                "V1 Reconfiguration only supports network DKG public output of version V1"
-                    .to_string(),
-            ));
-        };
-=======
-        latest_reconfiguration_public_output: Option<VersionedDecryptionKeyReconfigurationOutput>,
-    ) -> DwalletMPCResult<<ReconfigurationParty as Party>::PublicInput> {
->>>>>>> f47f5496
-        let current_committee = current_committee.clone();
-        let current_access_structure =
-            generate_access_structure_from_committee(&current_committee)?;
-        let upcoming_access_structure =
-            generate_access_structure_from_committee(&upcoming_committee)?;
-
-        let current_encryption_keys_per_crt_prime_and_proofs =
-            extract_encryption_keys_from_committee(&current_committee)?;
-
-        let upcoming_encryption_keys_per_crt_prime_and_proofs =
-            extract_encryption_keys_from_committee(&upcoming_committee)?;
-
-<<<<<<< HEAD
-        let public_input: <ReconfigurationParty as Party>::PublicInput = PublicInput::new::<
-            secp256k1::GroupElement,
-        >(
-            &current_access_structure,
-            upcoming_access_structure,
-            plaintext_space_public_parameters.clone(),
-            current_encryption_keys_per_crt_prime_and_proofs.clone(),
-            upcoming_encryption_keys_per_crt_prime_and_proofs.clone(),
-            decryption_key_share_public_parameters,
-            DEFAULT_COMPUTATIONAL_SECURITY_PARAMETER,
-            current_tangible_party_id_to_upcoming(current_committee, upcoming_committee).clone(),
-            bcs::from_bytes(&network_dkg_public_output)?,
-        )
-        .map_err(DwalletMPCError::from)?;
-
-        Ok(public_input)
-    }
-}
-
-=======
-        let current_tangible_party_id_to_upcoming =
-            current_tangible_party_id_to_upcoming(current_committee, upcoming_committee);
-
-        if let Ok(current_access_structure_bcs) = bcs::to_bytes(&current_access_structure) {
-            debug!(
-                current_access_structure=?current_access_structure,
-                current_access_structure_bcs=%hex::encode(&current_access_structure_bcs),
-                "Instantiating public input for reconfiguration v2 [current_access_structure]"
-            );
-        }
-
-        if let Ok(upcoming_access_structure_bcs) = bcs::to_bytes(&upcoming_access_structure) {
-            debug!(
-                upcoming_access_structure=?upcoming_access_structure,
-                upcoming_access_structure_bcs=%hex::encode(&upcoming_access_structure_bcs),
-                "Instantiating public input for reconfiguration v2 [upcoming_access_structure]"
-            );
-        }
-
-        if let Ok(current_tangible_party_id_to_upcoming_bcs) =
-            bcs::to_bytes(&current_tangible_party_id_to_upcoming)
-        {
-            debug!(
-                current_tangible_party_id_to_upcoming=?current_tangible_party_id_to_upcoming,
-                current_tangible_party_id_to_upcoming_bcs=%hex::encode(&current_tangible_party_id_to_upcoming_bcs),
-                "Instantiating public input for reconfiguration v2 [current_tangible_party_id_to_upcoming]"
-            );
-        }
-
-        if let Ok(current_encryption_keys_per_crt_prime_and_proofs_bcs) =
-            bcs::to_bytes(&current_encryption_keys_per_crt_prime_and_proofs)
-        {
-            debug_variable_chunks(
-                "Instantiating public input for reconfiguration v2 [current_encryption_keys_per_crt_prime_and_proofs]",
-                "current_encryption_keys_per_crt_prime_and_proofs",
-                &current_encryption_keys_per_crt_prime_and_proofs_bcs,
-            );
-        }
-
-        if let Ok(upcoming_encryption_keys_per_crt_prime_and_proofs_bcs) =
-            bcs::to_bytes(&upcoming_encryption_keys_per_crt_prime_and_proofs)
-        {
-            debug_variable_chunks(
-                "Instantiating public input for reconfiguration v2 [upcoming_encryption_keys_per_crt_prime_and_proofs]",
-                "upcoming_encryption_keys_per_crt_prime_and_proofs",
-                &upcoming_encryption_keys_per_crt_prime_and_proofs_bcs,
-            );
-        }
-
-        match network_dkg_public_output {
-            VersionedNetworkDkgOutput::V1(network_dkg_public_output) => {
-                match latest_reconfiguration_public_output {
-                    None => {
-                        Err(DwalletMPCError::InternalError(
-                            "The Reconfiguration v2 protocol can only be executed after a v1-to-v2 protocol, or after another reconfiguration v2 protocol."
-                                .to_string(),
-                        ))
-                    }
-                    Some(latest_reconfiguration_public_output) => {
-                        let VersionedDecryptionKeyReconfigurationOutput::V2(
-                            latest_reconfiguration_public_output,
-                        ) = latest_reconfiguration_public_output
-                        else {
-                            return Err(DwalletMPCError::InternalError(
-                                "The Reconfiguration v2 protocol can only be executed after a v1-to-v2 protocol, or after another reconfiguration v2 protocol."
-                                    .to_string(),
-                            ));
-                        };
-
-                        debug_variable_chunks(
-                            "Instantiating public input for reconfiguration v2 [network_dkg_public_output (v1)]",
-                            "network_dkg_public_output",
-                            &network_dkg_public_output
-                        );
-
-                        debug_variable_chunks(
-                            "Instantiating public input for reconfiguration v2 [latest_reconfiguration_public_output]",
-                            "latest_reconfiguration_public_output",
-                            &latest_reconfiguration_public_output
-                        );
-
-
-                        let public_input: <ReconfigurationParty as Party>::PublicInput =
-                            <twopc_mpc::decentralized_party::reconfiguration::Party as Party>::PublicInput::new_from_reconfiguration_output(
-                                &current_access_structure,
-                                upcoming_access_structure,
-                                current_encryption_keys_per_crt_prime_and_proofs.clone(),
-                                upcoming_encryption_keys_per_crt_prime_and_proofs.clone(),
-                                current_tangible_party_id_to_upcoming,
-                                bcs::from_bytes(&network_dkg_public_output)?,
-                                bcs::from_bytes(&latest_reconfiguration_public_output)?,
-                            )
-                                .map_err(DwalletMPCError::from)?;
-
-                        Ok(public_input)
-                    }
-                }
-            }
-            VersionedNetworkDkgOutput::V2(network_dkg_public_output) => {
-                match latest_reconfiguration_public_output {
-                    None => {
-                        let public_output: <twopc_mpc::decentralized_party::dkg::Party as mpc::Party>::PublicOutput =
-                            bcs::from_bytes(&network_dkg_public_output)?;
-
-                        debug_variable_chunks(
-                            "Instantiating public input for reconfiguration v2 [network_dkg_public_output (v2)]",
-                            "network_dkg_public_output",
-                            &network_dkg_public_output
-                        );
-
-                        let public_input: <ReconfigurationParty as Party>::PublicInput =
-                            <twopc_mpc::decentralized_party::reconfiguration::Party as Party>::PublicInput::new_from_dkg_output(
-                                &current_access_structure,
-                                upcoming_access_structure,
-                                current_encryption_keys_per_crt_prime_and_proofs.clone(),
-                                upcoming_encryption_keys_per_crt_prime_and_proofs.clone(),
-                                current_tangible_party_id_to_upcoming,
-                                public_output,
-                            )
-                                .map_err(DwalletMPCError::from)?;
-
-                        Ok(public_input)
-                    }
-                    Some(latest_reconfiguration_public_output) => {
-                        let VersionedDecryptionKeyReconfigurationOutput::V2(
-                            latest_reconfiguration_public_output,
-                        ) = latest_reconfiguration_public_output
-                        else {
-                            return Err(DwalletMPCError::InternalError(
-                                "The Reconfiguration v2 protocol can only be executed after a v1-to-v2 protocol, or after another reconfiguration v2 protocol."
-                                    .to_string(),
-                            ));
-                        };
-
-                        let public_output: <twopc_mpc::decentralized_party::dkg::Party as mpc::Party>::PublicOutput =
-                            bcs::from_bytes(&network_dkg_public_output)?;
-
-                        debug_variable_chunks(
-                            "Instantiating public input for reconfiguration v2 [network_dkg_public_output (v2)]",
-                            "network_dkg_public_output",
-                            &network_dkg_public_output
-                        );
-
-                        debug_variable_chunks(
-                            "Instantiating public input for reconfiguration v2 [latest_reconfiguration_public_output]",
-                            "latest_reconfiguration_public_output",
-                            &latest_reconfiguration_public_output
-                        );
-
-                        let public_input: <ReconfigurationParty as Party>::PublicInput =
-                            <twopc_mpc::decentralized_party::reconfiguration::Party as Party>::PublicInput::new_from_reconfiguration_output(
-                                &current_access_structure,
-                                upcoming_access_structure,
-                                current_encryption_keys_per_crt_prime_and_proofs.clone(),
-                                upcoming_encryption_keys_per_crt_prime_and_proofs.clone(),
-                                current_tangible_party_id_to_upcoming,
-                                public_output.into(),
-                                bcs::from_bytes(&latest_reconfiguration_public_output)?,
-                            )
-                                .map_err(DwalletMPCError::from)?;
-
-                        Ok(public_input)
-                    }
-                }
-            }
-        }
-    }
-}
-
-fn current_tangible_party_id_to_upcoming(
-    current_committee: Committee,
-    upcoming_committee: Committee,
-) -> HashMap<PartyID, Option<PartyID>> {
-    current_committee
-        .voting_rights
-        .iter()
-        .map(|(name, _)| {
-            // Todo (#972): Authority name can change, we need to use real const value for the committee - validator ID
-            // Safe to unwrap because we know the name is in the current committee.
-            let current_party_id =
-                authority_name_to_party_id_from_committee(&current_committee, name).unwrap();
-
-            let upcoming_party_id =
-                authority_name_to_party_id_from_committee(&upcoming_committee, name).ok();
-
-            (current_party_id, upcoming_party_id)
-        })
-        .collect()
-}
-
->>>>>>> f47f5496
 fn extract_encryption_keys_from_committee(
     committee: &Committee,
 ) -> DwalletMPCResult<HashMap<PartyID, ClassGroupsEncryptionKeyAndProof>> {
@@ -515,25 +258,16 @@
     access_structure: &WeightedThresholdAccessStructure,
     public_output_bytes: &SerializedWrappedMPCPublicOutput,
     network_dkg_public_output: &SerializedWrappedMPCPublicOutput,
-<<<<<<< HEAD
-) -> DwalletMPCResult<VersionedNetworkEncryptionKeyPublicData> {
-=======
 ) -> DwalletMPCResult<NetworkEncryptionKeyPublicData> {
->>>>>>> f47f5496
     let mpc_public_output: VersionedDecryptionKeyReconfigurationOutput =
         bcs::from_bytes(public_output_bytes).map_err(DwalletMPCError::BcsError)?;
 
     match &mpc_public_output {
-<<<<<<< HEAD
-        VersionedDecryptionKeyReconfigurationOutput::V1(public_output_bytes) => {
-            let public_output: <ReconfigurationParty as mpc::Party>::PublicOutput =
-=======
         VersionedDecryptionKeyReconfigurationOutput::V1(_) => Err(DwalletMPCError::InternalError(
             "V1 Network keys no longer supported".to_string(),
         )),
         VersionedDecryptionKeyReconfigurationOutput::V2(public_output_bytes) => {
             let public_output: <twopc_mpc::decentralized_party::reconfiguration::Party as mpc::Party>::PublicOutput =
->>>>>>> f47f5496
                 bcs::from_bytes(public_output_bytes)?;
             let secp256k1_protocol_public_parameters =
                 Arc::new(public_output.secp256k1_protocol_public_parameters()?);
@@ -559,109 +293,6 @@
             let curve25519_protocol_public_parameters =
                 Arc::new(public_output.curve25519_protocol_public_parameters()?);
 
-<<<<<<< HEAD
-            let decryption_key_share_public_parameters = public_output
-                .default_decryption_key_share_public_parameters::<secp256k1::GroupElement>(
-                    access_structure,
-                )
-                .map_err(DwalletMPCError::from)?;
-            let encryption_scheme_public_parameters = decryption_key_share_public_parameters
-                .encryption_scheme_public_parameters
-                .clone();
-
-            let neutral_group_value =
-                group::secp256k1::GroupElement::neutral_from_public_parameters(
-                    &group::secp256k1::group_element::PublicParameters::default(),
-                )
-                .map_err(twopc_mpc::Error::from)?
-                .value();
-            let neutral_ciphertext_value =
-                ::class_groups::CiphertextSpaceGroupElement::neutral_from_public_parameters(
-                    encryption_scheme_public_parameters.ciphertext_space_public_parameters(),
-                )
-                .map_err(twopc_mpc::Error::from)?
-                .value();
-
-            let protocol_public_parameters = ProtocolPublicParameters::new::<
-                { secp256k1::SCALAR_LIMBS },
-                { FUNDAMENTAL_DISCRIMINANT_LIMBS },
-                { NON_FUNDAMENTAL_DISCRIMINANT_LIMBS },
-                secp256k1::GroupElement,
-            >(
-                neutral_group_value,
-                neutral_group_value,
-                neutral_ciphertext_value,
-                neutral_ciphertext_value,
-                decryption_key_share_public_parameters
-                    .encryption_scheme_public_parameters
-                    .clone(),
-            );
-
-            Ok(VersionedNetworkEncryptionKeyPublicData::V1(
-                NetworkEncryptionKeyPublicDataV1 {
-                    epoch,
-                    state: NetworkDecryptionKeyPublicOutputType::Reconfiguration,
-                    secp256k1_decryption_key_share_public_parameters:
-                        decryption_key_share_public_parameters,
-                    secp256k1_protocol_public_parameters: protocol_public_parameters,
-                    network_dkg_output: bcs::from_bytes(network_dkg_public_output)?,
-                    latest_network_reconfiguration_public_output: Some(mpc_public_output),
-                },
-            ))
-        }
-        VersionedDecryptionKeyReconfigurationOutput::V2(public_output_bytes) => {
-            let public_output: <twopc_mpc::decentralized_party::reconfiguration::Party as mpc::Party>::PublicOutput =
-                bcs::from_bytes(public_output_bytes)?;
-            let secp256k1_protocol_public_parameters =
-                twopc_mpc::decentralized_party::reconfiguration::PublicOutput::secp256k1_protocol_public_parameters(
-                    &public_output,
-                )
-                    .map_err(DwalletMPCError::from)?;
-            let secp256r1_protocol_public_parameters =
-                twopc_mpc::decentralized_party::reconfiguration::PublicOutput::secp256r1_protocol_public_parameters(
-                    &public_output,
-                )
-                    .map_err(DwalletMPCError::from)?;
-            let ristretto_protocol_public_parameters =
-                twopc_mpc::decentralized_party::reconfiguration::PublicOutput::ristretto_protocol_public_parameters(
-                    &public_output,
-                )
-                    .map_err(DwalletMPCError::from)?;
-            let curve25519_protocol_public_parameters =
-                twopc_mpc::decentralized_party::reconfiguration::PublicOutput::curve25519_protocol_public_parameters(
-                    &public_output,
-                )
-                    .map_err(DwalletMPCError::from)?;
-            let secp256k1_decryption_key_share_public_parameters = public_output
-                .secp256k1_decryption_key_share_public_parameters(access_structure)
-                .map_err(DwalletMPCError::from)?;
-            let secp256r1_decryption_key_share_public_parameters = public_output
-                .secp256r1_decryption_key_share_public_parameters(access_structure)
-                .map_err(DwalletMPCError::from)?;
-            let ristretto_decryption_key_share_public_parameters = public_output
-                .ristretto_decryption_key_share_public_parameters(access_structure)
-                .map_err(DwalletMPCError::from)?;
-            let curve25519_decryption_key_share_public_parameters = public_output
-                .curve25519_decryption_key_share_public_parameters(access_structure)
-                .map_err(DwalletMPCError::from)?;
-
-            Ok(VersionedNetworkEncryptionKeyPublicData::V2(
-                NetworkEncryptionKeyPublicDataV2 {
-                    epoch,
-                    state: NetworkDecryptionKeyPublicOutputType::Reconfiguration,
-                    latest_network_reconfiguration_public_output: Some(mpc_public_output),
-                    secp256k1_decryption_key_share_public_parameters,
-                    secp256k1_protocol_public_parameters,
-                    network_dkg_output: bcs::from_bytes(network_dkg_public_output)?,
-                    secp256r1_decryption_key_share_public_parameters,
-                    ristretto_decryption_key_share_public_parameters,
-                    secp256r1_protocol_public_parameters,
-                    ristretto_protocol_public_parameters,
-                    curve25519_protocol_public_parameters,
-                    curve25519_decryption_key_share_public_parameters,
-                },
-            ))
-=======
             let curve25519_decryption_key_share_public_parameters = Arc::new(
                 public_output
                     .curve25519_decryption_key_share_public_parameters(access_structure)?,
@@ -681,7 +312,6 @@
                 curve25519_protocol_public_parameters,
                 curve25519_decryption_key_share_public_parameters,
             })
->>>>>>> f47f5496
         }
     }
 }