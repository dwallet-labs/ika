--- conflicted
+++ resolved
@@ -28,10 +28,7 @@
 
 pub(crate) type ReconfigurationSecp256k1Party = Secp256k1Party;
 pub(crate) type ReconfigurationV1toV2Secp256k1Party = twopc_mpc::reconfiguration_v1_to_v2::Party;
-<<<<<<< HEAD
-=======
 pub(crate) type ReconfigurationV2Secp256k1Party = twopc_mpc::reconfiguration::Party;
->>>>>>> 0d085ee7
 
 pub(crate) trait ReconfigurationPartyPublicInputGenerator: Party {
     /// Generates the public input required for the reconfiguration protocol.
@@ -43,8 +40,6 @@
     ) -> DwalletMPCResult<<ReconfigurationSecp256k1Party as mpc::Party>::PublicInput>;
 }
 
-<<<<<<< HEAD
-=======
 pub(crate) trait ReconfigurationV2PartyPublicInputGenerator: Party {
     /// Generates the public input required for the reconfiguration protocol.
     fn generate_public_input(
@@ -101,18 +96,13 @@
     }
 }
 
->>>>>>> 0d085ee7
 pub(crate) trait ReconfigurationV1ToV2PartyPublicInputGenerator: Party {
     /// Generates the public input required for the reconfiguration protocol.
     fn generate_public_input(
         committee: &Committee,
         new_committee: Committee,
         network_dkg_public_output: VersionedNetworkDkgOutput,
-<<<<<<< HEAD
-        reconfiguration_public_output: VersionedDecryptionKeyReconfigurationOutput,
-=======
         decryption_key_share_public_parameters: Secp256k1DecryptionKeySharePublicParameters,
->>>>>>> 0d085ee7
     ) -> DwalletMPCResult<<ReconfigurationV1toV2Secp256k1Party as mpc::Party>::PublicInput>;
 }
 
@@ -121,20 +111,9 @@
         current_committee: &Committee,
         upcoming_committee: Committee,
         network_dkg_public_output: VersionedNetworkDkgOutput,
-<<<<<<< HEAD
-        reconfiguration_public_output: VersionedDecryptionKeyReconfigurationOutput,
-    ) -> DwalletMPCResult<<ReconfigurationV1toV2Secp256k1Party as mpc::Party>::PublicInput> {
-        let VersionedNetworkDkgOutput::V1(network_dkg_public_output) = network_dkg_public_output;
-        let VersionedDecryptionKeyReconfigurationOutput::V1(reconfiguration_public_output) =
-            reconfiguration_public_output
-        else {
-            return Err(DwalletMPCError::InternalError("Reconfiguration from V1 to V2 only supports reconfiguration public output of version V1".to_string()));
-        };
-=======
         decryption_key_share_public_parameters: Secp256k1DecryptionKeySharePublicParameters,
     ) -> DwalletMPCResult<<ReconfigurationV1toV2Secp256k1Party as mpc::Party>::PublicInput> {
         let VersionedNetworkDkgOutput::V1(network_dkg_public_output) = network_dkg_public_output;
->>>>>>> 0d085ee7
         let current_committee = current_committee.clone();
 
         let current_access_structure =
@@ -156,13 +135,8 @@
                 upcoming_encryption_keys_per_crt_prime_and_proofs.clone(),
                 current_tangible_party_id_to_upcoming(current_committee, upcoming_committee)
                     .clone(),
-<<<<<<< HEAD
-                bcs::from_bytes(&network_dkg_public_output)?,
-                bcs::from_bytes(&reconfiguration_public_output)?,
-=======
                 decryption_key_share_public_parameters,
                 bcs::from_bytes(&network_dkg_public_output)?,
->>>>>>> 0d085ee7
             )
             .map_err(DwalletMPCError::from)?;
 
@@ -299,23 +273,6 @@
                     .clone(),
             );
 
-<<<<<<< HEAD
-            Ok(NetworkEncryptionKeyPublicData {
-                epoch,
-                state: NetworkDecryptionKeyPublicOutputType::Reconfiguration,
-                secp256k1_decryption_key_share_public_parameters:
-                    decryption_key_share_public_parameters,
-                secp256r1_decryption_key_share_public_parameters: None,
-                ristretto_decryption_key_share_public_parameters: None,
-                curve25519_decryption_key_share_public_parameters: None,
-                secp256k1_protocol_public_parameters: protocol_public_parameters,
-                network_dkg_output: bcs::from_bytes(network_dkg_public_output)?,
-                secp256r1_protocol_public_parameters: None,
-                ristretto_protocol_public_parameters: None,
-                latest_network_reconfiguration_public_output: Some(mpc_public_output),
-                curve25519_protocol_public_parameters: None,
-            })
-=======
             Ok(VersionedNetworkEncryptionKeyPublicData::V1(
                 NetworkEncryptionKeyPublicDataV1 {
                     epoch,
@@ -327,7 +284,6 @@
                     latest_network_reconfiguration_public_output: Some(mpc_public_output),
                 },
             ))
->>>>>>> 0d085ee7
         }
         VersionedDecryptionKeyReconfigurationOutput::V2(public_output_bytes) => {
             let public_output: <twopc_mpc::reconfiguration::Party as mpc::Party>::PublicOutput =
@@ -365,28 +321,6 @@
                 .curve25519_decryption_key_share_public_parameters(access_structure)
                 .map_err(DwalletMPCError::from)?;
 
-<<<<<<< HEAD
-            Ok(NetworkEncryptionKeyPublicData {
-                epoch,
-                state: NetworkDecryptionKeyPublicOutputType::Reconfiguration,
-                latest_network_reconfiguration_public_output: Some(mpc_public_output),
-                secp256k1_decryption_key_share_public_parameters,
-                secp256r1_decryption_key_share_public_parameters: Some(
-                    secp256r1_decryption_key_share_public_parameters,
-                ),
-                ristretto_decryption_key_share_public_parameters: Some(
-                    ristretto_decryption_key_share_public_parameters,
-                ),
-                curve25519_decryption_key_share_public_parameters: Some(
-                    curve25519_decryption_key_share_public_parameters,
-                ),
-                secp256k1_protocol_public_parameters,
-                secp256r1_protocol_public_parameters: Some(secp256r1_protocol_public_parameters),
-                ristretto_protocol_public_parameters: Some(ristretto_protocol_public_parameters),
-                curve25519_protocol_public_parameters: Some(curve25519_protocol_public_parameters),
-                network_dkg_output: bcs::from_bytes(network_dkg_public_output)?,
-            })
-=======
             Ok(VersionedNetworkEncryptionKeyPublicData::V2(
                 NetworkEncryptionKeyPublicDataV2 {
                     epoch,
@@ -403,7 +337,6 @@
                     curve25519_decryption_key_share_public_parameters,
                 },
             ))
->>>>>>> 0d085ee7
         }
     }
 }