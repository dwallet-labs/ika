// Copyright (c) dWallet Labs, Ltd.
// SPDX-License-Identifier: BSD-3-Clause-Clear

use crate::dwallet_mpc::network_dkg::VersionedNetworkEncryptionKeyPublicData;
use crate::dwallet_mpc::{
    authority_name_to_party_id_from_committee, generate_access_structure_from_committee,
};
use class_groups::reconfiguration::{PublicInput, Secp256k1Party};
use class_groups::{
    DEFAULT_COMPUTATIONAL_SECURITY_PARAMETER, Secp256k1DecryptionKeySharePublicParameters,
};
use dwallet_mpc_types::dwallet_mpc::{
    NetworkDecryptionKeyPublicOutputType, NetworkEncryptionKeyPublicDataV1,
    SerializedWrappedMPCPublicOutput, VersionedNetworkDkgOutput,
};
use group::{PartyID, secp256k1};
use ika_types::committee::ClassGroupsEncryptionKeyAndProof;
use ika_types::committee::Committee;
use ika_types::dwallet_mpc_error::{DwalletMPCError, DwalletMPCResult};
use mpc::{Party, WeightedThresholdAccessStructure};
use std::collections::HashMap;
use twopc_mpc::ProtocolPublicParameters;
use twopc_mpc::secp256k1::class_groups::{
    FUNDAMENTAL_DISCRIMINANT_LIMBS, NON_FUNDAMENTAL_DISCRIMINANT_LIMBS,
};

pub(crate) type ReconfigurationSecp256k1Party = Secp256k1Party;

pub(crate) trait ReconfigurationPartyPublicInputGenerator: Party {
    /// Generates the public input required for the reconfiguration protocol.
    fn generate_public_input(
        committee: &Committee,
        new_committee: Committee,
        decryption_key_share_public_parameters: Secp256k1DecryptionKeySharePublicParameters,
        network_dkg_public_output: VersionedNetworkDkgOutput,
    ) -> DwalletMPCResult<<ReconfigurationSecp256k1Party as mpc::Party>::PublicInput>;
}

fn current_tangible_party_id_to_upcoming(
    current_committee: Committee,
    upcoming_committee: Committee,
) -> HashMap<PartyID, Option<PartyID>> {
    current_committee
        .voting_rights
        .iter()
        .map(|(name, _)| {
            // Todo (#972): Authority name can change, we need to use real const value for the committee - validator ID
            // Safe to unwrap because we know the name is in the current committee.
            let current_party_id =
                authority_name_to_party_id_from_committee(&current_committee, name).unwrap();

            let upcoming_party_id =
                authority_name_to_party_id_from_committee(&upcoming_committee, name).ok();

            (current_party_id, upcoming_party_id)
        })
        .collect()
}

impl ReconfigurationPartyPublicInputGenerator for ReconfigurationSecp256k1Party {
    fn generate_public_input(
        current_committee: &Committee,
        upcoming_committee: Committee,
        decryption_key_share_public_parameters: Secp256k1DecryptionKeySharePublicParameters,
        network_dkg_public_output: VersionedNetworkDkgOutput,
    ) -> DwalletMPCResult<<ReconfigurationSecp256k1Party as mpc::Party>::PublicInput> {
        let VersionedNetworkDkgOutput::V1(network_dkg_public_output) = network_dkg_public_output;
        let current_committee = current_committee.clone();

        let current_access_structure =
            generate_access_structure_from_committee(&current_committee)?;
        let upcoming_access_structure =
            generate_access_structure_from_committee(&upcoming_committee)?;

        let plaintext_space_public_parameters = secp256k1::scalar::PublicParameters::default();

        let current_encryption_keys_per_crt_prime_and_proofs =
            extract_encryption_keys_from_committee(&current_committee)?;

        let upcoming_encryption_keys_per_crt_prime_and_proofs =
            extract_encryption_keys_from_committee(&upcoming_committee)?;

        let public_input: <ReconfigurationSecp256k1Party as Party>::PublicInput =
            PublicInput::new::<secp256k1::GroupElement>(
                &current_access_structure,
                upcoming_access_structure,
                plaintext_space_public_parameters.clone(),
                current_encryption_keys_per_crt_prime_and_proofs.clone(),
                upcoming_encryption_keys_per_crt_prime_and_proofs.clone(),
                decryption_key_share_public_parameters,
                DEFAULT_COMPUTATIONAL_SECURITY_PARAMETER,
                current_tangible_party_id_to_upcoming(current_committee, upcoming_committee)
                    .clone(),
                bcs::from_bytes(&network_dkg_public_output)?,
            )
            .map_err(DwalletMPCError::from)?;

        Ok(public_input)
    }
}

fn extract_encryption_keys_from_committee(
    committee: &Committee,
) -> DwalletMPCResult<HashMap<PartyID, ClassGroupsEncryptionKeyAndProof>> {
    committee
        .class_groups_public_keys_and_proofs
        .iter()
        .map(|(name, key)| {
            let party_id = authority_name_to_party_id_from_committee(committee, name)?;
            let key = key.clone();

            Ok((party_id, key))
        })
        .collect::<DwalletMPCResult<HashMap<PartyID, ClassGroupsEncryptionKeyAndProof>>>()
}

pub(crate) fn instantiate_dwallet_mpc_network_encryption_key_public_data_from_reconfiguration_public_output(
    epoch: u64,
    access_structure: &WeightedThresholdAccessStructure,
    public_output_bytes: &SerializedWrappedMPCPublicOutput,
    network_dkg_public_output: &SerializedWrappedMPCPublicOutput,
) -> DwalletMPCResult<VersionedNetworkEncryptionKeyPublicData> {
    let mpc_public_output: VersionedNetworkDkgOutput =
        bcs::from_bytes(public_output_bytes).map_err(DwalletMPCError::BcsError)?;

    match &mpc_public_output {
        VersionedNetworkDkgOutput::V1(public_output_bytes) => {
            let public_output: <ReconfigurationSecp256k1Party as mpc::Party>::PublicOutput =
                bcs::from_bytes(public_output_bytes)?;

            let decryption_key_share_public_parameters = public_output
                .default_decryption_key_share_public_parameters::<secp256k1::GroupElement>(
                    access_structure,
                )
                .map_err(DwalletMPCError::from)?;

            let protocol_public_parameters = ProtocolPublicParameters::new::<
                { secp256k1::SCALAR_LIMBS },
                { FUNDAMENTAL_DISCRIMINANT_LIMBS },
                { NON_FUNDAMENTAL_DISCRIMINANT_LIMBS },
                secp256k1::GroupElement,
            >(
                decryption_key_share_public_parameters
                    .encryption_scheme_public_parameters
                    .clone(),
            );

<<<<<<< HEAD
            Ok(NetworkEncryptionKeyPublicData {
                epoch,
                state: NetworkDecryptionKeyPublicOutputType::Reconfiguration,
                latest_public_output: mpc_public_output,
                decryption_key_share_public_parameters,
                protocol_public_parameters,
                network_dkg_output: bcs::from_bytes(network_dkg_public_output)?,
                key_version: 1,
            })
=======
            Ok(VersionedNetworkEncryptionKeyPublicData::V1(
                NetworkEncryptionKeyPublicDataV1 {
                    epoch,
                    state: NetworkDecryptionKeyPublicOutputType::Reconfiguration,
                    latest_public_output: mpc_public_output,
                    decryption_key_share_public_parameters,
                    protocol_public_parameters,
                    network_dkg_output: bcs::from_bytes(network_dkg_public_output)?,
                },
            ))
>>>>>>> 26e756f5
        }
    }
}<|MERGE_RESOLUTION|>--- conflicted
+++ resolved
@@ -145,17 +145,6 @@
                     .clone(),
             );
 
-<<<<<<< HEAD
-            Ok(NetworkEncryptionKeyPublicData {
-                epoch,
-                state: NetworkDecryptionKeyPublicOutputType::Reconfiguration,
-                latest_public_output: mpc_public_output,
-                decryption_key_share_public_parameters,
-                protocol_public_parameters,
-                network_dkg_output: bcs::from_bytes(network_dkg_public_output)?,
-                key_version: 1,
-            })
-=======
             Ok(VersionedNetworkEncryptionKeyPublicData::V1(
                 NetworkEncryptionKeyPublicDataV1 {
                     epoch,
@@ -166,7 +155,6 @@
                     network_dkg_output: bcs::from_bytes(network_dkg_public_output)?,
                 },
             ))
->>>>>>> 26e756f5
         }
     }
 }