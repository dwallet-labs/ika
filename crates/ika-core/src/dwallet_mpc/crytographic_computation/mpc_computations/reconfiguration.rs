--- conflicted
+++ resolved
@@ -10,11 +10,7 @@
 };
 use dwallet_mpc_types::dwallet_mpc::{
     NetworkDecryptionKeyPublicOutputType, NetworkEncryptionKeyPublicData,
-<<<<<<< HEAD
-    SerializedWrappedMPCPublicOutput, V2AdditionalCurvesKeyData,
-=======
     SerializedWrappedMPCPublicOutput, V2NetworkKeyData,
->>>>>>> 6e1ba41a
     VersionedDecryptionKeyReconfigurationOutput, VersionedNetworkDkgOutput,
 };
 use group::{GroupElement, PartyID, secp256k1};
@@ -284,11 +280,7 @@
                 secp256k1_protocol_public_parameters: protocol_public_parameters,
                 network_dkg_output: bcs::from_bytes(network_dkg_public_output)?,
                 latest_network_reconfiguration_public_output: Some(mpc_public_output),
-<<<<<<< HEAD
-                v2_additional_curves_key_data: None,
-=======
                 v2_data: None,
->>>>>>> 6e1ba41a
             })
         }
         VersionedDecryptionKeyReconfigurationOutput::V2(public_output_bytes) => {
@@ -334,11 +326,7 @@
                 secp256k1_decryption_key_share_public_parameters,
                 secp256k1_protocol_public_parameters,
                 network_dkg_output: bcs::from_bytes(network_dkg_public_output)?,
-<<<<<<< HEAD
-                v2_additional_curves_key_data: Some(V2AdditionalCurvesKeyData {
-=======
                 v2_data: Some(V2NetworkKeyData {
->>>>>>> 6e1ba41a
                     secp256r1_decryption_key_share_public_parameters,
                     ristretto_decryption_key_share_public_parameters,
                     secp256r1_protocol_public_parameters,
