--- conflicted
+++ resolved
@@ -155,17 +155,10 @@
             VersionedDwalletDKGPublicOutput::V1(dkg_output) => {
                 Self::try_new_v1(versioned_network_encryption_key_public_data, dkg_output)
             }
-<<<<<<< HEAD
-            VersionedDwalletDKGPublicOutput::V2(output) => Self::try_new_v2(
-                protocol,
-                versioned_network_encryption_key_public_data,
-                Some(output),
-=======
             VersionedDwalletDKGPublicOutput::V2 { dkg_output, .. } => Self::try_new_v2(
                 protocol,
                 versioned_network_encryption_key_public_data,
                 Some(dkg_output),
->>>>>>> d43095c2
             ),
         }
     }
