// Copyright (c) dWallet Labs, Ltd.
// SPDX-License-Identifier: BSD-3-Clause-Clear

//! This module provides a wrapper around the Presign protocol from the 2PC-MPC library.
//!
//! It integrates both Presign parties (each representing a round in the Presign protocol).

use crate::dwallet_mpc::crytographic_computation::mpc_computations;
use commitment::CommitmentSizedNumber;
use dwallet_mpc_types::dwallet_mpc::{
<<<<<<< HEAD
    DKGDecentralizedPartyOutputSecp256k1, DWalletSignatureScheme, MPCPublicOutput,
    SerializedWrappedMPCPublicOutput, VersionedDwalletDKGSecondRoundPublicOutput,
    VersionedNetworkEncryptionKeyPublicData,
=======
    DWalletSignatureScheme, MPCPublicOutput, SerializedWrappedMPCPublicOutput,
    VersionedDwalletDKGSecondRoundPublicOutput, VersionedNetworkEncryptionKeyPublicData,
>>>>>>> 8e40b946
};
use dwallet_mpc_types::dwallet_mpc::{NetworkEncryptionKeyPublicDataTrait, VersionedPresignOutput};
use group::{CsRng, PartyID};
use ika_protocol_config::ProtocolVersion;
use ika_types::dwallet_mpc_error::DwalletMPCError;
use ika_types::dwallet_mpc_error::DwalletMPCResult;
use ika_types::messages_dwallet_mpc::{
    Curve25519AsyncDKGProtocol, Curve25519EdDSAProtocol, RistrettoAsyncDKGProtocol,
    RistrettoSchnorrkelSubstrateProtocol, Secp256K1AsyncDKGProtocol, Secp256K1ECDSAProtocol,
    Secp256K1TaprootProtocol, Secp256R1ECDSAProtocol, SessionIdentifier,
};
use mpc::guaranteed_output_delivery::AdvanceRequest;
use mpc::{
    GuaranteedOutputDeliveryRoundResult, GuaranteesOutputDelivery, PublicInput,
    WeightedThresholdAccessStructure,
};
use std::collections::HashMap;
<<<<<<< HEAD
=======
use tracing::{error, warn};
>>>>>>> 8e40b946
use twopc_mpc::presign::Protocol;
use twopc_mpc::{dkg, presign};

pub(crate) type PresignParty<P: Protocol> = <P as Protocol>::PresignParty;

#[derive(Clone, Debug, Eq, PartialEq, strum_macros::Display)]
pub(crate) enum PresignPublicInputByProtocol {
    #[strum(to_string = "Presign Public Input - curve: Secp256k1, protocol: ECDSA")]
    Secp256k1ECDSA(<PresignParty<Secp256K1ECDSAProtocol> as mpc::Party>::PublicInput),
    #[strum(to_string = "Presign Public Input - curve: Secp256k1, protocol: Taproot")]
    Taproot(<PresignParty<Secp256K1TaprootProtocol> as mpc::Party>::PublicInput),
    #[strum(to_string = "Presign Public Input - curve: Secp256r1, protocol: ECDSA")]
    Secp256r1ECDSA(<PresignParty<Secp256R1ECDSAProtocol> as mpc::Party>::PublicInput),
    #[strum(to_string = "Presign Public Input - curve: Curve25519, protocol: EdDSA")]
    EdDSA(<PresignParty<Curve25519EdDSAProtocol> as mpc::Party>::PublicInput),
    #[strum(
        to_string = "Presign Public Input - curve: Ristretto, protocol: Schnorrkel (Substrate)"
    )]
    SchnorrkelSubstrate(
        <PresignParty<RistrettoSchnorrkelSubstrateProtocol> as mpc::Party>::PublicInput,
    ),
}

#[derive(strum_macros::Display)]
pub(crate) enum PresignAdvanceRequestByProtocol {
    #[strum(to_string = "Presign Advance Request - curve: Secp256k1, protocol: ECDSA")]
    Secp256k1ECDSA(AdvanceRequest<<PresignParty<Secp256K1ECDSAProtocol> as mpc::Party>::Message>),
    #[strum(to_string = "Presign Advance Request - curve: Secp256k1, protocol: Taproot")]
    Taproot(AdvanceRequest<<PresignParty<Secp256K1TaprootProtocol> as mpc::Party>::Message>),
    #[strum(to_string = "Presign Advance Request - curve: Secp256r1, protocol: ECDSA")]
    Secp256r1ECDSA(AdvanceRequest<<PresignParty<Secp256R1ECDSAProtocol> as mpc::Party>::Message>),
    #[strum(to_string = "Presign Advance Request - curve: Curve25519, protocol: EdDSA")]
    EdDSA(AdvanceRequest<<PresignParty<Curve25519EdDSAProtocol> as mpc::Party>::Message>),
    #[strum(
        to_string = "Presign Advance Request - curve: Ristretto, protocol: Schnorrkel (Substrate)"
    )]
    SchnorrkelSubstrate(
        AdvanceRequest<<PresignParty<RistrettoSchnorrkelSubstrateProtocol> as mpc::Party>::Message>,
    ),
}

impl PresignAdvanceRequestByProtocol {
    pub fn try_new(
        protocol: &DWalletSignatureScheme,
        party_id: PartyID,
        access_structure: &WeightedThresholdAccessStructure,
        consensus_round: u64,
        serialized_messages_by_consensus_round: HashMap<u64, HashMap<PartyID, Vec<u8>>>,
    ) -> DwalletMPCResult<Option<Self>> {
        let advance_request = match protocol {
            DWalletSignatureScheme::ECDSASecp256k1 => {
                let advance_request =
                    mpc_computations::try_ready_to_advance::<PresignParty<Secp256K1ECDSAProtocol>>(
                        party_id,
                        access_structure,
                        consensus_round,
                        &serialized_messages_by_consensus_round,
                    )?;

                advance_request.map(PresignAdvanceRequestByProtocol::Secp256k1ECDSA)
<<<<<<< HEAD
            }
            DWalletSignatureScheme::Taproot => {
                let advance_request = mpc_computations::try_ready_to_advance::<
                    PresignParty<Secp256K1TaprootProtocol>,
                >(
                    party_id,
                    access_structure,
                    consensus_round,
                    &serialized_messages_by_consensus_round,
                )?;

                advance_request.map(PresignAdvanceRequestByProtocol::Taproot)
            }
            DWalletSignatureScheme::SchnorrkelSubstrate => {
                let advance_request = mpc_computations::try_ready_to_advance::<
                    PresignParty<RistrettoSchnorrkelSubstrateProtocol>,
                >(
                    party_id,
                    access_structure,
                    consensus_round,
                    &serialized_messages_by_consensus_round,
                )?;

                advance_request.map(PresignAdvanceRequestByProtocol::SchnorrkelSubstrate)
            }
=======
            }
            DWalletSignatureScheme::Taproot => {
                let advance_request = mpc_computations::try_ready_to_advance::<
                    PresignParty<Secp256K1TaprootProtocol>,
                >(
                    party_id,
                    access_structure,
                    consensus_round,
                    &serialized_messages_by_consensus_round,
                )?;

                advance_request.map(PresignAdvanceRequestByProtocol::Taproot)
            }
            DWalletSignatureScheme::SchnorrkelSubstrate => {
                let advance_request = mpc_computations::try_ready_to_advance::<
                    PresignParty<RistrettoSchnorrkelSubstrateProtocol>,
                >(
                    party_id,
                    access_structure,
                    consensus_round,
                    &serialized_messages_by_consensus_round,
                )?;

                advance_request.map(PresignAdvanceRequestByProtocol::SchnorrkelSubstrate)
            }
>>>>>>> 8e40b946
            DWalletSignatureScheme::EdDSA => {
                let advance_request = mpc_computations::try_ready_to_advance::<
                    PresignParty<Curve25519EdDSAProtocol>,
                >(
                    party_id,
                    access_structure,
                    consensus_round,
                    &serialized_messages_by_consensus_round,
                )?;

                advance_request.map(PresignAdvanceRequestByProtocol::EdDSA)
            }
            DWalletSignatureScheme::ECDSASecp256r1 => {
                let advance_request =
                    mpc_computations::try_ready_to_advance::<PresignParty<Secp256R1ECDSAProtocol>>(
                        party_id,
                        access_structure,
                        consensus_round,
                        &serialized_messages_by_consensus_round,
                    )?;

                advance_request.map(PresignAdvanceRequestByProtocol::Secp256r1ECDSA)
            }
        };
        Ok(advance_request)
    }
}

impl PresignPublicInputByProtocol {
    pub(crate) fn try_new(
<<<<<<< HEAD
=======
        session_identifier: SessionIdentifier,
>>>>>>> 8e40b946
        protocol: DWalletSignatureScheme,
        versioned_network_encryption_key_public_data: &VersionedNetworkEncryptionKeyPublicData,
        dwallet_public_output: Option<SerializedWrappedMPCPublicOutput>,
    ) -> DwalletMPCResult<Self> {
        // if dwallet_public_output is none, try v2, else if some deserialize and match version
        if dwallet_public_output.is_none() {
<<<<<<< HEAD
            return Self::try_new_v2(protocol, versioned_network_encryption_key_public_data, None);
=======
            return Self::try_new_v2(
                session_identifier,
                protocol,
                versioned_network_encryption_key_public_data,
                None,
            );
>>>>>>> 8e40b946
        }

        // Safe to unwrap as we checked for None above
        match bcs::from_bytes(&dwallet_public_output.unwrap())? {
            VersionedDwalletDKGSecondRoundPublicOutput::V1(dkg_output) => {
                Self::try_new_v1(versioned_network_encryption_key_public_data, dkg_output)
            }
            VersionedDwalletDKGSecondRoundPublicOutput::V2(dkg_output) => Self::try_new_v2(
<<<<<<< HEAD
=======
                session_identifier,
>>>>>>> 8e40b946
                protocol,
                versioned_network_encryption_key_public_data,
                Some(dkg_output),
            ),
        }
    }
    pub(crate) fn try_new_v1(
        versioned_network_encryption_key_public_data: &VersionedNetworkEncryptionKeyPublicData,
        dwallet_public_output: MPCPublicOutput,
    ) -> DwalletMPCResult<Self> {
<<<<<<< HEAD
        let decentralized_party_dkg_output =
            bcs::from_bytes::<DKGDecentralizedPartyOutputSecp256k1>(&dwallet_public_output)?.into();
=======
        let decentralized_party_dkg_output = bcs::from_bytes::<
            <Secp256K1ECDSAProtocol as dkg::Protocol>::DecentralizedPartyTargetedDKGOutput,
        >(&dwallet_public_output)?;
>>>>>>> 8e40b946

        let protocol_public_parameters =
            versioned_network_encryption_key_public_data.secp256k1_protocol_public_parameters();

<<<<<<< HEAD
        let public_input: <PresignParty<Secp256K1ECDSAProtocol> as mpc::Party>::PublicInput =
            (protocol_public_parameters, decentralized_party_dkg_output).into();
=======
        let public_input: <PresignParty<Secp256K1ECDSAProtocol> as mpc::Party>::PublicInput = (
            protocol_public_parameters,
            Some(decentralized_party_dkg_output),
        )
            .into();
>>>>>>> 8e40b946
        Ok(PresignPublicInputByProtocol::Secp256k1ECDSA(public_input))
    }

    pub(crate) fn try_new_v2(
<<<<<<< HEAD
=======
        session_identifier: SessionIdentifier,
>>>>>>> 8e40b946
        protocol: DWalletSignatureScheme,
        versioned_network_encryption_key_public_data: &VersionedNetworkEncryptionKeyPublicData,
        dwallet_public_output: Option<MPCPublicOutput>,
    ) -> DwalletMPCResult<Self> {
        let input = match protocol {
            DWalletSignatureScheme::ECDSASecp256k1 => {
                let protocol_public_parameters = versioned_network_encryption_key_public_data
                    .secp256k1_protocol_public_parameters();

                let deserialized_dwallet_public_output =
<<<<<<< HEAD
                    dwallet_public_output.and_then(|bytes| bcs::from_bytes(&bytes).ok());
=======
                    match dwallet_public_output {
                        None => None,
                        Some(bytes) => {
                            match bcs::from_bytes::<<Secp256K1ECDSAProtocol as dkg::Protocol>::DecentralizedPartyTargetedDKGOutput>(&bytes) {
                                Ok(output) => Some(output.into()),
                                Err(e) => {
                                    error!(session_identifier=?session_identifier, "Failed to deserialize dwallet public output for session.");
                                    return Err(DwalletMPCError::BcsError(e));
                                },
                            }
                        }
                    };
>>>>>>> 8e40b946
                let pub_input =
                    <PresignParty<Secp256K1ECDSAProtocol> as mpc::Party>::PublicInput::from((
                        protocol_public_parameters,
                        deserialized_dwallet_public_output,
                    ));
                PresignPublicInputByProtocol::Secp256k1ECDSA(pub_input)
            }
            DWalletSignatureScheme::SchnorrkelSubstrate => {
                let protocol_public_parameters = versioned_network_encryption_key_public_data
                    .ristretto_protocol_public_parameters()?;
<<<<<<< HEAD
                let deserialized_dwallet_public_output: Option<
                    <RistrettoAsyncDKGProtocol as dkg::Protocol>::DecentralizedPartyDKGOutput,
                > = dwallet_public_output.and_then(|bytes| bcs::from_bytes(&bytes).ok());
=======

                let deserialized_dwallet_public_output: Option<<RistrettoAsyncDKGProtocol as dkg::Protocol>::DecentralizedPartyTargetedDKGOutput> =
                    match dwallet_public_output {
                        None => None,
                        Some(bytes) => {
                            match bcs::from_bytes::<<RistrettoAsyncDKGProtocol as dkg::Protocol>::DecentralizedPartyDKGOutput>(&bytes) {
                                Ok(output) => Some(output.into()),
                                Err(e) => {
                                    error!(session_identifier=?session_identifier, "Failed to deserialize dwallet public output for session.");
                                    return Err(DwalletMPCError::BcsError(e));
                                },
                            }
                        }
                    };

>>>>>>> 8e40b946
                let pub_input =
                    <PresignParty<RistrettoSchnorrkelSubstrateProtocol> as mpc::Party>::PublicInput::from((protocol_public_parameters, deserialized_dwallet_public_output));

                PresignPublicInputByProtocol::SchnorrkelSubstrate(pub_input)
            }
            DWalletSignatureScheme::EdDSA => {
                let protocol_public_parameters = versioned_network_encryption_key_public_data
                    .curve25519_protocol_public_parameters()?;

<<<<<<< HEAD
                let deserialized_dwallet_public_output: Option<
                    <Curve25519AsyncDKGProtocol as dkg::Protocol>::DecentralizedPartyDKGOutput,
                > = dwallet_public_output.and_then(|bytes| bcs::from_bytes(&bytes).ok());
=======
                let deserialized_dwallet_public_output: Option<<Curve25519AsyncDKGProtocol as dkg::Protocol>::DecentralizedPartyTargetedDKGOutput> =
                    match dwallet_public_output {
                        None => None,
                        Some(bytes) => {
                            match bcs::from_bytes::<<Curve25519AsyncDKGProtocol as dkg::Protocol>::DecentralizedPartyDKGOutput>(&bytes) {
                                Ok(output) => Some(output.into()),
                                Err(e) => {
                                    error!(session_identifier=?session_identifier, "Failed to deserialize dwallet public output for session.");
                                    return Err(DwalletMPCError::BcsError(e));
                                },
                            }
                        }
                    };
>>>>>>> 8e40b946
                let pub_input =
                    <PresignParty<Curve25519EdDSAProtocol> as mpc::Party>::PublicInput::from((
                        protocol_public_parameters,
                        deserialized_dwallet_public_output,
                    ));

                PresignPublicInputByProtocol::EdDSA(pub_input)
            }
            DWalletSignatureScheme::ECDSASecp256r1 => {
                let protocol_public_parameters = versioned_network_encryption_key_public_data
                    .secp256r1_protocol_public_parameters()?;

<<<<<<< HEAD
                let deserialized_dwallet_public_output =
                    dwallet_public_output.and_then(|bytes| bcs::from_bytes(&bytes).ok());
=======
                let deserialized_dwallet_public_output: Option<
                    <Secp256R1ECDSAProtocol as dkg::Protocol>::DecentralizedPartyTargetedDKGOutput,
                > = match dwallet_public_output {
                    None => None,
                    Some(bytes) => {
                        match bcs::from_bytes::<
                            <Secp256R1ECDSAProtocol as dkg::Protocol>::DecentralizedPartyDKGOutput,
                        >(&bytes)
                        {
                            Ok(output) => Some(output.into()),
                            Err(e) => {
                                error!(session_identifier=?session_identifier, "Failed to deserialize dwallet public output for session.");
                                return Err(DwalletMPCError::BcsError(e));
                            }
                        }
                    }
                };
>>>>>>> 8e40b946
                let pub_input =
                    <PresignParty<Secp256R1ECDSAProtocol> as mpc::Party>::PublicInput::from((
                        protocol_public_parameters,
                        deserialized_dwallet_public_output,
                    ));

                PresignPublicInputByProtocol::Secp256r1ECDSA(pub_input)
            }
            DWalletSignatureScheme::Taproot => {
                let protocol_public_parameters = versioned_network_encryption_key_public_data
                    .secp256k1_protocol_public_parameters();
<<<<<<< HEAD
                let deserialized_dwallet_public_output: Option<
                    <Secp256K1AsyncDKGProtocol as dkg::Protocol>::DecentralizedPartyDKGOutput,
                > = dwallet_public_output.and_then(|bytes| bcs::from_bytes(&bytes).ok());
=======

                let deserialized_dwallet_public_output: Option<<Secp256K1TaprootProtocol as dkg::Protocol>::DecentralizedPartyTargetedDKGOutput> =
                    match dwallet_public_output {
                        None => None,
                        Some(bytes) => {
                            match bcs::from_bytes::<<Secp256K1ECDSAProtocol as dkg::Protocol>::DecentralizedPartyTargetedDKGOutput>(&bytes) {
                                Ok(output) => Some(output.into()),
                                Err(e) => {
                                    error!(session_identifier=?session_identifier, "Failed to deserialize dwallet public output for session.");
                                    return Err(DwalletMPCError::BcsError(e));
                                },
                            }
                        }
                    };
>>>>>>> 8e40b946
                let pub_input =
                    <PresignParty<Secp256K1TaprootProtocol> as mpc::Party>::PublicInput::from((
                        protocol_public_parameters,
                        deserialized_dwallet_public_output,
                    ));

                PresignPublicInputByProtocol::Taproot(pub_input)
            }
        };

        Ok(input)
    }
}

<<<<<<< HEAD
pub fn compute_presign<P: Protocol>(
=======
pub fn compute_presign<P: presign::Protocol>(
>>>>>>> 8e40b946
    party_id: PartyID,
    access_structure: &WeightedThresholdAccessStructure,
    session_id: CommitmentSizedNumber,
    advance_request: AdvanceRequest<<P::PresignParty as mpc::Party>::Message>,
    public_input: <P::PresignParty as mpc::Party>::PublicInput,
    protocol_version: ProtocolVersion,
    rng: &mut impl CsRng,
) -> DwalletMPCResult<GuaranteedOutputDeliveryRoundResult> {
    let result =
        mpc::guaranteed_output_delivery::Party::<P::PresignParty>::advance_with_guaranteed_output(
            session_id,
            party_id,
            access_structure,
            advance_request,
            None,
            &public_input,
            rng,
        )
        .map_err(|e| DwalletMPCError::FailedToAdvanceMPC(e.into()))?;

    match result {
        GuaranteedOutputDeliveryRoundResult::Advance { message } => {
            Ok(GuaranteedOutputDeliveryRoundResult::Advance { message })
        }
        GuaranteedOutputDeliveryRoundResult::Finalize {
            public_output_value,
            malicious_parties,
            private_output,
        } => {
            // Wrap the public output with its version.
            let public_output_value = match protocol_version.as_u64() {
<<<<<<< HEAD
                1 => bcs::to_bytes(&VersionedPresignOutput::V1(public_output_value))?,
=======
                1 => {
                    let public_output_value: <Secp256K1ECDSAProtocol as Protocol>::Presign =
                        bcs::from_bytes(&public_output_value.clone())?;
                    bcs::to_bytes(&VersionedPresignOutput::V1(bcs::to_bytes(
                        &public_output_value,
                    )?))?
                }
>>>>>>> 8e40b946
                2 => bcs::to_bytes(&VersionedPresignOutput::V2(public_output_value))?,
                _ => {
                    return Err(DwalletMPCError::UnsupportedProtocolVersion(
                        protocol_version.as_u64(),
                    ));
                }
            };
            Ok(GuaranteedOutputDeliveryRoundResult::Finalize {
                public_output_value,
                malicious_parties,
                private_output,
            })
        }
    }
}<|MERGE_RESOLUTION|>--- conflicted
+++ resolved
@@ -8,14 +8,9 @@
 use crate::dwallet_mpc::crytographic_computation::mpc_computations;
 use commitment::CommitmentSizedNumber;
 use dwallet_mpc_types::dwallet_mpc::{
-<<<<<<< HEAD
     DKGDecentralizedPartyOutputSecp256k1, DWalletSignatureScheme, MPCPublicOutput,
     SerializedWrappedMPCPublicOutput, VersionedDwalletDKGSecondRoundPublicOutput,
     VersionedNetworkEncryptionKeyPublicData,
-=======
-    DWalletSignatureScheme, MPCPublicOutput, SerializedWrappedMPCPublicOutput,
-    VersionedDwalletDKGSecondRoundPublicOutput, VersionedNetworkEncryptionKeyPublicData,
->>>>>>> 8e40b946
 };
 use dwallet_mpc_types::dwallet_mpc::{NetworkEncryptionKeyPublicDataTrait, VersionedPresignOutput};
 use group::{CsRng, PartyID};
@@ -33,10 +28,7 @@
     WeightedThresholdAccessStructure,
 };
 use std::collections::HashMap;
-<<<<<<< HEAD
-=======
 use tracing::{error, warn};
->>>>>>> 8e40b946
 use twopc_mpc::presign::Protocol;
 use twopc_mpc::{dkg, presign};
 
@@ -97,7 +89,6 @@
                     )?;
 
                 advance_request.map(PresignAdvanceRequestByProtocol::Secp256k1ECDSA)
-<<<<<<< HEAD
             }
             DWalletSignatureScheme::Taproot => {
                 let advance_request = mpc_computations::try_ready_to_advance::<
@@ -123,33 +114,6 @@
 
                 advance_request.map(PresignAdvanceRequestByProtocol::SchnorrkelSubstrate)
             }
-=======
-            }
-            DWalletSignatureScheme::Taproot => {
-                let advance_request = mpc_computations::try_ready_to_advance::<
-                    PresignParty<Secp256K1TaprootProtocol>,
-                >(
-                    party_id,
-                    access_structure,
-                    consensus_round,
-                    &serialized_messages_by_consensus_round,
-                )?;
-
-                advance_request.map(PresignAdvanceRequestByProtocol::Taproot)
-            }
-            DWalletSignatureScheme::SchnorrkelSubstrate => {
-                let advance_request = mpc_computations::try_ready_to_advance::<
-                    PresignParty<RistrettoSchnorrkelSubstrateProtocol>,
-                >(
-                    party_id,
-                    access_structure,
-                    consensus_round,
-                    &serialized_messages_by_consensus_round,
-                )?;
-
-                advance_request.map(PresignAdvanceRequestByProtocol::SchnorrkelSubstrate)
-            }
->>>>>>> 8e40b946
             DWalletSignatureScheme::EdDSA => {
                 let advance_request = mpc_computations::try_ready_to_advance::<
                     PresignParty<Curve25519EdDSAProtocol>,
@@ -180,26 +144,19 @@
 
 impl PresignPublicInputByProtocol {
     pub(crate) fn try_new(
-<<<<<<< HEAD
-=======
         session_identifier: SessionIdentifier,
->>>>>>> 8e40b946
         protocol: DWalletSignatureScheme,
         versioned_network_encryption_key_public_data: &VersionedNetworkEncryptionKeyPublicData,
         dwallet_public_output: Option<SerializedWrappedMPCPublicOutput>,
     ) -> DwalletMPCResult<Self> {
         // if dwallet_public_output is none, try v2, else if some deserialize and match version
         if dwallet_public_output.is_none() {
-<<<<<<< HEAD
-            return Self::try_new_v2(protocol, versioned_network_encryption_key_public_data, None);
-=======
             return Self::try_new_v2(
                 session_identifier,
                 protocol,
                 versioned_network_encryption_key_public_data,
                 None,
             );
->>>>>>> 8e40b946
         }
 
         // Safe to unwrap as we checked for None above
@@ -208,10 +165,7 @@
                 Self::try_new_v1(versioned_network_encryption_key_public_data, dkg_output)
             }
             VersionedDwalletDKGSecondRoundPublicOutput::V2(dkg_output) => Self::try_new_v2(
-<<<<<<< HEAD
-=======
                 session_identifier,
->>>>>>> 8e40b946
                 protocol,
                 versioned_network_encryption_key_public_data,
                 Some(dkg_output),
@@ -222,36 +176,22 @@
         versioned_network_encryption_key_public_data: &VersionedNetworkEncryptionKeyPublicData,
         dwallet_public_output: MPCPublicOutput,
     ) -> DwalletMPCResult<Self> {
-<<<<<<< HEAD
         let decentralized_party_dkg_output =
-            bcs::from_bytes::<DKGDecentralizedPartyOutputSecp256k1>(&dwallet_public_output)?.into();
-=======
-        let decentralized_party_dkg_output = bcs::from_bytes::<
-            <Secp256K1ECDSAProtocol as dkg::Protocol>::DecentralizedPartyTargetedDKGOutput,
-        >(&dwallet_public_output)?;
->>>>>>> 8e40b946
+            bcs::from_bytes::<DKGDecentralizedPartyOutputSecp256k1>(&dwallet_public_output)?;
 
         let protocol_public_parameters =
             versioned_network_encryption_key_public_data.secp256k1_protocol_public_parameters();
 
-<<<<<<< HEAD
-        let public_input: <PresignParty<Secp256K1ECDSAProtocol> as mpc::Party>::PublicInput =
-            (protocol_public_parameters, decentralized_party_dkg_output).into();
-=======
         let public_input: <PresignParty<Secp256K1ECDSAProtocol> as mpc::Party>::PublicInput = (
             protocol_public_parameters,
             Some(decentralized_party_dkg_output),
         )
             .into();
->>>>>>> 8e40b946
         Ok(PresignPublicInputByProtocol::Secp256k1ECDSA(public_input))
     }
 
     pub(crate) fn try_new_v2(
-<<<<<<< HEAD
-=======
         session_identifier: SessionIdentifier,
->>>>>>> 8e40b946
         protocol: DWalletSignatureScheme,
         versioned_network_encryption_key_public_data: &VersionedNetworkEncryptionKeyPublicData,
         dwallet_public_output: Option<MPCPublicOutput>,
@@ -262,9 +202,6 @@
                     .secp256k1_protocol_public_parameters();
 
                 let deserialized_dwallet_public_output =
-<<<<<<< HEAD
-                    dwallet_public_output.and_then(|bytes| bcs::from_bytes(&bytes).ok());
-=======
                     match dwallet_public_output {
                         None => None,
                         Some(bytes) => {
@@ -277,7 +214,6 @@
                             }
                         }
                     };
->>>>>>> 8e40b946
                 let pub_input =
                     <PresignParty<Secp256K1ECDSAProtocol> as mpc::Party>::PublicInput::from((
                         protocol_public_parameters,
@@ -288,11 +224,6 @@
             DWalletSignatureScheme::SchnorrkelSubstrate => {
                 let protocol_public_parameters = versioned_network_encryption_key_public_data
                     .ristretto_protocol_public_parameters()?;
-<<<<<<< HEAD
-                let deserialized_dwallet_public_output: Option<
-                    <RistrettoAsyncDKGProtocol as dkg::Protocol>::DecentralizedPartyDKGOutput,
-                > = dwallet_public_output.and_then(|bytes| bcs::from_bytes(&bytes).ok());
-=======
 
                 let deserialized_dwallet_public_output: Option<<RistrettoAsyncDKGProtocol as dkg::Protocol>::DecentralizedPartyTargetedDKGOutput> =
                     match dwallet_public_output {
@@ -308,7 +239,6 @@
                         }
                     };
 
->>>>>>> 8e40b946
                 let pub_input =
                     <PresignParty<RistrettoSchnorrkelSubstrateProtocol> as mpc::Party>::PublicInput::from((protocol_public_parameters, deserialized_dwallet_public_output));
 
@@ -318,11 +248,6 @@
                 let protocol_public_parameters = versioned_network_encryption_key_public_data
                     .curve25519_protocol_public_parameters()?;
 
-<<<<<<< HEAD
-                let deserialized_dwallet_public_output: Option<
-                    <Curve25519AsyncDKGProtocol as dkg::Protocol>::DecentralizedPartyDKGOutput,
-                > = dwallet_public_output.and_then(|bytes| bcs::from_bytes(&bytes).ok());
-=======
                 let deserialized_dwallet_public_output: Option<<Curve25519AsyncDKGProtocol as dkg::Protocol>::DecentralizedPartyTargetedDKGOutput> =
                     match dwallet_public_output {
                         None => None,
@@ -336,7 +261,6 @@
                             }
                         }
                     };
->>>>>>> 8e40b946
                 let pub_input =
                     <PresignParty<Curve25519EdDSAProtocol> as mpc::Party>::PublicInput::from((
                         protocol_public_parameters,
@@ -349,10 +273,6 @@
                 let protocol_public_parameters = versioned_network_encryption_key_public_data
                     .secp256r1_protocol_public_parameters()?;
 
-<<<<<<< HEAD
-                let deserialized_dwallet_public_output =
-                    dwallet_public_output.and_then(|bytes| bcs::from_bytes(&bytes).ok());
-=======
                 let deserialized_dwallet_public_output: Option<
                     <Secp256R1ECDSAProtocol as dkg::Protocol>::DecentralizedPartyTargetedDKGOutput,
                 > = match dwallet_public_output {
@@ -370,7 +290,6 @@
                         }
                     }
                 };
->>>>>>> 8e40b946
                 let pub_input =
                     <PresignParty<Secp256R1ECDSAProtocol> as mpc::Party>::PublicInput::from((
                         protocol_public_parameters,
@@ -382,11 +301,6 @@
             DWalletSignatureScheme::Taproot => {
                 let protocol_public_parameters = versioned_network_encryption_key_public_data
                     .secp256k1_protocol_public_parameters();
-<<<<<<< HEAD
-                let deserialized_dwallet_public_output: Option<
-                    <Secp256K1AsyncDKGProtocol as dkg::Protocol>::DecentralizedPartyDKGOutput,
-                > = dwallet_public_output.and_then(|bytes| bcs::from_bytes(&bytes).ok());
-=======
 
                 let deserialized_dwallet_public_output: Option<<Secp256K1TaprootProtocol as dkg::Protocol>::DecentralizedPartyTargetedDKGOutput> =
                     match dwallet_public_output {
@@ -401,7 +315,6 @@
                             }
                         }
                     };
->>>>>>> 8e40b946
                 let pub_input =
                     <PresignParty<Secp256K1TaprootProtocol> as mpc::Party>::PublicInput::from((
                         protocol_public_parameters,
@@ -416,11 +329,7 @@
     }
 }
 
-<<<<<<< HEAD
-pub fn compute_presign<P: Protocol>(
-=======
 pub fn compute_presign<P: presign::Protocol>(
->>>>>>> 8e40b946
     party_id: PartyID,
     access_structure: &WeightedThresholdAccessStructure,
     session_id: CommitmentSizedNumber,
@@ -452,9 +361,6 @@
         } => {
             // Wrap the public output with its version.
             let public_output_value = match protocol_version.as_u64() {
-<<<<<<< HEAD
-                1 => bcs::to_bytes(&VersionedPresignOutput::V1(public_output_value))?,
-=======
                 1 => {
                     let public_output_value: <Secp256K1ECDSAProtocol as Protocol>::Presign =
                         bcs::from_bytes(&public_output_value.clone())?;
@@ -462,7 +368,6 @@
                         &public_output_value,
                     )?))?
                 }
->>>>>>> 8e40b946
                 2 => bcs::to_bytes(&VersionedPresignOutput::V2(public_output_value))?,
                 _ => {
                     return Err(DwalletMPCError::UnsupportedProtocolVersion(
