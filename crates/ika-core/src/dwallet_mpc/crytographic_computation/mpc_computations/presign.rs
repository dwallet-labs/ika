// Copyright (c) dWallet Labs, Ltd.
// SPDX-License-Identifier: BSD-3-Clause-Clear

//! This module provides a wrapper around the Presign protocol from the 2PC-MPC library.
//!
//! It integrates both Presign parties (each representing a round in the Presign protocol).

use crate::dwallet_mpc::crytographic_computation::mpc_computations;
use commitment::CommitmentSizedNumber;
<<<<<<< HEAD
use dwallet_mpc_types::dwallet_mpc::{
    DKGDecentralizedPartyOutputSecp256k1, DWalletSignatureAlgorithm, MPCPublicOutput,
    SerializedWrappedMPCPublicOutput, VersionedDwalletDKGPublicOutput,
    VersionedNetworkEncryptionKeyPublicData,
};
use dwallet_mpc_types::dwallet_mpc::{NetworkEncryptionKeyPublicDataTrait, VersionedPresignOutput};
use group::{CsRng, PartyID};
use ika_protocol_config::ProtocolVersion;
=======
use dwallet_mpc_types::dwallet_mpc::VersionedPresignOutput;
use dwallet_mpc_types::dwallet_mpc::{
    DKGDecentralizedPartyOutputSecp256k1, DWalletSignatureAlgorithm, MPCPublicOutput,
    NetworkEncryptionKeyPublicData, SerializedWrappedMPCPublicOutput,
    VersionedDwalletDKGPublicOutput,
};
use group::{CsRng, PartyID};
>>>>>>> f47f5496
use ika_types::dwallet_mpc_error::DwalletMPCError;
use ika_types::dwallet_mpc_error::DwalletMPCResult;
use ika_types::messages_dwallet_mpc::{
    Curve25519EdDSAProtocol, RistrettoSchnorrkelSubstrateProtocol, Secp256k1ECDSAProtocol,
    Secp256k1TaprootProtocol, Secp256r1ECDSAProtocol,
};
use mpc::guaranteed_output_delivery::AdvanceRequest;
use mpc::{
    GuaranteedOutputDeliveryRoundResult, GuaranteesOutputDelivery, WeightedThresholdAccessStructure,
};
use std::collections::HashMap;
use twopc_mpc::dkg::decentralized_party::VersionedOutput;
use twopc_mpc::presign::Protocol;
use twopc_mpc::{dkg, presign};

pub(crate) type PresignParty<P> = <P as Protocol>::PresignParty;

#[derive(Clone, Debug, Eq, PartialEq, strum_macros::Display)]
pub(crate) enum PresignPublicInputByProtocol {
    #[strum(to_string = "Presign Public Input - curve: Secp256k1, protocol: ECDSA")]
    Secp256k1ECDSA(<PresignParty<Secp256k1ECDSAProtocol> as mpc::Party>::PublicInput),
    #[strum(to_string = "Presign Public Input - curve: Secp256k1, protocol: Taproot")]
    Taproot(<PresignParty<Secp256k1TaprootProtocol> as mpc::Party>::PublicInput),
    #[strum(to_string = "Presign Public Input - curve: Secp256r1, protocol: ECDSA")]
    Secp256r1ECDSA(<PresignParty<Secp256r1ECDSAProtocol> as mpc::Party>::PublicInput),
    #[strum(to_string = "Presign Public Input - curve: Curve25519, protocol: EdDSA")]
    EdDSA(<PresignParty<Curve25519EdDSAProtocol> as mpc::Party>::PublicInput),
    #[strum(
        to_string = "Presign Public Input - curve: Ristretto, protocol: Schnorrkel (Substrate)"
    )]
    SchnorrkelSubstrate(
        <PresignParty<RistrettoSchnorrkelSubstrateProtocol> as mpc::Party>::PublicInput,
    ),
}

#[derive(strum_macros::Display)]
pub(crate) enum PresignAdvanceRequestByProtocol {
    #[strum(to_string = "Presign Advance Request - curve: Secp256k1, protocol: ECDSA")]
    Secp256k1ECDSA(AdvanceRequest<<PresignParty<Secp256k1ECDSAProtocol> as mpc::Party>::Message>),
    #[strum(to_string = "Presign Advance Request - curve: Secp256k1, protocol: Taproot")]
    Taproot(AdvanceRequest<<PresignParty<Secp256k1TaprootProtocol> as mpc::Party>::Message>),
    #[strum(to_string = "Presign Advance Request - curve: Secp256r1, protocol: ECDSA")]
    Secp256r1ECDSA(AdvanceRequest<<PresignParty<Secp256r1ECDSAProtocol> as mpc::Party>::Message>),
    #[strum(to_string = "Presign Advance Request - curve: Curve25519, protocol: EdDSA")]
    EdDSA(AdvanceRequest<<PresignParty<Curve25519EdDSAProtocol> as mpc::Party>::Message>),
    #[strum(
        to_string = "Presign Advance Request - curve: Ristretto, protocol: Schnorrkel (Substrate)"
    )]
    SchnorrkelSubstrate(
        AdvanceRequest<<PresignParty<RistrettoSchnorrkelSubstrateProtocol> as mpc::Party>::Message>,
    ),
}

impl PresignAdvanceRequestByProtocol {
    pub fn try_new(
        protocol: &DWalletSignatureAlgorithm,
        party_id: PartyID,
        access_structure: &WeightedThresholdAccessStructure,
        consensus_round: u64,
        serialized_messages_by_consensus_round: HashMap<u64, HashMap<PartyID, Vec<u8>>>,
    ) -> DwalletMPCResult<Option<Self>> {
        let advance_request = match protocol {
            DWalletSignatureAlgorithm::ECDSASecp256k1 => {
                let advance_request =
                    mpc_computations::try_ready_to_advance::<PresignParty<Secp256k1ECDSAProtocol>>(
                        party_id,
                        access_structure,
                        consensus_round,
                        &serialized_messages_by_consensus_round,
                    )?;

                advance_request.map(PresignAdvanceRequestByProtocol::Secp256k1ECDSA)
            }
            DWalletSignatureAlgorithm::Taproot => {
                let advance_request = mpc_computations::try_ready_to_advance::<
                    PresignParty<Secp256k1TaprootProtocol>,
                >(
                    party_id,
                    access_structure,
                    consensus_round,
                    &serialized_messages_by_consensus_round,
                )?;

                advance_request.map(PresignAdvanceRequestByProtocol::Taproot)
            }
            DWalletSignatureAlgorithm::SchnorrkelSubstrate => {
                let advance_request = mpc_computations::try_ready_to_advance::<
                    PresignParty<RistrettoSchnorrkelSubstrateProtocol>,
                >(
                    party_id,
                    access_structure,
                    consensus_round,
                    &serialized_messages_by_consensus_round,
                )?;

                advance_request.map(PresignAdvanceRequestByProtocol::SchnorrkelSubstrate)
            }
            DWalletSignatureAlgorithm::EdDSA => {
                let advance_request = mpc_computations::try_ready_to_advance::<
                    PresignParty<Curve25519EdDSAProtocol>,
                >(
                    party_id,
                    access_structure,
                    consensus_round,
                    &serialized_messages_by_consensus_round,
                )?;

                advance_request.map(PresignAdvanceRequestByProtocol::EdDSA)
            }
            DWalletSignatureAlgorithm::ECDSASecp256r1 => {
                let advance_request =
                    mpc_computations::try_ready_to_advance::<PresignParty<Secp256r1ECDSAProtocol>>(
                        party_id,
                        access_structure,
                        consensus_round,
                        &serialized_messages_by_consensus_round,
                    )?;

                advance_request.map(PresignAdvanceRequestByProtocol::Secp256r1ECDSA)
            }
        };

        Ok(advance_request)
    }
}

impl PresignPublicInputByProtocol {
    pub(crate) fn try_new(
        protocol: DWalletSignatureAlgorithm,
<<<<<<< HEAD
        versioned_network_encryption_key_public_data: &VersionedNetworkEncryptionKeyPublicData,
        dwallet_public_output: Option<SerializedWrappedMPCPublicOutput>,
    ) -> DwalletMPCResult<Self> {
        if dwallet_public_output.is_none() {
            return Self::try_new_v2(protocol, versioned_network_encryption_key_public_data, None);
=======
        network_encryption_key_public_data: &NetworkEncryptionKeyPublicData,
        dwallet_public_output: Option<SerializedWrappedMPCPublicOutput>,
    ) -> DwalletMPCResult<Self> {
        if dwallet_public_output.is_none() {
            return Self::try_new_v2(protocol, network_encryption_key_public_data, None);
>>>>>>> f47f5496
        }
        // Safe to unwrap as we checked for None above
        match bcs::from_bytes(&dwallet_public_output.unwrap())? {
            VersionedDwalletDKGPublicOutput::V1(dkg_output) => {
<<<<<<< HEAD
                Self::try_new_v1(versioned_network_encryption_key_public_data, dkg_output)
            }
            VersionedDwalletDKGPublicOutput::V2(output) => Self::try_new_v2(
                protocol,
                versioned_network_encryption_key_public_data,
                Some(output),
=======
                Self::try_new_v1(network_encryption_key_public_data, dkg_output)
            }
            VersionedDwalletDKGPublicOutput::V2 { dkg_output, .. } => Self::try_new_v2(
                protocol,
                network_encryption_key_public_data,
                Some(dkg_output),
>>>>>>> f47f5496
            ),
        }
    }
    pub(crate) fn try_new_v1(
<<<<<<< HEAD
        versioned_network_encryption_key_public_data: &VersionedNetworkEncryptionKeyPublicData,
=======
        network_encryption_key_public_data: &NetworkEncryptionKeyPublicData,
>>>>>>> f47f5496
        dwallet_public_output: MPCPublicOutput,
    ) -> DwalletMPCResult<Self> {
        let decentralized_party_dkg_output =
            bcs::from_bytes::<DKGDecentralizedPartyOutputSecp256k1>(&dwallet_public_output)?;

        let protocol_public_parameters =
<<<<<<< HEAD
            versioned_network_encryption_key_public_data.secp256k1_protocol_public_parameters();
=======
            network_encryption_key_public_data.secp256k1_protocol_public_parameters();
>>>>>>> f47f5496

        let public_input: <PresignParty<Secp256k1ECDSAProtocol> as mpc::Party>::PublicInput = (
            protocol_public_parameters,
            Some(decentralized_party_dkg_output),
        )
            .into();

        Ok(PresignPublicInputByProtocol::Secp256k1ECDSA(public_input))
    }

    pub(crate) fn try_new_v2(
        protocol: DWalletSignatureAlgorithm,
<<<<<<< HEAD
        versioned_network_encryption_key_public_data: &VersionedNetworkEncryptionKeyPublicData,
=======
        network_encryption_key_public_data: &NetworkEncryptionKeyPublicData,
>>>>>>> f47f5496
        dwallet_dkg_output: Option<MPCPublicOutput>,
    ) -> DwalletMPCResult<Self> {
        let input = match protocol {
            DWalletSignatureAlgorithm::ECDSASecp256k1 => {
<<<<<<< HEAD
                let protocol_public_parameters = versioned_network_encryption_key_public_data
                    .secp256k1_protocol_public_parameters();
=======
                let protocol_public_parameters =
                    network_encryption_key_public_data.secp256k1_protocol_public_parameters();
>>>>>>> f47f5496

                let public_input =
                    <PresignParty<Secp256k1ECDSAProtocol> as mpc::Party>::PublicInput::from((
                        protocol_public_parameters,
                        match dwallet_dkg_output {
                            Some(dkg_output) => {
                                let versioned_output = bcs::from_bytes::<
                                    <Secp256k1ECDSAProtocol as dkg::Protocol>::DecentralizedPartyDKGOutput,
                                >(&dkg_output)?;

                                let output = match versioned_output {
                                    VersionedOutput::TargetedPublicDKGOutput(output) => output,
                                    VersionedOutput::UniversalPublicDKGOutput {
                                        ..
                                    } => {
                                        return Err(DwalletMPCError::InvalidInput(
                                            "Universal DKG output is not supported for v2 non-global presign".to_string(),
                                        ))
                                    }
                                };

                                Some(output)
                            }
                            None => None,
                        },
                    ));
                PresignPublicInputByProtocol::Secp256k1ECDSA(public_input)
            }
            DWalletSignatureAlgorithm::SchnorrkelSubstrate => {
<<<<<<< HEAD
                let protocol_public_parameters = versioned_network_encryption_key_public_data
                    .ristretto_protocol_public_parameters()?;
=======
                let protocol_public_parameters =
                    network_encryption_key_public_data.ristretto_protocol_public_parameters();
>>>>>>> f47f5496

                let pub_input =
                    <PresignParty<RistrettoSchnorrkelSubstrateProtocol> as mpc::Party>::PublicInput::from((
                        protocol_public_parameters,
                        match dwallet_dkg_output {
                            Some(dkg_output) => {
                                let versioned_output = bcs::from_bytes::<
                                    <RistrettoSchnorrkelSubstrateProtocol as dkg::Protocol>::DecentralizedPartyDKGOutput,
                                >(&dkg_output)?;

                                let output = match versioned_output {
                                    VersionedOutput::TargetedPublicDKGOutput(output) => output,
                                    VersionedOutput::UniversalPublicDKGOutput {
                                        ..
                                    } => {
                                        return Err(DwalletMPCError::InvalidInput(
                                            "Universal DKG output is not supported for v2 non-global presign".to_string(),
                                        ))
                                    }
                                };

                                Some(output)
                            },
                            None => None,
                        },
                    ));

                PresignPublicInputByProtocol::SchnorrkelSubstrate(pub_input)
            }
            DWalletSignatureAlgorithm::EdDSA => {
<<<<<<< HEAD
                let protocol_public_parameters = versioned_network_encryption_key_public_data
                    .curve25519_protocol_public_parameters()?;
=======
                let protocol_public_parameters =
                    network_encryption_key_public_data.curve25519_protocol_public_parameters();
>>>>>>> f47f5496

                let pub_input =
                    <PresignParty<Curve25519EdDSAProtocol> as mpc::Party>::PublicInput::from((
                        protocol_public_parameters,
                        match dwallet_dkg_output {
                            Some(dkg_output) => {
                                let versioned_output = bcs::from_bytes::<
                                    <Curve25519EdDSAProtocol as dkg::Protocol>::DecentralizedPartyDKGOutput,
                                >(&dkg_output)?;

                                let output = match versioned_output {
                                    VersionedOutput::TargetedPublicDKGOutput(output) => output,
                                    VersionedOutput::UniversalPublicDKGOutput {
                                        ..
                                    } => {
                                        return Err(DwalletMPCError::InvalidInput(
                                            "Universal DKG output is not supported for v2 non-global presign".to_string(),
                                        ))
                                    }
                                };

                                Some(output)
                            }
                            None => None,
                        },
                    ));

                PresignPublicInputByProtocol::EdDSA(pub_input)
            }
            DWalletSignatureAlgorithm::ECDSASecp256r1 => {
<<<<<<< HEAD
                let protocol_public_parameters = versioned_network_encryption_key_public_data
                    .secp256r1_protocol_public_parameters()?;
=======
                let protocol_public_parameters =
                    network_encryption_key_public_data.secp256r1_protocol_public_parameters();
>>>>>>> f47f5496

                let pub_input =
                    <PresignParty<Secp256r1ECDSAProtocol> as mpc::Party>::PublicInput::from((
                        protocol_public_parameters,
                        match dwallet_dkg_output {
                            Some(dkg_output) => {
                                let versioned_output = bcs::from_bytes::<
                                    <Secp256r1ECDSAProtocol as dkg::Protocol>::DecentralizedPartyDKGOutput,
                                >(&dkg_output)?;

                                let output = match versioned_output {
                                    VersionedOutput::TargetedPublicDKGOutput(output) => output,
                                    VersionedOutput::UniversalPublicDKGOutput {
                                        ..
                                    } => {
                                        return Err(DwalletMPCError::InvalidInput(
                                            "Universal DKG output is not supported for v2 non-global presign".to_string(),
                                        ))
                                    }
                                };

                                Some(output)
                            }
                            None => None,
                        },
                    ));

                PresignPublicInputByProtocol::Secp256r1ECDSA(pub_input)
            }
            DWalletSignatureAlgorithm::Taproot => {
<<<<<<< HEAD
                let protocol_public_parameters = versioned_network_encryption_key_public_data
                    .secp256k1_protocol_public_parameters();
=======
                let protocol_public_parameters =
                    network_encryption_key_public_data.secp256k1_protocol_public_parameters();
>>>>>>> f47f5496

                let pub_input =
                    <PresignParty<Secp256k1TaprootProtocol> as mpc::Party>::PublicInput::from((
                        protocol_public_parameters,
                        match dwallet_dkg_output {
                            Some(dkg_output) => {
                                let versioned_output = bcs::from_bytes::<
                                    <Secp256k1TaprootProtocol as dkg::Protocol>::DecentralizedPartyDKGOutput,
                                >(&dkg_output)?;

                                let output = match versioned_output {
                                    VersionedOutput::TargetedPublicDKGOutput(output) => output,
                                    VersionedOutput::UniversalPublicDKGOutput {
                                        ..
                                    } => {
                                        return Err(DwalletMPCError::InvalidInput(
                                            "Universal DKG output is not supported for v2 non-global presign".to_string(),
                                        ))
                                    }
                                };

                                Some(output)
                            }
                            None => None,
                        },
                    ));

                PresignPublicInputByProtocol::Taproot(pub_input)
            }
        };

        Ok(input)
    }
}

pub fn compute_presign<P: presign::Protocol>(
    party_id: PartyID,
    access_structure: &WeightedThresholdAccessStructure,
    session_id: CommitmentSizedNumber,
    advance_request: AdvanceRequest<<P::PresignParty as mpc::Party>::Message>,
    public_input: <P::PresignParty as mpc::Party>::PublicInput,
<<<<<<< HEAD
    protocol_version: ProtocolVersion,
=======
>>>>>>> f47f5496
    rng: &mut impl CsRng,
) -> DwalletMPCResult<GuaranteedOutputDeliveryRoundResult> {
    let result =
        mpc::guaranteed_output_delivery::Party::<P::PresignParty>::advance_with_guaranteed_output(
            session_id,
            party_id,
            access_structure,
            advance_request,
            None,
            &public_input,
            rng,
        )
        .map_err(|e| DwalletMPCError::FailedToAdvanceMPC(e.into()))?;

    match result {
        GuaranteedOutputDeliveryRoundResult::Advance { message } => {
            Ok(GuaranteedOutputDeliveryRoundResult::Advance { message })
        }
        GuaranteedOutputDeliveryRoundResult::Finalize {
            public_output_value,
            malicious_parties,
            private_output,
        } => {
<<<<<<< HEAD
            // Wrap the public output with its version.
            let public_output_value = match protocol_version.as_u64() {
                1 => {
                    let versioned_presign: <Secp256k1ECDSAProtocol as Protocol>::Presign =
                        bcs::from_bytes(&public_output_value.clone())?;

                    let targeted_presign = match versioned_presign {
                        twopc_mpc::ecdsa::presign::VersionedPresign::TargetedPresign(presign) => {
                            presign
                        }
                        twopc_mpc::ecdsa::presign::VersionedPresign::UniversalPresign(_) => {
                            // In protocol version 1, we never generate universal presigns
                            unreachable!()
                        }
                    };

                    bcs::to_bytes(&VersionedPresignOutput::V1(bcs::to_bytes(
                        &targeted_presign,
                    )?))?
                }
                2 => bcs::to_bytes(&VersionedPresignOutput::V2(public_output_value))?,
                _ => {
                    return Err(DwalletMPCError::UnsupportedProtocolVersion(
                        protocol_version.as_u64(),
                    ));
                }
            };
=======
            let public_output_value =
                bcs::to_bytes(&VersionedPresignOutput::V2(public_output_value))?;
>>>>>>> f47f5496

            Ok(GuaranteedOutputDeliveryRoundResult::Finalize {
                public_output_value,
                malicious_parties,
                private_output,
            })
        }
    }
}<|MERGE_RESOLUTION|>--- conflicted
+++ resolved
@@ -7,16 +7,6 @@
 
 use crate::dwallet_mpc::crytographic_computation::mpc_computations;
 use commitment::CommitmentSizedNumber;
-<<<<<<< HEAD
-use dwallet_mpc_types::dwallet_mpc::{
-    DKGDecentralizedPartyOutputSecp256k1, DWalletSignatureAlgorithm, MPCPublicOutput,
-    SerializedWrappedMPCPublicOutput, VersionedDwalletDKGPublicOutput,
-    VersionedNetworkEncryptionKeyPublicData,
-};
-use dwallet_mpc_types::dwallet_mpc::{NetworkEncryptionKeyPublicDataTrait, VersionedPresignOutput};
-use group::{CsRng, PartyID};
-use ika_protocol_config::ProtocolVersion;
-=======
 use dwallet_mpc_types::dwallet_mpc::VersionedPresignOutput;
 use dwallet_mpc_types::dwallet_mpc::{
     DKGDecentralizedPartyOutputSecp256k1, DWalletSignatureAlgorithm, MPCPublicOutput,
@@ -24,7 +14,6 @@
     VersionedDwalletDKGPublicOutput,
 };
 use group::{CsRng, PartyID};
->>>>>>> f47f5496
 use ika_types::dwallet_mpc_error::DwalletMPCError;
 use ika_types::dwallet_mpc_error::DwalletMPCResult;
 use ika_types::messages_dwallet_mpc::{
@@ -154,58 +143,33 @@
 impl PresignPublicInputByProtocol {
     pub(crate) fn try_new(
         protocol: DWalletSignatureAlgorithm,
-<<<<<<< HEAD
-        versioned_network_encryption_key_public_data: &VersionedNetworkEncryptionKeyPublicData,
-        dwallet_public_output: Option<SerializedWrappedMPCPublicOutput>,
-    ) -> DwalletMPCResult<Self> {
-        if dwallet_public_output.is_none() {
-            return Self::try_new_v2(protocol, versioned_network_encryption_key_public_data, None);
-=======
         network_encryption_key_public_data: &NetworkEncryptionKeyPublicData,
         dwallet_public_output: Option<SerializedWrappedMPCPublicOutput>,
     ) -> DwalletMPCResult<Self> {
         if dwallet_public_output.is_none() {
             return Self::try_new_v2(protocol, network_encryption_key_public_data, None);
->>>>>>> f47f5496
         }
         // Safe to unwrap as we checked for None above
         match bcs::from_bytes(&dwallet_public_output.unwrap())? {
             VersionedDwalletDKGPublicOutput::V1(dkg_output) => {
-<<<<<<< HEAD
-                Self::try_new_v1(versioned_network_encryption_key_public_data, dkg_output)
-            }
-            VersionedDwalletDKGPublicOutput::V2(output) => Self::try_new_v2(
-                protocol,
-                versioned_network_encryption_key_public_data,
-                Some(output),
-=======
                 Self::try_new_v1(network_encryption_key_public_data, dkg_output)
             }
             VersionedDwalletDKGPublicOutput::V2 { dkg_output, .. } => Self::try_new_v2(
                 protocol,
                 network_encryption_key_public_data,
                 Some(dkg_output),
->>>>>>> f47f5496
             ),
         }
     }
     pub(crate) fn try_new_v1(
-<<<<<<< HEAD
-        versioned_network_encryption_key_public_data: &VersionedNetworkEncryptionKeyPublicData,
-=======
         network_encryption_key_public_data: &NetworkEncryptionKeyPublicData,
->>>>>>> f47f5496
         dwallet_public_output: MPCPublicOutput,
     ) -> DwalletMPCResult<Self> {
         let decentralized_party_dkg_output =
             bcs::from_bytes::<DKGDecentralizedPartyOutputSecp256k1>(&dwallet_public_output)?;
 
         let protocol_public_parameters =
-<<<<<<< HEAD
-            versioned_network_encryption_key_public_data.secp256k1_protocol_public_parameters();
-=======
             network_encryption_key_public_data.secp256k1_protocol_public_parameters();
->>>>>>> f47f5496
 
         let public_input: <PresignParty<Secp256k1ECDSAProtocol> as mpc::Party>::PublicInput = (
             protocol_public_parameters,
@@ -218,22 +182,13 @@
 
     pub(crate) fn try_new_v2(
         protocol: DWalletSignatureAlgorithm,
-<<<<<<< HEAD
-        versioned_network_encryption_key_public_data: &VersionedNetworkEncryptionKeyPublicData,
-=======
         network_encryption_key_public_data: &NetworkEncryptionKeyPublicData,
->>>>>>> f47f5496
         dwallet_dkg_output: Option<MPCPublicOutput>,
     ) -> DwalletMPCResult<Self> {
         let input = match protocol {
             DWalletSignatureAlgorithm::ECDSASecp256k1 => {
-<<<<<<< HEAD
-                let protocol_public_parameters = versioned_network_encryption_key_public_data
-                    .secp256k1_protocol_public_parameters();
-=======
                 let protocol_public_parameters =
                     network_encryption_key_public_data.secp256k1_protocol_public_parameters();
->>>>>>> f47f5496
 
                 let public_input =
                     <PresignParty<Secp256k1ECDSAProtocol> as mpc::Party>::PublicInput::from((
@@ -263,13 +218,8 @@
                 PresignPublicInputByProtocol::Secp256k1ECDSA(public_input)
             }
             DWalletSignatureAlgorithm::SchnorrkelSubstrate => {
-<<<<<<< HEAD
-                let protocol_public_parameters = versioned_network_encryption_key_public_data
-                    .ristretto_protocol_public_parameters()?;
-=======
                 let protocol_public_parameters =
                     network_encryption_key_public_data.ristretto_protocol_public_parameters();
->>>>>>> f47f5496
 
                 let pub_input =
                     <PresignParty<RistrettoSchnorrkelSubstrateProtocol> as mpc::Party>::PublicInput::from((
@@ -300,13 +250,8 @@
                 PresignPublicInputByProtocol::SchnorrkelSubstrate(pub_input)
             }
             DWalletSignatureAlgorithm::EdDSA => {
-<<<<<<< HEAD
-                let protocol_public_parameters = versioned_network_encryption_key_public_data
-                    .curve25519_protocol_public_parameters()?;
-=======
                 let protocol_public_parameters =
                     network_encryption_key_public_data.curve25519_protocol_public_parameters();
->>>>>>> f47f5496
 
                 let pub_input =
                     <PresignParty<Curve25519EdDSAProtocol> as mpc::Party>::PublicInput::from((
@@ -337,13 +282,8 @@
                 PresignPublicInputByProtocol::EdDSA(pub_input)
             }
             DWalletSignatureAlgorithm::ECDSASecp256r1 => {
-<<<<<<< HEAD
-                let protocol_public_parameters = versioned_network_encryption_key_public_data
-                    .secp256r1_protocol_public_parameters()?;
-=======
                 let protocol_public_parameters =
                     network_encryption_key_public_data.secp256r1_protocol_public_parameters();
->>>>>>> f47f5496
 
                 let pub_input =
                     <PresignParty<Secp256r1ECDSAProtocol> as mpc::Party>::PublicInput::from((
@@ -374,13 +314,8 @@
                 PresignPublicInputByProtocol::Secp256r1ECDSA(pub_input)
             }
             DWalletSignatureAlgorithm::Taproot => {
-<<<<<<< HEAD
-                let protocol_public_parameters = versioned_network_encryption_key_public_data
-                    .secp256k1_protocol_public_parameters();
-=======
                 let protocol_public_parameters =
                     network_encryption_key_public_data.secp256k1_protocol_public_parameters();
->>>>>>> f47f5496
 
                 let pub_input =
                     <PresignParty<Secp256k1TaprootProtocol> as mpc::Party>::PublicInput::from((
@@ -422,10 +357,6 @@
     session_id: CommitmentSizedNumber,
     advance_request: AdvanceRequest<<P::PresignParty as mpc::Party>::Message>,
     public_input: <P::PresignParty as mpc::Party>::PublicInput,
-<<<<<<< HEAD
-    protocol_version: ProtocolVersion,
-=======
->>>>>>> f47f5496
     rng: &mut impl CsRng,
 ) -> DwalletMPCResult<GuaranteedOutputDeliveryRoundResult> {
     let result =
@@ -449,38 +380,8 @@
             malicious_parties,
             private_output,
         } => {
-<<<<<<< HEAD
-            // Wrap the public output with its version.
-            let public_output_value = match protocol_version.as_u64() {
-                1 => {
-                    let versioned_presign: <Secp256k1ECDSAProtocol as Protocol>::Presign =
-                        bcs::from_bytes(&public_output_value.clone())?;
-
-                    let targeted_presign = match versioned_presign {
-                        twopc_mpc::ecdsa::presign::VersionedPresign::TargetedPresign(presign) => {
-                            presign
-                        }
-                        twopc_mpc::ecdsa::presign::VersionedPresign::UniversalPresign(_) => {
-                            // In protocol version 1, we never generate universal presigns
-                            unreachable!()
-                        }
-                    };
-
-                    bcs::to_bytes(&VersionedPresignOutput::V1(bcs::to_bytes(
-                        &targeted_presign,
-                    )?))?
-                }
-                2 => bcs::to_bytes(&VersionedPresignOutput::V2(public_output_value))?,
-                _ => {
-                    return Err(DwalletMPCError::UnsupportedProtocolVersion(
-                        protocol_version.as_u64(),
-                    ));
-                }
-            };
-=======
             let public_output_value =
                 bcs::to_bytes(&VersionedPresignOutput::V2(public_output_value))?;
->>>>>>> f47f5496
 
             Ok(GuaranteedOutputDeliveryRoundResult::Finalize {
                 public_output_value,
