--- conflicted
+++ resolved
@@ -20,15 +20,9 @@
 use dwallet_classgroups_types::ClassGroupsDecryptionKey;
 use dwallet_mpc_types::dwallet_mpc::{
     DWalletCurve, NetworkDecryptionKeyPublicOutputType, NetworkEncryptionKeyPublicData,
-<<<<<<< HEAD
-    NetworkEncryptionKeyPublicDataV1, SerializedWrappedMPCPublicOutput,
-    VersionedDecryptionKeyReconfigurationOutput, VersionedNetworkDkgOutput,
-    VersionedNetworkEncryptionKeyPublicData,
-=======
     NetworkEncryptionKeyPublicDataV1, NetworkEncryptionKeyPublicDataV2,
     SerializedWrappedMPCPublicOutput, VersionedDecryptionKeyReconfigurationOutput,
     VersionedNetworkDkgOutput, VersionedNetworkEncryptionKeyPublicData,
->>>>>>> dbbeb02e
 };
 use group::{GroupElement, OsCsRng, PartyID, secp256k1};
 use homomorphic_encryption::{
@@ -348,12 +342,6 @@
     class_groups_decryption_key: ClassGroupsDecryptionKey,
     rng: &mut ChaCha20Rng,
 ) -> DwalletMPCResult<GuaranteedOutputDeliveryRoundResult> {
-<<<<<<< HEAD
-    let PublicInput::NetworkEncryptionKeyDkg(public_input) = public_input else {
-        unreachable!();
-    };
-=======
->>>>>>> dbbeb02e
     let result = Party::<Secp256k1Party>::advance_with_guaranteed_output(
         session_id,
         party_id,
@@ -388,11 +376,6 @@
 pub(crate) fn advance_network_dkg_v2(
     session_id: CommitmentSizedNumber,
     access_structure: &WeightedThresholdAccessStructure,
-<<<<<<< HEAD
-    encryption_keys_and_proofs: HashMap<PartyID, ClassGroupsEncryptionKeyAndProof>,
-) -> DwalletMPCResult<<Secp256k1Party as mpc::Party>::PublicInput> {
-    generate_secp256k1_dkg_party_public_input(access_structure, encryption_keys_and_proofs)
-=======
     public_input: <dkg::Party as mpc::Party>::PublicInput,
     party_id: PartyID,
     advance_request: AdvanceRequest<<dkg::Party as mpc::Party>::Message>,
@@ -427,7 +410,6 @@
     }?;
 
     Ok(res)
->>>>>>> dbbeb02e
 }
 
 pub(crate) fn network_dkg_v1_public_input(
@@ -553,8 +535,6 @@
                     secp256k1_protocol_public_parameters: protocol_public_parameters,
                 },
             ))
-<<<<<<< HEAD
-=======
         }
         VersionedNetworkDkgOutput::V2(public_output_bytes) => {
             let public_output: <dkg::Party as mpc::Party>::PublicOutput =
@@ -588,7 +568,6 @@
                         .curve25519_decryption_key_share_public_parameters(access_structure)?,
                 },
             ))
->>>>>>> dbbeb02e
         }
     }
 }