// Copyright (c) dWallet Labs, Ltd.
// SPDX-License-Identifier: BSD-3-Clause-Clear

//! This module contains the network DKG protocol for the dWallet MPC sessions.
//! The network DKG protocol handles generating the network Decryption-Key shares.
//! The module provides the management of the network Decryption-Key shares and
//! the network DKG protocol.

use crate::dwallet_mpc::mpc_session::PublicInput;
use crate::dwallet_mpc::reconfiguration::{
    ReconfigurationSecp256k1Party,
    instantiate_dwallet_mpc_network_encryption_key_public_data_from_reconfiguration_public_output,
};
use class_groups::dkg::{Secp256k1Party, Secp256k1PublicInput};
use class_groups::{
    DEFAULT_COMPUTATIONAL_SECURITY_PARAMETER, Secp256k1DecryptionKeySharePublicParameters,
    SecretKeyShareSizedInteger,
};
use commitment::CommitmentSizedNumber;
use dwallet_classgroups_types::ClassGroupsDecryptionKey;
use dwallet_mpc_types::dwallet_mpc::{
    DWalletMPCNetworkKeyScheme, NetworkDecryptionKeyPublicOutputType,
<<<<<<< HEAD
    NetworkEncryptionKeyPublicData, SerializedWrappedMPCPublicOutput, V2AdditionalCurvesKeyData,
=======
    NetworkEncryptionKeyPublicData, SerializedWrappedMPCPublicOutput, V2NetworkKeyData,
>>>>>>> 6e1ba41a
    VersionedDecryptionKeyReconfigurationOutput, VersionedNetworkDkgOutput,
};
use group::{GroupElement, OsCsRng, PartyID, secp256k1};
use homomorphic_encryption::{
    AdditivelyHomomorphicDecryptionKeyShare, GroupsPublicParametersAccessors,
};
use ika_protocol_config::ProtocolConfig;
use ika_types::committee::ClassGroupsEncryptionKeyAndProof;
use ika_types::dwallet_mpc_error::{DwalletMPCError, DwalletMPCResult};
use ika_types::messages_dwallet_mpc::AsyncProtocol;
use ika_types::messages_dwallet_mpc::{
    DWalletNetworkEncryptionKeyData, DWalletNetworkEncryptionKeyState,
};
use mpc::guaranteed_output_delivery::{AdvanceRequest, Party};
use mpc::{
    GuaranteedOutputDeliveryRoundResult, GuaranteesOutputDelivery, WeightedThresholdAccessStructure,
};
use rand_chacha::ChaCha20Rng;
use std::collections::HashMap;
use sui_types::base_types::ObjectID;
use tokio::sync::oneshot;
use tracing::error;
use twopc_mpc::ProtocolPublicParameters;
use twopc_mpc::secp256k1::class_groups::{
    FUNDAMENTAL_DISCRIMINANT_LIMBS, NON_FUNDAMENTAL_DISCRIMINANT_LIMBS,
};
use twopc_mpc::sign::Protocol;

/// Holds the network (decryption) keys of the network MPC protocols.
pub struct DwalletMPCNetworkKeys {
    /// Holds all network (decryption) keys for the current network in encrypted form.
    /// This data is identical for all the Validator nodes.
    pub(crate) network_encryption_keys: HashMap<ObjectID, NetworkEncryptionKeyPublicData>,
    pub(crate) validator_private_dec_key_data: ValidatorPrivateDecryptionKeyData,
}

/// Holds the private decryption key data for a validator node.
pub struct ValidatorPrivateDecryptionKeyData {
    /// The unique party ID of the validator, representing its index within the committee.
    pub party_id: PartyID,

    /// The validator's class groups decryption key.
    pub class_groups_decryption_key: ClassGroupsDecryptionKey,

    /// A map of the validator's decryption key shares.
    ///
    /// This structure maps each key ID (`ObjectID`) to a sub-map of `PartyID`
    /// to the corresponding decryption key share.
    /// These shares are used in multi-party cryptographic protocols.
    /// NOTE: EACH PARTY IN HERE IS A **VIRTUAL PARTY**.
    /// NOTE 2: `ObjectID` is the ID of the network decryption key, not the party.
    pub validator_decryption_key_shares:
        HashMap<ObjectID, HashMap<PartyID, <AsyncProtocol as Protocol>::DecryptionKeyShare>>,
}

async fn get_decryption_key_shares_from_public_output(
    shares: NetworkEncryptionKeyPublicData,
    party_id: PartyID,
    personal_decryption_key: ClassGroupsDecryptionKey,
    access_structure: WeightedThresholdAccessStructure,
) -> DwalletMPCResult<HashMap<PartyID, SecretKeyShareSizedInteger>> {
    let (key_shares_sender, key_shares_receiver) = oneshot::channel();

    rayon::spawn_fifo(move || {
        let res = match shares.state {
            NetworkDecryptionKeyPublicOutputType::NetworkDkg => match &shares.network_dkg_output {
                VersionedNetworkDkgOutput::V1(public_output) => {
                    match bcs::from_bytes::<<Secp256k1Party as mpc::Party>::PublicOutput>(
                        public_output,
                    ) {
                        Ok(dkg_public_output) => dkg_public_output
                            .default_decryption_key_shares::<secp256k1::GroupElement>(
                                party_id,
                                &access_structure,
                                personal_decryption_key,
                            )
                            .map_err(DwalletMPCError::from),
                        Err(e) => Err(e.into()),
                    }
                }
            },
            NetworkDecryptionKeyPublicOutputType::Reconfiguration => {
                match &shares.latest_network_reconfiguration_public_output.unwrap() {
                    VersionedDecryptionKeyReconfigurationOutput::V1(public_output) => {
                        match bcs::from_bytes::<
                            <ReconfigurationSecp256k1Party as mpc::Party>::PublicOutput,
                        >(public_output)
                        {
                            Ok(public_output) => public_output
                                .decrypt_decryption_key_shares::<secp256k1::GroupElement>(
                                    party_id,
                                    &access_structure,
                                    personal_decryption_key,
                                )
                                .map_err(DwalletMPCError::from),
                            Err(e) => Err(e.into()),
                        }
                    }
                    VersionedDecryptionKeyReconfigurationOutput::V2(public_output) => {
                        match bcs::from_bytes::<
                            <twopc_mpc::reconfiguration::Party as mpc::Party>::PublicOutput,
                        >(public_output)
                        {
                            Ok(public_output) => public_output
                                .decrypt_decryption_key_shares(
                                    party_id,
                                    &access_structure,
                                    personal_decryption_key,
                                )
                                .map_err(DwalletMPCError::from),
                            Err(e) => Err(e.into()),
                        }
                    }
                }
            }
        };

        if let Err(err) = key_shares_sender.send(res) {
            error!(error=?err, "failed to send key shares");
        }
    });

    key_shares_receiver
        .await
        .map_err(|_| DwalletMPCError::TokioRecv)?
}

impl ValidatorPrivateDecryptionKeyData {
    /// Stores the new decryption key shares of the validator.
    /// Decrypts the decryption key shares (for all the virtual parties)
    /// from the public output of the network DKG protocol.
    pub async fn decrypt_and_store_secret_key_shares(
        &mut self,
        key_id: ObjectID,
        key: NetworkEncryptionKeyPublicData,
        access_structure: &WeightedThresholdAccessStructure,
    ) -> DwalletMPCResult<()> {
        let secret_key_shares = get_decryption_key_shares_from_public_output(
            key.clone(),
            self.party_id,
            self.class_groups_decryption_key,
            access_structure.clone(),
        )
        .await?;

        let self_decryption_key_shares = Self::convert_secret_key_shares_type_to_decryption_shares(
            secret_key_shares,
            &key.secp256k1_decryption_key_share_public_parameters,
        )?;

        self.validator_decryption_key_shares
            .insert(key_id, self_decryption_key_shares);
        Ok(())
    }

    /// Only for type convertion.
    fn convert_secret_key_shares_type_to_decryption_shares(
        secret_shares: HashMap<PartyID, SecretKeyShareSizedInteger>,
        public_parameters: &Secp256k1DecryptionKeySharePublicParameters,
    ) -> DwalletMPCResult<HashMap<PartyID, <AsyncProtocol as Protocol>::DecryptionKeyShare>> {
        secret_shares
            .into_iter()
            .map(|(virtual_party_id, secret_key_share)| {
                let decryption_key_share = <AsyncProtocol as Protocol>::DecryptionKeyShare::new(
                    secret_key_share.to_limbs(),
                );

                Ok((virtual_party_id, decryption_key_share))
            })
            .collect::<DwalletMPCResult<HashMap<_, _>>>()
    }
}

impl DwalletMPCNetworkKeys {
    pub fn new(node_context: ValidatorPrivateDecryptionKeyData) -> Self {
        Self {
            network_encryption_keys: Default::default(),
            validator_private_dec_key_data: node_context,
        }
    }

    pub async fn update_network_key(
        &mut self,
        key_id: ObjectID,
        key: &NetworkEncryptionKeyPublicData,
        access_structure: &WeightedThresholdAccessStructure,
    ) -> DwalletMPCResult<()> {
        self.network_encryption_keys.insert(key_id, key.clone());
        self.validator_private_dec_key_data
            .decrypt_and_store_secret_key_shares(key_id, key.clone(), access_structure)
            .await
    }

    pub fn get_decryption_key_share_public_parameters(
        &self,
        key_id: &ObjectID,
    ) -> DwalletMPCResult<Secp256k1DecryptionKeySharePublicParameters> {
        Ok(self
            .network_encryption_keys
            .get(key_id)
            .ok_or(DwalletMPCError::WaitingForNetworkKey(*key_id))?
            .secp256k1_decryption_key_share_public_parameters
            .clone())
    }

    pub fn get_network_key_version(&self, key_id: &ObjectID) -> DwalletMPCResult<usize> {
        let key_data = self
            .network_encryption_keys
            .get(key_id)
<<<<<<< HEAD
            .ok_or(DwalletMPCError::InternalError(format!(
                "cannot find network encryption key for key ID {key_id}"
            )))?
=======
            .ok_or(DwalletMPCError::WaitingForNetworkKey(*key_id))?;
        let versioned_output = key_data
>>>>>>> 6e1ba41a
            .latest_network_reconfiguration_public_output
            .clone();
        if versioned_output.is_none() {
            return Ok(match key_data.network_dkg_output {
                VersionedNetworkDkgOutput::V1(_) => 1,
            });
        }
        Ok(match versioned_output.unwrap() {
            VersionedDecryptionKeyReconfigurationOutput::V1(_) => 1,
            VersionedDecryptionKeyReconfigurationOutput::V2(_) => 2,
        })
    }

    /// Retrieves the decryption key shares for the current authority.
    pub(crate) fn get_decryption_key_shares(
        &self,
        key_id: &ObjectID,
    ) -> DwalletMPCResult<HashMap<PartyID, <AsyncProtocol as Protocol>::DecryptionKeyShare>> {
        self.validator_private_dec_key_data
            .validator_decryption_key_shares
            .get(key_id)
            .cloned()
            .ok_or(DwalletMPCError::WaitingForNetworkKey(*key_id))
    }

    pub fn key_public_data_exists(&self, key_id: &ObjectID) -> bool {
        self.network_encryption_keys.contains_key(key_id)
    }

    /// Retrieves the protocol public parameters for the specified key ID.
    pub fn get_protocol_public_parameters(
        &self,
        key_id: &ObjectID,
    ) -> DwalletMPCResult<twopc_mpc::secp256k1::class_groups::ProtocolPublicParameters> {
        let Some(result) = self.network_encryption_keys.get(key_id) else {
            error!(
                ?key_id,
                "failed to fetch the network decryption key shares for key ID"
            );
            return Err(DwalletMPCError::WaitingForNetworkKey(*key_id));
        };
        Ok(result.secp256k1_protocol_public_parameters.clone())
    }

    pub fn get_network_dkg_public_output(
        &self,
        key_id: &ObjectID,
    ) -> DwalletMPCResult<VersionedNetworkDkgOutput> {
        Ok(self
            .network_encryption_keys
            .get(key_id)
            .ok_or(DwalletMPCError::WaitingForNetworkKey(*key_id))?
            .network_dkg_output
            .clone())
    }

    pub fn get_last_reconfiguration_output(
        &self,
        key_id: &ObjectID,
    ) -> DwalletMPCResult<Option<VersionedDecryptionKeyReconfigurationOutput>> {
        Ok(self
            .network_encryption_keys
            .get(key_id)
            .ok_or(DwalletMPCError::WaitingForNetworkKey(*key_id))?
            .latest_network_reconfiguration_public_output
            .clone())
    }
}

/// Advances the network DKG protocol for the supported key types.
pub(crate) fn advance_network_dkg(
    session_id: CommitmentSizedNumber,
    access_structure: &WeightedThresholdAccessStructure,
    public_input: &PublicInput,
    party_id: PartyID,
    key_scheme: &DWalletMPCNetworkKeyScheme,
    advance_request: AdvanceRequest<<Secp256k1Party as mpc::Party>::Message>,
    class_groups_decryption_key: ClassGroupsDecryptionKey,
    protocol_config: &ProtocolConfig,
    rng: &mut ChaCha20Rng,
) -> DwalletMPCResult<GuaranteedOutputDeliveryRoundResult> {
    let res = match key_scheme {
        DWalletMPCNetworkKeyScheme::Secp256k1 => {
            let PublicInput::NetworkEncryptionKeyDkg(public_input) = public_input else {
                unreachable!();
            };
            let result = Party::<Secp256k1Party>::advance_with_guaranteed_output(
                session_id,
                party_id,
                access_structure,
                advance_request,
                Some(class_groups_decryption_key),
                &public_input,
                rng,
            );
            match result.clone() {
                Ok(GuaranteedOutputDeliveryRoundResult::Finalize {
                    public_output_value,
                    malicious_parties,
                    private_output,
                }) => {
                    let public_output_value =
                        bcs::to_bytes(&VersionedNetworkDkgOutput::V1(public_output_value))?;

                    Ok(GuaranteedOutputDeliveryRoundResult::Finalize {
                        public_output_value,
                        malicious_parties,
                        private_output,
                    })
                }
                _ => result,
            }
        }
        DWalletMPCNetworkKeyScheme::Ristretto => todo!(),
        DWalletMPCNetworkKeyScheme::Secp256r1 => todo!(),
    }?;
    Ok(res)
}

pub(crate) fn network_dkg_public_input(
    access_structure: &WeightedThresholdAccessStructure,
    encryption_keys_and_proofs: HashMap<PartyID, ClassGroupsEncryptionKeyAndProof>,
    key_scheme: DWalletMPCNetworkKeyScheme,
) -> DwalletMPCResult<<Secp256k1Party as mpc::Party>::PublicInput> {
    match key_scheme {
        DWalletMPCNetworkKeyScheme::Secp256k1 => {
            generate_secp256k1_dkg_party_public_input(access_structure, encryption_keys_and_proofs)
        }
        DWalletMPCNetworkKeyScheme::Ristretto => todo!(),
        DWalletMPCNetworkKeyScheme::Secp256r1 => todo!(),
    }
}

pub(crate) fn generate_secp256k1_dkg_party_public_input(
    access_structure: &WeightedThresholdAccessStructure,
    encryption_keys_and_proofs: HashMap<PartyID, ClassGroupsEncryptionKeyAndProof>,
) -> DwalletMPCResult<<Secp256k1Party as mpc::Party>::PublicInput> {
    let public_input = Secp256k1PublicInput::new::<secp256k1::GroupElement>(
        access_structure,
        secp256k1::scalar::PublicParameters::default(),
        DEFAULT_COMPUTATIONAL_SECURITY_PARAMETER,
        encryption_keys_and_proofs,
    )
    .map_err(|e| DwalletMPCError::InvalidMPCPartyType(e.to_string()))?;

    Ok(public_input)
}

pub(crate) async fn instantiate_dwallet_mpc_network_encryption_key_public_data_from_public_output(
    epoch: u64,
    key_scheme: DWalletMPCNetworkKeyScheme,
    access_structure: WeightedThresholdAccessStructure,
    key_data: DWalletNetworkEncryptionKeyData,
) -> DwalletMPCResult<NetworkEncryptionKeyPublicData> {
    let (key_public_data_sender, key_public_data_receiver) = oneshot::channel();

    rayon::spawn_fifo(move || {
        let res = if key_data.current_reconfiguration_public_output.is_empty() {
            if key_data.state == DWalletNetworkEncryptionKeyState::AwaitingNetworkDKG {
                Err(DwalletMPCError::WaitingForNetworkKey(key_data.id))
            } else {
                instantiate_dwallet_mpc_network_encryption_key_public_data_from_dkg_public_output(
                    epoch,
                    key_scheme,
                    &access_structure,
                    &key_data.network_dkg_public_output,
                )
            }
        } else {
            instantiate_dwallet_mpc_network_encryption_key_public_data_from_reconfiguration_public_output(
                epoch,
                &access_structure,
                &key_data.current_reconfiguration_public_output,
                &key_data.network_dkg_public_output,
            )
        };

        if let Err(err) = key_public_data_sender.send(res) {
            error!(error=?err, "failed to send a network encryption key ");
        }
    });

    key_public_data_receiver
        .await
        .map_err(|_| DwalletMPCError::TokioRecv)?
}

fn instantiate_dwallet_mpc_network_encryption_key_public_data_from_dkg_public_output(
    epoch: u64,
    key_scheme: DWalletMPCNetworkKeyScheme,
    access_structure: &WeightedThresholdAccessStructure,
    public_output_bytes: &SerializedWrappedMPCPublicOutput,
) -> DwalletMPCResult<NetworkEncryptionKeyPublicData> {
    let mpc_public_output: VersionedNetworkDkgOutput =
        bcs::from_bytes(public_output_bytes).map_err(DwalletMPCError::BcsError)?;

    match key_scheme {
        DWalletMPCNetworkKeyScheme::Secp256k1 => {
            match &mpc_public_output {
                VersionedNetworkDkgOutput::V1(public_output_bytes) => {
                    let public_output: <Secp256k1Party as mpc::Party>::PublicOutput =
                        bcs::from_bytes(public_output_bytes)?;

                    let decryption_key_share_public_parameters = public_output
                        .default_decryption_key_share_public_parameters::<secp256k1::GroupElement>(
                            access_structure,
                        )
                        .map_err(DwalletMPCError::from)?;

                    let neutral_group_value =
                        group::secp256k1::GroupElement::neutral_from_public_parameters(
                            &group::secp256k1::group_element::PublicParameters::default(),
                        )
                        .map_err(twopc_mpc::Error::from)?
                        .value();
                    let neutral_ciphertext_value = ::class_groups::CiphertextSpaceGroupElement::neutral_from_public_parameters(decryption_key_share_public_parameters.encryption_scheme_public_parameters.ciphertext_space_public_parameters()).map_err(twopc_mpc::Error::from)?.value();

                    let protocol_public_parameters = ProtocolPublicParameters::new::<
                        { secp256k1::SCALAR_LIMBS },
                        { FUNDAMENTAL_DISCRIMINANT_LIMBS },
                        { NON_FUNDAMENTAL_DISCRIMINANT_LIMBS },
                        secp256k1::GroupElement,
                    >(
                        neutral_group_value,
                        neutral_group_value,
                        neutral_ciphertext_value,
                        neutral_ciphertext_value,
                        decryption_key_share_public_parameters
                            .encryption_scheme_public_parameters
                            .clone(),
                    );

                    Ok(NetworkEncryptionKeyPublicData {
                        epoch,
                        state: NetworkDecryptionKeyPublicOutputType::NetworkDkg,
                        latest_network_reconfiguration_public_output: None,
                        secp256k1_decryption_key_share_public_parameters:
                            decryption_key_share_public_parameters,
                        network_dkg_output: mpc_public_output,
                        secp256k1_protocol_public_parameters: protocol_public_parameters,
<<<<<<< HEAD
                        v2_additional_curves_key_data: None,
=======
                        v2_data: None,
>>>>>>> 6e1ba41a
                    })
                }
            }
        }
        DWalletMPCNetworkKeyScheme::Ristretto => todo!("Ristretto key scheme"),
        DWalletMPCNetworkKeyScheme::Secp256r1 => todo!("Secp256r1 key scheme"),
    }
}<|MERGE_RESOLUTION|>--- conflicted
+++ resolved
@@ -20,11 +20,7 @@
 use dwallet_classgroups_types::ClassGroupsDecryptionKey;
 use dwallet_mpc_types::dwallet_mpc::{
     DWalletMPCNetworkKeyScheme, NetworkDecryptionKeyPublicOutputType,
-<<<<<<< HEAD
-    NetworkEncryptionKeyPublicData, SerializedWrappedMPCPublicOutput, V2AdditionalCurvesKeyData,
-=======
     NetworkEncryptionKeyPublicData, SerializedWrappedMPCPublicOutput, V2NetworkKeyData,
->>>>>>> 6e1ba41a
     VersionedDecryptionKeyReconfigurationOutput, VersionedNetworkDkgOutput,
 };
 use group::{GroupElement, OsCsRng, PartyID, secp256k1};
@@ -234,14 +230,9 @@
         let key_data = self
             .network_encryption_keys
             .get(key_id)
-<<<<<<< HEAD
             .ok_or(DwalletMPCError::InternalError(format!(
                 "cannot find network encryption key for key ID {key_id}"
             )))?
-=======
-            .ok_or(DwalletMPCError::WaitingForNetworkKey(*key_id))?;
-        let versioned_output = key_data
->>>>>>> 6e1ba41a
             .latest_network_reconfiguration_public_output
             .clone();
         if versioned_output.is_none() {
@@ -482,11 +473,7 @@
                             decryption_key_share_public_parameters,
                         network_dkg_output: mpc_public_output,
                         secp256k1_protocol_public_parameters: protocol_public_parameters,
-<<<<<<< HEAD
-                        v2_additional_curves_key_data: None,
-=======
                         v2_data: None,
->>>>>>> 6e1ba41a
                     })
                 }
             }
