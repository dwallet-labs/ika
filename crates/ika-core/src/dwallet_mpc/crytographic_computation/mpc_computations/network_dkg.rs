// Copyright (c) dWallet Labs, Ltd.
// SPDX-License-Identifier: BSD-3-Clause-Clear

//! This module contains the network DKG protocol for the dWallet MPC sessions.
//! The network DKG protocol handles generating the network Decryption-Key shares.
//! The module provides the management of the network Decryption-Key shares and
//! the network DKG protocol.

<<<<<<< HEAD
use crate::dwallet_mpc::mpc_session::PublicInput;
use crate::dwallet_mpc::reconfiguration::{
    ReconfigurationSecp256k1Party,
    instantiate_dwallet_mpc_network_encryption_key_public_data_from_reconfiguration_public_output,
};
=======
use crate::dwallet_mpc::crytographic_computation::protocol_public_parameters::ProtocolPublicParametersByCurve;
use crate::dwallet_mpc::reconfiguration::instantiate_dwallet_mpc_network_encryption_key_public_data_from_reconfiguration_public_output;
>>>>>>> a88c7897
use class_groups::dkg::{Secp256k1Party, Secp256k1PublicInput};
use class_groups::{
    DEFAULT_COMPUTATIONAL_SECURITY_PARAMETER, Secp256k1DecryptionKeySharePublicParameters,
    SecretKeyShareSizedInteger,
};
use commitment::CommitmentSizedNumber;
use dwallet_classgroups_types::ClassGroupsDecryptionKey;
use dwallet_mpc_types::dwallet_mpc::{
<<<<<<< HEAD
    DWalletMPCNetworkKeyScheme, NetworkDecryptionKeyPublicOutputType,
    NetworkEncryptionKeyPublicData, NetworkEncryptionKeyPublicDataV1,
    SerializedWrappedMPCPublicOutput, VersionedDecryptionKeyReconfigurationOutput,
    VersionedNetworkDkgOutput, VersionedNetworkEncryptionKeyPublicData,
};
use group::{GroupElement, OsCsRng, PartyID, secp256k1};
use homomorphic_encryption::{
    AdditivelyHomomorphicDecryptionKeyShare, GroupsPublicParametersAccessors,
};
use ika_protocol_config::ProtocolConfig;
=======
    DWalletCurve, NetworkDecryptionKeyPublicOutputType, NetworkEncryptionKeyPublicDataTrait,
    NetworkEncryptionKeyPublicDataV1, NetworkEncryptionKeyPublicDataV2, ReconfigurationParty,
    SerializedWrappedMPCPublicOutput, VersionedDecryptionKeyReconfigurationOutput,
    VersionedNetworkDkgOutput, VersionedNetworkEncryptionKeyPublicData,
};
use group::{GroupElement, PartyID, secp256k1};
use homomorphic_encryption::GroupsPublicParametersAccessors;
>>>>>>> a88c7897
use ika_types::committee::ClassGroupsEncryptionKeyAndProof;
use ika_types::dwallet_mpc_error::{DwalletMPCError, DwalletMPCResult};
use ika_types::messages_dwallet_mpc::{
    DWalletNetworkEncryptionKeyData, DWalletNetworkEncryptionKeyState,
};
use mpc::guaranteed_output_delivery::{AdvanceRequest, Party};
use mpc::{
    GuaranteedOutputDeliveryRoundResult, GuaranteesOutputDelivery, WeightedThresholdAccessStructure,
};
use rand_chacha::ChaCha20Rng;
use std::collections::HashMap;
use sui_types::base_types::ObjectID;
use tokio::sync::oneshot;
use tracing::error;
use twopc_mpc::ProtocolPublicParameters;
use twopc_mpc::decentralized_party::dkg;
use twopc_mpc::secp256k1::class_groups::{
    FUNDAMENTAL_DISCRIMINANT_LIMBS, NON_FUNDAMENTAL_DISCRIMINANT_LIMBS,
};

/// Holds the network (decryption) keys of the network MPC protocols.
pub struct DwalletMPCNetworkKeys {
    /// Holds all network (decryption) keys for the current network in encrypted form.
    /// This data is identical for all the Validator nodes.
    pub(crate) network_encryption_keys: HashMap<ObjectID, VersionedNetworkEncryptionKeyPublicData>,
    pub(crate) validator_private_dec_key_data: ValidatorPrivateDecryptionKeyData,
}

/// Holds the private decryption key data for a validator node.
pub struct ValidatorPrivateDecryptionKeyData {
    /// The unique party ID of the validator, representing its index within the committee.
    pub party_id: PartyID,

    /// The validator's class groups decryption key.
    pub class_groups_decryption_key: ClassGroupsDecryptionKey,

    /// A map of the validator's decryption key shares.
    ///
    /// This structure maps each key ID (`ObjectID`) to a sub-map of `PartyID`
    /// to the corresponding decryption key share.
    /// These shares are used in multi-party cryptographic protocols.
    /// NOTE: EACH PARTY IN HERE IS A **VIRTUAL PARTY**.
    /// NOTE 2: `ObjectID` is the ID of the network decryption key, not the party.
    pub validator_decryption_key_shares:
        HashMap<ObjectID, HashMap<PartyID, SecretKeyShareSizedInteger>>,
}

async fn get_decryption_key_shares_from_public_output(
    shares: VersionedNetworkEncryptionKeyPublicData,
    party_id: PartyID,
    personal_decryption_key: ClassGroupsDecryptionKey,
    access_structure: WeightedThresholdAccessStructure,
) -> DwalletMPCResult<HashMap<PartyID, SecretKeyShareSizedInteger>> {
    let (key_shares_sender, key_shares_receiver) = oneshot::channel();

    rayon::spawn_fifo(move || {
        let res = match shares.state() {
            NetworkDecryptionKeyPublicOutputType::NetworkDkg => {
                match &shares.network_dkg_output() {
                    VersionedNetworkDkgOutput::V1(public_output) => {
                        match bcs::from_bytes::<<Secp256k1Party as mpc::Party>::PublicOutput>(
                            public_output,
                        ) {
                            Ok(dkg_public_output) => dkg_public_output
                                .default_decryption_key_shares::<secp256k1::GroupElement>(
                                    party_id,
                                    &access_structure,
                                    personal_decryption_key,
                                )
                                .map_err(DwalletMPCError::from),
                            Err(e) => Err(e.into()),
                        }
                    }
                    VersionedNetworkDkgOutput::V2(public_output) => {
                        match bcs::from_bytes::<<dkg::Party as mpc::Party>::PublicOutput>(
                            public_output,
                        ) {
                            Ok(dkg_public_output) => dkg_public_output
                                .decrypt_decryption_key_shares(
                                    party_id,
                                    &access_structure,
                                    personal_decryption_key,
                                )
                                .map_err(DwalletMPCError::from),
                            Err(e) => Err(e.into()),
                        }
                    }
                }
            }
            NetworkDecryptionKeyPublicOutputType::Reconfiguration => {
                match &shares
                    .latest_network_reconfiguration_public_output()
                    .unwrap()
                {
                    VersionedDecryptionKeyReconfigurationOutput::V1(public_output) => {
                        match bcs::from_bytes::<
                            <ReconfigurationParty as mpc::Party>::PublicOutput,
                        >(public_output)
                        {
                            Ok(public_output) => public_output
                                .decrypt_decryption_key_shares::<secp256k1::GroupElement>(
                                    party_id,
                                    &access_structure,
                                    personal_decryption_key,
                                )
                                .map_err(DwalletMPCError::from),
                            Err(e) => Err(e.into()),
                        }
                    }
                    VersionedDecryptionKeyReconfigurationOutput::V2(public_output) => {
                        match bcs::from_bytes::<
<<<<<<< HEAD
                            <twopc_mpc::reconfiguration::Party as mpc::Party>::PublicOutput,
=======
                            <twopc_mpc::decentralized_party::reconfiguration::Party as mpc::Party>::PublicOutput,
>>>>>>> a88c7897
                        >(public_output)
                        {
                            Ok(public_output) => public_output
                                .decrypt_decryption_key_shares(
                                    party_id,
                                    &access_structure,
                                    personal_decryption_key,
                                )
                                .map_err(DwalletMPCError::from),
                            Err(e) => Err(e.into()),
                        }
                    }
                }
            }
        };

        if let Err(err) = key_shares_sender.send(res) {
            error!(error=?err, "failed to send key shares");
        }
    });

    key_shares_receiver
        .await
        .map_err(|_| DwalletMPCError::TokioRecv)?
}

impl ValidatorPrivateDecryptionKeyData {
    /// Stores the new decryption key shares of the validator.
    /// Decrypts the decryption key shares (for all the virtual parties)
    /// from the public output of the network DKG protocol.
    pub async fn decrypt_and_store_secret_key_shares(
        &mut self,
        key_id: ObjectID,
        key: VersionedNetworkEncryptionKeyPublicData,
        access_structure: &WeightedThresholdAccessStructure,
    ) -> DwalletMPCResult<()> {
        let decryption_key_shares = get_decryption_key_shares_from_public_output(
            key.clone(),
            self.party_id,
            self.class_groups_decryption_key,
            access_structure.clone(),
        )
        .await?;

<<<<<<< HEAD
        let self_decryption_key_shares = Self::convert_secret_key_shares_type_to_decryption_shares(
            secret_key_shares,
            &key.secp256k1_decryption_key_share_public_parameters(),
        )?;

=======
>>>>>>> a88c7897
        self.validator_decryption_key_shares
            .insert(key_id, decryption_key_shares);
        Ok(())
    }
<<<<<<< HEAD

    /// Only for type convertion.
    fn convert_secret_key_shares_type_to_decryption_shares(
        secret_shares: HashMap<PartyID, SecretKeyShareSizedInteger>,
        public_parameters: &Secp256k1DecryptionKeySharePublicParameters,
    ) -> DwalletMPCResult<HashMap<PartyID, <AsyncProtocol as Protocol>::DecryptionKeyShare>> {
        secret_shares
            .into_iter()
            .map(|(virtual_party_id, secret_key_share)| {
                let decryption_key_share = <AsyncProtocol as Protocol>::DecryptionKeyShare::new(
                    secret_key_share.to_limbs(),
                );

                Ok((virtual_party_id, decryption_key_share))
            })
            .collect::<DwalletMPCResult<HashMap<_, _>>>()
    }
=======
>>>>>>> a88c7897
}

impl DwalletMPCNetworkKeys {
    pub fn new(node_context: ValidatorPrivateDecryptionKeyData) -> Self {
        Self {
            network_encryption_keys: Default::default(),
            validator_private_dec_key_data: node_context,
        }
    }

    pub async fn update_network_key(
        &mut self,
        key_id: ObjectID,
        key: &VersionedNetworkEncryptionKeyPublicData,
        access_structure: &WeightedThresholdAccessStructure,
    ) -> DwalletMPCResult<()> {
        self.network_encryption_keys.insert(key_id, key.clone());
        self.validator_private_dec_key_data
            .decrypt_and_store_secret_key_shares(key_id, key.clone(), access_structure)
            .await
    }

    pub fn get_decryption_key_share_public_parameters(
        &self,
        key_id: &ObjectID,
    ) -> DwalletMPCResult<Secp256k1DecryptionKeySharePublicParameters> {
        Ok(self
            .network_encryption_keys
            .get(key_id)
            .ok_or(DwalletMPCError::WaitingForNetworkKey(*key_id))?
            .secp256k1_decryption_key_share_public_parameters()
            .clone())
    }

    pub fn get_network_key_version(&self, key_id: &ObjectID) -> DwalletMPCResult<usize> {
        let latest_reconfig_data = self
            .network_encryption_keys
            .get(key_id)
            .ok_or(DwalletMPCError::InternalError(format!(
                "cannot find network encryption key for key ID {key_id}"
            )))?
            .latest_network_reconfiguration_public_output()
            .clone();
        if latest_reconfig_data.is_none() {
            let network_dkg_output = self
                .network_encryption_keys
                .get(key_id)
                .ok_or(DwalletMPCError::InternalError(format!(
                    "cannot find network encryption key for key ID {key_id}"
                )))?
                .network_dkg_output()
                .clone();
            return Ok(match network_dkg_output {
                VersionedNetworkDkgOutput::V1(_) => 1,
<<<<<<< HEAD
=======
                VersionedNetworkDkgOutput::V2(_) => 2,
>>>>>>> a88c7897
            });
        }
        Ok(match latest_reconfig_data.unwrap() {
            VersionedDecryptionKeyReconfigurationOutput::V1(_) => 1,
            VersionedDecryptionKeyReconfigurationOutput::V2(_) => 2,
        })
    }

    /// Retrieves the decryption key shares for the current authority.
    pub(crate) fn decryption_key_shares(
        &self,
        key_id: &ObjectID,
    ) -> DwalletMPCResult<HashMap<PartyID, SecretKeyShareSizedInteger>> {
        self.validator_private_dec_key_data
            .validator_decryption_key_shares
            .get(key_id)
            .cloned()
            .ok_or(DwalletMPCError::WaitingForNetworkKey(*key_id))
    }

    pub fn key_public_data_exists(&self, key_id: &ObjectID) -> bool {
        self.network_encryption_keys.contains_key(key_id)
    }

    pub fn get_network_encryption_key_public_data(
        &self,
        key_id: &ObjectID,
    ) -> DwalletMPCResult<&VersionedNetworkEncryptionKeyPublicData> {
        self.network_encryption_keys
            .get(key_id)
            .ok_or(DwalletMPCError::WaitingForNetworkKey(*key_id))
    }

    /// Retrieves the protocol public parameters for the specified key ID.
    pub fn get_protocol_public_parameters(
        &self,
        curve: &DWalletCurve,
        key_id: &ObjectID,
    ) -> DwalletMPCResult<ProtocolPublicParametersByCurve> {
        let Some(result) = self.network_encryption_keys.get(key_id) else {
            error!(
                ?key_id,
                "failed to fetch the network decryption key shares for key ID"
            );
            return Err(DwalletMPCError::WaitingForNetworkKey(*key_id));
        };
<<<<<<< HEAD
        Ok(result.secp256k1_protocol_public_parameters().clone())
=======

        let protocol_public_parameters = match curve {
            DWalletCurve::Secp256k1 => ProtocolPublicParametersByCurve::Secp256k1(
                result.secp256k1_protocol_public_parameters().clone(),
            ),
            DWalletCurve::Secp256r1 => ProtocolPublicParametersByCurve::Secp256r1(
                result.secp256r1_protocol_public_parameters()?.clone(),
            ),
            DWalletCurve::Ristretto => ProtocolPublicParametersByCurve::Ristretto(
                result.ristretto_protocol_public_parameters()?.clone(),
            ),
            DWalletCurve::Curve25519 => ProtocolPublicParametersByCurve::Curve25519(
                result.curve25519_protocol_public_parameters()?.clone(),
            ),
        };

        Ok(protocol_public_parameters)
>>>>>>> a88c7897
    }

    pub fn get_network_dkg_public_output(
        &self,
        key_id: &ObjectID,
    ) -> DwalletMPCResult<VersionedNetworkDkgOutput> {
        Ok(self
            .network_encryption_keys
            .get(key_id)
            .ok_or(DwalletMPCError::WaitingForNetworkKey(*key_id))?
            .network_dkg_output()
<<<<<<< HEAD
            .clone())
    }

    pub fn get_last_reconfiguration_output(
        &self,
        key_id: &ObjectID,
    ) -> DwalletMPCResult<Option<VersionedDecryptionKeyReconfigurationOutput>> {
        Ok(self
            .network_encryption_keys
            .get(key_id)
            .ok_or(DwalletMPCError::WaitingForNetworkKey(*key_id))?
            .latest_network_reconfiguration_public_output()
=======
>>>>>>> a88c7897
            .clone())
    }

    pub fn get_last_reconfiguration_output(
        &self,
        key_id: &ObjectID,
    ) -> Option<VersionedDecryptionKeyReconfigurationOutput> {
        let key = self.network_encryption_keys.get(key_id)?;
        key.latest_network_reconfiguration_public_output()
    }
}

/// Advances the network DKG protocol for the supported key types.
pub(crate) fn advance_network_dkg_v1(
    session_id: CommitmentSizedNumber,
    access_structure: &WeightedThresholdAccessStructure,
    public_input: <Secp256k1Party as mpc::Party>::PublicInput,
    party_id: PartyID,
<<<<<<< HEAD
    key_scheme: &DWalletMPCNetworkKeyScheme,
    advance_request: AdvanceRequest<<Secp256k1Party as mpc::Party>::Message>,
    class_groups_decryption_key: ClassGroupsDecryptionKey,
    protocol_config: &ProtocolConfig,
    rng: &mut ChaCha20Rng,
) -> DwalletMPCResult<GuaranteedOutputDeliveryRoundResult> {
    let res = match key_scheme {
        DWalletMPCNetworkKeyScheme::Secp256k1 => {
            let PublicInput::NetworkEncryptionKeyDkg(public_input) = public_input else {
                unreachable!();
            };
            let result = Party::<Secp256k1Party>::advance_with_guaranteed_output(
                session_id,
                party_id,
                access_structure,
                advance_request,
                Some(class_groups_decryption_key),
                &public_input,
                rng,
            );
            match result.clone() {
                Ok(GuaranteedOutputDeliveryRoundResult::Finalize {
                    public_output_value,
                    malicious_parties,
                    private_output,
                }) => {
                    let public_output_value =
                        bcs::to_bytes(&VersionedNetworkDkgOutput::V1(public_output_value))?;

                    Ok(GuaranteedOutputDeliveryRoundResult::Finalize {
                        public_output_value,
                        malicious_parties,
                        private_output,
                    })
                }
                _ => result,
            }
        }
        DWalletMPCNetworkKeyScheme::Ristretto => todo!(),
        DWalletMPCNetworkKeyScheme::Secp256r1 => todo!(),
=======
    advance_request: AdvanceRequest<<Secp256k1Party as mpc::Party>::Message>,
    class_groups_decryption_key: ClassGroupsDecryptionKey,
    rng: &mut ChaCha20Rng,
) -> DwalletMPCResult<GuaranteedOutputDeliveryRoundResult> {
    let result = Party::<Secp256k1Party>::advance_with_guaranteed_output(
        session_id,
        party_id,
        access_structure,
        advance_request,
        Some(class_groups_decryption_key),
        &public_input,
        rng,
    );

    let res = match result.clone() {
        Ok(GuaranteedOutputDeliveryRoundResult::Finalize {
            public_output_value,
            malicious_parties,
            private_output,
        }) => {
            let public_output_value =
                bcs::to_bytes(&VersionedNetworkDkgOutput::V1(public_output_value))?;

            Ok(GuaranteedOutputDeliveryRoundResult::Finalize {
                public_output_value,
                malicious_parties,
                private_output,
            })
        }
        _ => result,
>>>>>>> a88c7897
    }?;

    Ok(res)
}

/// Advances the network DKG protocol for the supported key types.
pub(crate) fn advance_network_dkg_v2(
    session_id: CommitmentSizedNumber,
    access_structure: &WeightedThresholdAccessStructure,
<<<<<<< HEAD
    encryption_keys_and_proofs: HashMap<PartyID, ClassGroupsEncryptionKeyAndProof>,
    key_scheme: DWalletMPCNetworkKeyScheme,
) -> DwalletMPCResult<<Secp256k1Party as mpc::Party>::PublicInput> {
    match key_scheme {
        DWalletMPCNetworkKeyScheme::Secp256k1 => {
            generate_secp256k1_dkg_party_public_input(access_structure, encryption_keys_and_proofs)
        }
        DWalletMPCNetworkKeyScheme::Ristretto => todo!(),
        DWalletMPCNetworkKeyScheme::Secp256r1 => todo!(),
    }
=======
    public_input: <dkg::Party as mpc::Party>::PublicInput,
    party_id: PartyID,
    advance_request: AdvanceRequest<<dkg::Party as mpc::Party>::Message>,
    class_groups_decryption_key: ClassGroupsDecryptionKey,
    rng: &mut ChaCha20Rng,
) -> DwalletMPCResult<GuaranteedOutputDeliveryRoundResult> {
    let result = Party::<dkg::Party>::advance_with_guaranteed_output(
        session_id,
        party_id,
        access_structure,
        advance_request,
        Some(class_groups_decryption_key),
        &public_input,
        rng,
    );

    let res = match result.clone() {
        Ok(GuaranteedOutputDeliveryRoundResult::Finalize {
            public_output_value,
            malicious_parties,
            private_output,
        }) => {
            let public_output_value =
                bcs::to_bytes(&VersionedNetworkDkgOutput::V2(public_output_value))?;

            Ok(GuaranteedOutputDeliveryRoundResult::Finalize {
                public_output_value,
                malicious_parties,
                private_output,
            })
        }
        _ => result,
    }?;

    Ok(res)
>>>>>>> a88c7897
}

pub(crate) fn network_dkg_v1_public_input(
    access_structure: &WeightedThresholdAccessStructure,
    encryption_keys_and_proofs: HashMap<PartyID, ClassGroupsEncryptionKeyAndProof>,
) -> DwalletMPCResult<<Secp256k1Party as mpc::Party>::PublicInput> {
    let public_input = Secp256k1PublicInput::new::<secp256k1::GroupElement>(
        access_structure,
        secp256k1::scalar::PublicParameters::default(),
        DEFAULT_COMPUTATIONAL_SECURITY_PARAMETER,
        encryption_keys_and_proofs,
    )
    .map_err(|e| DwalletMPCError::InvalidMPCPartyType(e.to_string()))?;

    Ok(public_input)
}

pub(crate) fn network_dkg_v2_public_input(
    access_structure: &WeightedThresholdAccessStructure,
    encryption_keys_and_proofs: HashMap<PartyID, ClassGroupsEncryptionKeyAndProof>,
) -> DwalletMPCResult<<dkg::Party as mpc::Party>::PublicInput> {
    let public_input =
        <dkg::Party as mpc::Party>::PublicInput::new(access_structure, encryption_keys_and_proofs)
            .map_err(|e| DwalletMPCError::InvalidMPCPartyType(e.to_string()))?;

    Ok(public_input)
}

pub(crate) async fn instantiate_dwallet_mpc_network_encryption_key_public_data_from_public_output(
    epoch: u64,
    access_structure: WeightedThresholdAccessStructure,
    key_data: DWalletNetworkEncryptionKeyData,
) -> DwalletMPCResult<VersionedNetworkEncryptionKeyPublicData> {
    let (key_public_data_sender, key_public_data_receiver) = oneshot::channel();

    rayon::spawn_fifo(move || {
        let res = if key_data.current_reconfiguration_public_output.is_empty() {
            if key_data.state == DWalletNetworkEncryptionKeyState::AwaitingNetworkDKG {
                Err(DwalletMPCError::WaitingForNetworkKey(key_data.id))
            } else {
                instantiate_dwallet_mpc_network_encryption_key_public_data_from_dkg_public_output(
                    epoch,
                    &access_structure,
                    &key_data.network_dkg_public_output,
                )
            }
        } else {
            instantiate_dwallet_mpc_network_encryption_key_public_data_from_reconfiguration_public_output(
                epoch,
                &access_structure,
                &key_data.current_reconfiguration_public_output,
                &key_data.network_dkg_public_output,
            )
        };

        if let Err(err) = key_public_data_sender.send(res) {
            error!(error=?err, "failed to send a network encryption key ");
        }
    });

    key_public_data_receiver
        .await
        .map_err(|_| DwalletMPCError::TokioRecv)?
}

fn instantiate_dwallet_mpc_network_encryption_key_public_data_from_dkg_public_output(
    epoch: u64,
    access_structure: &WeightedThresholdAccessStructure,
    public_output_bytes: &SerializedWrappedMPCPublicOutput,
) -> DwalletMPCResult<VersionedNetworkEncryptionKeyPublicData> {
    let mpc_public_output: VersionedNetworkDkgOutput =
        bcs::from_bytes(public_output_bytes).map_err(DwalletMPCError::BcsError)?;

<<<<<<< HEAD
    match key_scheme {
        DWalletMPCNetworkKeyScheme::Secp256k1 => {
            match &mpc_public_output {
                VersionedNetworkDkgOutput::V1(public_output_bytes) => {
                    let public_output: <Secp256k1Party as mpc::Party>::PublicOutput =
                        bcs::from_bytes(public_output_bytes)?;

                    let decryption_key_share_public_parameters = public_output
                        .default_decryption_key_share_public_parameters::<secp256k1::GroupElement>(
                            access_structure,
                        )
                        .map_err(DwalletMPCError::from)?;

                    let neutral_group_value =
                        group::secp256k1::GroupElement::neutral_from_public_parameters(
                            &group::secp256k1::group_element::PublicParameters::default(),
                        )
                        .map_err(twopc_mpc::Error::from)?
                        .value();
                    let neutral_ciphertext_value = ::class_groups::CiphertextSpaceGroupElement::neutral_from_public_parameters(decryption_key_share_public_parameters.encryption_scheme_public_parameters.ciphertext_space_public_parameters()).map_err(twopc_mpc::Error::from)?.value();

                    let protocol_public_parameters = ProtocolPublicParameters::new::<
                        { secp256k1::SCALAR_LIMBS },
                        { FUNDAMENTAL_DISCRIMINANT_LIMBS },
                        { NON_FUNDAMENTAL_DISCRIMINANT_LIMBS },
                        secp256k1::GroupElement,
                    >(
                        neutral_group_value,
                        neutral_group_value,
                        neutral_ciphertext_value,
                        neutral_ciphertext_value,
                        decryption_key_share_public_parameters
                            .encryption_scheme_public_parameters
                            .clone(),
                    );

                    Ok(VersionedNetworkEncryptionKeyPublicData::V1(
                        NetworkEncryptionKeyPublicDataV1 {
                            epoch,
                            state: NetworkDecryptionKeyPublicOutputType::NetworkDkg,
                            latest_network_reconfiguration_public_output: None,
                            secp256k1_decryption_key_share_public_parameters:
                                decryption_key_share_public_parameters,
                            network_dkg_output: mpc_public_output,
                            secp256k1_protocol_public_parameters: protocol_public_parameters,
                        },
                    ))
                }
            }
        }
        DWalletMPCNetworkKeyScheme::Ristretto => todo!("Ristretto key scheme"),
        DWalletMPCNetworkKeyScheme::Secp256r1 => todo!("Secp256r1 key scheme"),
=======
    match &mpc_public_output {
        VersionedNetworkDkgOutput::V1(public_output_bytes) => {
            let public_output: <Secp256k1Party as mpc::Party>::PublicOutput =
                bcs::from_bytes(public_output_bytes)?;

            let decryption_key_share_public_parameters = public_output
                .default_decryption_key_share_public_parameters::<secp256k1::GroupElement>(
                    access_structure,
                )
                .map_err(DwalletMPCError::from)?;

            let neutral_group_value =
                group::secp256k1::GroupElement::neutral_from_public_parameters(
                    &group::secp256k1::group_element::PublicParameters::default(),
                )
                .map_err(twopc_mpc::Error::from)?
                .value();
            let neutral_ciphertext_value =
                ::class_groups::CiphertextSpaceGroupElement::neutral_from_public_parameters(
                    decryption_key_share_public_parameters
                        .encryption_scheme_public_parameters
                        .ciphertext_space_public_parameters(),
                )
                .map_err(twopc_mpc::Error::from)?
                .value();

            let protocol_public_parameters = ProtocolPublicParameters::new::<
                { secp256k1::SCALAR_LIMBS },
                { FUNDAMENTAL_DISCRIMINANT_LIMBS },
                { NON_FUNDAMENTAL_DISCRIMINANT_LIMBS },
                secp256k1::GroupElement,
            >(
                neutral_group_value,
                neutral_group_value,
                neutral_ciphertext_value,
                neutral_ciphertext_value,
                decryption_key_share_public_parameters
                    .encryption_scheme_public_parameters
                    .clone(),
            );

            Ok(VersionedNetworkEncryptionKeyPublicData::V1(
                NetworkEncryptionKeyPublicDataV1 {
                    epoch,
                    state: NetworkDecryptionKeyPublicOutputType::NetworkDkg,
                    latest_network_reconfiguration_public_output: None,
                    secp256k1_decryption_key_share_public_parameters:
                        decryption_key_share_public_parameters,
                    network_dkg_output: mpc_public_output,
                    secp256k1_protocol_public_parameters: protocol_public_parameters,
                },
            ))
        }
        VersionedNetworkDkgOutput::V2(public_output_bytes) => {
            let public_output: <dkg::Party as mpc::Party>::PublicOutput =
                bcs::from_bytes(public_output_bytes)?;

            let decryption_key_share_public_parameters = public_output
                .secp256k1_decryption_key_share_public_parameters(access_structure)
                .map_err(DwalletMPCError::from)?;

            Ok(VersionedNetworkEncryptionKeyPublicData::V2(
                NetworkEncryptionKeyPublicDataV2 {
                    epoch,
                    state: NetworkDecryptionKeyPublicOutputType::NetworkDkg,
                    latest_network_reconfiguration_public_output: None,
                    secp256k1_decryption_key_share_public_parameters:
                        decryption_key_share_public_parameters,
                    secp256r1_protocol_public_parameters: public_output
                        .secp256r1_protocol_public_parameters()?,
                    secp256r1_decryption_key_share_public_parameters: public_output
                        .secp256r1_decryption_key_share_public_parameters(access_structure)?,
                    ristretto_protocol_public_parameters: public_output
                        .ristretto_protocol_public_parameters()?,
                    ristretto_decryption_key_share_public_parameters: public_output
                        .ristretto_decryption_key_share_public_parameters(access_structure)?,
                    curve25519_protocol_public_parameters: public_output
                        .curve25519_protocol_public_parameters()?,
                    network_dkg_output: mpc_public_output,
                    secp256k1_protocol_public_parameters: public_output
                        .secp256k1_protocol_public_parameters()?,
                    curve25519_decryption_key_share_public_parameters: public_output
                        .curve25519_decryption_key_share_public_parameters(access_structure)?,
                },
            ))
        }
>>>>>>> a88c7897
    }
}<|MERGE_RESOLUTION|>--- conflicted
+++ resolved
@@ -6,16 +6,8 @@
 //! The module provides the management of the network Decryption-Key shares and
 //! the network DKG protocol.
 
-<<<<<<< HEAD
-use crate::dwallet_mpc::mpc_session::PublicInput;
-use crate::dwallet_mpc::reconfiguration::{
-    ReconfigurationSecp256k1Party,
-    instantiate_dwallet_mpc_network_encryption_key_public_data_from_reconfiguration_public_output,
-};
-=======
 use crate::dwallet_mpc::crytographic_computation::protocol_public_parameters::ProtocolPublicParametersByCurve;
 use crate::dwallet_mpc::reconfiguration::instantiate_dwallet_mpc_network_encryption_key_public_data_from_reconfiguration_public_output;
->>>>>>> a88c7897
 use class_groups::dkg::{Secp256k1Party, Secp256k1PublicInput};
 use class_groups::{
     DEFAULT_COMPUTATIONAL_SECURITY_PARAMETER, Secp256k1DecryptionKeySharePublicParameters,
@@ -24,18 +16,6 @@
 use commitment::CommitmentSizedNumber;
 use dwallet_classgroups_types::ClassGroupsDecryptionKey;
 use dwallet_mpc_types::dwallet_mpc::{
-<<<<<<< HEAD
-    DWalletMPCNetworkKeyScheme, NetworkDecryptionKeyPublicOutputType,
-    NetworkEncryptionKeyPublicData, NetworkEncryptionKeyPublicDataV1,
-    SerializedWrappedMPCPublicOutput, VersionedDecryptionKeyReconfigurationOutput,
-    VersionedNetworkDkgOutput, VersionedNetworkEncryptionKeyPublicData,
-};
-use group::{GroupElement, OsCsRng, PartyID, secp256k1};
-use homomorphic_encryption::{
-    AdditivelyHomomorphicDecryptionKeyShare, GroupsPublicParametersAccessors,
-};
-use ika_protocol_config::ProtocolConfig;
-=======
     DWalletCurve, NetworkDecryptionKeyPublicOutputType, NetworkEncryptionKeyPublicDataTrait,
     NetworkEncryptionKeyPublicDataV1, NetworkEncryptionKeyPublicDataV2, ReconfigurationParty,
     SerializedWrappedMPCPublicOutput, VersionedDecryptionKeyReconfigurationOutput,
@@ -43,7 +23,6 @@
 };
 use group::{GroupElement, PartyID, secp256k1};
 use homomorphic_encryption::GroupsPublicParametersAccessors;
->>>>>>> a88c7897
 use ika_types::committee::ClassGroupsEncryptionKeyAndProof;
 use ika_types::dwallet_mpc_error::{DwalletMPCError, DwalletMPCResult};
 use ika_types::messages_dwallet_mpc::{
@@ -155,11 +134,7 @@
                     }
                     VersionedDecryptionKeyReconfigurationOutput::V2(public_output) => {
                         match bcs::from_bytes::<
-<<<<<<< HEAD
-                            <twopc_mpc::reconfiguration::Party as mpc::Party>::PublicOutput,
-=======
                             <twopc_mpc::decentralized_party::reconfiguration::Party as mpc::Party>::PublicOutput,
->>>>>>> a88c7897
                         >(public_output)
                         {
                             Ok(public_output) => public_output
@@ -204,38 +179,10 @@
         )
         .await?;
 
-<<<<<<< HEAD
-        let self_decryption_key_shares = Self::convert_secret_key_shares_type_to_decryption_shares(
-            secret_key_shares,
-            &key.secp256k1_decryption_key_share_public_parameters(),
-        )?;
-
-=======
->>>>>>> a88c7897
         self.validator_decryption_key_shares
             .insert(key_id, decryption_key_shares);
         Ok(())
     }
-<<<<<<< HEAD
-
-    /// Only for type convertion.
-    fn convert_secret_key_shares_type_to_decryption_shares(
-        secret_shares: HashMap<PartyID, SecretKeyShareSizedInteger>,
-        public_parameters: &Secp256k1DecryptionKeySharePublicParameters,
-    ) -> DwalletMPCResult<HashMap<PartyID, <AsyncProtocol as Protocol>::DecryptionKeyShare>> {
-        secret_shares
-            .into_iter()
-            .map(|(virtual_party_id, secret_key_share)| {
-                let decryption_key_share = <AsyncProtocol as Protocol>::DecryptionKeyShare::new(
-                    secret_key_share.to_limbs(),
-                );
-
-                Ok((virtual_party_id, decryption_key_share))
-            })
-            .collect::<DwalletMPCResult<HashMap<_, _>>>()
-    }
-=======
->>>>>>> a88c7897
 }
 
 impl DwalletMPCNetworkKeys {
@@ -290,10 +237,7 @@
                 .clone();
             return Ok(match network_dkg_output {
                 VersionedNetworkDkgOutput::V1(_) => 1,
-<<<<<<< HEAD
-=======
                 VersionedNetworkDkgOutput::V2(_) => 2,
->>>>>>> a88c7897
             });
         }
         Ok(match latest_reconfig_data.unwrap() {
@@ -340,9 +284,6 @@
             );
             return Err(DwalletMPCError::WaitingForNetworkKey(*key_id));
         };
-<<<<<<< HEAD
-        Ok(result.secp256k1_protocol_public_parameters().clone())
-=======
 
         let protocol_public_parameters = match curve {
             DWalletCurve::Secp256k1 => ProtocolPublicParametersByCurve::Secp256k1(
@@ -360,7 +301,6 @@
         };
 
         Ok(protocol_public_parameters)
->>>>>>> a88c7897
     }
 
     pub fn get_network_dkg_public_output(
@@ -372,21 +312,6 @@
             .get(key_id)
             .ok_or(DwalletMPCError::WaitingForNetworkKey(*key_id))?
             .network_dkg_output()
-<<<<<<< HEAD
-            .clone())
-    }
-
-    pub fn get_last_reconfiguration_output(
-        &self,
-        key_id: &ObjectID,
-    ) -> DwalletMPCResult<Option<VersionedDecryptionKeyReconfigurationOutput>> {
-        Ok(self
-            .network_encryption_keys
-            .get(key_id)
-            .ok_or(DwalletMPCError::WaitingForNetworkKey(*key_id))?
-            .latest_network_reconfiguration_public_output()
-=======
->>>>>>> a88c7897
             .clone())
     }
 
@@ -405,48 +330,6 @@
     access_structure: &WeightedThresholdAccessStructure,
     public_input: <Secp256k1Party as mpc::Party>::PublicInput,
     party_id: PartyID,
-<<<<<<< HEAD
-    key_scheme: &DWalletMPCNetworkKeyScheme,
-    advance_request: AdvanceRequest<<Secp256k1Party as mpc::Party>::Message>,
-    class_groups_decryption_key: ClassGroupsDecryptionKey,
-    protocol_config: &ProtocolConfig,
-    rng: &mut ChaCha20Rng,
-) -> DwalletMPCResult<GuaranteedOutputDeliveryRoundResult> {
-    let res = match key_scheme {
-        DWalletMPCNetworkKeyScheme::Secp256k1 => {
-            let PublicInput::NetworkEncryptionKeyDkg(public_input) = public_input else {
-                unreachable!();
-            };
-            let result = Party::<Secp256k1Party>::advance_with_guaranteed_output(
-                session_id,
-                party_id,
-                access_structure,
-                advance_request,
-                Some(class_groups_decryption_key),
-                &public_input,
-                rng,
-            );
-            match result.clone() {
-                Ok(GuaranteedOutputDeliveryRoundResult::Finalize {
-                    public_output_value,
-                    malicious_parties,
-                    private_output,
-                }) => {
-                    let public_output_value =
-                        bcs::to_bytes(&VersionedNetworkDkgOutput::V1(public_output_value))?;
-
-                    Ok(GuaranteedOutputDeliveryRoundResult::Finalize {
-                        public_output_value,
-                        malicious_parties,
-                        private_output,
-                    })
-                }
-                _ => result,
-            }
-        }
-        DWalletMPCNetworkKeyScheme::Ristretto => todo!(),
-        DWalletMPCNetworkKeyScheme::Secp256r1 => todo!(),
-=======
     advance_request: AdvanceRequest<<Secp256k1Party as mpc::Party>::Message>,
     class_groups_decryption_key: ClassGroupsDecryptionKey,
     rng: &mut ChaCha20Rng,
@@ -477,7 +360,6 @@
             })
         }
         _ => result,
->>>>>>> a88c7897
     }?;
 
     Ok(res)
@@ -487,18 +369,6 @@
 pub(crate) fn advance_network_dkg_v2(
     session_id: CommitmentSizedNumber,
     access_structure: &WeightedThresholdAccessStructure,
-<<<<<<< HEAD
-    encryption_keys_and_proofs: HashMap<PartyID, ClassGroupsEncryptionKeyAndProof>,
-    key_scheme: DWalletMPCNetworkKeyScheme,
-) -> DwalletMPCResult<<Secp256k1Party as mpc::Party>::PublicInput> {
-    match key_scheme {
-        DWalletMPCNetworkKeyScheme::Secp256k1 => {
-            generate_secp256k1_dkg_party_public_input(access_structure, encryption_keys_and_proofs)
-        }
-        DWalletMPCNetworkKeyScheme::Ristretto => todo!(),
-        DWalletMPCNetworkKeyScheme::Secp256r1 => todo!(),
-    }
-=======
     public_input: <dkg::Party as mpc::Party>::PublicInput,
     party_id: PartyID,
     advance_request: AdvanceRequest<<dkg::Party as mpc::Party>::Message>,
@@ -534,7 +404,6 @@
     }?;
 
     Ok(res)
->>>>>>> a88c7897
 }
 
 pub(crate) fn network_dkg_v1_public_input(
@@ -608,60 +477,6 @@
     let mpc_public_output: VersionedNetworkDkgOutput =
         bcs::from_bytes(public_output_bytes).map_err(DwalletMPCError::BcsError)?;
 
-<<<<<<< HEAD
-    match key_scheme {
-        DWalletMPCNetworkKeyScheme::Secp256k1 => {
-            match &mpc_public_output {
-                VersionedNetworkDkgOutput::V1(public_output_bytes) => {
-                    let public_output: <Secp256k1Party as mpc::Party>::PublicOutput =
-                        bcs::from_bytes(public_output_bytes)?;
-
-                    let decryption_key_share_public_parameters = public_output
-                        .default_decryption_key_share_public_parameters::<secp256k1::GroupElement>(
-                            access_structure,
-                        )
-                        .map_err(DwalletMPCError::from)?;
-
-                    let neutral_group_value =
-                        group::secp256k1::GroupElement::neutral_from_public_parameters(
-                            &group::secp256k1::group_element::PublicParameters::default(),
-                        )
-                        .map_err(twopc_mpc::Error::from)?
-                        .value();
-                    let neutral_ciphertext_value = ::class_groups::CiphertextSpaceGroupElement::neutral_from_public_parameters(decryption_key_share_public_parameters.encryption_scheme_public_parameters.ciphertext_space_public_parameters()).map_err(twopc_mpc::Error::from)?.value();
-
-                    let protocol_public_parameters = ProtocolPublicParameters::new::<
-                        { secp256k1::SCALAR_LIMBS },
-                        { FUNDAMENTAL_DISCRIMINANT_LIMBS },
-                        { NON_FUNDAMENTAL_DISCRIMINANT_LIMBS },
-                        secp256k1::GroupElement,
-                    >(
-                        neutral_group_value,
-                        neutral_group_value,
-                        neutral_ciphertext_value,
-                        neutral_ciphertext_value,
-                        decryption_key_share_public_parameters
-                            .encryption_scheme_public_parameters
-                            .clone(),
-                    );
-
-                    Ok(VersionedNetworkEncryptionKeyPublicData::V1(
-                        NetworkEncryptionKeyPublicDataV1 {
-                            epoch,
-                            state: NetworkDecryptionKeyPublicOutputType::NetworkDkg,
-                            latest_network_reconfiguration_public_output: None,
-                            secp256k1_decryption_key_share_public_parameters:
-                                decryption_key_share_public_parameters,
-                            network_dkg_output: mpc_public_output,
-                            secp256k1_protocol_public_parameters: protocol_public_parameters,
-                        },
-                    ))
-                }
-            }
-        }
-        DWalletMPCNetworkKeyScheme::Ristretto => todo!("Ristretto key scheme"),
-        DWalletMPCNetworkKeyScheme::Secp256r1 => todo!("Secp256r1 key scheme"),
-=======
     match &mpc_public_output {
         VersionedNetworkDkgOutput::V1(public_output_bytes) => {
             let public_output: <Secp256k1Party as mpc::Party>::PublicOutput =
@@ -748,6 +563,5 @@
                 },
             ))
         }
->>>>>>> a88c7897
     }
 }