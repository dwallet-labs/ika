// Copyright (c) dWallet Labs, Ltd.
// SPDX-License-Identifier: BSD-3-Clause-Clear

//! This module contains the network DKG protocol for the dWallet MPC sessions.
//! The network DKG protocol handles generating the network Decryption-Key shares.
//! The module provides the management of the network Decryption-Key shares and
//! the network DKG protocol.

use crate::dwallet_mpc::mpc_session::PublicInput;
use crate::dwallet_mpc::reconfiguration::{
    ReconfigurationSecp256k1Party,
    instantiate_dwallet_mpc_network_encryption_key_public_data_from_reconfiguration_public_output,
};
use class_groups::dkg::{Secp256k1Party, Secp256k1PublicInput};
use class_groups::{
    DEFAULT_COMPUTATIONAL_SECURITY_PARAMETER, Secp256k1DecryptionKeySharePublicParameters,
    SecretKeyShareSizedInteger,
};
use commitment::CommitmentSizedNumber;
use dwallet_classgroups_types::ClassGroupsDecryptionKey;
use dwallet_mpc_types::dwallet_mpc::{
    DWalletMPCNetworkKeyScheme, NetworkDecryptionKeyPublicOutputType,
    NetworkEncryptionKeyPublicData, NetworkEncryptionKeyPublicDataV1,
    SerializedWrappedMPCPublicOutput, VersionedDecryptionKeyReconfigurationOutput,
    VersionedNetworkDkgOutput, VersionedNetworkEncryptionKeyPublicData,
};
use group::{GroupElement, OsCsRng, PartyID, secp256k1};
use homomorphic_encryption::{
    AdditivelyHomomorphicDecryptionKeyShare, GroupsPublicParametersAccessors,
};
use ika_protocol_config::ProtocolConfig;
use ika_types::committee::ClassGroupsEncryptionKeyAndProof;
use ika_types::dwallet_mpc_error::{DwalletMPCError, DwalletMPCResult};
use ika_types::messages_dwallet_mpc::AsyncProtocol;
use ika_types::messages_dwallet_mpc::{
    DWalletNetworkEncryptionKeyData, DWalletNetworkEncryptionKeyState,
};
use mpc::guaranteed_output_delivery::{AdvanceRequest, Party};
use mpc::{
    GuaranteedOutputDeliveryRoundResult, GuaranteesOutputDelivery, WeightedThresholdAccessStructure,
};
use rand_chacha::ChaCha20Rng;
use std::collections::HashMap;
use sui_types::base_types::ObjectID;
use tokio::sync::oneshot;
use tracing::error;
use twopc_mpc::ProtocolPublicParameters;
use twopc_mpc::secp256k1::class_groups::{
    FUNDAMENTAL_DISCRIMINANT_LIMBS, NON_FUNDAMENTAL_DISCRIMINANT_LIMBS,
};
use twopc_mpc::sign::Protocol;

/// Holds the network (decryption) keys of the network MPC protocols.
pub struct DwalletMPCNetworkKeys {
    /// Holds all network (decryption) keys for the current network in encrypted form.
    /// This data is identical for all the Validator nodes.
    pub(crate) network_encryption_keys: HashMap<ObjectID, VersionedNetworkEncryptionKeyPublicData>,
    pub(crate) validator_private_dec_key_data: ValidatorPrivateDecryptionKeyData,
}

/// Holds the private decryption key data for a validator node.
pub struct ValidatorPrivateDecryptionKeyData {
    /// The unique party ID of the validator, representing its index within the committee.
    pub party_id: PartyID,

    /// The validator's class groups decryption key.
    pub class_groups_decryption_key: ClassGroupsDecryptionKey,

    /// A map of the validator's decryption key shares.
    ///
    /// This structure maps each key ID (`ObjectID`) to a sub-map of `PartyID`
    /// to the corresponding decryption key share.
    /// These shares are used in multi-party cryptographic protocols.
    /// NOTE: EACH PARTY IN HERE IS A **VIRTUAL PARTY**.
    /// NOTE 2: `ObjectID` is the ID of the network decryption key, not the party.
    pub validator_decryption_key_shares:
        HashMap<ObjectID, HashMap<PartyID, <AsyncProtocol as Protocol>::DecryptionKeyShare>>,
}

async fn get_decryption_key_shares_from_public_output(
    shares: VersionedNetworkEncryptionKeyPublicData,
    party_id: PartyID,
    personal_decryption_key: ClassGroupsDecryptionKey,
    access_structure: WeightedThresholdAccessStructure,
) -> DwalletMPCResult<HashMap<PartyID, SecretKeyShareSizedInteger>> {
    let (key_shares_sender, key_shares_receiver) = oneshot::channel();

    rayon::spawn_fifo(move || {
        let res = match shares.state() {
            NetworkDecryptionKeyPublicOutputType::NetworkDkg => {
                match &shares.network_dkg_output() {
                    VersionedNetworkDkgOutput::V1(public_output) => {
                        match bcs::from_bytes::<<Secp256k1Party as mpc::Party>::PublicOutput>(
                            public_output,
                        ) {
                            Ok(dkg_public_output) => dkg_public_output
                                .default_decryption_key_shares::<secp256k1::GroupElement>(
                                    party_id,
                                    &access_structure,
                                    personal_decryption_key,
                                )
                                .map_err(DwalletMPCError::from),
                            Err(e) => Err(e.into()),
                        }
                    }
                }
            }
            NetworkDecryptionKeyPublicOutputType::Reconfiguration => {
                match &shares
                    .latest_network_reconfiguration_public_output()
                    .unwrap()
                {
                    VersionedDecryptionKeyReconfigurationOutput::V1(public_output) => {
                        match bcs::from_bytes::<
                            <ReconfigurationSecp256k1Party as mpc::Party>::PublicOutput,
                        >(public_output)
                        {
                            Ok(public_output) => public_output
                                .decrypt_decryption_key_shares::<secp256k1::GroupElement>(
                                    party_id,
                                    &access_structure,
                                    personal_decryption_key,
                                )
                                .map_err(DwalletMPCError::from),
                            Err(e) => Err(e.into()),
                        }
                    }
                    VersionedDecryptionKeyReconfigurationOutput::V2(public_output) => {
                        match bcs::from_bytes::<
                            <twopc_mpc::reconfiguration::Party as mpc::Party>::PublicOutput,
                        >(public_output)
                        {
                            Ok(public_output) => public_output
                                .decrypt_decryption_key_shares(
                                    party_id,
                                    &access_structure,
                                    personal_decryption_key,
                                )
                                .map_err(DwalletMPCError::from),
                            Err(e) => Err(e.into()),
                        }
                    }
                }
            }
        };

        if let Err(err) = key_shares_sender.send(res) {
            error!(error=?err, "failed to send key shares");
        }
    });

    key_shares_receiver
        .await
        .map_err(|_| DwalletMPCError::TokioRecv)?
}

impl ValidatorPrivateDecryptionKeyData {
    /// Stores the new decryption key shares of the validator.
    /// Decrypts the decryption key shares (for all the virtual parties)
    /// from the public output of the network DKG protocol.
    pub async fn decrypt_and_store_secret_key_shares(
        &mut self,
        key_id: ObjectID,
        key: VersionedNetworkEncryptionKeyPublicData,
        access_structure: &WeightedThresholdAccessStructure,
    ) -> DwalletMPCResult<()> {
        let secret_key_shares = get_decryption_key_shares_from_public_output(
            key.clone(),
            self.party_id,
            self.class_groups_decryption_key,
            access_structure.clone(),
        )
        .await?;

        let self_decryption_key_shares = Self::convert_secret_key_shares_type_to_decryption_shares(
            secret_key_shares,
            &key.secp256k1_decryption_key_share_public_parameters(),
        )?;

        self.validator_decryption_key_shares
            .insert(key_id, self_decryption_key_shares);
        Ok(())
    }

    /// Only for type convertion.
    fn convert_secret_key_shares_type_to_decryption_shares(
        secret_shares: HashMap<PartyID, SecretKeyShareSizedInteger>,
        public_parameters: &Secp256k1DecryptionKeySharePublicParameters,
    ) -> DwalletMPCResult<HashMap<PartyID, <AsyncProtocol as Protocol>::DecryptionKeyShare>> {
        secret_shares
            .into_iter()
            .map(|(virtual_party_id, secret_key_share)| {
                let decryption_key_share = <AsyncProtocol as Protocol>::DecryptionKeyShare::new(
                    secret_key_share.to_limbs(),
                );

                Ok((virtual_party_id, decryption_key_share))
            })
            .collect::<DwalletMPCResult<HashMap<_, _>>>()
    }
}

impl DwalletMPCNetworkKeys {
    pub fn new(node_context: ValidatorPrivateDecryptionKeyData) -> Self {
        Self {
            network_encryption_keys: Default::default(),
            validator_private_dec_key_data: node_context,
        }
    }

    pub async fn update_network_key(
        &mut self,
        key_id: ObjectID,
        key: &VersionedNetworkEncryptionKeyPublicData,
        access_structure: &WeightedThresholdAccessStructure,
    ) -> DwalletMPCResult<()> {
        self.network_encryption_keys.insert(key_id, key.clone());
        self.validator_private_dec_key_data
            .decrypt_and_store_secret_key_shares(key_id, key.clone(), access_structure)
            .await
    }

    pub fn get_decryption_key_share_public_parameters(
        &self,
        key_id: &ObjectID,
    ) -> DwalletMPCResult<Secp256k1DecryptionKeySharePublicParameters> {
        Ok(self
            .network_encryption_keys
            .get(key_id)
            .ok_or(DwalletMPCError::WaitingForNetworkKey(*key_id))?
            .secp256k1_decryption_key_share_public_parameters()
            .clone())
    }

    pub fn get_network_key_version(&self, key_id: &ObjectID) -> DwalletMPCResult<usize> {
        let latest_reconfig_data = self
            .network_encryption_keys
            .get(key_id)
<<<<<<< HEAD
            .ok_or(DwalletMPCError::InternalError(format!(
                "cannot find network encryption key for key ID {key_id}"
            )))?
            .latest_network_reconfiguration_public_output
            .clone();
        if latest_reconfig_data.is_none() {
            let network_dkg_output = self
                .network_encryption_keys
                .get(key_id)
                .ok_or(DwalletMPCError::InternalError(format!(
                    "cannot find network encryption key for key ID {key_id}"
                )))?
                .network_dkg_output
                .clone();
            return Ok(match network_dkg_output {
=======
            .ok_or(DwalletMPCError::WaitingForNetworkKey(*key_id))?;
        let versioned_output = key_data
            .latest_network_reconfiguration_public_output()
            .clone();
        if versioned_output.is_none() {
            return Ok(match key_data.network_dkg_output() {
>>>>>>> f1dc7b0d
                VersionedNetworkDkgOutput::V1(_) => 1,
            });
        }
        Ok(match latest_reconfig_data.unwrap() {
            VersionedDecryptionKeyReconfigurationOutput::V1(_) => 1,
            VersionedDecryptionKeyReconfigurationOutput::V2(_) => 2,
        })
    }

    /// Retrieves the decryption key shares for the current authority.
    pub(crate) fn get_decryption_key_shares(
        &self,
        key_id: &ObjectID,
    ) -> DwalletMPCResult<HashMap<PartyID, <AsyncProtocol as Protocol>::DecryptionKeyShare>> {
        self.validator_private_dec_key_data
            .validator_decryption_key_shares
            .get(key_id)
            .cloned()
            .ok_or(DwalletMPCError::WaitingForNetworkKey(*key_id))
    }

    pub fn key_public_data_exists(&self, key_id: &ObjectID) -> bool {
        self.network_encryption_keys.contains_key(key_id)
    }

    /// Retrieves the protocol public parameters for the specified key ID.
    pub fn get_protocol_public_parameters(
        &self,
        key_id: &ObjectID,
    ) -> DwalletMPCResult<twopc_mpc::secp256k1::class_groups::ProtocolPublicParameters> {
        let Some(result) = self.network_encryption_keys.get(key_id) else {
            error!(
                ?key_id,
                "failed to fetch the network decryption key shares for key ID"
            );
            return Err(DwalletMPCError::WaitingForNetworkKey(*key_id));
        };
        Ok(result.secp256k1_protocol_public_parameters().clone())
    }

    pub fn get_network_dkg_public_output(
        &self,
        key_id: &ObjectID,
    ) -> DwalletMPCResult<VersionedNetworkDkgOutput> {
        Ok(self
            .network_encryption_keys
            .get(key_id)
            .ok_or(DwalletMPCError::WaitingForNetworkKey(*key_id))?
            .network_dkg_output()
            .clone())
    }

    pub fn get_last_reconfiguration_output(
        &self,
        key_id: &ObjectID,
    ) -> DwalletMPCResult<Option<VersionedDecryptionKeyReconfigurationOutput>> {
        Ok(self
            .network_encryption_keys
            .get(key_id)
            .ok_or(DwalletMPCError::WaitingForNetworkKey(*key_id))?
            .latest_network_reconfiguration_public_output()
            .clone())
    }
}

/// Advances the network DKG protocol for the supported key types.
pub(crate) fn advance_network_dkg(
    session_id: CommitmentSizedNumber,
    access_structure: &WeightedThresholdAccessStructure,
    public_input: &PublicInput,
    party_id: PartyID,
    key_scheme: &DWalletMPCNetworkKeyScheme,
    advance_request: AdvanceRequest<<Secp256k1Party as mpc::Party>::Message>,
    class_groups_decryption_key: ClassGroupsDecryptionKey,
    protocol_config: &ProtocolConfig,
    rng: &mut ChaCha20Rng,
) -> DwalletMPCResult<GuaranteedOutputDeliveryRoundResult> {
    let res = match key_scheme {
        DWalletMPCNetworkKeyScheme::Secp256k1 => {
            let PublicInput::NetworkEncryptionKeyDkg(public_input) = public_input else {
                unreachable!();
            };
            let result = Party::<Secp256k1Party>::advance_with_guaranteed_output(
                session_id,
                party_id,
                access_structure,
                advance_request,
                Some(class_groups_decryption_key),
                &public_input,
                rng,
            );
            match result.clone() {
                Ok(GuaranteedOutputDeliveryRoundResult::Finalize {
                    public_output_value,
                    malicious_parties,
                    private_output,
                }) => {
                    let public_output_value =
                        bcs::to_bytes(&VersionedNetworkDkgOutput::V1(public_output_value))?;

                    Ok(GuaranteedOutputDeliveryRoundResult::Finalize {
                        public_output_value,
                        malicious_parties,
                        private_output,
                    })
                }
                _ => result,
            }
        }
        DWalletMPCNetworkKeyScheme::Ristretto => todo!(),
        DWalletMPCNetworkKeyScheme::Secp256r1 => todo!(),
    }?;
    Ok(res)
}

pub(crate) fn network_dkg_public_input(
    access_structure: &WeightedThresholdAccessStructure,
    encryption_keys_and_proofs: HashMap<PartyID, ClassGroupsEncryptionKeyAndProof>,
    key_scheme: DWalletMPCNetworkKeyScheme,
) -> DwalletMPCResult<<Secp256k1Party as mpc::Party>::PublicInput> {
    match key_scheme {
        DWalletMPCNetworkKeyScheme::Secp256k1 => {
            generate_secp256k1_dkg_party_public_input(access_structure, encryption_keys_and_proofs)
        }
        DWalletMPCNetworkKeyScheme::Ristretto => todo!(),
        DWalletMPCNetworkKeyScheme::Secp256r1 => todo!(),
    }
}

pub(crate) fn generate_secp256k1_dkg_party_public_input(
    access_structure: &WeightedThresholdAccessStructure,
    encryption_keys_and_proofs: HashMap<PartyID, ClassGroupsEncryptionKeyAndProof>,
) -> DwalletMPCResult<<Secp256k1Party as mpc::Party>::PublicInput> {
    let public_input = Secp256k1PublicInput::new::<secp256k1::GroupElement>(
        access_structure,
        secp256k1::scalar::PublicParameters::default(),
        DEFAULT_COMPUTATIONAL_SECURITY_PARAMETER,
        encryption_keys_and_proofs,
    )
    .map_err(|e| DwalletMPCError::InvalidMPCPartyType(e.to_string()))?;

    Ok(public_input)
}

pub(crate) async fn instantiate_dwallet_mpc_network_encryption_key_public_data_from_public_output(
    epoch: u64,
    key_scheme: DWalletMPCNetworkKeyScheme,
    access_structure: WeightedThresholdAccessStructure,
    key_data: DWalletNetworkEncryptionKeyData,
) -> DwalletMPCResult<VersionedNetworkEncryptionKeyPublicData> {
    let (key_public_data_sender, key_public_data_receiver) = oneshot::channel();

    rayon::spawn_fifo(move || {
        let res = if key_data.current_reconfiguration_public_output.is_empty() {
            if key_data.state == DWalletNetworkEncryptionKeyState::AwaitingNetworkDKG {
                Err(DwalletMPCError::WaitingForNetworkKey(key_data.id))
            } else {
                instantiate_dwallet_mpc_network_encryption_key_public_data_from_dkg_public_output(
                    epoch,
                    key_scheme,
                    &access_structure,
                    &key_data.network_dkg_public_output,
                )
            }
        } else {
            instantiate_dwallet_mpc_network_encryption_key_public_data_from_reconfiguration_public_output(
                epoch,
                &access_structure,
                &key_data.current_reconfiguration_public_output,
                &key_data.network_dkg_public_output,
            )
        };

        if let Err(err) = key_public_data_sender.send(res) {
            error!(error=?err, "failed to send a network encryption key ");
        }
    });

    key_public_data_receiver
        .await
        .map_err(|_| DwalletMPCError::TokioRecv)?
}

fn instantiate_dwallet_mpc_network_encryption_key_public_data_from_dkg_public_output(
    epoch: u64,
    key_scheme: DWalletMPCNetworkKeyScheme,
    access_structure: &WeightedThresholdAccessStructure,
    public_output_bytes: &SerializedWrappedMPCPublicOutput,
) -> DwalletMPCResult<VersionedNetworkEncryptionKeyPublicData> {
    let mpc_public_output: VersionedNetworkDkgOutput =
        bcs::from_bytes(public_output_bytes).map_err(DwalletMPCError::BcsError)?;

    match key_scheme {
        DWalletMPCNetworkKeyScheme::Secp256k1 => {
            match &mpc_public_output {
                VersionedNetworkDkgOutput::V1(public_output_bytes) => {
                    let public_output: <Secp256k1Party as mpc::Party>::PublicOutput =
                        bcs::from_bytes(public_output_bytes)?;

                    let decryption_key_share_public_parameters = public_output
                        .default_decryption_key_share_public_parameters::<secp256k1::GroupElement>(
                            access_structure,
                        )
                        .map_err(DwalletMPCError::from)?;

                    let neutral_group_value =
                        group::secp256k1::GroupElement::neutral_from_public_parameters(
                            &group::secp256k1::group_element::PublicParameters::default(),
                        )
                        .map_err(twopc_mpc::Error::from)?
                        .value();
                    let neutral_ciphertext_value = ::class_groups::CiphertextSpaceGroupElement::neutral_from_public_parameters(decryption_key_share_public_parameters.encryption_scheme_public_parameters.ciphertext_space_public_parameters()).map_err(twopc_mpc::Error::from)?.value();

                    let protocol_public_parameters = ProtocolPublicParameters::new::<
                        { secp256k1::SCALAR_LIMBS },
                        { FUNDAMENTAL_DISCRIMINANT_LIMBS },
                        { NON_FUNDAMENTAL_DISCRIMINANT_LIMBS },
                        secp256k1::GroupElement,
                    >(
                        neutral_group_value,
                        neutral_group_value,
                        neutral_ciphertext_value,
                        neutral_ciphertext_value,
                        decryption_key_share_public_parameters
                            .encryption_scheme_public_parameters
                            .clone(),
                    );

                    Ok(VersionedNetworkEncryptionKeyPublicData::V1(
                        NetworkEncryptionKeyPublicDataV1 {
                            epoch,
                            state: NetworkDecryptionKeyPublicOutputType::NetworkDkg,
                            latest_network_reconfiguration_public_output: None,
                            secp256k1_decryption_key_share_public_parameters:
                                decryption_key_share_public_parameters,
                            network_dkg_output: mpc_public_output,
                            secp256k1_protocol_public_parameters: protocol_public_parameters,
                        },
                    ))
                }
            }
        }
        DWalletMPCNetworkKeyScheme::Ristretto => todo!("Ristretto key scheme"),
        DWalletMPCNetworkKeyScheme::Secp256r1 => todo!("Secp256r1 key scheme"),
    }
}<|MERGE_RESOLUTION|>--- conflicted
+++ resolved
@@ -236,11 +236,10 @@
         let latest_reconfig_data = self
             .network_encryption_keys
             .get(key_id)
-<<<<<<< HEAD
             .ok_or(DwalletMPCError::InternalError(format!(
                 "cannot find network encryption key for key ID {key_id}"
             )))?
-            .latest_network_reconfiguration_public_output
+            .latest_network_reconfiguration_public_output()
             .clone();
         if latest_reconfig_data.is_none() {
             let network_dkg_output = self
@@ -249,17 +248,9 @@
                 .ok_or(DwalletMPCError::InternalError(format!(
                     "cannot find network encryption key for key ID {key_id}"
                 )))?
-                .network_dkg_output
+                .network_dkg_output()
                 .clone();
-            return Ok(match network_dkg_output {
-=======
-            .ok_or(DwalletMPCError::WaitingForNetworkKey(*key_id))?;
-        let versioned_output = key_data
-            .latest_network_reconfiguration_public_output()
-            .clone();
-        if versioned_output.is_none() {
-            return Ok(match key_data.network_dkg_output() {
->>>>>>> f1dc7b0d
+            return Ok(match network_dkg_output() {
                 VersionedNetworkDkgOutput::V1(_) => 1,
             });
         }
