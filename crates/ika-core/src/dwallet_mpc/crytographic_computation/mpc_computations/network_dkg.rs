// Copyright (c) dWallet Labs, Ltd.
// SPDX-License-Identifier: BSD-3-Clause-Clear

//! This module contains the network DKG protocol for the dWallet MPC sessions.
//! The network DKG protocol handles generating the network Decryption-Key shares.
//! The module provides the management of the network Decryption-Key shares and
//! the network DKG protocol.

use crate::dwallet_mpc::mpc_session::PublicInput;
use crate::dwallet_mpc::reconfiguration::{
    ReconfigurationParty,
    instantiate_dwallet_mpc_network_encryption_key_public_data_from_reconfiguration_public_output,
};
use class_groups::dkg::{Secp256k1Party, Secp256k1PublicInput};
use class_groups::{
    DEFAULT_COMPUTATIONAL_SECURITY_PARAMETER, Secp256k1DecryptionKeySharePublicParameters,
    SecretKeyShareSizedInteger,
};
use commitment::CommitmentSizedNumber;
use dwallet_classgroups_types::ClassGroupsDecryptionKey;
use dwallet_mpc_types::dwallet_mpc::{
    DWalletCurve, NetworkDecryptionKeyPublicOutputType, NetworkEncryptionKeyPublicDataTrait,
    NetworkEncryptionKeyPublicDataV1, NetworkEncryptionKeyPublicDataV2,
    SerializedWrappedMPCPublicOutput, VersionedDecryptionKeyReconfigurationOutput,
    VersionedNetworkDkgOutput, VersionedNetworkEncryptionKeyPublicData,
};
use group::{GroupElement, OsCsRng, PartyID, secp256k1};
use homomorphic_encryption::{
    AdditivelyHomomorphicDecryptionKeyShare, GroupsPublicParametersAccessors,
};
use ika_protocol_config::ProtocolConfig;
use ika_types::committee::ClassGroupsEncryptionKeyAndProof;
use ika_types::dwallet_mpc_error::{DwalletMPCError, DwalletMPCResult};
use ika_types::messages_dwallet_mpc::Secp256K1AsyncProtocol;
use ika_types::messages_dwallet_mpc::{
    DWalletNetworkEncryptionKeyData, DWalletNetworkEncryptionKeyState,
};
use mpc::guaranteed_output_delivery::{AdvanceRequest, Party};
use mpc::{
    GuaranteedOutputDeliveryRoundResult, GuaranteesOutputDelivery, WeightedThresholdAccessStructure,
};
use rand_chacha::ChaCha20Rng;
use std::collections::HashMap;
use sui_types::base_types::ObjectID;
use tokio::sync::oneshot;
use tracing::error;
use twopc_mpc::ProtocolPublicParameters;
use twopc_mpc::decentralized_party::dkg;
use twopc_mpc::secp256k1::class_groups::{
    FUNDAMENTAL_DISCRIMINANT_LIMBS, NON_FUNDAMENTAL_DISCRIMINANT_LIMBS,
};
use twopc_mpc::sign::Protocol;

/// Holds the network (decryption) keys of the network MPC protocols.
pub struct DwalletMPCNetworkKeys {
    /// Holds all network (decryption) keys for the current network in encrypted form.
    /// This data is identical for all the Validator nodes.
    pub(crate) network_encryption_keys: HashMap<ObjectID, VersionedNetworkEncryptionKeyPublicData>,
    pub(crate) validator_private_dec_key_data: ValidatorPrivateDecryptionKeyData,
}

/// Holds the private decryption key data for a validator node.
pub struct ValidatorPrivateDecryptionKeyData {
    /// The unique party ID of the validator, representing its index within the committee.
    pub party_id: PartyID,

    /// The validator's class groups decryption key.
    pub class_groups_decryption_key: ClassGroupsDecryptionKey,

    /// A map of the validator's decryption key shares.
    ///
    /// This structure maps each key ID (`ObjectID`) to a sub-map of `PartyID`
    /// to the corresponding decryption key share.
    /// These shares are used in multi-party cryptographic protocols.
    /// NOTE: EACH PARTY IN HERE IS A **VIRTUAL PARTY**.
    /// NOTE 2: `ObjectID` is the ID of the network decryption key, not the party.
    pub validator_decryption_key_shares: HashMap<
        ObjectID,
        HashMap<PartyID, <Secp256K1AsyncProtocol as Protocol>::DecryptionKeyShare>,
    >,
}

async fn get_decryption_key_shares_from_public_output(
    shares: VersionedNetworkEncryptionKeyPublicData,
    party_id: PartyID,
    personal_decryption_key: ClassGroupsDecryptionKey,
    access_structure: WeightedThresholdAccessStructure,
) -> DwalletMPCResult<HashMap<PartyID, SecretKeyShareSizedInteger>> {
    let (key_shares_sender, key_shares_receiver) = oneshot::channel();

    rayon::spawn_fifo(move || {
        let res = match shares.state() {
            NetworkDecryptionKeyPublicOutputType::NetworkDkg => {
                match &shares.network_dkg_output() {
                    VersionedNetworkDkgOutput::V1(public_output) => {
                        match bcs::from_bytes::<<Secp256k1Party as mpc::Party>::PublicOutput>(
                            &public_output,
                        ) {
                            Ok(dkg_public_output) => dkg_public_output
                                .default_decryption_key_shares::<secp256k1::GroupElement>(
                                    party_id,
                                    &access_structure,
                                    personal_decryption_key,
                                )
                                .map_err(DwalletMPCError::from),
                            Err(e) => Err(e.into()),
                        }
                    }
                    VersionedNetworkDkgOutput::V2(public_output) => {
                        match bcs::from_bytes::<<dkg::Party as mpc::Party>::PublicOutput>(
                            &public_output,
                        ) {
                            Ok(dkg_public_output) => dkg_public_output
                                .decrypt_decryption_key_shares(
                                    party_id,
                                    &access_structure,
                                    personal_decryption_key,
                                )
                                .map_err(DwalletMPCError::from),
                            Err(e) => Err(e.into()),
                        }
                    }
                }
            }
            NetworkDecryptionKeyPublicOutputType::Reconfiguration => {
                match &shares
                    .latest_network_reconfiguration_public_output()
                    .unwrap()
                {
                    VersionedDecryptionKeyReconfigurationOutput::V1(public_output) => {
                        match bcs::from_bytes::<
<<<<<<< HEAD
                            <ReconfigurationSecp256k1Party as mpc::Party>::PublicOutput,
=======
                            <ReconfigurationParty as mpc::Party>::PublicOutput,
>>>>>>> 55796ea3
                        >(&public_output)
                        {
                            Ok(public_output) => public_output
                                .decrypt_decryption_key_shares::<secp256k1::GroupElement>(
                                    party_id,
                                    &access_structure,
                                    personal_decryption_key,
                                )
                                .map_err(DwalletMPCError::from),
                            Err(e) => Err(e.into()),
                        }
                    }
                    VersionedDecryptionKeyReconfigurationOutput::V2(public_output) => {
                        match bcs::from_bytes::<
                            <twopc_mpc::decentralized_party::reconfiguration::Party as mpc::Party>::PublicOutput,
                        >(&public_output)
                        {
                            Ok(public_output) => public_output
                                .decrypt_decryption_key_shares(
                                    party_id,
                                    &access_structure,
                                    personal_decryption_key,
                                )
                                .map_err(DwalletMPCError::from),
                            Err(e) => Err(e.into()),
                        }
                    }
                }
            }
        };

        if let Err(err) = key_shares_sender.send(res) {
            error!(error=?err, "failed to send key shares");
        }
    });

    key_shares_receiver
        .await
        .map_err(|_| DwalletMPCError::TokioRecv)?
}

impl ValidatorPrivateDecryptionKeyData {
    /// Stores the new decryption key shares of the validator.
    /// Decrypts the decryption key shares (for all the virtual parties)
    /// from the public output of the network DKG protocol.
    pub async fn decrypt_and_store_secret_key_shares(
        &mut self,
        key_id: ObjectID,
        key: VersionedNetworkEncryptionKeyPublicData,
        access_structure: &WeightedThresholdAccessStructure,
    ) -> DwalletMPCResult<()> {
        let secret_key_shares = get_decryption_key_shares_from_public_output(
            key.clone(),
            self.party_id,
            self.class_groups_decryption_key,
            access_structure.clone(),
        )
        .await?;

        let self_decryption_key_shares =
            Self::convert_secret_key_shares_type_to_secp256k1_decryption_shares(
                secret_key_shares,
                &key.secp256k1_decryption_key_share_public_parameters(),
            )?;

        self.validator_decryption_key_shares
            .insert(key_id, self_decryption_key_shares);
        Ok(())
    }

    /// Only for type convertion.
    fn convert_secret_key_shares_type_to_secp256k1_decryption_shares(
        secret_shares: HashMap<PartyID, SecretKeyShareSizedInteger>,
        public_parameters: &Secp256k1DecryptionKeySharePublicParameters,
    ) -> DwalletMPCResult<HashMap<PartyID, <Secp256K1AsyncProtocol as Protocol>::DecryptionKeyShare>>
    {
        secret_shares
            .into_iter()
            .map(|(virtual_party_id, secret_key_share)| {
                let decryption_key_share =
                    <Secp256K1AsyncProtocol as Protocol>::DecryptionKeyShare::new(
                        secret_key_share.to_limbs(),
                    );

                Ok((virtual_party_id, decryption_key_share))
            })
            .collect::<DwalletMPCResult<HashMap<_, _>>>()
    }
}

impl DwalletMPCNetworkKeys {
    pub fn new(node_context: ValidatorPrivateDecryptionKeyData) -> Self {
        Self {
            network_encryption_keys: Default::default(),
            validator_private_dec_key_data: node_context,
        }
    }

    pub async fn update_network_key(
        &mut self,
        key_id: ObjectID,
        key: &VersionedNetworkEncryptionKeyPublicData,
        access_structure: &WeightedThresholdAccessStructure,
    ) -> DwalletMPCResult<()> {
        self.network_encryption_keys.insert(key_id, key.clone());
        self.validator_private_dec_key_data
            .decrypt_and_store_secret_key_shares(key_id, key.clone(), access_structure)
            .await
    }

    pub fn get_decryption_key_share_public_parameters(
        &self,
        key_id: &ObjectID,
    ) -> DwalletMPCResult<Secp256k1DecryptionKeySharePublicParameters> {
        Ok(self
            .network_encryption_keys
            .get(key_id)
            .ok_or(DwalletMPCError::WaitingForNetworkKey(*key_id))?
            .secp256k1_decryption_key_share_public_parameters()
            .clone())
    }

    pub fn get_network_key_version(&self, key_id: &ObjectID) -> DwalletMPCResult<usize> {
        let latest_reconfig_data = self
            .network_encryption_keys
            .get(key_id)
            .ok_or(DwalletMPCError::InternalError(format!(
                "cannot find network encryption key for key ID {key_id}"
            )))?
            .latest_network_reconfiguration_public_output()
            .clone();
        if latest_reconfig_data.is_none() {
            let network_dkg_output = self
                .network_encryption_keys
                .get(key_id)
                .ok_or(DwalletMPCError::InternalError(format!(
                    "cannot find network encryption key for key ID {key_id}"
                )))?
                .network_dkg_output()
                .clone();
            return Ok(match network_dkg_output {
                VersionedNetworkDkgOutput::V1(_) => 1,
                VersionedNetworkDkgOutput::V2(_) => 2,
            });
        }
        Ok(match latest_reconfig_data.unwrap() {
            VersionedDecryptionKeyReconfigurationOutput::V1(_) => 1,
            VersionedDecryptionKeyReconfigurationOutput::V2(_) => 2,
        })
    }

    /// Retrieves the secp256k1 decryption key shares for the current authority.
    pub(crate) fn secp256k1_decryption_key_shares(
        &self,
        key_id: &ObjectID,
    ) -> DwalletMPCResult<HashMap<PartyID, <Secp256K1AsyncProtocol as Protocol>::DecryptionKeyShare>>
    {
        self.validator_private_dec_key_data
            .validator_decryption_key_shares
            .get(key_id)
            .cloned()
            .ok_or(DwalletMPCError::WaitingForNetworkKey(*key_id))
    }

    pub fn key_public_data_exists(&self, key_id: &ObjectID) -> bool {
        self.network_encryption_keys.contains_key(key_id)
    }

    pub fn get_network_encryption_key_public_data(
        &self,
        key_id: &ObjectID,
    ) -> DwalletMPCResult<&VersionedNetworkEncryptionKeyPublicData> {
        self.network_encryption_keys
            .get(key_id)
            .ok_or(DwalletMPCError::WaitingForNetworkKey(*key_id))
    }

    /// Retrieves the protocol public parameters for the specified key ID.
    pub fn get_protocol_public_parameters(
        &self,
        key_id: &ObjectID,
    ) -> DwalletMPCResult<twopc_mpc::secp256k1::class_groups::ProtocolPublicParameters> {
        let Some(result) = self.network_encryption_keys.get(key_id) else {
            error!(
                ?key_id,
                "failed to fetch the network decryption key shares for key ID"
            );
            return Err(DwalletMPCError::WaitingForNetworkKey(*key_id));
        };
        Ok(result.secp256k1_protocol_public_parameters().clone())
    }

    pub fn get_network_dkg_public_output(
        &self,
        key_id: &ObjectID,
    ) -> DwalletMPCResult<VersionedNetworkDkgOutput> {
        Ok(self
            .network_encryption_keys
            .get(key_id)
            .ok_or(DwalletMPCError::WaitingForNetworkKey(*key_id))?
            .network_dkg_output()
            .clone())
    }

    pub fn get_last_reconfiguration_output(
        &self,
        key_id: &ObjectID,
    ) -> Option<VersionedDecryptionKeyReconfigurationOutput> {
        let key = self.network_encryption_keys.get(key_id);
        if key.is_none() {
            return None;
        }
        key.unwrap().latest_network_reconfiguration_public_output()
    }
}

/// Advances the network DKG protocol for the supported key types.
pub(crate) fn advance_network_dkg_v1(
    session_id: CommitmentSizedNumber,
    access_structure: &WeightedThresholdAccessStructure,
    public_input: <Secp256k1Party as mpc::Party>::PublicInput,
    party_id: PartyID,
    advance_request: AdvanceRequest<<Secp256k1Party as mpc::Party>::Message>,
    class_groups_decryption_key: ClassGroupsDecryptionKey,
    rng: &mut ChaCha20Rng,
) -> DwalletMPCResult<GuaranteedOutputDeliveryRoundResult> {
    let result = Party::<Secp256k1Party>::advance_with_guaranteed_output(
        session_id,
        party_id,
        access_structure,
        advance_request,
        Some(class_groups_decryption_key),
        &public_input,
        rng,
    );
    let res = match result.clone() {
        Ok(GuaranteedOutputDeliveryRoundResult::Finalize {
            public_output_value,
            malicious_parties,
            private_output,
        }) => {
            let public_output_value =
                bcs::to_bytes(&VersionedNetworkDkgOutput::V1(public_output_value))?;

            Ok(GuaranteedOutputDeliveryRoundResult::Finalize {
                public_output_value,
                malicious_parties,
                private_output,
            })
        }
        _ => result,
    }?;

    Ok(res)
}

/// Advances the network DKG protocol for the supported key types.
pub(crate) fn advance_network_dkg_v2(
    session_id: CommitmentSizedNumber,
    access_structure: &WeightedThresholdAccessStructure,
    public_input: <dkg::Party as mpc::Party>::PublicInput,
    party_id: PartyID,
    advance_request: AdvanceRequest<<dkg::Party as mpc::Party>::Message>,
    class_groups_decryption_key: ClassGroupsDecryptionKey,
    rng: &mut ChaCha20Rng,
) -> DwalletMPCResult<GuaranteedOutputDeliveryRoundResult> {
    let result = Party::<dkg::Party>::advance_with_guaranteed_output(
        session_id,
        party_id,
        access_structure,
        advance_request,
        Some(class_groups_decryption_key),
        &public_input,
        rng,
    );
    let res = match result.clone() {
        Ok(GuaranteedOutputDeliveryRoundResult::Finalize {
            public_output_value,
            malicious_parties,
            private_output,
        }) => {
            let public_output_value =
                bcs::to_bytes(&VersionedNetworkDkgOutput::V2(public_output_value))?;

            Ok(GuaranteedOutputDeliveryRoundResult::Finalize {
                public_output_value,
                malicious_parties,
                private_output,
            })
        }
        _ => result,
    }?;

    Ok(res)
}

pub(crate) fn network_dkg_v1_public_input(
    access_structure: &WeightedThresholdAccessStructure,
    encryption_keys_and_proofs: HashMap<PartyID, ClassGroupsEncryptionKeyAndProof>,
) -> DwalletMPCResult<<Secp256k1Party as mpc::Party>::PublicInput> {
    let public_input = Secp256k1PublicInput::new::<secp256k1::GroupElement>(
        access_structure,
        secp256k1::scalar::PublicParameters::default(),
        DEFAULT_COMPUTATIONAL_SECURITY_PARAMETER,
        encryption_keys_and_proofs,
    )
    .map_err(|e| DwalletMPCError::InvalidMPCPartyType(e.to_string()))?;

    Ok(public_input)
}

pub(crate) fn network_dkg_v2_public_input(
    access_structure: &WeightedThresholdAccessStructure,
    encryption_keys_and_proofs: HashMap<PartyID, ClassGroupsEncryptionKeyAndProof>,
) -> DwalletMPCResult<<dkg::Party as mpc::Party>::PublicInput> {
    let public_input =
        <dkg::Party as mpc::Party>::PublicInput::new(access_structure, encryption_keys_and_proofs)
            .map_err(|e| DwalletMPCError::InvalidMPCPartyType(e.to_string()))?;

    Ok(public_input)
}

pub(crate) async fn instantiate_dwallet_mpc_network_encryption_key_public_data_from_public_output(
    epoch: u64,
    access_structure: WeightedThresholdAccessStructure,
    key_data: DWalletNetworkEncryptionKeyData,
) -> DwalletMPCResult<VersionedNetworkEncryptionKeyPublicData> {
    let (key_public_data_sender, key_public_data_receiver) = oneshot::channel();

    rayon::spawn_fifo(move || {
        let res = if key_data.current_reconfiguration_public_output.is_empty() {
            if key_data.state == DWalletNetworkEncryptionKeyState::AwaitingNetworkDKG {
                Err(DwalletMPCError::WaitingForNetworkKey(key_data.id))
            } else {
                instantiate_dwallet_mpc_network_encryption_key_public_data_from_dkg_public_output(
                    epoch,
                    &access_structure,
                    &key_data.network_dkg_public_output,
                )
            }
        } else {
            instantiate_dwallet_mpc_network_encryption_key_public_data_from_reconfiguration_public_output(
                epoch,
                &access_structure,
                &key_data.current_reconfiguration_public_output,
                &key_data.network_dkg_public_output,
            )
        };

        if let Err(err) = key_public_data_sender.send(res) {
            error!(error=?err, "failed to send a network encryption key ");
        }
    });

    key_public_data_receiver
        .await
        .map_err(|_| DwalletMPCError::TokioRecv)?
}

fn instantiate_dwallet_mpc_network_encryption_key_public_data_from_dkg_public_output(
    epoch: u64,
    access_structure: &WeightedThresholdAccessStructure,
    public_output_bytes: &SerializedWrappedMPCPublicOutput,
) -> DwalletMPCResult<VersionedNetworkEncryptionKeyPublicData> {
    let mpc_public_output: VersionedNetworkDkgOutput =
        bcs::from_bytes(public_output_bytes).map_err(DwalletMPCError::BcsError)?;

    match &mpc_public_output {
        VersionedNetworkDkgOutput::V1(public_output_bytes) => {
            let public_output: <Secp256k1Party as mpc::Party>::PublicOutput =
                bcs::from_bytes(public_output_bytes)?;

            let decryption_key_share_public_parameters = public_output
                .default_decryption_key_share_public_parameters::<secp256k1::GroupElement>(
                    access_structure,
                )
                .map_err(DwalletMPCError::from)?;

            let neutral_group_value =
                group::secp256k1::GroupElement::neutral_from_public_parameters(
                    &group::secp256k1::group_element::PublicParameters::default(),
                )
                .map_err(twopc_mpc::Error::from)?
                .value();
            let neutral_ciphertext_value =
                ::class_groups::CiphertextSpaceGroupElement::neutral_from_public_parameters(
                    decryption_key_share_public_parameters
                        .encryption_scheme_public_parameters
                        .ciphertext_space_public_parameters(),
                )
                .map_err(twopc_mpc::Error::from)?
                .value();

            let protocol_public_parameters = ProtocolPublicParameters::new::<
                { secp256k1::SCALAR_LIMBS },
                { FUNDAMENTAL_DISCRIMINANT_LIMBS },
                { NON_FUNDAMENTAL_DISCRIMINANT_LIMBS },
                secp256k1::GroupElement,
            >(
                neutral_group_value,
                neutral_group_value,
                neutral_ciphertext_value,
                neutral_ciphertext_value,
                decryption_key_share_public_parameters
                    .encryption_scheme_public_parameters
                    .clone(),
            );

            Ok(VersionedNetworkEncryptionKeyPublicData::V1(
                NetworkEncryptionKeyPublicDataV1 {
                    epoch,
                    state: NetworkDecryptionKeyPublicOutputType::NetworkDkg,
                    latest_network_reconfiguration_public_output: None,
                    secp256k1_decryption_key_share_public_parameters:
                        decryption_key_share_public_parameters,
                    network_dkg_output: mpc_public_output,
                    secp256k1_protocol_public_parameters: protocol_public_parameters,
                },
            ))
        }
        VersionedNetworkDkgOutput::V2(public_output_bytes) => {
            let public_output: <dkg::Party as mpc::Party>::PublicOutput =
                bcs::from_bytes(public_output_bytes)?;

            let decryption_key_share_public_parameters = public_output
                .secp256k1_decryption_key_share_public_parameters(access_structure)
                .map_err(DwalletMPCError::from)?;

            Ok(VersionedNetworkEncryptionKeyPublicData::V2(
                NetworkEncryptionKeyPublicDataV2 {
                    epoch,
                    state: NetworkDecryptionKeyPublicOutputType::NetworkDkg,
                    latest_network_reconfiguration_public_output: None,
                    secp256k1_decryption_key_share_public_parameters:
                        decryption_key_share_public_parameters,
                    secp256r1_protocol_public_parameters: public_output
                        .secp256r1_protocol_public_parameters()?,
                    secp256r1_decryption_key_share_public_parameters: public_output
                        .secp256r1_decryption_key_share_public_parameters(access_structure)?,
                    ristretto_protocol_public_parameters: public_output
                        .ristretto_protocol_public_parameters()?,
                    ristretto_decryption_key_share_public_parameters: public_output
                        .ristretto_decryption_key_share_public_parameters(access_structure)?,
                    curve25519_protocol_public_parameters: public_output
                        .curve25519_protocol_public_parameters()?,
                    network_dkg_output: mpc_public_output,
                    secp256k1_protocol_public_parameters: public_output
                        .secp256k1_protocol_public_parameters()?,
                    curve25519_decryption_key_share_public_parameters: public_output
                        .curve25519_decryption_key_share_public_parameters(access_structure)?,
                },
            ))
        }
    }
}<|MERGE_RESOLUTION|>--- conflicted
+++ resolved
@@ -129,11 +129,7 @@
                 {
                     VersionedDecryptionKeyReconfigurationOutput::V1(public_output) => {
                         match bcs::from_bytes::<
-<<<<<<< HEAD
-                            <ReconfigurationSecp256k1Party as mpc::Party>::PublicOutput,
-=======
                             <ReconfigurationParty as mpc::Party>::PublicOutput,
->>>>>>> 55796ea3
                         >(&public_output)
                         {
                             Ok(public_output) => public_output
