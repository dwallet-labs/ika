--- conflicted
+++ resolved
@@ -47,15 +47,9 @@
 
 #[derive(strum_macros::Display)]
 pub(crate) enum DWalletDKGAdvanceRequestByCurve {
-<<<<<<< HEAD
-    #[strum(to_string = "dWallet DKG Advance Request for curve Secp256K1")]
-    Secp256K1DWalletDKG(AdvanceRequest<<Secp256K1DWalletDKGParty as mpc::Party>::Message>),
-    #[strum(to_string = "dWallet DKG Advance Request for curve Secp256R1")]
-=======
     #[strum(to_string = "dWallet DKG Advance Request for curve Secp256k1")]
     Secp256K1DWalletDKG(AdvanceRequest<<Secp256K1DWalletDKGParty as mpc::Party>::Message>),
     #[strum(to_string = "dWallet DKG Advance Request for curve Secp256r1")]
->>>>>>> 65b07f8d
     Secp256R1DWalletDKG(AdvanceRequest<<Secp256R1DWalletDKGParty as mpc::Party>::Message>),
     #[strum(to_string = "dWallet DKG Advance Request for curve Curve25519")]
     Curve25519DWalletDKG(AdvanceRequest<<Curve25519DWalletDKGParty as mpc::Party>::Message>),
@@ -116,15 +110,9 @@
 
 #[derive(Clone, Debug, Eq, PartialEq, strum_macros::Display)]
 pub enum DWalletDKGPublicInputByCurve {
-<<<<<<< HEAD
-    #[strum(to_string = "dWallet DKG Public Input for curve Secp256K1")]
-    Secp256K1DWalletDKG(<Secp256K1DWalletDKGParty as Party>::PublicInput),
-    #[strum(to_string = "dWallet DKG Public Input for curve Secp256R1")]
-=======
     #[strum(to_string = "dWallet DKG Public Input for curve Secp256k1")]
     Secp256K1DWalletDKG(<Secp256K1DWalletDKGParty as Party>::PublicInput),
     #[strum(to_string = "dWallet DKG Public Input for curve Secp256r1")]
->>>>>>> 65b07f8d
     Secp256R1DWalletDKG(<Secp256R1DWalletDKGParty as Party>::PublicInput),
     #[strum(to_string = "dWallet DKG Public Input for curve Curve25519")]
     Curve25519DWalletDKG(<Curve25519DWalletDKGParty as Party>::PublicInput),
