// Copyright (c) dWallet Labs, Ltd.
// SPDX-License-Identifier: BSD-3-Clause-Clear

//! This module provides a wrapper around the DKG protocol from the 2PC-MPC library.
//!
//! It integrates both DKG parties (each representing a round in the DKG protocol).

<<<<<<< HEAD
use crate::dwallet_mpc::crytographic_computation::mpc_computations;
=======
>>>>>>> 02ed6173
use class_groups::publicly_verifiable_secret_sharing::BaseProtocolContext;
use commitment::CommitmentSizedNumber;
use dwallet_mpc_types::dwallet_mpc::{
    DWalletCurve, NetworkEncryptionKeyPublicDataTrait, SerializedWrappedMPCPublicOutput,
    VersionedDwalletDKGFirstRoundPublicOutput, VersionedDwalletDKGSecondRoundPublicOutput,
    VersionedEncryptedUserShare, VersionedNetworkEncryptionKeyPublicData,
    VersionedPublicKeyShareAndProof,
};
use group::{CsRng, PartyID};
use ika_types::dwallet_mpc_error::{DwalletMPCError, DwalletMPCResult};
use ika_types::messages_dwallet_mpc::{
    Curve25519AsyncDKGProtocol, RistrettoAsyncDKGProtocol, Secp256K1AsyncDKGProtocol,
    Secp256R1AsyncDKGProtocol,
};
<<<<<<< HEAD
use mpc::guaranteed_output_delivery::AdvanceRequest;
=======
use mpc::guaranteed_output_delivery::{AdvanceRequest, ReadyToAdvanceResult};
>>>>>>> 02ed6173
use mpc::{
    GuaranteedOutputDeliveryRoundResult, GuaranteesOutputDelivery, Party,
    WeightedThresholdAccessStructure,
};
<<<<<<< HEAD
use mpc_computations::try_ready_to_advance;
use std::collections::HashMap;
=======
use std::collections::HashMap;
use std::fmt;
>>>>>>> 02ed6173
use twopc_mpc::dkg::Protocol;
use twopc_mpc::secp256k1::class_groups::ProtocolPublicParameters;

/// This struct represents the initial round of the DKG protocol.
pub type DWalletDKGFirstParty = twopc_mpc::secp256k1::class_groups::EncryptionOfSecretKeyShareParty;
pub(crate) type DWalletImportedKeyVerificationParty =
    <Secp256K1AsyncDKGProtocol as Protocol>::TrustedDealerDKGDecentralizedParty;
/// This struct represents the final round of the DKG protocol.
pub(crate) type Secp256K1DWalletDKGParty =
    <Secp256K1AsyncDKGProtocol as Protocol>::DKGDecentralizedParty;
pub(crate) type Secp256R1DWalletDKGParty =
    <Secp256R1AsyncDKGProtocol as Protocol>::DKGDecentralizedParty;
pub(crate) type Curve25519DWalletDKGParty =
    <Curve25519AsyncDKGProtocol as Protocol>::DKGDecentralizedParty;
pub(crate) type RistrettoDWalletDKGParty =
    <RistrettoAsyncDKGProtocol as Protocol>::DKGDecentralizedParty;

<<<<<<< HEAD
#[derive(strum_macros::Display)]
pub(crate) enum DWalletDKGAdvanceRequestByCurve {
    #[strum(to_string = "dWallet DKG Advance Request for curve Secp256K1")]
    Secp256K1DWalletDKG(AdvanceRequest<<Secp256K1DWalletDKGParty as mpc::Party>::Message>),
    #[strum(to_string = "dWallet DKG Advance Request for curve Secp256R1")]
    Secp256R1DWalletDKG(AdvanceRequest<<Secp256R1DWalletDKGParty as mpc::Party>::Message>),
    #[strum(to_string = "dWallet DKG Advance Request for curve Curve25519")]
    Curve25519DWalletDKG(AdvanceRequest<<Curve25519DWalletDKGParty as mpc::Party>::Message>),
    #[strum(to_string = "dWallet DKG Advance Request for curve Ristretto")]
=======
pub(crate) enum DWalletDKGAdvanceRequestByCurve {
    Secp256K1DWalletDKG(AdvanceRequest<<Secp256K1DWalletDKGParty as mpc::Party>::Message>),
    Secp256R1DWalletDKG(AdvanceRequest<<Secp256R1DWalletDKGParty as mpc::Party>::Message>),
    Curve25519DWalletDKG(AdvanceRequest<<Curve25519DWalletDKGParty as mpc::Party>::Message>),
>>>>>>> 02ed6173
    RistrettoDWalletDKG(AdvanceRequest<<RistrettoDWalletDKGParty as mpc::Party>::Message>),
}

impl DWalletDKGAdvanceRequestByCurve {
    pub fn try_new(
        curve: &DWalletCurve,
        party_id: PartyID,
        access_structure: &WeightedThresholdAccessStructure,
        consensus_round: u64,
        serialized_messages_by_consensus_round: HashMap<u64, HashMap<PartyID, Vec<u8>>>,
    ) -> DwalletMPCResult<Option<Self>> {
        let advance_request = match curve {
            DWalletCurve::Secp256k1 => {
<<<<<<< HEAD
                let advance_request = try_ready_to_advance::<Secp256K1DWalletDKGParty>(
=======
                let advance_request = try_ready_to_advance::<Secp256K1AsyncDKGProtocol>(
>>>>>>> 02ed6173
                    party_id,
                    access_structure,
                    consensus_round,
                    &serialized_messages_by_consensus_round,
                )?;
                advance_request.map(DWalletDKGAdvanceRequestByCurve::Secp256K1DWalletDKG)
            }
            DWalletCurve::Secp256r1 => {
<<<<<<< HEAD
                let advance_request = try_ready_to_advance::<Secp256R1DWalletDKGParty>(
=======
                let advance_request = try_ready_to_advance::<Secp256R1AsyncDKGProtocol>(
>>>>>>> 02ed6173
                    party_id,
                    access_structure,
                    consensus_round,
                    &serialized_messages_by_consensus_round,
                )?;
                advance_request.map(DWalletDKGAdvanceRequestByCurve::Secp256R1DWalletDKG)
            }
            DWalletCurve::Curve25519 => {
<<<<<<< HEAD
                let advance_request = try_ready_to_advance::<Curve25519DWalletDKGParty>(
=======
                let advance_request = try_ready_to_advance::<Curve25519AsyncDKGProtocol>(
>>>>>>> 02ed6173
                    party_id,
                    access_structure,
                    consensus_round,
                    &serialized_messages_by_consensus_round,
                )?;
                advance_request.map(DWalletDKGAdvanceRequestByCurve::Curve25519DWalletDKG)
            }
            DWalletCurve::Ristretto => {
<<<<<<< HEAD
                let advance_request = try_ready_to_advance::<RistrettoDWalletDKGParty>(
=======
                let advance_request = try_ready_to_advance::<RistrettoAsyncDKGProtocol>(
>>>>>>> 02ed6173
                    party_id,
                    access_structure,
                    consensus_round,
                    &serialized_messages_by_consensus_round,
                )?;
                advance_request.map(DWalletDKGAdvanceRequestByCurve::RistrettoDWalletDKG)
            }
        };

        Ok(advance_request)
    }
}

<<<<<<< HEAD
#[derive(Clone, Debug, Eq, PartialEq, strum_macros::Display)]
pub enum DWalletDKGPublicInputByCurve {
    #[strum(to_string = "dWallet DKG Public Input for curve Secp256K1")]
    Secp256K1DWalletDKG(<Secp256K1DWalletDKGParty as Party>::PublicInput),
    #[strum(to_string = "dWallet DKG Public Input for curve Secp256R1")]
    Secp256R1DWalletDKG(<Secp256R1DWalletDKGParty as Party>::PublicInput),
    #[strum(to_string = "dWallet DKG Public Input for curve Curve25519")]
    Curve25519DWalletDKG(<Curve25519DWalletDKGParty as Party>::PublicInput),
    #[strum(to_string = "dWallet DKG Public Input for curve Ristretto")]
    RistrettoDWalletDKG(<RistrettoDWalletDKGParty as Party>::PublicInput),
}

=======
#[derive(Clone, Debug, Eq, PartialEq)]
pub enum DWalletDKGPublicInputByCurve {
    Secp256K1DWalletDKG(<Secp256K1DWalletDKGParty as Party>::PublicInput),
    Secp256R1DWalletDKG(<Secp256R1DWalletDKGParty as Party>::PublicInput),
    Curve25519DWalletDKG(<Curve25519DWalletDKGParty as Party>::PublicInput),
    RistrettoDWalletDKG(<RistrettoDWalletDKGParty as Party>::PublicInput),
}

impl fmt::Display for DWalletDKGPublicInputByCurve {
    fn fmt(&self, f: &mut fmt::Formatter<'_>) -> fmt::Result {
        match self {
            DWalletDKGPublicInputByCurve::Secp256K1DWalletDKG(_) => {
                write!(f, "Secp256K1DWalletDKG")
            }
            DWalletDKGPublicInputByCurve::Secp256R1DWalletDKG(_) => {
                write!(f, "Secp256R1DWalletDKG")
            }
            DWalletDKGPublicInputByCurve::Curve25519DWalletDKG(_) => {
                write!(f, "Curve25519DWalletDKG")
            }
            DWalletDKGPublicInputByCurve::RistrettoDWalletDKG(_) => {
                write!(f, "RistrettoDWalletDKG")
            }
        }
    }
}

impl fmt::Display for DWalletDKGAdvanceRequestByCurve {
    fn fmt(&self, f: &mut fmt::Formatter<'_>) -> fmt::Result {
        match self {
            DWalletDKGAdvanceRequestByCurve::Secp256K1DWalletDKG(_) => {
                write!(f, "Secp256K1DWalletDKG")
            }
            DWalletDKGAdvanceRequestByCurve::Secp256R1DWalletDKG(_) => {
                write!(f, "Secp256R1DWalletDKG")
            }

            DWalletDKGAdvanceRequestByCurve::Curve25519DWalletDKG(_) => {
                write!(f, "Curve25519DWalletDKG")
            }

            DWalletDKGAdvanceRequestByCurve::RistrettoDWalletDKG(_) => {
                write!(f, "RistrettoDWalletDKG")
            }
        }
    }
}

>>>>>>> 02ed6173
impl DWalletDKGPublicInputByCurve {
    pub fn try_new(
        curve: &DWalletCurve,
        encryption_key_public_data: &VersionedNetworkEncryptionKeyPublicData,
        centralized_party_public_key_share_buf: &SerializedWrappedMPCPublicOutput,
    ) -> DwalletMPCResult<Self> {
        let centralized_party_public_key_share: VersionedPublicKeyShareAndProof =
            bcs::from_bytes(centralized_party_public_key_share_buf)
                .map_err(DwalletMPCError::BcsError)?;

        let public_input = match curve {
            DWalletCurve::Secp256k1 => {
                let centralized_party_public_key_share = match centralized_party_public_key_share {
                    VersionedPublicKeyShareAndProof::V1(centralized_party_public_key_share) => {
                        bcs::from_bytes(&centralized_party_public_key_share)
                            .map_err(DwalletMPCError::BcsError)?
                    }
                };
                let input = (
                    encryption_key_public_data.secp256k1_protocol_public_parameters(),
                    centralized_party_public_key_share,
                )
                    .into();

                DWalletDKGPublicInputByCurve::Secp256K1DWalletDKG(input)
            }
            DWalletCurve::Secp256r1 => {
                let centralized_party_public_key_share = match centralized_party_public_key_share {
                    VersionedPublicKeyShareAndProof::V1(centralized_party_public_key_share) => {
                        bcs::from_bytes(&centralized_party_public_key_share)
                            .map_err(DwalletMPCError::BcsError)?
                    }
                };
                let input = (
                    encryption_key_public_data.secp256r1_protocol_public_parameters()?,
                    centralized_party_public_key_share,
                )
                    .into();

                DWalletDKGPublicInputByCurve::Secp256R1DWalletDKG(input)
            }
            DWalletCurve::Curve25519 => {
                let centralized_party_public_key_share = match centralized_party_public_key_share {
                    VersionedPublicKeyShareAndProof::V1(centralized_party_public_key_share) => {
                        bcs::from_bytes(&centralized_party_public_key_share)
                            .map_err(DwalletMPCError::BcsError)?
                    }
                };
                let input = (
                    encryption_key_public_data.curve25519_protocol_public_parameters()?,
                    centralized_party_public_key_share,
                )
                    .into();

                DWalletDKGPublicInputByCurve::Curve25519DWalletDKG(input)
            }
            DWalletCurve::Ristretto => {
                let centralized_party_public_key_share = match centralized_party_public_key_share {
                    VersionedPublicKeyShareAndProof::V1(centralized_party_public_key_share) => {
                        bcs::from_bytes(&centralized_party_public_key_share)
                            .map_err(DwalletMPCError::BcsError)?
                    }
                };
                let input = (
                    encryption_key_public_data.ristretto_protocol_public_parameters()?,
                    centralized_party_public_key_share,
                )
                    .into();

                DWalletDKGPublicInputByCurve::RistrettoDWalletDKG(input)
            }
        };

        Ok(public_input)
    }
}

pub(crate) fn dwallet_dkg_first_public_input(
    protocol_public_parameters: &twopc_mpc::secp256k1::class_groups::ProtocolPublicParameters,
) -> DwalletMPCResult<<DWalletDKGFirstParty as mpc::Party>::PublicInput> {
    <DWalletDKGFirstParty as DWalletDKGFirstPartyPublicInputGenerator>::generate_public_input(
        protocol_public_parameters.clone(),
    )
}

pub(crate) fn dwallet_dkg_second_public_input(
    first_round_output: &SerializedWrappedMPCPublicOutput,
    centralized_public_key_share_and_proof: &SerializedWrappedMPCPublicOutput,
    protocol_public_parameters: twopc_mpc::secp256k1::class_groups::ProtocolPublicParameters,
) -> DwalletMPCResult<<Secp256K1DWalletDKGParty as mpc::Party>::PublicInput> {
    <Secp256K1DWalletDKGParty as DWalletDKGSecondPartyPublicInputGenerator>::generate_public_input(
        protocol_public_parameters,
        first_round_output,
        centralized_public_key_share_and_proof,
    )
}

/// A trait for generating the public input for the initial round of the DKG protocol.
///
/// This trait is implemented to resolve compiler type ambiguities that arise in the 2PC-MPC library
/// when accessing [`Party::PublicInput`].
/// It defines the parameters and logic
/// necessary to initiate the first round of the DKG protocol,
/// preparing the party with the essential session information and other contextual data.
pub(crate) trait DWalletDKGFirstPartyPublicInputGenerator: Party {
    /// Generates the public input required for the first round of the DKG protocol.
    fn generate_public_input(
        protocol_public_parameters: twopc_mpc::secp256k1::class_groups::ProtocolPublicParameters,
    ) -> DwalletMPCResult<<DWalletDKGFirstParty as mpc::Party>::PublicInput>;
}

/// A trait for generating the public input for the last round of the DKG protocol.
///
/// This trait is implemented to resolve compiler type ambiguities that arise in the 2PC-MPC library
/// when accessing [`Party::PublicInput`].
/// It defines the parameters and logic
/// necessary to initiate the second round of the DKG protocol,
/// preparing the party with the essential session information and other contextual data.
pub(crate) trait DWalletDKGSecondPartyPublicInputGenerator: Party {
    /// Generates the public input required for the second round of the DKG protocol.
    fn generate_public_input(
        protocol_public_parameters: twopc_mpc::secp256k1::class_groups::ProtocolPublicParameters,
        first_round_output: &SerializedWrappedMPCPublicOutput,
        centralized_party_public_key_share: &SerializedWrappedMPCPublicOutput,
    ) -> DwalletMPCResult<<Secp256K1DWalletDKGParty as mpc::Party>::PublicInput>;
}

impl DWalletDKGFirstPartyPublicInputGenerator for DWalletDKGFirstParty {
    fn generate_public_input(
        protocol_public_parameters: ProtocolPublicParameters,
    ) -> DwalletMPCResult<<DWalletDKGFirstParty as Party>::PublicInput> {
        let base_protocol_context = BaseProtocolContext {
            protocol_name: "2PC-MPC DKG".to_string(),
            round: 1,
            proof_name: "Encryption of Secret Key Share and Public Key Share Proof".to_string(),
        };
        let secp256k1_public_input =
            twopc_mpc::dkg::encryption_of_secret_key_share::PublicInput::new_targeted_dkg(
                protocol_public_parameters
                    .scalar_group_public_parameters
                    .clone(),
                protocol_public_parameters.group_public_parameters.clone(),
                protocol_public_parameters.encryption_scheme_public_parameters,
            );
        let input: Self::PublicInput = secp256k1_public_input;
        Ok(input)
    }
}

impl DWalletDKGSecondPartyPublicInputGenerator for Secp256K1DWalletDKGParty {
    fn generate_public_input(
        protocol_public_parameters: ProtocolPublicParameters,
        first_round_output_buf: &SerializedWrappedMPCPublicOutput,
        centralized_party_public_key_share_buf: &SerializedWrappedMPCPublicOutput,
    ) -> DwalletMPCResult<<Secp256K1DWalletDKGParty as mpc::Party>::PublicInput> {
        // TODO (#1482): Use this hack only for V1 dWallet DKG outputs
        let first_round_output_buf: VersionedDwalletDKGFirstRoundPublicOutput =
            bcs::from_bytes(first_round_output_buf).map_err(DwalletMPCError::BcsError)?;

        let centralized_party_public_key_share: VersionedPublicKeyShareAndProof =
            bcs::from_bytes(centralized_party_public_key_share_buf)
                .map_err(DwalletMPCError::BcsError)?;

        match first_round_output_buf {
            VersionedDwalletDKGFirstRoundPublicOutput::V1(first_round_output) => {
                let (first_round_output, _) =
                    bcs::from_bytes::<(Vec<u8>, CommitmentSizedNumber)>(&first_round_output)?;
                let [first_part, second_part]: <DWalletDKGFirstParty as Party>::PublicOutput =
                    bcs::from_bytes(&first_round_output).map_err(DwalletMPCError::BcsError)?;
                let (first_first_part, first_second_part) = first_part.into();
                let (second_first_part, second_second_part) = second_part.into();
                // This is a temporary hack to keep working with the existing 2-round dWallet DKG mechanism.
                // TODO (#1470): Use one network round in the dWallet DKG flow.
                let protocol_public_parameters_with_dkg_centralized_output =
                    ProtocolPublicParameters::new::<
                        { group::secp256k1::SCALAR_LIMBS },
                        { twopc_mpc::secp256k1::class_groups::FUNDAMENTAL_DISCRIMINANT_LIMBS },
                        { twopc_mpc::secp256k1::class_groups::NON_FUNDAMENTAL_DISCRIMINANT_LIMBS },
                        group::secp256k1::GroupElement,
                    >(
                        first_second_part,
                        second_second_part,
                        first_first_part,
                        second_first_part,
                        protocol_public_parameters
                            .encryption_scheme_public_parameters
                            .clone(),
                    );

                let centralized_party_public_key_share = match centralized_party_public_key_share {
                    VersionedPublicKeyShareAndProof::V1(centralized_party_public_key_share) => {
                        bcs::from_bytes(&centralized_party_public_key_share)
                            .map_err(DwalletMPCError::BcsError)?
                    }
                };

                let input: Self::PublicInput = (
                    protocol_public_parameters_with_dkg_centralized_output,
                    centralized_party_public_key_share,
                )
                    .into();

                Ok(input)
            }
        }
    }
}

<<<<<<< HEAD
=======
fn try_ready_to_advance<P: Protocol>(
    party_id: PartyID,
    access_structure: &WeightedThresholdAccessStructure,
    consensus_round: u64,
    serialized_messages_by_consensus_round: &HashMap<u64, HashMap<PartyID, Vec<u8>>>,
) -> DwalletMPCResult<Option<AdvanceRequest<<P::DKGDecentralizedParty as Party>::Message>>> {
    let advance_request_result =
        mpc::guaranteed_output_delivery::Party::<P::DKGDecentralizedParty>::ready_to_advance(
            party_id,
            access_structure,
            consensus_round,
            HashMap::new(),
            serialized_messages_by_consensus_round,
        )
        .map_err(|e| DwalletMPCError::FailedToAdvanceMPC(e.into()))?;

    match advance_request_result {
        ReadyToAdvanceResult::ReadyToAdvance(advance_request) => Ok(Some(advance_request)),
        _ => Ok(None),
    }
}

>>>>>>> 02ed6173
pub fn compute_dwallet_dkg<P: Protocol>(
    party_id: PartyID,
    access_structure: &WeightedThresholdAccessStructure,
    session_id: CommitmentSizedNumber,
    advance_request: AdvanceRequest<<P::DKGDecentralizedParty as Party>::Message>,
    protocol_public_parameters: P::ProtocolPublicParameters,
    public_input: <P::DKGDecentralizedParty as Party>::PublicInput,
    encryption_key: P::EncryptionKey,
    encrypted_secret_key_share_message: &[u8],
    rng: &mut impl CsRng,
) -> DwalletMPCResult<GuaranteedOutputDeliveryRoundResult> {
    let encrypted_secret_key_share_message: VersionedEncryptedUserShare =
        bcs::from_bytes(encrypted_secret_key_share_message).map_err(DwalletMPCError::BcsError)?;
    let encrypted_secret_key_share_message = match encrypted_secret_key_share_message {
        VersionedEncryptedUserShare::V1(message) => message,
    };
    let result = mpc::guaranteed_output_delivery::Party::<P::DKGDecentralizedParty>::advance_with_guaranteed_output(
        session_id,
        party_id,
        access_structure,
        advance_request,
        None,
        &public_input.clone(),
        rng,
    ).map_err(|e| DwalletMPCError::FailedToAdvanceMPC(e.into()))?;

    match result {
        GuaranteedOutputDeliveryRoundResult::Advance { message } => {
            Ok(GuaranteedOutputDeliveryRoundResult::Advance { message })
        }
        GuaranteedOutputDeliveryRoundResult::Finalize {
            public_output_value,
            malicious_parties,
            private_output,
        } => {
            let decentralized_output: P::DecentralizedPartyDKGOutput =
                bcs::from_bytes(&public_output_value)?;
            P::verify_encryption_of_centralized_party_share_proof(
                &protocol_public_parameters,
                decentralized_output.clone(),
                encryption_key,
                bcs::from_bytes(&encrypted_secret_key_share_message)?,
                &mut group::OsCsRng,
            )
            .map_err(|e| {
                DwalletMPCError::CentralizedSecretKeyShareProofVerificationFailed(e.to_string())
            })?;

            let public_output_value =
                bcs::to_bytes(&VersionedDwalletDKGSecondRoundPublicOutput::V2(
                    bcs::to_bytes(&decentralized_output)?,
                ))?;

            Ok(GuaranteedOutputDeliveryRoundResult::Finalize {
                public_output_value,
                malicious_parties,
                private_output,
            })
        }
    }
}<|MERGE_RESOLUTION|>--- conflicted
+++ resolved
@@ -5,10 +5,7 @@
 //!
 //! It integrates both DKG parties (each representing a round in the DKG protocol).
 
-<<<<<<< HEAD
 use crate::dwallet_mpc::crytographic_computation::mpc_computations;
-=======
->>>>>>> 02ed6173
 use class_groups::publicly_verifiable_secret_sharing::BaseProtocolContext;
 use commitment::CommitmentSizedNumber;
 use dwallet_mpc_types::dwallet_mpc::{
@@ -23,22 +20,13 @@
     Curve25519AsyncDKGProtocol, RistrettoAsyncDKGProtocol, Secp256K1AsyncDKGProtocol,
     Secp256R1AsyncDKGProtocol,
 };
-<<<<<<< HEAD
 use mpc::guaranteed_output_delivery::AdvanceRequest;
-=======
-use mpc::guaranteed_output_delivery::{AdvanceRequest, ReadyToAdvanceResult};
->>>>>>> 02ed6173
 use mpc::{
     GuaranteedOutputDeliveryRoundResult, GuaranteesOutputDelivery, Party,
     WeightedThresholdAccessStructure,
 };
-<<<<<<< HEAD
 use mpc_computations::try_ready_to_advance;
 use std::collections::HashMap;
-=======
-use std::collections::HashMap;
-use std::fmt;
->>>>>>> 02ed6173
 use twopc_mpc::dkg::Protocol;
 use twopc_mpc::secp256k1::class_groups::ProtocolPublicParameters;
 
@@ -56,7 +44,6 @@
 pub(crate) type RistrettoDWalletDKGParty =
     <RistrettoAsyncDKGProtocol as Protocol>::DKGDecentralizedParty;
 
-<<<<<<< HEAD
 #[derive(strum_macros::Display)]
 pub(crate) enum DWalletDKGAdvanceRequestByCurve {
     #[strum(to_string = "dWallet DKG Advance Request for curve Secp256K1")]
@@ -66,12 +53,6 @@
     #[strum(to_string = "dWallet DKG Advance Request for curve Curve25519")]
     Curve25519DWalletDKG(AdvanceRequest<<Curve25519DWalletDKGParty as mpc::Party>::Message>),
     #[strum(to_string = "dWallet DKG Advance Request for curve Ristretto")]
-=======
-pub(crate) enum DWalletDKGAdvanceRequestByCurve {
-    Secp256K1DWalletDKG(AdvanceRequest<<Secp256K1DWalletDKGParty as mpc::Party>::Message>),
-    Secp256R1DWalletDKG(AdvanceRequest<<Secp256R1DWalletDKGParty as mpc::Party>::Message>),
-    Curve25519DWalletDKG(AdvanceRequest<<Curve25519DWalletDKGParty as mpc::Party>::Message>),
->>>>>>> 02ed6173
     RistrettoDWalletDKG(AdvanceRequest<<RistrettoDWalletDKGParty as mpc::Party>::Message>),
 }
 
@@ -85,11 +66,7 @@
     ) -> DwalletMPCResult<Option<Self>> {
         let advance_request = match curve {
             DWalletCurve::Secp256k1 => {
-<<<<<<< HEAD
-                let advance_request = try_ready_to_advance::<Secp256K1DWalletDKGParty>(
-=======
                 let advance_request = try_ready_to_advance::<Secp256K1AsyncDKGProtocol>(
->>>>>>> 02ed6173
                     party_id,
                     access_structure,
                     consensus_round,
@@ -98,11 +75,7 @@
                 advance_request.map(DWalletDKGAdvanceRequestByCurve::Secp256K1DWalletDKG)
             }
             DWalletCurve::Secp256r1 => {
-<<<<<<< HEAD
-                let advance_request = try_ready_to_advance::<Secp256R1DWalletDKGParty>(
-=======
                 let advance_request = try_ready_to_advance::<Secp256R1AsyncDKGProtocol>(
->>>>>>> 02ed6173
                     party_id,
                     access_structure,
                     consensus_round,
@@ -111,11 +84,7 @@
                 advance_request.map(DWalletDKGAdvanceRequestByCurve::Secp256R1DWalletDKG)
             }
             DWalletCurve::Curve25519 => {
-<<<<<<< HEAD
-                let advance_request = try_ready_to_advance::<Curve25519DWalletDKGParty>(
-=======
                 let advance_request = try_ready_to_advance::<Curve25519AsyncDKGProtocol>(
->>>>>>> 02ed6173
                     party_id,
                     access_structure,
                     consensus_round,
@@ -124,11 +93,7 @@
                 advance_request.map(DWalletDKGAdvanceRequestByCurve::Curve25519DWalletDKG)
             }
             DWalletCurve::Ristretto => {
-<<<<<<< HEAD
-                let advance_request = try_ready_to_advance::<RistrettoDWalletDKGParty>(
-=======
                 let advance_request = try_ready_to_advance::<RistrettoAsyncDKGProtocol>(
->>>>>>> 02ed6173
                     party_id,
                     access_structure,
                     consensus_round,
@@ -142,7 +107,6 @@
     }
 }
 
-<<<<<<< HEAD
 #[derive(Clone, Debug, Eq, PartialEq, strum_macros::Display)]
 pub enum DWalletDKGPublicInputByCurve {
     #[strum(to_string = "dWallet DKG Public Input for curve Secp256K1")]
@@ -155,15 +119,6 @@
     RistrettoDWalletDKG(<RistrettoDWalletDKGParty as Party>::PublicInput),
 }
 
-=======
-#[derive(Clone, Debug, Eq, PartialEq)]
-pub enum DWalletDKGPublicInputByCurve {
-    Secp256K1DWalletDKG(<Secp256K1DWalletDKGParty as Party>::PublicInput),
-    Secp256R1DWalletDKG(<Secp256R1DWalletDKGParty as Party>::PublicInput),
-    Curve25519DWalletDKG(<Curve25519DWalletDKGParty as Party>::PublicInput),
-    RistrettoDWalletDKG(<RistrettoDWalletDKGParty as Party>::PublicInput),
-}
-
 impl fmt::Display for DWalletDKGPublicInputByCurve {
     fn fmt(&self, f: &mut fmt::Formatter<'_>) -> fmt::Result {
         match self {
@@ -204,7 +159,6 @@
     }
 }
 
->>>>>>> 02ed6173
 impl DWalletDKGPublicInputByCurve {
     pub fn try_new(
         curve: &DWalletCurve,
@@ -413,8 +367,6 @@
     }
 }
 
-<<<<<<< HEAD
-=======
 fn try_ready_to_advance<P: Protocol>(
     party_id: PartyID,
     access_structure: &WeightedThresholdAccessStructure,
@@ -437,7 +389,6 @@
     }
 }
 
->>>>>>> 02ed6173
 pub fn compute_dwallet_dkg<P: Protocol>(
     party_id: PartyID,
     access_structure: &WeightedThresholdAccessStructure,
