--- conflicted
+++ resolved
@@ -11,12 +11,6 @@
 use class_groups::publicly_verifiable_secret_sharing::BaseProtocolContext;
 use commitment::CommitmentSizedNumber;
 use dwallet_mpc_types::dwallet_mpc::{
-<<<<<<< HEAD
-    DWalletCurve, NetworkEncryptionKeyPublicDataTrait, SerializedWrappedMPCPublicOutput,
-    VersionedDwalletDKGFirstRoundPublicOutput, VersionedDwalletDKGSecondRoundPublicOutput,
-    VersionedEncryptedUserShare, VersionedNetworkEncryptionKeyPublicData,
-    VersionedPublicKeyShareAndProof,
-=======
     DKGDecentralizedPartyVersionedOutputSecp256k1, DWalletCurve,
     NetworkEncryptionKeyPublicDataTrait, SerializedWrappedMPCPublicOutput,
     VersionedCentralizedPartyImportedDWalletPublicOutput,
@@ -24,7 +18,6 @@
     VersionedDwalletDKGSecondRoundPublicOutput, VersionedDwalletUserSecretShare,
     VersionedEncryptedUserShare, VersionedImportedDwalletOutgoingMessage,
     VersionedNetworkEncryptionKeyPublicData, VersionedPublicKeyShareAndProof,
->>>>>>> 2d479354
 };
 use group::{CsRng, PartyID};
 use ika_protocol_config::ProtocolVersion;
@@ -719,18 +712,8 @@
     session_id: CommitmentSizedNumber,
     advance_request: AdvanceRequest<<P::DKGDecentralizedParty as Party>::Message>,
     public_input: <P::DKGDecentralizedParty as Party>::PublicInput,
-<<<<<<< HEAD
-    encryption_key: P::EncryptionKey,
-    encrypted_secret_key_share_message: &[u8],
-=======
->>>>>>> 2d479354
     rng: &mut impl CsRng,
 ) -> DwalletMPCResult<GuaranteedOutputDeliveryRoundResult> {
-    let encrypted_secret_key_share_message: VersionedEncryptedUserShare =
-        bcs::from_bytes(encrypted_secret_key_share_message).map_err(DwalletMPCError::BcsError)?;
-    let encrypted_secret_key_share_message = match encrypted_secret_key_share_message {
-        VersionedEncryptedUserShare::V1(message) => message,
-    };
     let result = mpc::guaranteed_output_delivery::Party::<P::DKGDecentralizedParty>::advance_with_guaranteed_output(
         session_id,
         party_id,
@@ -750,29 +733,9 @@
             malicious_parties,
             private_output,
         } => {
-<<<<<<< HEAD
-            let decentralized_output: P::DecentralizedPartyDKGOutput =
-                bcs::from_bytes(&public_output_value)?;
-            P::verify_encryption_of_centralized_party_share_proof(
-                &protocol_public_parameters,
-                decentralized_output.clone(),
-                encryption_key,
-                bcs::from_bytes(&encrypted_secret_key_share_message)?,
-                &mut group::OsCsRng,
-            )
-            .map_err(|e| {
-                DwalletMPCError::CentralizedSecretKeyShareProofVerificationFailed(e.to_string())
-            })?;
-
-            let public_output_value =
-                bcs::to_bytes(&VersionedDwalletDKGSecondRoundPublicOutput::V2(
-                    bcs::to_bytes(&decentralized_output)?,
-                ))?;
-=======
             let public_output_value = bcs::to_bytes(
                 &VersionedDwalletDKGSecondRoundPublicOutput::V2(public_output_value),
             )?;
->>>>>>> 2d479354
 
             Ok(GuaranteedOutputDeliveryRoundResult::Finalize {
                 public_output_value,
