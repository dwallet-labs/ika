--- conflicted
+++ resolved
@@ -6,17 +6,6 @@
 //! It integrates both DKG parties (each representing a round in the DKG protocol).
 
 use commitment::CommitmentSizedNumber;
-<<<<<<< HEAD
-use dwallet_mpc_types::dwallet_mpc::{
-    DWalletCurve, NetworkEncryptionKeyPublicDataTrait, SerializedWrappedMPCPublicOutput,
-    VersionedDWalletImportedKeyVerificationOutput, VersionedDwalletDKGFirstRoundPublicOutput,
-    VersionedDwalletDKGPublicOutput, VersionedDwalletUserSecretShare, VersionedEncryptedUserShare,
-    VersionedEncryptionKeyValue, VersionedImportedDwalletOutgoingMessage,
-    VersionedNetworkEncryptionKeyPublicData, VersionedPublicKeyShareAndProof,
-};
-use group::{CsRng, PartyID};
-use ika_protocol_config::ProtocolVersion;
-=======
 use dwallet_mpc_types::dwallet_mpc::NetworkEncryptionKeyPublicData;
 use dwallet_mpc_types::dwallet_mpc::{
     DWalletCurve, SerializedWrappedMPCPublicOutput, VersionedDwalletDKGPublicOutput,
@@ -25,7 +14,6 @@
     public_key_from_decentralized_dkg_output_by_curve_v2,
 };
 use group::{CsRng, PartyID};
->>>>>>> f47f5496
 use ika_types::dwallet_mpc_error::{DwalletMPCError, DwalletMPCResult};
 use ika_types::messages_dwallet_mpc::{
     Curve25519AsyncDKGProtocol, RistrettoAsyncDKGProtocol, Secp256k1AsyncDKGProtocol,
@@ -39,13 +27,6 @@
 use serde::Serialize;
 use std::collections::HashMap;
 use twopc_mpc::dkg::{CentralizedPartyKeyShareVerification, Protocol};
-<<<<<<< HEAD
-use twopc_mpc::secp256k1::class_groups::ProtocolPublicParameters;
-
-/// This struct represents the initial round of the DKG protocol.
-pub type DWalletDKGFirstParty = twopc_mpc::secp256k1::class_groups::EncryptionOfSecretKeyShareParty;
-=======
->>>>>>> f47f5496
 
 pub(crate) type Secp256k1DWalletImportedKeyVerificationParty =
     <Secp256k1AsyncDKGProtocol as Protocol>::TrustedDealerDKGDecentralizedParty;
@@ -65,7 +46,6 @@
     <Curve25519AsyncDKGProtocol as Protocol>::DKGDecentralizedParty;
 pub(crate) type RistrettoDWalletDKGParty =
     <RistrettoAsyncDKGProtocol as Protocol>::DKGDecentralizedParty;
-<<<<<<< HEAD
 
 #[derive(strum_macros::Display)]
 pub(crate) enum DWalletImportedKeyVerificationAdvanceRequestByCurve {
@@ -218,7 +198,7 @@
     pub fn try_new(
         session_identifier: CommitmentSizedNumber,
         curve: &DWalletCurve,
-        encryption_key_public_data: &VersionedNetworkEncryptionKeyPublicData,
+        encryption_key_public_data: &NetworkEncryptionKeyPublicData,
         centralized_party_message: &[u8],
         secret_share_verification_type: BytesCentralizedPartyKeyShareVerification,
     ) -> DwalletMPCResult<Self> {
@@ -228,11 +208,15 @@
                     encryption_key_public_data.secp256k1_protocol_public_parameters();
                 let centralized_party_message: VersionedImportedDwalletOutgoingMessage =
                     bcs::from_bytes(centralized_party_message)
-                        .map_err(DwalletMPCError::BcsError)?;
+                        .map_err(DwalletMPCError::BcsError).map_err(|e| {
+                        bcs::Error::Custom(format!("failed to deserialize versioned centralized party imported key verification message with error {:?}", e))
+                    })?;
 
                 let VersionedImportedDwalletOutgoingMessage::V1(centralized_party_message) =
                     centralized_party_message;
-                let centralized_party_message: <Secp256k1AsyncDKGProtocol as Protocol>::DealTrustedShareMessage =  bcs::from_bytes(&centralized_party_message)?;
+                let centralized_party_message: <Secp256k1AsyncDKGProtocol as Protocol>::DealTrustedShareMessage =  bcs::from_bytes(&centralized_party_message)         .map_err(DwalletMPCError::BcsError).map_err(|e| {
+                    bcs::Error::Custom(format!("failed to deserialize centralized party imported key verification message with error {:?}", e))
+                })?;
 
                 let public_input =
                     <Secp256k1DWalletImportedKeyVerificationParty as Party>::PublicInput::from((
@@ -246,7 +230,7 @@
             }
             DWalletCurve::Secp256r1 => {
                 let protocol_public_parameters =
-                    encryption_key_public_data.secp256r1_protocol_public_parameters()?;
+                    encryption_key_public_data.secp256r1_protocol_public_parameters();
                 let centralized_party_message: VersionedImportedDwalletOutgoingMessage =
                     bcs::from_bytes(centralized_party_message)
                         .map_err(DwalletMPCError::BcsError)?;
@@ -267,7 +251,7 @@
             }
             DWalletCurve::Curve25519 => {
                 let protocol_public_parameters =
-                    encryption_key_public_data.curve25519_protocol_public_parameters()?;
+                    encryption_key_public_data.curve25519_protocol_public_parameters();
                 let centralized_party_message: VersionedImportedDwalletOutgoingMessage =
                     bcs::from_bytes(centralized_party_message)
                         .map_err(DwalletMPCError::BcsError)?;
@@ -288,7 +272,7 @@
             }
             DWalletCurve::Ristretto => {
                 let protocol_public_parameters =
-                    encryption_key_public_data.ristretto_protocol_public_parameters()?;
+                    encryption_key_public_data.ristretto_protocol_public_parameters();
                 let centralized_party_message: VersionedImportedDwalletOutgoingMessage =
                     bcs::from_bytes(centralized_party_message)
                         .map_err(DwalletMPCError::BcsError)?;
@@ -386,23 +370,30 @@
                 encrypted_secret_key_share_message,
             } => {
                 let VersionedEncryptedUserShare::V1(encrypted_secret_key_share_message) =
-                    bcs::from_bytes(&encrypted_secret_key_share_message)?;
+                    bcs::from_bytes(&encrypted_secret_key_share_message).map_err(|e| {
+                        bcs::Error::Custom(format!("failed to deserialize versioned encrypted user key share with error {:?}", e))
+                    })?;
 
                 let VersionedEncryptionKeyValue::V1(encryption_key_value) =
-                    bcs::from_bytes(&encryption_key_value)?;
+                    bcs::from_bytes(&encryption_key_value).map_err(|e| {
+                        bcs::Error::Custom(format!(
+                            "failed to deserialize versioned encryption key value with error {:?}",
+                            e
+                        ))
+                    })?;
 
                 CentralizedPartyKeyShareVerification::Encrypted {
-                    encryption_key_value: bcs::from_bytes(&encryption_key_value).map_err(|_| {
-                        bcs::Error::Custom("failed to deserialize encryption key value".to_string())
+                    encryption_key_value: bcs::from_bytes(&encryption_key_value).map_err(|e| {
+                        bcs::Error::Custom(format!("failed to deserialize encryption key value with error {:?}", e))
                     })?,
                     encrypted_secret_key_share_message: bcs::from_bytes(
                         &encrypted_secret_key_share_message,
                     )
-                    .map_err(|_| {
-                        bcs::Error::Custom(
-                            "failed to deserialize encrypted secret key share message".to_string(),
-                        )
-                    })?,
+                        .map_err(|e| {
+                            bcs::Error::Custom(format!(
+                                "failed to deserialize encrypted secret key share message with error {:?}", e
+                            ))
+                        })?,
                 }
             }
             BytesCentralizedPartyKeyShareVerification::Public {
@@ -414,11 +405,11 @@
                     centralized_party_secret_key_share: bcs::from_bytes(
                         &centralized_party_secret_key_share,
                     )
-                    .map_err(|_| {
-                        bcs::Error::Custom(
-                            "failed to deserialize centralized party secret key share".to_string(),
-                        )
-                    })?,
+                        .map_err(|e| {
+                            bcs::Error::Custom(format!(
+                                "failed to deserialize centralized party secret key share with error {:?}", e
+                            ))
+                        })?,
                 }
             }
         })
@@ -428,7 +419,7 @@
 impl DWalletDKGPublicInputByCurve {
     pub fn try_new(
         curve: &DWalletCurve,
-        encryption_key_public_data: &VersionedNetworkEncryptionKeyPublicData,
+        encryption_key_public_data: &NetworkEncryptionKeyPublicData,
         centralized_party_public_key_share_buf: &SerializedWrappedMPCPublicOutput,
         centralized_party_key_share_verification: BytesCentralizedPartyKeyShareVerification,
     ) -> DwalletMPCResult<Self> {
@@ -468,579 +459,12 @@
                     }
                 };
                 let input = (
-                    encryption_key_public_data.secp256r1_protocol_public_parameters()?,
-                    centralized_party_public_key_share,
-                    centralized_party_key_share_verification.try_into()?,
-                )
-                    .into();
-
-                DWalletDKGPublicInputByCurve::Secp256r1DWalletDKG(input)
-            }
-            DWalletCurve::Curve25519 => {
-                let centralized_party_public_key_share = match centralized_party_public_key_share {
-                    VersionedPublicKeyShareAndProof::V1(centralized_party_public_key_share) => {
-                        bcs::from_bytes(&centralized_party_public_key_share)
-                            .map_err(DwalletMPCError::BcsError)?
-                    }
-                };
-                let input = (
-                    encryption_key_public_data.curve25519_protocol_public_parameters()?,
-                    centralized_party_public_key_share,
-                    centralized_party_key_share_verification.try_into()?,
-                )
-                    .into();
-
-                DWalletDKGPublicInputByCurve::Curve25519DWalletDKG(input)
-            }
-            DWalletCurve::Ristretto => {
-                let centralized_party_public_key_share = match centralized_party_public_key_share {
-                    VersionedPublicKeyShareAndProof::V1(centralized_party_public_key_share) => {
-                        bcs::from_bytes(&centralized_party_public_key_share)
-                            .map_err(DwalletMPCError::BcsError)?
-                    }
-                };
-                let input = (
-                    encryption_key_public_data.ristretto_protocol_public_parameters()?,
-                    centralized_party_public_key_share,
-                    centralized_party_key_share_verification.try_into()?,
-                )
-                    .into();
-
-                DWalletDKGPublicInputByCurve::RistrettoDWalletDKG(input)
-            }
-        };
-
-        Ok(public_input)
-    }
-}
-=======
->>>>>>> f47f5496
-
-#[derive(strum_macros::Display)]
-pub(crate) enum DWalletImportedKeyVerificationAdvanceRequestByCurve {
-    #[strum(to_string = "dWallet Imported Key Verification Advance Request for curve Secp256k1")]
-    Secp256k1(
-        AdvanceRequest<<Secp256k1DWalletImportedKeyVerificationParty as mpc::Party>::Message>,
-    ),
-    #[strum(to_string = "dWallet Imported Key Verification Advance Request for curve Secp256r1")]
-    Secp256r1(
-        AdvanceRequest<<Secp256r1DWalletImportedKeyVerificationParty as mpc::Party>::Message>,
-    ),
-    #[strum(to_string = "dWallet Imported Key Verification Advance Request for curve Curve25519")]
-    Curve25519(
-        AdvanceRequest<<Curve25519DWalletImportedKeyVerificationParty as mpc::Party>::Message>,
-    ),
-    #[strum(to_string = "dWallet Imported Key Verification Advance Request for curve Ristretto")]
-    Ristretto(
-        AdvanceRequest<<RistrettoDWalletImportedKeyVerificationParty as mpc::Party>::Message>,
-    ),
-}
-
-<<<<<<< HEAD
-pub(crate) fn dwallet_dkg_second_public_input(
-    first_round_output: &SerializedWrappedMPCPublicOutput,
-    centralized_public_key_share_and_proof: &SerializedWrappedMPCPublicOutput,
-    protocol_public_parameters: twopc_mpc::secp256k1::class_groups::ProtocolPublicParameters,
-) -> DwalletMPCResult<<Secp256k1DWalletDKGParty as mpc::Party>::PublicInput> {
-    <Secp256k1DWalletDKGParty as DWalletDKGSecondPartyPublicInputGenerator>::generate_public_input(
-        protocol_public_parameters,
-        first_round_output,
-        centralized_public_key_share_and_proof,
-    )
-}
-
-/// A trait for generating the public input for the initial round of the DKG protocol.
-///
-/// This trait is implemented to resolve compiler type ambiguities that arise in the 2PC-MPC library
-/// when accessing [`Party::PublicInput`].
-/// It defines the parameters and logic
-/// necessary to initiate the first round of the DKG protocol,
-/// preparing the party with the essential session information and other contextual data.
-pub(crate) trait DWalletDKGFirstPartyPublicInputGenerator: Party {
-    /// Generates the public input required for the first round of the DKG protocol.
-    fn generate_public_input(
-        protocol_public_parameters: twopc_mpc::secp256k1::class_groups::ProtocolPublicParameters,
-    ) -> DwalletMPCResult<<DWalletDKGFirstParty as mpc::Party>::PublicInput>;
-}
-
-/// A trait for generating the public input for the last round of the DKG protocol.
-///
-/// This trait is implemented to resolve compiler type ambiguities that arise in the 2PC-MPC library
-/// when accessing [`Party::PublicInput`].
-/// It defines the parameters and logic
-/// necessary to initiate the second round of the DKG protocol,
-/// preparing the party with the essential session information and other contextual data.
-pub(crate) trait DWalletDKGSecondPartyPublicInputGenerator: Party {
-    /// Generates the public input required for the second round of the DKG protocol.
-    fn generate_public_input(
-        protocol_public_parameters: twopc_mpc::secp256k1::class_groups::ProtocolPublicParameters,
-        first_round_output: &SerializedWrappedMPCPublicOutput,
-        centralized_party_public_key_share: &SerializedWrappedMPCPublicOutput,
-    ) -> DwalletMPCResult<<Secp256k1DWalletDKGParty as mpc::Party>::PublicInput>;
-}
-
-impl DWalletDKGFirstPartyPublicInputGenerator for DWalletDKGFirstParty {
-    fn generate_public_input(
-        protocol_public_parameters: ProtocolPublicParameters,
-    ) -> DwalletMPCResult<<DWalletDKGFirstParty as Party>::PublicInput> {
-        let secp256k1_public_input =
-            twopc_mpc::dkg::encryption_of_secret_key_share::PublicInput::new_targeted_dkg(
-                protocol_public_parameters
-                    .scalar_group_public_parameters
-                    .clone(),
-                protocol_public_parameters.group_public_parameters.clone(),
-                protocol_public_parameters.encryption_scheme_public_parameters,
-            );
-        let input: Self::PublicInput = secp256k1_public_input;
-        Ok(input)
-    }
-}
-
-impl DWalletDKGSecondPartyPublicInputGenerator for Secp256k1DWalletDKGParty {
-    fn generate_public_input(
-        protocol_public_parameters: ProtocolPublicParameters,
-        first_round_output_buf: &SerializedWrappedMPCPublicOutput,
-        centralized_party_public_key_share_buf: &SerializedWrappedMPCPublicOutput,
-    ) -> DwalletMPCResult<<Secp256k1DWalletDKGParty as mpc::Party>::PublicInput> {
-        let first_round_output_buf: VersionedDwalletDKGFirstRoundPublicOutput =
-            bcs::from_bytes(first_round_output_buf).map_err(DwalletMPCError::BcsError)?;
-=======
-impl DWalletImportedKeyVerificationAdvanceRequestByCurve {
-    pub fn try_new(
-        curve: &DWalletCurve,
-        party_id: PartyID,
-        access_structure: &WeightedThresholdAccessStructure,
-        consensus_round: u64,
-        serialized_messages_by_consensus_round: HashMap<u64, HashMap<PartyID, Vec<u8>>>,
-    ) -> DwalletMPCResult<Option<Self>> {
-        let advance_request = match curve {
-            DWalletCurve::Secp256k1 => {
-                let advance_request = try_ready_to_advance_imported_key::<Secp256k1AsyncDKGProtocol>(
-                    party_id,
-                    access_structure,
-                    consensus_round,
-                    &serialized_messages_by_consensus_round,
-                )?;
-                advance_request.map(DWalletImportedKeyVerificationAdvanceRequestByCurve::Secp256k1)
-            }
-            DWalletCurve::Secp256r1 => {
-                let advance_request = try_ready_to_advance_imported_key::<Secp256r1AsyncDKGProtocol>(
-                    party_id,
-                    access_structure,
-                    consensus_round,
-                    &serialized_messages_by_consensus_round,
-                )?;
-                advance_request.map(DWalletImportedKeyVerificationAdvanceRequestByCurve::Secp256r1)
-            }
-            DWalletCurve::Curve25519 => {
-                let advance_request =
-                    try_ready_to_advance_imported_key::<Curve25519AsyncDKGProtocol>(
-                        party_id,
-                        access_structure,
-                        consensus_round,
-                        &serialized_messages_by_consensus_round,
-                    )?;
-                advance_request.map(DWalletImportedKeyVerificationAdvanceRequestByCurve::Curve25519)
-            }
-            DWalletCurve::Ristretto => {
-                let advance_request = try_ready_to_advance_imported_key::<RistrettoAsyncDKGProtocol>(
-                    party_id,
-                    access_structure,
-                    consensus_round,
-                    &serialized_messages_by_consensus_round,
-                )?;
-                advance_request.map(DWalletImportedKeyVerificationAdvanceRequestByCurve::Ristretto)
-            }
-        };
-
-        Ok(advance_request)
-    }
-}
-
-#[derive(strum_macros::Display)]
-pub(crate) enum DWalletDKGAdvanceRequestByCurve {
-    #[strum(to_string = "dWallet DKG Advance Request for curve Secp256k1")]
-    Secp256k1DWalletDKG(AdvanceRequest<<Secp256k1DWalletDKGParty as mpc::Party>::Message>),
-    #[strum(to_string = "dWallet DKG Advance Request for curve Secp256r1")]
-    Secp256r1DWalletDKG(AdvanceRequest<<Secp256r1DWalletDKGParty as mpc::Party>::Message>),
-    #[strum(to_string = "dWallet DKG Advance Request for curve Curve25519")]
-    Curve25519DWalletDKG(AdvanceRequest<<Curve25519DWalletDKGParty as mpc::Party>::Message>),
-    #[strum(to_string = "dWallet DKG Advance Request for curve Ristretto")]
-    RistrettoDWalletDKG(AdvanceRequest<<RistrettoDWalletDKGParty as mpc::Party>::Message>),
-}
-
-impl DWalletDKGAdvanceRequestByCurve {
-    pub fn try_new(
-        curve: &DWalletCurve,
-        party_id: PartyID,
-        access_structure: &WeightedThresholdAccessStructure,
-        consensus_round: u64,
-        serialized_messages_by_consensus_round: HashMap<u64, HashMap<PartyID, Vec<u8>>>,
-    ) -> DwalletMPCResult<Option<Self>> {
-        let advance_request = match curve {
-            DWalletCurve::Secp256k1 => {
-                let advance_request = try_ready_to_advance::<Secp256k1AsyncDKGProtocol>(
-                    party_id,
-                    access_structure,
-                    consensus_round,
-                    &serialized_messages_by_consensus_round,
-                )?;
-                advance_request.map(DWalletDKGAdvanceRequestByCurve::Secp256k1DWalletDKG)
-            }
-            DWalletCurve::Secp256r1 => {
-                let advance_request = try_ready_to_advance::<Secp256r1AsyncDKGProtocol>(
-                    party_id,
-                    access_structure,
-                    consensus_round,
-                    &serialized_messages_by_consensus_round,
-                )?;
-                advance_request.map(DWalletDKGAdvanceRequestByCurve::Secp256r1DWalletDKG)
-            }
-            DWalletCurve::Curve25519 => {
-                let advance_request = try_ready_to_advance::<Curve25519AsyncDKGProtocol>(
-                    party_id,
-                    access_structure,
-                    consensus_round,
-                    &serialized_messages_by_consensus_round,
-                )?;
-                advance_request.map(DWalletDKGAdvanceRequestByCurve::Curve25519DWalletDKG)
-            }
-            DWalletCurve::Ristretto => {
-                let advance_request = try_ready_to_advance::<RistrettoAsyncDKGProtocol>(
-                    party_id,
-                    access_structure,
-                    consensus_round,
-                    &serialized_messages_by_consensus_round,
-                )?;
-                advance_request.map(DWalletDKGAdvanceRequestByCurve::RistrettoDWalletDKG)
-            }
-        };
-
-        Ok(advance_request)
-    }
-}
-
-#[derive(Clone, Debug, Eq, PartialEq, strum_macros::Display)]
-pub enum DWalletImportedKeyVerificationPublicInputByCurve {
-    #[strum(to_string = "dWallet Imported Key Verification Public Input for curve Secp256k1")]
-    Secp256k1(<Secp256k1DWalletImportedKeyVerificationParty as Party>::PublicInput),
-    #[strum(to_string = "dWallet Imported Key Verification Public Input for curve Secp256r1")]
-    Secp256r1(<Secp256r1DWalletImportedKeyVerificationParty as Party>::PublicInput),
-    #[strum(to_string = "dWallet Imported Key Verification Public Input for curve Curve25519")]
-    Curve25519(<Curve25519DWalletImportedKeyVerificationParty as Party>::PublicInput),
-    #[strum(to_string = "dWallet Imported Key Verification Public Input for curve Ristretto")]
-    Ristretto(<RistrettoDWalletImportedKeyVerificationParty as Party>::PublicInput),
-}
-
-impl DWalletImportedKeyVerificationPublicInputByCurve {
-    pub fn try_new(
-        session_identifier: CommitmentSizedNumber,
-        curve: &DWalletCurve,
-        encryption_key_public_data: &NetworkEncryptionKeyPublicData,
-        centralized_party_message: &[u8],
-        secret_share_verification_type: BytesCentralizedPartyKeyShareVerification,
-    ) -> DwalletMPCResult<Self> {
-        let public_input = match curve {
-            DWalletCurve::Secp256k1 => {
-                let protocol_public_parameters =
-                    encryption_key_public_data.secp256k1_protocol_public_parameters();
-                let centralized_party_message: VersionedImportedDwalletOutgoingMessage =
-                    bcs::from_bytes(centralized_party_message)
-                        .map_err(DwalletMPCError::BcsError).map_err(|e| {
-                        bcs::Error::Custom(format!("failed to deserialize versioned centralized party imported key verification message with error {:?}", e))
-                    })?;
-
-                let VersionedImportedDwalletOutgoingMessage::V1(centralized_party_message) =
-                    centralized_party_message;
-                let centralized_party_message: <Secp256k1AsyncDKGProtocol as Protocol>::DealTrustedShareMessage =  bcs::from_bytes(&centralized_party_message)         .map_err(DwalletMPCError::BcsError).map_err(|e| {
-                    bcs::Error::Custom(format!("failed to deserialize centralized party imported key verification message with error {:?}", e))
-                })?;
-
-                let public_input =
-                    <Secp256k1DWalletImportedKeyVerificationParty as Party>::PublicInput::from((
-                        protocol_public_parameters,
-                        session_identifier,
-                        centralized_party_message,
-                        secret_share_verification_type.try_into()?,
-                    ));
-
-                DWalletImportedKeyVerificationPublicInputByCurve::Secp256k1(public_input)
-            }
-            DWalletCurve::Secp256r1 => {
-                let protocol_public_parameters =
-                    encryption_key_public_data.secp256r1_protocol_public_parameters();
-                let centralized_party_message: VersionedImportedDwalletOutgoingMessage =
-                    bcs::from_bytes(centralized_party_message)
-                        .map_err(DwalletMPCError::BcsError)?;
-
-                let VersionedImportedDwalletOutgoingMessage::V1(centralized_party_message) =
-                    centralized_party_message;
-                let centralized_party_message = bcs::from_bytes(&centralized_party_message)?;
-
-                let public_input = (
-                    protocol_public_parameters,
-                    session_identifier,
-                    centralized_party_message,
-                    secret_share_verification_type.try_into()?,
-                )
-                    .into();
-
-                DWalletImportedKeyVerificationPublicInputByCurve::Secp256r1(public_input)
-            }
-            DWalletCurve::Curve25519 => {
-                let protocol_public_parameters =
-                    encryption_key_public_data.curve25519_protocol_public_parameters();
-                let centralized_party_message: VersionedImportedDwalletOutgoingMessage =
-                    bcs::from_bytes(centralized_party_message)
-                        .map_err(DwalletMPCError::BcsError)?;
-
-                let VersionedImportedDwalletOutgoingMessage::V1(centralized_party_message) =
-                    centralized_party_message;
-                let centralized_party_message = bcs::from_bytes(&centralized_party_message)?;
-
-                let public_input = (
-                    protocol_public_parameters,
-                    session_identifier,
-                    centralized_party_message,
-                    secret_share_verification_type.try_into()?,
-                )
-                    .into();
-
-                DWalletImportedKeyVerificationPublicInputByCurve::Curve25519(public_input)
-            }
-            DWalletCurve::Ristretto => {
-                let protocol_public_parameters =
-                    encryption_key_public_data.ristretto_protocol_public_parameters();
-                let centralized_party_message: VersionedImportedDwalletOutgoingMessage =
-                    bcs::from_bytes(centralized_party_message)
-                        .map_err(DwalletMPCError::BcsError)?;
-
-                let VersionedImportedDwalletOutgoingMessage::V1(centralized_party_message) =
-                    centralized_party_message;
-                let centralized_party_message = bcs::from_bytes(&centralized_party_message)?;
-
-                let public_input = (
-                    protocol_public_parameters,
-                    session_identifier,
-                    centralized_party_message,
-                    secret_share_verification_type.try_into()?,
-                )
-                    .into();
-
-                DWalletImportedKeyVerificationPublicInputByCurve::Ristretto(public_input)
-            }
-        };
-
-        Ok(public_input)
-    }
-}
-
-#[derive(Clone, Debug, Eq, PartialEq, strum_macros::Display)]
-pub enum DWalletDKGPublicInputByCurve {
-    #[strum(to_string = "dWallet DKG Public Input for curve Secp256k1")]
-    Secp256k1DWalletDKG(<Secp256k1DWalletDKGParty as Party>::PublicInput),
-    #[strum(to_string = "dWallet DKG Public Input for curve Secp256r1")]
-    Secp256r1DWalletDKG(<Secp256r1DWalletDKGParty as Party>::PublicInput),
-    #[strum(to_string = "dWallet DKG Public Input for curve Curve25519")]
-    Curve25519DWalletDKG(<Curve25519DWalletDKGParty as Party>::PublicInput),
-    #[strum(to_string = "dWallet DKG Public Input for curve Ristretto")]
-    RistrettoDWalletDKG(<RistrettoDWalletDKGParty as Party>::PublicInput),
-}
-
-/// Defines the verification method to be performed (if any)
-/// on the centralized party's (a.k.a. the "user") key share
-/// by the decentralized party (a.k.a. the "network".)
-#[derive(Serialize, Clone, Debug, PartialEq, Eq)]
-pub enum BytesCentralizedPartyKeyShareVerification {
-    /// Used in the "encrypted user-share" feature,
-    /// in which the centralized party (a.k.a. the "user") encrypts its secret key share under its own key,
-    /// which is verified & store it as backup by the decentralized party (a.k.a. the "network".)
-    Encrypted {
-        encryption_key_value: Vec<u8>,
-        encrypted_secret_key_share_message: Vec<u8>,
-    },
-    /// Used in the "public user-share" feature, in which the centralized party (a.k.a. the "user")
-    /// publishes its secret key share so that anyone can emulate it.
-    Public {
-        centralized_party_secret_key_share: Vec<u8>,
-    },
-}
-
-impl From<UserSecretKeyShareEventType> for BytesCentralizedPartyKeyShareVerification {
-    fn from(value: UserSecretKeyShareEventType) -> Self {
-        match value {
-            UserSecretKeyShareEventType::Public {
-                public_user_secret_key_share,
-                ..
-            } => BytesCentralizedPartyKeyShareVerification::Public {
-                centralized_party_secret_key_share: public_user_secret_key_share,
-            },
-            UserSecretKeyShareEventType::Encrypted {
-                encryption_key,
-                encrypted_centralized_secret_share_and_proof,
-                ..
-            } => BytesCentralizedPartyKeyShareVerification::Encrypted {
-                encryption_key_value: encryption_key,
-                encrypted_secret_key_share_message: encrypted_centralized_secret_share_and_proof,
-            },
-        }
-    }
-}
-
-impl<CentralizedPartySecretKeyShare, EncryptionKey, EncryptedSecretKeyShareMessage>
-    TryFrom<BytesCentralizedPartyKeyShareVerification>
-    for CentralizedPartyKeyShareVerification<
-        CentralizedPartySecretKeyShare,
-        EncryptionKey,
-        EncryptedSecretKeyShareMessage,
-    >
-where
-    CentralizedPartySecretKeyShare: serde::de::DeserializeOwned,
-    EncryptionKey: serde::de::DeserializeOwned,
-    EncryptedSecretKeyShareMessage: serde::de::DeserializeOwned,
-{
-    type Error = bcs::Error;
-
-    fn try_from(value: BytesCentralizedPartyKeyShareVerification) -> bcs::Result<Self> {
-        Ok(match value {
-            BytesCentralizedPartyKeyShareVerification::Encrypted {
-                encryption_key_value,
-                encrypted_secret_key_share_message,
-            } => {
-                let VersionedEncryptedUserShare::V1(encrypted_secret_key_share_message) =
-                    bcs::from_bytes(&encrypted_secret_key_share_message).map_err(|e| {
-                        bcs::Error::Custom(format!("failed to deserialize versioned encrypted user key share with error {:?}", e))
-                    })?;
-
-                let VersionedEncryptionKeyValue::V1(encryption_key_value) =
-                    bcs::from_bytes(&encryption_key_value).map_err(|e| {
-                        bcs::Error::Custom(format!(
-                            "failed to deserialize versioned encryption key value with error {:?}",
-                            e
-                        ))
-                    })?;
->>>>>>> f47f5496
-
-                CentralizedPartyKeyShareVerification::Encrypted {
-                    encryption_key_value: bcs::from_bytes(&encryption_key_value).map_err(|e| {
-                        bcs::Error::Custom(format!("failed to deserialize encryption key value with error {:?}", e))
-                    })?,
-                    encrypted_secret_key_share_message: bcs::from_bytes(
-                        &encrypted_secret_key_share_message,
-                    )
-                        .map_err(|e| {
-                            bcs::Error::Custom(format!(
-                                "failed to deserialize encrypted secret key share message with error {:?}", e
-                            ))
-                        })?,
-                }
-            }
-            BytesCentralizedPartyKeyShareVerification::Public {
-                centralized_party_secret_key_share,
-            } => {
-                let VersionedDwalletUserSecretShare::V1(centralized_party_secret_key_share) =
-                    bcs::from_bytes(&centralized_party_secret_key_share)?;
-                CentralizedPartyKeyShareVerification::Public {
-                    centralized_party_secret_key_share: bcs::from_bytes(
-                        &centralized_party_secret_key_share,
-                    )
-                        .map_err(|e| {
-                            bcs::Error::Custom(format!(
-                                "failed to deserialize centralized party secret key share with error {:?}", e
-                            ))
-                        })?,
-                }
-            }
-        })
-    }
-}
-
-impl DWalletDKGPublicInputByCurve {
-    pub fn try_new(
-        curve: &DWalletCurve,
-        encryption_key_public_data: &NetworkEncryptionKeyPublicData,
-        centralized_party_public_key_share_buf: &SerializedWrappedMPCPublicOutput,
-        centralized_party_key_share_verification: BytesCentralizedPartyKeyShareVerification,
-    ) -> DwalletMPCResult<Self> {
-        let centralized_party_public_key_share: VersionedPublicKeyShareAndProof =
-<<<<<<< HEAD
-            bcs::from_bytes(centralized_party_public_key_share_buf)
-                .map_err(DwalletMPCError::BcsError)?;
-
-        match first_round_output_buf {
-            VersionedDwalletDKGFirstRoundPublicOutput::V1(first_round_output) => {
-                let ([first_part, second_part], _): (
-                    <DWalletDKGFirstParty as mpc::Party>::PublicOutputValue,
-                    CommitmentSizedNumber,
-                ) = bcs::from_bytes(&first_round_output)?;
-                let (first_first_part, first_second_part) = first_part.into();
-                let (second_first_part, second_second_part) = second_part.into();
-                // This is a temporary hack to keep working with the existing 2-round dWallet DKG mechanism.
-                // TODO (#1470): Use one network round in the dWallet DKG flow.
-                let protocol_public_parameters_with_dkg_centralized_output =
-                    ProtocolPublicParameters::new::<
-                        { group::secp256k1::SCALAR_LIMBS },
-                        { twopc_mpc::secp256k1::class_groups::FUNDAMENTAL_DISCRIMINANT_LIMBS },
-                        { twopc_mpc::secp256k1::class_groups::NON_FUNDAMENTAL_DISCRIMINANT_LIMBS },
-                        group::secp256k1::GroupElement,
-                    >(
-                        first_second_part,
-                        second_second_part,
-                        first_first_part,
-                        second_first_part,
-                        protocol_public_parameters
-                            .encryption_scheme_public_parameters
-                            .clone(),
-                    );
-=======
-            bcs::from_bytes(centralized_party_public_key_share_buf).map_err(|_| {
-                bcs::Error::Custom(
-                    "failed to deserialize centralized party public key share".to_string(),
-                )
-            })?;
-
-        let public_input = match curve {
-            DWalletCurve::Secp256k1 => {
-                let centralized_party_public_key_share = match centralized_party_public_key_share {
-                    VersionedPublicKeyShareAndProof::V1(centralized_party_public_key_share) => {
-                        bcs::from_bytes(&centralized_party_public_key_share).map_err(|_| {
-                            DwalletMPCError::BcsError(bcs::Error::Custom(
-                                "failed to deserialize centralized party public key share"
-                                    .to_string(),
-                            ))
-                        })?
-                    }
-                };
-                let input = (
-                    encryption_key_public_data.secp256k1_protocol_public_parameters(),
-                    centralized_party_public_key_share,
-                    centralized_party_key_share_verification.try_into()?,
-                )
-                    .into();
->>>>>>> f47f5496
-
-                DWalletDKGPublicInputByCurve::Secp256k1DWalletDKG(input)
-            }
-            DWalletCurve::Secp256r1 => {
-                let centralized_party_public_key_share = match centralized_party_public_key_share {
-                    VersionedPublicKeyShareAndProof::V1(centralized_party_public_key_share) => {
-                        bcs::from_bytes(&centralized_party_public_key_share)
-                            .map_err(DwalletMPCError::BcsError)?
-                    }
-                };
-                let input = (
                     encryption_key_public_data.secp256r1_protocol_public_parameters(),
                     centralized_party_public_key_share,
                     centralized_party_key_share_verification.try_into()?,
                 )
                     .into();
 
-<<<<<<< HEAD
-                let input: Self::PublicInput = (
-                    protocol_public_parameters_with_dkg_centralized_output,
-                    centralized_party_public_key_share,
-                    CentralizedPartyKeyShareVerification::None,
-=======
                 DWalletDKGPublicInputByCurve::Secp256r1DWalletDKG(input)
             }
             DWalletCurve::Curve25519 => {
@@ -1070,7 +494,6 @@
                     encryption_key_public_data.ristretto_protocol_public_parameters(),
                     centralized_party_public_key_share,
                     centralized_party_key_share_verification.try_into()?,
->>>>>>> f47f5496
                 )
                     .into();
 
@@ -1218,147 +641,4 @@
             })
         }
     }
-}
-
-fn try_ready_to_advance<P: Protocol>(
-    party_id: PartyID,
-    access_structure: &WeightedThresholdAccessStructure,
-    consensus_round: u64,
-    serialized_messages_by_consensus_round: &HashMap<u64, HashMap<PartyID, Vec<u8>>>,
-) -> DwalletMPCResult<Option<AdvanceRequest<<P::DKGDecentralizedParty as Party>::Message>>> {
-    let advance_request_result =
-        mpc::guaranteed_output_delivery::Party::<P::DKGDecentralizedParty>::ready_to_advance(
-            party_id,
-            access_structure,
-            consensus_round,
-            HashMap::new(),
-            serialized_messages_by_consensus_round,
-        )
-        .map_err(|e| DwalletMPCError::FailedToAdvanceMPC(e.into()))?;
-
-    match advance_request_result {
-        ReadyToAdvanceResult::ReadyToAdvance(advance_request) => Ok(Some(advance_request)),
-        ReadyToAdvanceResult::WaitForMoreMessages { .. } => Ok(None),
-    }
-}
-
-fn try_ready_to_advance_imported_key<P: Protocol>(
-    party_id: PartyID,
-    access_structure: &WeightedThresholdAccessStructure,
-    consensus_round: u64,
-    serialized_messages_by_consensus_round: &HashMap<u64, HashMap<PartyID, Vec<u8>>>,
-) -> DwalletMPCResult<
-    Option<AdvanceRequest<<P::TrustedDealerDKGDecentralizedParty as Party>::Message>>,
-> {
-    let advance_request_result = mpc::guaranteed_output_delivery::Party::<
-        P::TrustedDealerDKGDecentralizedParty,
-    >::ready_to_advance(
-        party_id,
-        access_structure,
-        consensus_round,
-        HashMap::new(),
-        serialized_messages_by_consensus_round,
-    )
-    .map_err(|e| DwalletMPCError::FailedToAdvanceMPC(e.into()))?;
-
-    match advance_request_result {
-        ReadyToAdvanceResult::ReadyToAdvance(advance_request) => Ok(Some(advance_request)),
-        ReadyToAdvanceResult::WaitForMoreMessages { .. } => Ok(None),
-    }
-}
-
-pub fn compute_dwallet_dkg<P: Protocol>(
-    party_id: PartyID,
-    access_structure: &WeightedThresholdAccessStructure,
-    session_id: CommitmentSizedNumber,
-    advance_request: AdvanceRequest<<P::DKGDecentralizedParty as Party>::Message>,
-    public_input: <P::DKGDecentralizedParty as Party>::PublicInput,
-    rng: &mut impl CsRng,
-) -> DwalletMPCResult<GuaranteedOutputDeliveryRoundResult> {
-    let result = mpc::guaranteed_output_delivery::Party::<P::DKGDecentralizedParty>::advance_with_guaranteed_output(
-        session_id,
-        party_id,
-        access_structure,
-        advance_request,
-        None,
-        &public_input.clone(),
-        rng,
-    ).map_err(|e| DwalletMPCError::FailedToAdvanceMPC(e.into()))?;
-
-    match result {
-        GuaranteedOutputDeliveryRoundResult::Advance { message } => {
-            Ok(GuaranteedOutputDeliveryRoundResult::Advance { message })
-        }
-        GuaranteedOutputDeliveryRoundResult::Finalize {
-            public_output_value,
-            malicious_parties,
-            private_output,
-        } => {
-            let public_output_value =
-                bcs::to_bytes(&VersionedDwalletDKGPublicOutput::V2(public_output_value))?;
-
-            Ok(GuaranteedOutputDeliveryRoundResult::Finalize {
-                public_output_value,
-                malicious_parties,
-                private_output,
-            })
-        }
-    }
-}
-
-pub fn compute_imported_key_verification<P: Protocol>(
-    session_id: CommitmentSizedNumber,
-    party_id: PartyID,
-    access_structure: &WeightedThresholdAccessStructure,
-    advance_request: AdvanceRequest<<P::TrustedDealerDKGDecentralizedParty as Party>::Message>,
-    public_input: &<P::TrustedDealerDKGDecentralizedParty as Party>::PublicInput,
-    protocol_version: ProtocolVersion,
-    rng: &mut impl CsRng,
-) -> DwalletMPCResult<GuaranteedOutputDeliveryRoundResult> {
-    let result = mpc::guaranteed_output_delivery::Party::<P::TrustedDealerDKGDecentralizedParty>::advance_with_guaranteed_output(
-        session_id,
-        party_id,
-        access_structure,
-        advance_request,
-        None,
-        public_input,
-        rng,
-    ).map_err(|e| DwalletMPCError::FailedToAdvanceMPC(e.into()))?;
-
-    match result {
-        GuaranteedOutputDeliveryRoundResult::Advance { message } => {
-            Ok(GuaranteedOutputDeliveryRoundResult::Advance { message })
-        }
-        GuaranteedOutputDeliveryRoundResult::Finalize {
-            public_output_value,
-            malicious_parties,
-            private_output,
-        } => {
-            // Wrap the public output with its version.
-            let versioned_output = match protocol_version.as_u64() {
-                1 => {
-                    let decentralized_output: <Secp256k1AsyncDKGProtocol as Protocol>::DecentralizedPartyDKGOutput = bcs::from_bytes(&public_output_value)?;
-                    let decentralized_output: <Secp256k1AsyncDKGProtocol as Protocol>::DecentralizedPartyTargetedDKGOutput = decentralized_output.into();
-
-                    bcs::to_bytes(&VersionedDWalletImportedKeyVerificationOutput::V1(
-                        bcs::to_bytes(&decentralized_output)?,
-                    ))?
-                }
-                2 => bcs::to_bytes(&VersionedDWalletImportedKeyVerificationOutput::V2(
-                    public_output_value,
-                ))?,
-                _ => {
-                    return Err(DwalletMPCError::UnsupportedProtocolVersion(
-                        protocol_version.as_u64(),
-                    ));
-                }
-            };
-
-            Ok(GuaranteedOutputDeliveryRoundResult::Finalize {
-                public_output_value: versioned_output,
-                malicious_parties,
-                private_output,
-            })
-        }
-    }
 }