--- conflicted
+++ resolved
@@ -12,11 +12,7 @@
 use class_groups::CiphertextSpaceGroupElement;
 use commitment::CommitmentSizedNumber;
 use dwallet_mpc_types::dwallet_mpc::{
-<<<<<<< HEAD
-    DKGDecentralizedPartyOutputSecp256k1, DWalletCurve, DWalletSignatureScheme,
-=======
     DKGDecentralizedPartyOutputSecp256k1, DWalletCurve, DWalletSignatureScheme, MPCPublicOutput,
->>>>>>> 56cf18a2
     NetworkEncryptionKeyPublicDataTrait, SerializedWrappedMPCPublicOutput,
     VersionedDwalletDKGSecondRoundPublicOutput, VersionedNetworkEncryptionKeyPublicData,
     VersionedPresignOutput, VersionedUserSignedMessage,
@@ -272,11 +268,7 @@
                                 protocol_public_parameters,
                                 dwallet_decentralized_public_output,
                                 message,
-<<<<<<< HEAD
-                                &bcs::to_bytes(&VersionedPresignOutput::V2(presign))?,
-=======
                                 &presign,
->>>>>>> 56cf18a2
                                 message_centralized_signature,
                                 decryption_pp,
                                 expected_decrypters,
@@ -442,15 +434,6 @@
         expected_decrypters: HashSet<PartyID>,
         hash_scheme: HashType,
     ) -> DwalletMPCResult<<SignParty<P> as Party>::PublicInput> {
-<<<<<<< HEAD
-        let presign = match bcs::from_bytes::<VersionedPresignOutput>(&presign)? {
-            VersionedPresignOutput::V1(_) => {
-                unreachable!()
-            }
-            VersionedPresignOutput::V2(presign) => presign,
-        };
-=======
->>>>>>> 56cf18a2
         let dkg_output = bcs::from_bytes(dkg_output)?;
         let centralized_signed_message = bcs::from_bytes(centralized_signed_message)?;
         let decentralized_dkg_output = match dkg_output {
