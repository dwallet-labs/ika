--- conflicted
+++ resolved
@@ -13,15 +13,9 @@
 use class_groups::CiphertextSpaceGroupElement;
 use commitment::CommitmentSizedNumber;
 use dwallet_mpc_types::dwallet_mpc::{
-<<<<<<< HEAD
-    DWalletSignatureAlgorithm, MPCPublicOutput, NetworkEncryptionKeyPublicDataTrait,
-    SerializedWrappedMPCPublicOutput, VersionedDwalletDKGPublicOutput,
-    VersionedNetworkEncryptionKeyPublicData, VersionedPresignOutput, VersionedUserSignedMessage,
-=======
     DWalletCurve, DWalletSignatureAlgorithm, MPCPublicOutput, NetworkEncryptionKeyPublicData,
     SerializedWrappedMPCPublicOutput, VersionedDwalletDKGPublicOutput, VersionedPresignOutput,
     VersionedUserSignedMessage, public_key_from_decentralized_dkg_output_by_curve_v2,
->>>>>>> f47f5496
 };
 use group::CsRng;
 use group::{HashScheme, OsCsRng, PartyID};
@@ -332,11 +326,7 @@
         message_centralized_signature: &SerializedWrappedMPCPublicOutput,
         hash_scheme: HashScheme,
         access_structure: &WeightedThresholdAccessStructure,
-<<<<<<< HEAD
-        versioned_network_encryption_key_public_data: &VersionedNetworkEncryptionKeyPublicData,
-=======
         network_encryption_key_public_data: &NetworkEncryptionKeyPublicData,
->>>>>>> f47f5496
         protocol: DWalletSignatureAlgorithm,
     ) -> DwalletMPCResult<Self> {
         let expected_decrypters =
@@ -344,17 +334,10 @@
 
         match protocol {
             DWalletSignatureAlgorithm::ECDSASecp256k1 => {
-<<<<<<< HEAD
-                let decryption_pp = versioned_network_encryption_key_public_data
-                    .secp256k1_decryption_key_share_public_parameters();
-                let protocol_public_parameters = versioned_network_encryption_key_public_data
-                    .secp256k1_protocol_public_parameters();
-=======
                 let decryption_pp = network_encryption_key_public_data
                     .secp256k1_decryption_key_share_public_parameters();
                 let protocol_public_parameters =
                     network_encryption_key_public_data.secp256k1_protocol_public_parameters();
->>>>>>> f47f5496
 
                 Ok(SignPublicInputByProtocol::Secp256k1ECDSA(
                     match bcs::from_bytes(presign).map_err(|_| {
@@ -388,13 +371,8 @@
                                         )),
                                     )?.into()
                                 }
-<<<<<<< HEAD
-                                VersionedDwalletDKGPublicOutput::V2(output) => {
-                                    bcs::from_bytes::<<Secp256k1ECDSAProtocol as dkg::Protocol>::DecentralizedPartyDKGOutput>(output.as_slice()).map_err(
-=======
                                 VersionedDwalletDKGPublicOutput::V2{dkg_output, ..} => {
                                     bcs::from_bytes::<<Secp256k1ECDSAProtocol as dkg::Protocol>::DecentralizedPartyDKGOutput>(dkg_output.as_slice()).map_err(
->>>>>>> f47f5496
                                         |_| DwalletMPCError::BcsError(bcs::Error::Custom(
                                             "Failed to deserialize decentralized DKG output V2"
                                                 .to_string(),
@@ -450,17 +428,10 @@
                 ))
             }
             DWalletSignatureAlgorithm::Taproot => {
-<<<<<<< HEAD
-                let decryption_pp = versioned_network_encryption_key_public_data
-                    .secp256k1_decryption_key_share_public_parameters();
-                let protocol_public_parameters = versioned_network_encryption_key_public_data
-                    .secp256k1_protocol_public_parameters();
-=======
                 let decryption_pp = network_encryption_key_public_data
                     .secp256k1_decryption_key_share_public_parameters();
                 let protocol_public_parameters =
                     network_encryption_key_public_data.secp256k1_protocol_public_parameters();
->>>>>>> f47f5496
 
                 let public_input = generate_sign_public_input::<Secp256k1TaprootProtocol>(
                     protocol_public_parameters,
@@ -476,17 +447,10 @@
                 Ok(SignPublicInputByProtocol::Secp256k1Taproot(public_input))
             }
             DWalletSignatureAlgorithm::SchnorrkelSubstrate => {
-<<<<<<< HEAD
-                let decryption_pp = versioned_network_encryption_key_public_data
-                    .ristretto_decryption_key_share_public_parameters()?;
-                let protocol_public_parameters = versioned_network_encryption_key_public_data
-                    .ristretto_protocol_public_parameters()?;
-=======
                 let decryption_pp = network_encryption_key_public_data
                     .ristretto_decryption_key_share_public_parameters();
                 let protocol_public_parameters =
                     network_encryption_key_public_data.ristretto_protocol_public_parameters();
->>>>>>> f47f5496
 
                 let public_input =
                     generate_sign_public_input::<RistrettoSchnorrkelSubstrateProtocol>(
@@ -503,17 +467,10 @@
                 Ok(SignPublicInputByProtocol::Ristretto(public_input))
             }
             DWalletSignatureAlgorithm::EdDSA => {
-<<<<<<< HEAD
-                let decryption_pp = versioned_network_encryption_key_public_data
-                    .curve25519_decryption_key_share_public_parameters()?;
-                let protocol_public_parameters = versioned_network_encryption_key_public_data
-                    .curve25519_protocol_public_parameters()?;
-=======
                 let decryption_pp = network_encryption_key_public_data
                     .curve25519_decryption_key_share_public_parameters();
                 let protocol_public_parameters =
                     network_encryption_key_public_data.curve25519_protocol_public_parameters();
->>>>>>> f47f5496
 
                 let public_input = generate_sign_public_input::<Curve25519EdDSAProtocol>(
                     protocol_public_parameters,
@@ -529,17 +486,10 @@
                 Ok(SignPublicInputByProtocol::Curve25519(public_input))
             }
             DWalletSignatureAlgorithm::ECDSASecp256r1 => {
-<<<<<<< HEAD
-                let decryption_pp = versioned_network_encryption_key_public_data
-                    .secp256r1_decryption_key_share_public_parameters()?;
-                let protocol_public_parameters = versioned_network_encryption_key_public_data
-                    .secp256r1_protocol_public_parameters()?;
-=======
                 let decryption_pp = network_encryption_key_public_data
                     .secp256r1_decryption_key_share_public_parameters();
                 let protocol_public_parameters =
                     network_encryption_key_public_data.secp256r1_protocol_public_parameters();
->>>>>>> f47f5496
 
                 let public_input = generate_sign_public_input::<Secp256r1ECDSAProtocol>(
                     protocol_public_parameters,
@@ -567,28 +517,17 @@
         message_centralized_signature: &SerializedWrappedMPCPublicOutput,
         hash_scheme: HashScheme,
         access_structure: &WeightedThresholdAccessStructure,
-<<<<<<< HEAD
-        versioned_network_encryption_key_public_data: &VersionedNetworkEncryptionKeyPublicData,
-=======
         network_encryption_key_public_data: &NetworkEncryptionKeyPublicData,
->>>>>>> f47f5496
         protocol: DWalletSignatureAlgorithm,
     ) -> DwalletMPCResult<Self> {
         let expected_decrypters =
             generate_expected_decrypters(access_structure, session_identifier)?;
         match protocol {
             DWalletSignatureAlgorithm::ECDSASecp256k1 => {
-<<<<<<< HEAD
-                let decryption_pp = versioned_network_encryption_key_public_data
-                    .secp256k1_decryption_key_share_public_parameters();
-                let protocol_public_parameters = versioned_network_encryption_key_public_data
-                    .secp256k1_protocol_public_parameters();
-=======
                 let decryption_pp = network_encryption_key_public_data
                     .secp256k1_decryption_key_share_public_parameters();
                 let protocol_public_parameters =
                     network_encryption_key_public_data.secp256k1_protocol_public_parameters();
->>>>>>> f47f5496
 
                 let DWalletDKGPublicInputByCurve::Secp256k1DWalletDKG(public_input) =
                     dwallet_dkg_public_input
@@ -610,17 +549,10 @@
                 ))
             }
             DWalletSignatureAlgorithm::Taproot => {
-<<<<<<< HEAD
-                let decryption_pp = versioned_network_encryption_key_public_data
-                    .secp256k1_decryption_key_share_public_parameters();
-                let protocol_public_parameters = versioned_network_encryption_key_public_data
-                    .secp256k1_protocol_public_parameters();
-=======
                 let decryption_pp = network_encryption_key_public_data
                     .secp256k1_decryption_key_share_public_parameters();
                 let protocol_public_parameters =
                     network_encryption_key_public_data.secp256k1_protocol_public_parameters();
->>>>>>> f47f5496
                 let DWalletDKGPublicInputByCurve::Secp256k1DWalletDKG(public_input) =
                     dwallet_dkg_public_input
                 else {
@@ -643,17 +575,10 @@
                 ))
             }
             DWalletSignatureAlgorithm::SchnorrkelSubstrate => {
-<<<<<<< HEAD
-                let decryption_pp = versioned_network_encryption_key_public_data
-                    .ristretto_decryption_key_share_public_parameters()?;
-                let protocol_public_parameters = versioned_network_encryption_key_public_data
-                    .ristretto_protocol_public_parameters()?;
-=======
                 let decryption_pp = network_encryption_key_public_data
                     .ristretto_decryption_key_share_public_parameters();
                 let protocol_public_parameters =
                     network_encryption_key_public_data.ristretto_protocol_public_parameters();
->>>>>>> f47f5496
                 let DWalletDKGPublicInputByCurve::RistrettoDWalletDKG(public_input) =
                     dwallet_dkg_public_input
                 else {
@@ -675,17 +600,10 @@
                 Ok(DKGAndSignPublicInputByProtocol::Ristretto(public_input))
             }
             DWalletSignatureAlgorithm::EdDSA => {
-<<<<<<< HEAD
-                let decryption_pp = versioned_network_encryption_key_public_data
-                    .curve25519_decryption_key_share_public_parameters()?;
-                let protocol_public_parameters = versioned_network_encryption_key_public_data
-                    .curve25519_protocol_public_parameters()?;
-=======
                 let decryption_pp = network_encryption_key_public_data
                     .curve25519_decryption_key_share_public_parameters();
                 let protocol_public_parameters =
                     network_encryption_key_public_data.curve25519_protocol_public_parameters();
->>>>>>> f47f5496
                 let DWalletDKGPublicInputByCurve::Curve25519DWalletDKG(public_input) =
                     dwallet_dkg_public_input
                 else {
@@ -706,17 +624,10 @@
                 Ok(DKGAndSignPublicInputByProtocol::Curve25519(public_input))
             }
             DWalletSignatureAlgorithm::ECDSASecp256r1 => {
-<<<<<<< HEAD
-                let decryption_pp = versioned_network_encryption_key_public_data
-                    .secp256r1_decryption_key_share_public_parameters()?;
-                let protocol_public_parameters = versioned_network_encryption_key_public_data
-                    .secp256r1_protocol_public_parameters()?;
-=======
                 let decryption_pp = network_encryption_key_public_data
                     .secp256r1_decryption_key_share_public_parameters();
                 let protocol_public_parameters =
                     network_encryption_key_public_data.secp256r1_protocol_public_parameters();
->>>>>>> f47f5496
                 let DWalletDKGPublicInputByCurve::Secp256r1DWalletDKG(public_input) =
                     dwallet_dkg_public_input
                 else {
@@ -741,20 +652,12 @@
 }
 
 fn generate_sign_public_input<P: twopc_mpc::sign::Protocol>(
-<<<<<<< HEAD
-    protocol_public_parameters: P::ProtocolPublicParameters,
-=======
     protocol_public_parameters: Arc<P::ProtocolPublicParameters>,
->>>>>>> f47f5496
     dwallet_decentralized_public_output: &SerializedWrappedMPCPublicOutput,
     message: Vec<u8>,
     presign: &SerializedWrappedMPCPublicOutput,
     message_centralized_signature: &SerializedWrappedMPCPublicOutput,
-<<<<<<< HEAD
-    decryption_pp: P::DecryptionKeySharePublicParameters,
-=======
     decryption_pp: Arc<P::DecryptionKeySharePublicParameters>,
->>>>>>> f47f5496
     expected_decrypters: HashSet<PartyID>,
     hash_scheme: HashScheme,
 ) -> DwalletMPCResult<<SignParty<P> as Party>::PublicInput> {
@@ -771,20 +674,12 @@
 }
 
 fn generate_dkg_and_sign_public_input<P: twopc_mpc::sign::Protocol>(
-<<<<<<< HEAD
-    protocol_public_parameters: P::ProtocolPublicParameters,
-=======
     protocol_public_parameters: Arc<P::ProtocolPublicParameters>,
->>>>>>> f47f5496
     dwallet_dkg_public_input: P::DKGDecentralizedPartyPublicInput,
     message: Vec<u8>,
     presign: &SerializedWrappedMPCPublicOutput,
     message_centralized_signature: &SerializedWrappedMPCPublicOutput,
-<<<<<<< HEAD
-    decryption_pp: P::DecryptionKeySharePublicParameters,
-=======
     decryption_pp: Arc<P::DecryptionKeySharePublicParameters>,
->>>>>>> f47f5496
     expected_decrypters: HashSet<PartyID>,
     hash_scheme: HashScheme,
 ) -> DwalletMPCResult<<DKGAndSignParty<P> as Party>::PublicInput> {
@@ -831,20 +726,12 @@
 /// when accessing [`Party::PublicInput`].
 pub(crate) trait SignPartyPublicInputGenerator<P: twopc_mpc::sign::Protocol>: Party {
     fn generate_public_input(
-<<<<<<< HEAD
-        protocol_public_parameters: P::ProtocolPublicParameters,
-=======
         protocol_public_parameters: Arc<P::ProtocolPublicParameters>,
->>>>>>> f47f5496
         dkg_output: &SerializedWrappedMPCPublicOutput,
         message: Vec<u8>,
         presign: &SerializedWrappedMPCPublicOutput,
         centralized_signed_message: &SerializedWrappedMPCPublicOutput,
-<<<<<<< HEAD
-        decryption_key_share_public_parameters: P::DecryptionKeySharePublicParameters,
-=======
         decryption_key_share_public_parameters: Arc<P::DecryptionKeySharePublicParameters>,
->>>>>>> f47f5496
         expected_decrypters: HashSet<PartyID>,
         hash_scheme: HashScheme,
     ) -> DwalletMPCResult<<SignParty<P> as Party>::PublicInput>;
@@ -854,20 +741,12 @@
     Party
 {
     fn generate_public_input(
-<<<<<<< HEAD
-        protocol_public_parameters: P::ProtocolPublicParameters,
-=======
         protocol_public_parameters: Arc<P::ProtocolPublicParameters>,
->>>>>>> f47f5496
         dwallet_dkg_public_input: P::DKGDecentralizedPartyPublicInput,
         message: Vec<u8>,
         presign: &SerializedWrappedMPCPublicOutput,
         centralized_signed_message: &SerializedWrappedMPCPublicOutput,
-<<<<<<< HEAD
-        decryption_key_share_public_parameters: P::DecryptionKeySharePublicParameters,
-=======
         decryption_key_share_public_parameters: Arc<P::DecryptionKeySharePublicParameters>,
->>>>>>> f47f5496
         expected_decrypters: HashSet<PartyID>,
         hash_scheme: HashScheme,
     ) -> DwalletMPCResult<<DKGAndSignParty<P> as Party>::PublicInput>;
@@ -875,20 +754,12 @@
 
 impl<P: twopc_mpc::sign::Protocol> SignPartyPublicInputGenerator<P> for SignParty<P> {
     fn generate_public_input(
-<<<<<<< HEAD
-        protocol_public_parameters: P::ProtocolPublicParameters,
-=======
         protocol_public_parameters: Arc<P::ProtocolPublicParameters>,
->>>>>>> f47f5496
         dkg_output: &SerializedWrappedMPCPublicOutput,
         message: Vec<u8>,
         presign: &SerializedWrappedMPCPublicOutput,
         centralized_signed_message: &SerializedWrappedMPCPublicOutput,
-<<<<<<< HEAD
-        decryption_key_share_public_parameters: P::DecryptionKeySharePublicParameters,
-=======
         decryption_key_share_public_parameters: Arc<P::DecryptionKeySharePublicParameters>,
->>>>>>> f47f5496
         expected_decrypters: HashSet<PartyID>,
         hash_scheme: HashScheme,
     ) -> DwalletMPCResult<<SignParty<P> as Party>::PublicInput> {
@@ -926,16 +797,6 @@
                     })?
                     .into()
             }
-<<<<<<< HEAD
-            VersionedDwalletDKGPublicOutput::V2(output) => bcs::from_bytes::<
-                P::DecentralizedPartyDKGOutput,
-            >(output.as_slice())
-            .map_err(|e| {
-                DwalletMPCError::BcsError(bcs::Error::Custom(format!(
-                    "Failed to deserialize decentralized DKG output V2: {e}"
-                )))
-            })?,
-=======
             VersionedDwalletDKGPublicOutput::V2 { dkg_output, .. } => {
                 bcs::from_bytes::<P::DecentralizedPartyDKGOutput>(dkg_output.as_slice()).map_err(
                     |e| {
@@ -945,7 +806,6 @@
                     },
                 )?
             }
->>>>>>> f47f5496
         };
 
         let VersionedUserSignedMessage::V1(centralized_signed_message) = centralized_signed_message;
@@ -980,20 +840,12 @@
 
 impl<P: twopc_mpc::sign::Protocol> DKGAndSignPartyPublicInputGenerator<P> for DKGAndSignParty<P> {
     fn generate_public_input(
-<<<<<<< HEAD
-        protocol_public_parameters: P::ProtocolPublicParameters,
-=======
         protocol_public_parameters: Arc<P::ProtocolPublicParameters>,
->>>>>>> f47f5496
         dwallet_dkg_public_input: P::DKGDecentralizedPartyPublicInput,
         message: Vec<u8>,
         presign: &MPCPublicOutput,
         centralized_signed_message: &SerializedWrappedMPCPublicOutput,
-<<<<<<< HEAD
-        decryption_key_share_public_parameters: P::DecryptionKeySharePublicParameters,
-=======
         decryption_key_share_public_parameters: Arc<P::DecryptionKeySharePublicParameters>,
->>>>>>> f47f5496
         expected_decrypters: HashSet<PartyID>,
         hash_scheme: HashScheme,
     ) -> DwalletMPCResult<<DKGAndSignParty<P> as Party>::PublicInput> {
@@ -1049,13 +901,8 @@
         VersionedDwalletDKGPublicOutput::V1(output) => {
             bcs::from_bytes::<P::DecentralizedPartyTargetedDKGOutput>(output.as_slice())?.into()
         }
-<<<<<<< HEAD
-        VersionedDwalletDKGPublicOutput::V2(output) => {
-            bcs::from_bytes::<P::DecentralizedPartyDKGOutput>(output.as_slice())?
-=======
         VersionedDwalletDKGPublicOutput::V2 { dkg_output, .. } => {
             bcs::from_bytes::<P::DecentralizedPartyDKGOutput>(dkg_output.as_slice())?
->>>>>>> f47f5496
         }
     };
 
@@ -1107,26 +954,6 @@
             malicious_parties,
             private_output,
         } => {
-<<<<<<< HEAD
-            let parsed_signature_result: DwalletMPCResult<Vec<u8>> =
-                parse_signature_from_sign_output(
-                    &sign_data.signature_algorithm,
-                    public_output_value,
-                );
-
-            if parsed_signature_result.is_err() {
-                error!(
-                    session_identifier=?session_id,
-                    ?parsed_signature_result,
-                    ?malicious_parties,
-                    signature_algorithm=?sign_data.signature_algorithm,
-                    should_never_happen = true,
-                    "failed to deserialize sign session result "
-                );
-
-                return Err(parsed_signature_result.err().unwrap());
-            }
-=======
             let signature = match parse_signature_from_sign_output(
                 &sign_data.signature_algorithm,
                 public_output_value,
@@ -1145,16 +972,11 @@
                     Err(e)
                 }
             }?;
->>>>>>> f47f5496
 
             // For Sign protocol, we don't need to wrap the output with version like presign does
             // since the output is already in the correct format
             Ok(GuaranteedOutputDeliveryRoundResult::Finalize {
-<<<<<<< HEAD
-                public_output_value: parsed_signature_result.unwrap(),
-=======
                 public_output_value: signature,
->>>>>>> f47f5496
                 malicious_parties,
                 private_output,
             })
@@ -1163,10 +985,7 @@
 }
 
 pub fn compute_dwallet_dkg_and_sign<P: twopc_mpc::sign::Protocol>(
-<<<<<<< HEAD
-=======
     curve: DWalletCurve,
->>>>>>> f47f5496
     party_id: PartyID,
     access_structure: &WeightedThresholdAccessStructure,
     session_id: CommitmentSizedNumber,
@@ -1198,34 +1017,6 @@
             private_output,
         } => {
             let (dwallet_dkg_output, signature_output): <P::DKGSignDecentralizedParty as mpc::Party>::PublicOutput = bcs::from_bytes(&public_output_value)?;
-<<<<<<< HEAD
-            let parsed_signature_result: DwalletMPCResult<Vec<u8>> =
-                parse_signature_from_sign_output(
-                    &sign_data.signature_algorithm,
-                    bcs::to_bytes(&signature_output)?,
-                );
-
-            if parsed_signature_result.is_err() {
-                error!(
-                    session_identifier=?session_id,
-                    ?parsed_signature_result,
-                    ?malicious_parties,
-                    signature_algorithm=?sign_data.signature_algorithm,
-                    should_never_happen = true,
-                    "failed to deserialize sign session result "
-                );
-                return Err(parsed_signature_result.err().unwrap());
-            }
-
-            // For Sign protocol, we don't need to wrap the output with version like presign does
-            // since the output is a standardized signature
-            Ok(GuaranteedOutputDeliveryRoundResult::Finalize {
-                public_output_value: bcs::to_bytes(&(
-                    bcs::to_bytes(&VersionedDwalletDKGPublicOutput::V2(bcs::to_bytes(
-                        &dwallet_dkg_output,
-                    )?))?,
-                    &parsed_signature_result.unwrap(),
-=======
 
             let signature = match parse_signature_from_sign_output(
                 &sign_data.signature_algorithm,
@@ -1261,7 +1052,6 @@
                     // For Sign protocol, we don't need to wrap the output with version like presign does
                     // since the output is a standardized signature
                     signature,
->>>>>>> f47f5496
                 ))?,
                 malicious_parties,
                 private_output,
