--- conflicted
+++ resolved
@@ -37,11 +37,7 @@
         .map_err(|e| DwalletMPCError::SecretShareVerificationFailed(e.to_string())),
         (
             VersionedImportedSecretShare::V1(secret_share),
-<<<<<<< HEAD
-            VersionedDwalletDKGPublicOutput::V2(dkg_output),
-=======
             VersionedDwalletDKGPublicOutput::V2 { dkg_output, .. },
->>>>>>> f47f5496
         ) => verify_centralized_party_secret_key_share_v2(
             secret_share,
             dkg_output,
@@ -87,44 +83,28 @@
             verify_centralized_party_secret_key_share::<Secp256k1AsyncDKGProtocol>(
                 &secret_share,
                 bcs::from_bytes(&dkg_output)?,
-<<<<<<< HEAD
-                pp,
-=======
                 &pp,
->>>>>>> f47f5496
             )
         }
         ProtocolPublicParametersByCurve::Secp256r1(pp) => {
             verify_centralized_party_secret_key_share::<Secp256r1AsyncDKGProtocol>(
                 &secret_share,
                 bcs::from_bytes(&dkg_output)?,
-<<<<<<< HEAD
-                pp,
-=======
                 &pp,
->>>>>>> f47f5496
             )
         }
         ProtocolPublicParametersByCurve::Curve25519(pp) => {
             verify_centralized_party_secret_key_share::<Curve25519AsyncDKGProtocol>(
                 &secret_share,
                 bcs::from_bytes(&dkg_output)?,
-<<<<<<< HEAD
-                pp,
-=======
                 &pp,
->>>>>>> f47f5496
             )
         }
         ProtocolPublicParametersByCurve::Ristretto(pp) => {
             verify_centralized_party_secret_key_share::<RistrettoAsyncDKGProtocol>(
                 &secret_share,
                 bcs::from_bytes(&dkg_output)?,
-<<<<<<< HEAD
-                pp,
-=======
                 &pp,
->>>>>>> f47f5496
             )
         }
     }
@@ -135,17 +115,10 @@
 fn verify_centralized_party_secret_key_share<P: dkg::Protocol>(
     secret_share: &[u8],
     decentralized_dkg_output: P::DecentralizedPartyDKGOutput,
-<<<<<<< HEAD
-    protocol_public_parameters: P::ProtocolPublicParameters,
-) -> anyhow::Result<()> {
-    P::verify_centralized_party_public_key_share(
-        &protocol_public_parameters,
-=======
     protocol_public_parameters: &P::ProtocolPublicParameters,
 ) -> anyhow::Result<()> {
     P::verify_centralized_party_public_key_share(
         protocol_public_parameters,
->>>>>>> f47f5496
         decentralized_dkg_output,
         bcs::from_bytes(secret_share)?,
     )
