// Copyright (c) dWallet Labs, Ltd.
// SPDX-License-Identifier: BSD-3-Clause-Clear

use crate::dwallet_mpc::crytographic_computation::protocol_public_parameters::ProtocolPublicParametersByCurve;
use class_groups::EquivalenceClass;
use dwallet_mpc_types::dwallet_mpc::{
<<<<<<< HEAD
    DKGDecentralizedPartyOutputSecp256k1, DKGDecentralizedPartyVersionedOutputSecp256k1,
    SerializedWrappedMPCPublicOutput, VersionedDwalletDKGSecondRoundPublicOutput,
    VersionedEncryptedUserShare,
=======
    MPCPublicOutput, SerializedWrappedMPCPublicOutput, VersionedDwalletDKGPublicOutput,
    VersionedEncryptedUserShare, VersionedEncryptionKeyValue,
>>>>>>> a88c7897
};
use group::{GroupElement, OsCsRng};
use ika_protocol_config::ProtocolVersion;
use ika_types::dwallet_mpc_error::{DwalletMPCError, DwalletMPCResult};
<<<<<<< HEAD
=======
use ika_types::messages_dwallet_mpc::{
    Curve25519AsyncDKGProtocol, RistrettoAsyncDKGProtocol, Secp256k1AsyncDKGProtocol,
    Secp256r1AsyncDKGProtocol,
};
use twopc_mpc::dkg;
>>>>>>> a88c7897
use twopc_mpc::dkg::Protocol;
use twopc_mpc::secp256k1::class_groups::ECDSAProtocol;

/// Verifies that the given encrypted secret key share matches the encryption of the dWallet's
/// secret share, validates the signature on the dWallet's public share,
/// and ensures the signing public key matches the address that initiated this transaction.
pub(crate) fn verify_encrypted_share(
    encrypted_centralized_secret_share_and_proof: &[u8],
    decentralized_public_output: &SerializedWrappedMPCPublicOutput,
<<<<<<< HEAD
    encryption_key: &[u8],
    protocol_public_parameters: twopc_mpc::secp256k1::class_groups::ProtocolPublicParameters,
) -> DwalletMPCResult<()> {
    let encrypted_centralized_secret_share_and_proof =
        match bcs::from_bytes(encrypted_centralized_secret_share_and_proof)? {
            VersionedEncryptedUserShare::V1(output) => output.clone(),
        };
    verify_centralized_secret_key_share_proof(
        &encrypted_centralized_secret_share_and_proof,
        decentralized_public_output,
        encryption_key,
        protocol_public_parameters,
=======
    encryption_key_value: &[u8],
    protocol_public_parameters: ProtocolPublicParametersByCurve,
    protocol_version: ProtocolVersion,
) -> DwalletMPCResult<()> {
    let encrypted_centralized_secret_share_and_proof: VersionedEncryptedUserShare =
        bcs::from_bytes(encrypted_centralized_secret_share_and_proof)?;
    let decentralized_public_output: VersionedDwalletDKGPublicOutput =
        bcs::from_bytes(decentralized_public_output)?;

    match (
        encrypted_centralized_secret_share_and_proof,
        decentralized_public_output,
    ) {
        (
            VersionedEncryptedUserShare::V1(encrypted_centralized_secret_share_and_proof),
            VersionedDwalletDKGPublicOutput::V1(decentralized_public_output),
        ) => verify_centralized_secret_key_share_proof_v1(
            encrypted_centralized_secret_share_and_proof,
            decentralized_public_output,
            encryption_key_value,
            protocol_public_parameters,
            protocol_version,
        )
        .map_err(|e| DwalletMPCError::EncryptedUserShareVerificationFailed(e.to_string())),
        (
            VersionedEncryptedUserShare::V1(encrypted_centralized_secret_share_and_proof),
            VersionedDwalletDKGPublicOutput::V2(decentralized_public_output),
        ) => verify_centralized_secret_key_share_proof_v2(
            encrypted_centralized_secret_share_and_proof,
            decentralized_public_output,
            encryption_key_value,
            protocol_public_parameters,
        )
        .map_err(|e| DwalletMPCError::EncryptedUserShareVerificationFailed(e.to_string())),
    }
}

fn verify_centralized_secret_key_share_proof_v1(
    encrypted_centralized_secret_share_and_proof: MPCPublicOutput,
    dkg_public_output: MPCPublicOutput,
    encryption_key_value: &[u8],
    protocol_public_parameters: ProtocolPublicParametersByCurve,
    protocol_version: ProtocolVersion,
) -> anyhow::Result<()> {
    let ProtocolPublicParametersByCurve::Secp256k1(protocol_public_parameters) =
        protocol_public_parameters
    else {
        return Err(anyhow::format_err!(
            "Secret key share proof verification for the given curve is not implemented for v1 {}",
            protocol_public_parameters.to_string()
        ));
    };

    let decentralized_output: <Secp256k1AsyncDKGProtocol as Protocol>::DecentralizedPartyTargetedDKGOutput = bcs::from_bytes(&dkg_public_output).map_err(|e| anyhow::anyhow!("Failed to deserialize dkg public output: {}", e))?;
    let decentralized_output: <Secp256k1AsyncDKGProtocol as Protocol>::DecentralizedPartyDKGOutput =
        decentralized_output.into();

    let encryption_key_value = match protocol_version.as_u64() {
        1 => {
            let encryption_key: EquivalenceClass<
                { class_groups::SECP256K1_NON_FUNDAMENTAL_DISCRIMINANT_LIMBS },
            > = bcs::from_bytes(encryption_key_value)?;

            encryption_key.value()
        }
        2 => {
            let VersionedEncryptionKeyValue::V1(encryption_key_value) =
                bcs::from_bytes(encryption_key_value)?;

            bcs::from_bytes(&encryption_key_value)
                .map_err(|e| anyhow::anyhow!("Failed to deserialize encryption key: {}", e))?
        }
        v => {
            return Err(anyhow::anyhow!("Unsupported protocol config version: {v}",));
        }
    };

    <ECDSAProtocol as Protocol>::verify_encryption_of_centralized_party_share_proof(
        &protocol_public_parameters,
        decentralized_output,
        encryption_key_value,
        bcs::from_bytes(&encrypted_centralized_secret_share_and_proof).map_err(|e| {
            anyhow::anyhow!(
                "Failed to deserialize encrypted centralized secret share: {}",
                e
            )
        })?,
        &mut OsCsRng,
>>>>>>> a88c7897
    )
    .map_err(Into::<anyhow::Error>::into)?;

    Ok(())
}

fn verify_centralized_secret_key_share_proof_v2(
    encrypted_centralized_secret_share_and_proof: MPCPublicOutput,
    dkg_public_output: MPCPublicOutput,
    encryption_key_value: &[u8],
    protocol_public_parameters: ProtocolPublicParametersByCurve,
) -> anyhow::Result<()> {
<<<<<<< HEAD
    let dkg_public_output = bcs::from_bytes(serialized_dkg_public_output)?;
    let decentralized_dkg_output = match dkg_public_output {
        VersionedDwalletDKGSecondRoundPublicOutput::V1(output) => {
            bcs::from_bytes::<DKGDecentralizedPartyOutputSecp256k1>(output.as_slice())?.into()
        }
        VersionedDwalletDKGSecondRoundPublicOutput::V2(output) => {
            bcs::from_bytes::<DKGDecentralizedPartyVersionedOutputSecp256k1>(output.as_slice())?
        }
    };
    <ECDSAProtocol as Protocol>::verify_encryption_of_centralized_party_share_proof(
        &protocol_public_parameters,
        decentralized_dkg_output,
        bcs::from_bytes(encryption_key)?,
=======
    match protocol_public_parameters {
        ProtocolPublicParametersByCurve::Secp256k1(pp) => {
            verify_centralized_secret_key_share_proof::<Secp256k1AsyncDKGProtocol>(
                &encrypted_centralized_secret_share_and_proof,
                bcs::from_bytes(&dkg_public_output)?,
                encryption_key_value,
                pp,
            )
        }
        ProtocolPublicParametersByCurve::Secp256r1(pp) => {
            verify_centralized_secret_key_share_proof::<Secp256r1AsyncDKGProtocol>(
                &encrypted_centralized_secret_share_and_proof,
                bcs::from_bytes(&dkg_public_output)?,
                encryption_key_value,
                pp,
            )
        }
        ProtocolPublicParametersByCurve::Curve25519(pp) => {
            verify_centralized_secret_key_share_proof::<Curve25519AsyncDKGProtocol>(
                &encrypted_centralized_secret_share_and_proof,
                bcs::from_bytes(&dkg_public_output)?,
                encryption_key_value,
                pp,
            )
        }
        ProtocolPublicParametersByCurve::Ristretto(pp) => {
            verify_centralized_secret_key_share_proof::<RistrettoAsyncDKGProtocol>(
                &encrypted_centralized_secret_share_and_proof,
                bcs::from_bytes(&dkg_public_output)?,
                encryption_key_value,
                pp,
            )
        }
    }
}

/// Verifies that the given centralized secret key share
/// encryption is the encryption of the given dWallet's secret share.
fn verify_centralized_secret_key_share_proof<P: dkg::Protocol>(
    encrypted_centralized_secret_share_and_proof: &[u8],
    decentralized_dkg_output: P::DecentralizedPartyDKGOutput,
    encryption_key_value: &[u8],
    protocol_public_parameters: P::ProtocolPublicParameters,
) -> anyhow::Result<()> {
    let VersionedEncryptionKeyValue::V1(encryption_key_value) =
        bcs::from_bytes(encryption_key_value)?;

    P::verify_encryption_of_centralized_party_share_proof(
        &protocol_public_parameters,
        decentralized_dkg_output,
        bcs::from_bytes(&encryption_key_value)?,
>>>>>>> a88c7897
        bcs::from_bytes(encrypted_centralized_secret_share_and_proof)?,
        &mut OsCsRng,
    )
    .map_err(Into::<anyhow::Error>::into)?;
    Ok(())
}<|MERGE_RESOLUTION|>--- conflicted
+++ resolved
@@ -4,26 +4,17 @@
 use crate::dwallet_mpc::crytographic_computation::protocol_public_parameters::ProtocolPublicParametersByCurve;
 use class_groups::EquivalenceClass;
 use dwallet_mpc_types::dwallet_mpc::{
-<<<<<<< HEAD
-    DKGDecentralizedPartyOutputSecp256k1, DKGDecentralizedPartyVersionedOutputSecp256k1,
-    SerializedWrappedMPCPublicOutput, VersionedDwalletDKGSecondRoundPublicOutput,
-    VersionedEncryptedUserShare,
-=======
     MPCPublicOutput, SerializedWrappedMPCPublicOutput, VersionedDwalletDKGPublicOutput,
     VersionedEncryptedUserShare, VersionedEncryptionKeyValue,
->>>>>>> a88c7897
 };
 use group::{GroupElement, OsCsRng};
 use ika_protocol_config::ProtocolVersion;
 use ika_types::dwallet_mpc_error::{DwalletMPCError, DwalletMPCResult};
-<<<<<<< HEAD
-=======
 use ika_types::messages_dwallet_mpc::{
     Curve25519AsyncDKGProtocol, RistrettoAsyncDKGProtocol, Secp256k1AsyncDKGProtocol,
     Secp256r1AsyncDKGProtocol,
 };
 use twopc_mpc::dkg;
->>>>>>> a88c7897
 use twopc_mpc::dkg::Protocol;
 use twopc_mpc::secp256k1::class_groups::ECDSAProtocol;
 
@@ -33,20 +24,6 @@
 pub(crate) fn verify_encrypted_share(
     encrypted_centralized_secret_share_and_proof: &[u8],
     decentralized_public_output: &SerializedWrappedMPCPublicOutput,
-<<<<<<< HEAD
-    encryption_key: &[u8],
-    protocol_public_parameters: twopc_mpc::secp256k1::class_groups::ProtocolPublicParameters,
-) -> DwalletMPCResult<()> {
-    let encrypted_centralized_secret_share_and_proof =
-        match bcs::from_bytes(encrypted_centralized_secret_share_and_proof)? {
-            VersionedEncryptedUserShare::V1(output) => output.clone(),
-        };
-    verify_centralized_secret_key_share_proof(
-        &encrypted_centralized_secret_share_and_proof,
-        decentralized_public_output,
-        encryption_key,
-        protocol_public_parameters,
-=======
     encryption_key_value: &[u8],
     protocol_public_parameters: ProtocolPublicParametersByCurve,
     protocol_version: ProtocolVersion,
@@ -135,7 +112,6 @@
             )
         })?,
         &mut OsCsRng,
->>>>>>> a88c7897
     )
     .map_err(Into::<anyhow::Error>::into)?;
 
@@ -148,21 +124,6 @@
     encryption_key_value: &[u8],
     protocol_public_parameters: ProtocolPublicParametersByCurve,
 ) -> anyhow::Result<()> {
-<<<<<<< HEAD
-    let dkg_public_output = bcs::from_bytes(serialized_dkg_public_output)?;
-    let decentralized_dkg_output = match dkg_public_output {
-        VersionedDwalletDKGSecondRoundPublicOutput::V1(output) => {
-            bcs::from_bytes::<DKGDecentralizedPartyOutputSecp256k1>(output.as_slice())?.into()
-        }
-        VersionedDwalletDKGSecondRoundPublicOutput::V2(output) => {
-            bcs::from_bytes::<DKGDecentralizedPartyVersionedOutputSecp256k1>(output.as_slice())?
-        }
-    };
-    <ECDSAProtocol as Protocol>::verify_encryption_of_centralized_party_share_proof(
-        &protocol_public_parameters,
-        decentralized_dkg_output,
-        bcs::from_bytes(encryption_key)?,
-=======
     match protocol_public_parameters {
         ProtocolPublicParametersByCurve::Secp256k1(pp) => {
             verify_centralized_secret_key_share_proof::<Secp256k1AsyncDKGProtocol>(
@@ -214,7 +175,6 @@
         &protocol_public_parameters,
         decentralized_dkg_output,
         bcs::from_bytes(&encryption_key_value)?,
->>>>>>> a88c7897
         bcs::from_bytes(encrypted_centralized_secret_share_and_proof)?,
         &mut OsCsRng,
     )
