--- conflicted
+++ resolved
@@ -263,10 +263,7 @@
         let computation_channel_sender = self.completed_computation_sender.clone();
         let root_seed = self.root_seed.clone();
         let protocol_config = self.protocol_config.clone();
-<<<<<<< HEAD
-=======
-
->>>>>>> 0d085ee7
+
         rayon::spawn_fifo(move || {
             let advance_start_time = Instant::now();
 
