--- conflicted
+++ resolved
@@ -198,21 +198,6 @@
         computation_request: ComputationRequest,
         dwallet_mpc_metrics: Arc<DWalletMPCMetrics>,
     ) -> bool {
-<<<<<<< HEAD
-        if !self.has_available_cores_to_perform_computation() {
-            info!(
-                session_identifier=?computation_id.session_identifier,
-                current_round=?computation_id.current_round,
-                attempt_number=?computation_id.attempt_number,
-                mpc_protocol=?computation_request.protocol_data.to_string(),
-                "No available CPU cores to perform cryptographic computation"
-            );
-
-            return false;
-        }
-
-=======
->>>>>>> 6b1b2bb2
         if self
             .currently_running_cryptographic_computations
             .contains(&computation_id)
