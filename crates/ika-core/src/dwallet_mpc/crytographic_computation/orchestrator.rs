// Copyright (c) dWallet Labs, Ltd.
// SPDX-License-Identifier: BSD-3-Clause-Clear

//! The orchestrator for dWallet MPC cryptographic computations.
//!
//! The orchestrator manages a task queue for cryptographic computations and
//! ensures efficient CPU resource utilization.
//! It tracks the number of available CPU cores and prevents launching
//! tasks when all cores are occupied.
//!
//! Key responsibilities:
//! — Manages a queue of pending cryptographic computations
//! — Tracks currently running sessions and available CPU cores
//! — Handles session spawning and completion notifications.
//! — Implements special handling for aggregated sign operations
//! — Ensures computations don't become redundant based on received messages
//!
//! The orchestrator uses a channel-based notification system to track completed computation.

use crate::dwallet_mpc::crytographic_computation::{ComputationId, ComputationRequest};
use crate::dwallet_mpc::dwallet_mpc_metrics::DWalletMPCMetrics;
use crate::dwallet_mpc::mpc_session::ComputationResultData;
use crate::dwallet_session_request::DWalletSessionRequestMetricData;
use crate::runtime::IkaRuntimes;
use dwallet_rng::RootSeed;
use group::PartyID;
<<<<<<< HEAD
use ika_protocol_config::ProtocolConfig;
=======
>>>>>>> a88c7897
use ika_types::dwallet_mpc_error::{DwalletMPCError, DwalletMPCResult};
use std::collections::{HashMap, HashSet};
use std::sync::Arc;
use std::time::Instant;
use tokio::runtime::Handle;
use tokio::sync::mpsc::{Receiver, Sender};
use tracing::{debug, error, info};

/// Channel size for cryptographic computations state updates.
/// This channel should not reach a size even close to this.
/// But since this is critical to keep the computations running,
/// we are using a big buffer (this size of the data is small).
const COMPUTATION_UPDATE_CHANNEL_SIZE: usize = 10_000;

struct ComputationCompletionUpdate {
    computation_id: ComputationId,
    party_id: PartyID,
    protocol_metadata: DWalletSessionRequestMetricData,
    computation_result: DwalletMPCResult<mpc::GuaranteedOutputDeliveryRoundResult>,
    elapsed_ms: u128,
}

/// The orchestrator for DWallet MPC cryptographic computations.
///
/// The orchestrator manages cryptographic computation tasks and ensures efficient
///  CPU resource utilization.
/// It tracks available CPU cores and prevents launching tasks when all cores are occupied.
///
/// Key responsibilities:
/// — Manages a queue of pending cryptographic computations
/// — Tracks currently running sessions and available CPU cores
/// — Handles session spawning and completion notifications
/// — Implements special handling for aggregated sign operations
/// — Ensures computations don't become redundant based on received messages
pub(crate) struct CryptographicComputationsOrchestrator {
    /// The number of logical CPUs available for cryptographic computations on the validator's
    /// machine. Used to limit parallel task execution.
    available_cores_for_cryptographic_computations: usize,

    /// A channel sender to notify the manager about completed computations,
    /// allowing proper resource management.
    completed_computation_sender: Sender<ComputationCompletionUpdate>,
    completed_computation_receiver: Receiver<ComputationCompletionUpdate>,

    /// The currently running cryptographic computations.
    /// Tracks tasks that have been spawned with [`rayon::spawn_fifo`] but haven't completed yet.
    /// Used to prevent exceeding available CPU cores.
    pub(crate) currently_running_cryptographic_computations: HashSet<ComputationId>,

    /// The list of completed cryptographic computations in the current epoch.
    completed_cryptographic_computations: HashSet<ComputationId>,

    /// The root seed of this validator, used for deriving the per-round seed for
    /// advancing this session.
    /// SECURITY NOTICE: *MUST KEEP PRIVATE*.
    root_seed: RootSeed,
    protocol_config: ProtocolConfig,
}

impl CryptographicComputationsOrchestrator {
    /// Creates a new orchestrator for cryptographic computations.
    pub(crate) fn try_new(
        root_seed: RootSeed,
        protocol_config: ProtocolConfig,
    ) -> DwalletMPCResult<Self> {
        let (report_computation_completed_sender, report_computation_completed_receiver) =
            tokio::sync::mpsc::channel(COMPUTATION_UPDATE_CHANNEL_SIZE);
        let mut available_cores_for_computations =
            IkaRuntimes::calculate_num_of_computations_cores();
        if available_cores_for_computations == 0 {
            // When `IkaRuntimes::calculate_num_of_computations_cores` returns 0,
            // Rayon will use the default number of threads, which is the number of available cores on the machine
            available_cores_for_computations = std::thread::available_parallelism()
                .map_err(|e| DwalletMPCError::FailedToGetAvailableParallelism(e.to_string()))?
                .into();
        }
        info!(
            available_cores_for_computations =? available_cores_for_computations,
            "Available CPU cores for Rayon cryptographic computations"
        );

        Ok(CryptographicComputationsOrchestrator {
            available_cores_for_cryptographic_computations: available_cores_for_computations,
            completed_computation_sender: report_computation_completed_sender,
            completed_computation_receiver: report_computation_completed_receiver,
            currently_running_cryptographic_computations: HashSet::new(),
            completed_cryptographic_computations: HashSet::new(),
            root_seed,
            protocol_config,
        })
    }

    /// Check for completed computations, and return their results.
    pub(crate) fn receive_completed_computations(
        &mut self,
        dwallet_mpc_metrics: Arc<DWalletMPCMetrics>,
    ) -> HashMap<ComputationId, DwalletMPCResult<mpc::GuaranteedOutputDeliveryRoundResult>> {
        let mut completed_computation_results = HashMap::new();
        while let Ok(computation_update) = self.completed_computation_receiver.try_recv() {
            let party_id = computation_update.party_id;
<<<<<<< HEAD
            let protocol_name = computation_update.protocol_metadata.to_string();
=======
            let protocol_metadata = computation_update.protocol_metadata.clone();
>>>>>>> a88c7897
            let session_identifier = computation_update.computation_id.session_identifier;
            let mpc_round = computation_update.computation_id.mpc_round;
            let attempt_number = computation_update.computation_id.attempt_number;
            let elapsed_ms = computation_update.elapsed_ms;

            let computation_result_data = if let Some(mpc_round) = mpc_round {
                ComputationResultData::MPC { mpc_round }
            } else {
                ComputationResultData::Native
            };

            debug!(
                session_identifier=?computation_update.computation_id.session_identifier,
                ?computation_result_data,
                attempt_number=?computation_update.computation_id.attempt_number,
                currently_running_sessions_count =? self.currently_running_cryptographic_computations.len(),
                "Received a cryptographic computation completed update"
            );

            if let Err(err) = &computation_update.computation_result {
                error!(
                    party_id,
                    ?session_identifier,
                    ?computation_result_data,
                    attempt_number,
<<<<<<< HEAD
                    mpc_protocol=?protocol_name,
=======
                    mpc_protocol=?protocol_metadata,
>>>>>>> a88c7897
                    error=?err,
                    "Cryptographic computation failed"
                );
            } else {
                info!(
                    party_id,
                    ?session_identifier,
                    ?computation_result_data,
                    attempt_number,
<<<<<<< HEAD
                    mpc_protocol=?protocol_name,
=======
                    mpc_protocol =? protocol_metadata,
>>>>>>> a88c7897
                    duration_ms = elapsed_ms,
                    duration_seconds = elapsed_ms / 1000,
                    "Cryptographic computation completed successfully"
                );

                match computation_result_data {
                    ComputationResultData::MPC { mpc_round } => {
                        dwallet_mpc_metrics.add_advance_completion(
                            &computation_update.protocol_metadata,
                            &mpc_round.to_string(),
                            elapsed_ms as i64,
                        );

                        dwallet_mpc_metrics.set_last_completion_duration(
                            &computation_update.protocol_metadata,
                            &mpc_round.to_string(),
                            elapsed_ms as i64,
                        );
                    }
                    ComputationResultData::Native => {
                        dwallet_mpc_metrics.add_native_completion(
                            &computation_update.protocol_metadata,
                            elapsed_ms as i64,
                        );
<<<<<<< HEAD
=======
                        dwallet_mpc_metrics.set_last_completion_duration(
                            &computation_update.protocol_metadata,
                            "1",
                            elapsed_ms as i64,
                        );
>>>>>>> a88c7897
                    }
                }
            }

            self.currently_running_cryptographic_computations
                .remove(&computation_update.computation_id);
            self.completed_cryptographic_computations
                .insert(computation_update.computation_id);

            completed_computation_results.insert(
                computation_update.computation_id,
                computation_update.computation_result,
            );
        }

        completed_computation_results
    }

    /// Check if sufficient CPU cores are available for computation.
    fn has_available_cores_to_perform_computation(&mut self) -> bool {
        self.currently_running_cryptographic_computations.len()
            < self.available_cores_for_cryptographic_computations
    }

    /// Try to spawn a cryptographic `computation_request` to execute in a different thread
    /// if a CPU core is available for it.
    ///
    /// Return `false` if no cores were available to execute it, and `true` otherwise
    /// (which might mean we spawned it, or we already spawned it in the past.)
    pub(crate) async fn try_spawn_cryptographic_computation(
        &mut self,
        computation_id: ComputationId,
        computation_request: ComputationRequest,
        dwallet_mpc_metrics: Arc<DWalletMPCMetrics>,
    ) -> bool {
        if self
            .currently_running_cryptographic_computations
            .contains(&computation_id)
            || self
                .completed_cryptographic_computations
                .contains(&computation_id)
        {
            // Don't run a task that we already spawned.
            return true;
        }

        if !self.has_available_cores_to_perform_computation() {
            info!(
                session_identifier=?computation_id.session_identifier,
                mpc_round=?computation_id.mpc_round,
                attempt_number=?computation_id.attempt_number,
<<<<<<< HEAD
                mpc_protocol=?computation_request.protocol_data.to_string(),
=======
                mpc_protocol=?computation_request.protocol_data,
>>>>>>> a88c7897
                available_cores=?self.available_cores_for_cryptographic_computations,
                currently_running_sessions_count =? self.currently_running_cryptographic_computations.len(),
                "No available CPU cores to perform cryptographic computation"
            );

            return false;
        }
        let handle = Handle::current();

        let party_id = computation_request.party_id;
        let protocol_metadata: DWalletSessionRequestMetricData =
            (&computation_request.protocol_cryptographic_data).into();

        info!(
            party_id,
            session_identifier=?computation_id.session_identifier,
            current_round=?computation_id.mpc_round,
            attempt_number=?computation_id.attempt_number,
<<<<<<< HEAD
            mpc_protocol=?protocol_metadata.to_string(),
=======
            mpc_protocol=?protocol_metadata,
>>>>>>> a88c7897
            "Starting cryptographic computation",
        );

        let computation_channel_sender = self.completed_computation_sender.clone();
        let root_seed = self.root_seed.clone();
<<<<<<< HEAD
        let protocol_config = self.protocol_config.clone();
=======
>>>>>>> a88c7897

        rayon::spawn_fifo(move || {
            let advance_start_time = Instant::now();

<<<<<<< HEAD
            let computation_result = computation_request.compute(
                computation_id,
                root_seed,
                dwallet_mpc_metrics.clone(),
                protocol_config,
            );
=======
            let computation_result =
                computation_request.compute(computation_id, root_seed, dwallet_mpc_metrics.clone());
>>>>>>> a88c7897

            let elapsed = advance_start_time.elapsed();
            let elapsed_ms = elapsed.as_millis();

            handle.spawn(async move {
                if let Err(err) = computation_channel_sender
                    .send(ComputationCompletionUpdate {
                        computation_id,
                        party_id,
                        protocol_metadata,
                        computation_result,
                        elapsed_ms,
                    })
                    .await
                {
                    error!(error=?err, "failed to send a computation completion update");
                }
            });
        });

        self.currently_running_cryptographic_computations
            .insert(computation_id);

        true
    }
}<|MERGE_RESOLUTION|>--- conflicted
+++ resolved
@@ -24,10 +24,6 @@
 use crate::runtime::IkaRuntimes;
 use dwallet_rng::RootSeed;
 use group::PartyID;
-<<<<<<< HEAD
-use ika_protocol_config::ProtocolConfig;
-=======
->>>>>>> a88c7897
 use ika_types::dwallet_mpc_error::{DwalletMPCError, DwalletMPCResult};
 use std::collections::{HashMap, HashSet};
 use std::sync::Arc;
@@ -84,15 +80,11 @@
     /// advancing this session.
     /// SECURITY NOTICE: *MUST KEEP PRIVATE*.
     root_seed: RootSeed,
-    protocol_config: ProtocolConfig,
 }
 
 impl CryptographicComputationsOrchestrator {
     /// Creates a new orchestrator for cryptographic computations.
-    pub(crate) fn try_new(
-        root_seed: RootSeed,
-        protocol_config: ProtocolConfig,
-    ) -> DwalletMPCResult<Self> {
+    pub(crate) fn try_new(root_seed: RootSeed) -> DwalletMPCResult<Self> {
         let (report_computation_completed_sender, report_computation_completed_receiver) =
             tokio::sync::mpsc::channel(COMPUTATION_UPDATE_CHANNEL_SIZE);
         let mut available_cores_for_computations =
@@ -116,7 +108,6 @@
             currently_running_cryptographic_computations: HashSet::new(),
             completed_cryptographic_computations: HashSet::new(),
             root_seed,
-            protocol_config,
         })
     }
 
@@ -128,11 +119,7 @@
         let mut completed_computation_results = HashMap::new();
         while let Ok(computation_update) = self.completed_computation_receiver.try_recv() {
             let party_id = computation_update.party_id;
-<<<<<<< HEAD
-            let protocol_name = computation_update.protocol_metadata.to_string();
-=======
             let protocol_metadata = computation_update.protocol_metadata.clone();
->>>>>>> a88c7897
             let session_identifier = computation_update.computation_id.session_identifier;
             let mpc_round = computation_update.computation_id.mpc_round;
             let attempt_number = computation_update.computation_id.attempt_number;
@@ -158,11 +145,7 @@
                     ?session_identifier,
                     ?computation_result_data,
                     attempt_number,
-<<<<<<< HEAD
-                    mpc_protocol=?protocol_name,
-=======
                     mpc_protocol=?protocol_metadata,
->>>>>>> a88c7897
                     error=?err,
                     "Cryptographic computation failed"
                 );
@@ -172,11 +155,7 @@
                     ?session_identifier,
                     ?computation_result_data,
                     attempt_number,
-<<<<<<< HEAD
-                    mpc_protocol=?protocol_name,
-=======
                     mpc_protocol =? protocol_metadata,
->>>>>>> a88c7897
                     duration_ms = elapsed_ms,
                     duration_seconds = elapsed_ms / 1000,
                     "Cryptographic computation completed successfully"
@@ -201,14 +180,11 @@
                             &computation_update.protocol_metadata,
                             elapsed_ms as i64,
                         );
-<<<<<<< HEAD
-=======
                         dwallet_mpc_metrics.set_last_completion_duration(
                             &computation_update.protocol_metadata,
                             "1",
                             elapsed_ms as i64,
                         );
->>>>>>> a88c7897
                     }
                 }
             }
@@ -260,11 +236,7 @@
                 session_identifier=?computation_id.session_identifier,
                 mpc_round=?computation_id.mpc_round,
                 attempt_number=?computation_id.attempt_number,
-<<<<<<< HEAD
-                mpc_protocol=?computation_request.protocol_data.to_string(),
-=======
                 mpc_protocol=?computation_request.protocol_data,
->>>>>>> a88c7897
                 available_cores=?self.available_cores_for_cryptographic_computations,
                 currently_running_sessions_count =? self.currently_running_cryptographic_computations.len(),
                 "No available CPU cores to perform cryptographic computation"
@@ -283,35 +255,18 @@
             session_identifier=?computation_id.session_identifier,
             current_round=?computation_id.mpc_round,
             attempt_number=?computation_id.attempt_number,
-<<<<<<< HEAD
-            mpc_protocol=?protocol_metadata.to_string(),
-=======
             mpc_protocol=?protocol_metadata,
->>>>>>> a88c7897
             "Starting cryptographic computation",
         );
 
         let computation_channel_sender = self.completed_computation_sender.clone();
         let root_seed = self.root_seed.clone();
-<<<<<<< HEAD
-        let protocol_config = self.protocol_config.clone();
-=======
->>>>>>> a88c7897
 
         rayon::spawn_fifo(move || {
             let advance_start_time = Instant::now();
 
-<<<<<<< HEAD
-            let computation_result = computation_request.compute(
-                computation_id,
-                root_seed,
-                dwallet_mpc_metrics.clone(),
-                protocol_config,
-            );
-=======
             let computation_result =
                 computation_request.compute(computation_id, root_seed, dwallet_mpc_metrics.clone());
->>>>>>> a88c7897
 
             let elapsed = advance_start_time.elapsed();
             let elapsed_ms = elapsed.as_millis();
