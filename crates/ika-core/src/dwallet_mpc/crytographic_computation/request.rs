--- conflicted
+++ resolved
@@ -44,142 +44,6 @@
         if let Some(mpc_round) = computation_id.mpc_round {
             self.protocol_cryptographic_data.compute_mpc(
                 self.party_id,
-<<<<<<< HEAD
-                &data.key_scheme,
-                advance_request,
-                class_groups_decryption_key,
-                &mut rng,
-            ),
-            ProtocolCryptographicData::EncryptedShareVerification {
-                data,
-                protocol_public_parameters,
-                ..
-            } => {
-                match verify_encrypted_share(
-                    &data.encrypted_centralized_secret_share_and_proof,
-                    &data.decentralized_public_output,
-                    &data.encryption_key,
-                    protocol_public_parameters.clone(),
-                ) {
-                    Ok(_) => Ok(GuaranteedOutputDeliveryRoundResult::Finalize {
-                        public_output_value: vec![],
-                        private_output: vec![],
-                        malicious_parties: vec![],
-                    }),
-                    Err(err) => Err(err),
-                }
-            }
-            ProtocolCryptographicData::PartialSignatureVerification {
-                data,
-                protocol_public_parameters,
-                ..
-            } => {
-                let hashed_message = bcs::to_bytes(
-                    &message_digest(&data.message, &data.hash_type)
-                        .map_err(|err| DwalletMPCError::MessageDigest(err.to_string()))?,
-                )?;
-
-                verify_partial_signature(
-                    &hashed_message,
-                    &data.dwallet_decentralized_output,
-                    &data.presign,
-                    &data.partially_signed_message,
-                    &protocol_public_parameters,
-                )?;
-
-                Ok(GuaranteedOutputDeliveryRoundResult::Finalize {
-                    public_output_value: vec![],
-                    private_output: vec![],
-                    malicious_parties: vec![],
-                })
-            }
-            ProtocolCryptographicData::NetworkEncryptionKeyReconfiguration {
-                public_input,
-                advance_request,
-                decryption_key_shares,
-                key_version,
-                ..
-            } => {
-                let decryption_key_shares = decryption_key_shares
-                    .iter()
-                    .map(|(party_id, share)| (*party_id, share.decryption_key_share))
-                    .collect::<HashMap<_, _>>();
-
-                // TODO: Understand what should be done to run a v2/v1 reconfiguration. 
-                let result = if key_version == 1
-                    && protocol_config.reconfiguration_version() == Some(2)
-                {
-                    Party::<twopc_mpc::reconfiguration_v1_to_v2::Party>::advance_with_guaranteed_output(
-                            session_id,
-                            self.party_id,
-                            &self.access_structure,
-                            advance_request,
-                            Some(decryption_key_shares.clone()),
-                            &public_input,
-                            &mut rng,
-                        )?
-                } else {
-                    Party::<ReconfigurationSecp256k1Party>::advance_with_guaranteed_output(
-                        session_id,
-                        self.party_id,
-                        &self.access_structure,
-                        advance_request,
-                        Some(decryption_key_shares.clone()),
-                        &public_input,
-                        &mut rng,
-                    )?
-                };
-
-                match result {
-                    GuaranteedOutputDeliveryRoundResult::Advance { message } => {
-                        Ok(GuaranteedOutputDeliveryRoundResult::Advance { message })
-                    }
-                    GuaranteedOutputDeliveryRoundResult::Finalize {
-                        public_output_value,
-                        malicious_parties,
-                        private_output,
-                    } => {
-                        // Wrap the public output with its version.
-                        let public_output_value = bcs::to_bytes(
-                            &VersionedDecryptionKeyReconfigurationOutput::V1(public_output_value),
-                        )?;
-
-                        Ok(GuaranteedOutputDeliveryRoundResult::Finalize {
-                            public_output_value,
-                            malicious_parties,
-                            private_output,
-                        })
-                    }
-                }
-            }
-            ProtocolCryptographicData::MakeDWalletUserSecretKeySharesPublic {
-                protocol_public_parameters,
-                data,
-                ..
-            } => {
-                match verify_secret_share(
-                    protocol_public_parameters.clone(),
-                    data.public_user_secret_key_shares.clone(),
-                    data.dwallet_decentralized_output.clone(),
-                ) {
-                    Ok(..) => Ok(GuaranteedOutputDeliveryRoundResult::Finalize {
-                        public_output_value: data.public_user_secret_key_shares.clone(),
-                        private_output: vec![],
-                        malicious_parties: vec![],
-                    }),
-                    Err(err) => {
-                        error!(
-                            error=?err,
-                            session_identifier=?computation_id.session_identifier,
-                            validator=?self.validator_name,
-                            mpc_round=?computation_id.mpc_round,
-                            "failed to verify secret share"
-                        );
-                        Err(DwalletMPCError::DWalletSecretNotMatchedDWalletOutput)
-                    }
-                }
-            }
-=======
                 &self.access_structure,
                 mpc_round,
                 computation_id.consensus_round,
@@ -190,7 +54,6 @@
         } else {
             self.protocol_cryptographic_data
                 .compute_native(computation_id.session_identifier, dwallet_mpc_metrics)
->>>>>>> fafb3214
         }
     }
 }