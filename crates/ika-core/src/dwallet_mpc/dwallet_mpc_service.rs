// Copyright (c) dWallet Labs, Ltd.
// SPDX-License-Identifier: BSD-3-Clause-Clear

//! This module contains the DWalletMPCService struct.
//! It is responsible to read DWallet MPC messages from the
//! local DB every [`READ_INTERVAL_MS`] seconds
//! and forward them to the [`DWalletMPCManager`].

use crate::SuiDataReceivers;
use crate::authority::authority_per_epoch_store::AuthorityPerEpochStoreTrait;
use crate::authority::{AuthorityState, AuthorityStateTrait};
use crate::consensus_manager::ReplayWaiter;
use crate::dwallet_checkpoints::{
    DWalletCheckpointServiceNotify, PendingDWalletCheckpoint, PendingDWalletCheckpointInfo,
    PendingDWalletCheckpointV1,
};
use crate::dwallet_mpc::crytographic_computation::ComputationId;
use crate::dwallet_mpc::dwallet_mpc_metrics::DWalletMPCMetrics;
use crate::dwallet_mpc::mpc_manager::DWalletMPCManager;
use crate::dwallet_mpc::mpc_session::MPCSessionStatus;
use crate::dwallet_mpc::party_ids_to_authority_names;
use crate::dwallet_session_request::{DWalletSessionRequest, DWalletSessionRequestMetricData};
use crate::epoch::submit_to_consensus::DWalletMPCSubmitToConsensus;
use crate::request_protocol_data::ProtocolData;
use dwallet_classgroups_types::ClassGroupsKeyPairAndProof;
use dwallet_mpc_types::dwallet_mpc::MPCDataTrait;
use dwallet_mpc_types::dwallet_mpc::{DWalletMPCNetworkKeyScheme, MPCMessage};
use fastcrypto::traits::KeyPair;
use ika_config::NodeConfig;
use ika_protocol_config::ProtocolConfig;
use ika_types::committee::{Committee, EpochId};
use ika_types::crypto::AuthorityName;
use ika_types::dwallet_mpc_error::{DwalletMPCError, DwalletMPCResult};
use ika_types::message::{
    DKGFirstRoundOutput, DKGSecondRoundOutput, DWalletCheckpointMessageKind,
    DWalletImportedKeyVerificationOutput, EncryptedUserShareOutput, MPCNetworkDKGOutput,
    MPCNetworkReconfigurationOutput, MakeDWalletUserSecretKeySharesPublicOutput,
    PartialSignatureVerificationOutput, PresignOutput, SignOutput,
};
use ika_types::messages_consensus::ConsensusTransaction;
use ika_types::messages_dwallet_mpc::SessionIdentifier;
use ika_types::sui::EpochStartSystem;
use ika_types::sui::{EpochStartSystemTrait, EpochStartValidatorInfoTrait};
use itertools::Itertools;
use mpc::GuaranteedOutputDeliveryRoundResult;
use std::collections::HashMap;
use std::sync::Arc;
use std::time::Duration;
use sui_types::messages_consensus::Round;
use tokio::sync::watch::Receiver;
use tracing::{debug, error, info, warn};

const DELAY_NO_ROUNDS_SEC: u64 = 2;
const READ_INTERVAL_MS: u64 = 20;
const FIVE_KILO_BYTES: usize = 5 * 1024;

pub struct DWalletMPCService {
    last_read_consensus_round: Option<Round>,
    pub(crate) epoch_store: Arc<dyn AuthorityPerEpochStoreTrait>,
    dwallet_submit_to_consensus: Arc<dyn DWalletMPCSubmitToConsensus>,
    state: Arc<dyn AuthorityStateTrait>,
    dwallet_checkpoint_service: Arc<dyn DWalletCheckpointServiceNotify + Send + Sync>,
    dwallet_mpc_manager: DWalletMPCManager,
    exit: Receiver<()>,
    end_of_publish: bool,
    dwallet_mpc_metrics: Arc<DWalletMPCMetrics>,
    pub sui_data_requests: SuiDataReceivers,
    pub name: AuthorityName,
    pub epoch: EpochId,
    pub protocol_config: ProtocolConfig,
    pub committee: Arc<Committee>,
}

impl DWalletMPCService {
    pub fn new(
        epoch_store: Arc<dyn AuthorityPerEpochStoreTrait>,
        exit: Receiver<()>,
        consensus_adapter: Arc<dyn DWalletMPCSubmitToConsensus>,
        node_config: NodeConfig,
        dwallet_checkpoint_service: Arc<dyn DWalletCheckpointServiceNotify + Send + Sync>,
        dwallet_mpc_metrics: Arc<DWalletMPCMetrics>,
        state: Arc<AuthorityState>,
        sui_data_receivers: SuiDataReceivers,
        validator_name: AuthorityName,
        epoch_id: sui_types::base_types::EpochId,
        committee: Arc<Committee>,
        protocol_config: ProtocolConfig,
    ) -> Self {
        let network_dkg_third_round_delay = protocol_config.network_dkg_third_round_delay();

        let decryption_key_reconfiguration_third_round_delay =
            protocol_config.decryption_key_reconfiguration_third_round_delay();

        let root_seed = match node_config.root_seed_key_pair {
            None => {
                error!(
                    "root_seed_key_pair is not set in the node config, cannot start DWallet MPC service"
                );
                panic!(
                    "root_seed_key_pair is not set in the node config, cannot start DWallet MPC service"
                );
            }
            Some(root_seed_keypair) => root_seed_keypair.root_seed().clone(),
        };

        let dwallet_mpc_manager = DWalletMPCManager::new(
            validator_name,
            committee.clone(),
            epoch_id,
            root_seed,
            network_dkg_third_round_delay,
            decryption_key_reconfiguration_third_round_delay,
            dwallet_mpc_metrics.clone(),
            sui_data_receivers.clone(),
        );

        Self {
            last_read_consensus_round: None,
            epoch_store: epoch_store.clone(),
            dwallet_submit_to_consensus: consensus_adapter,
            state,
            dwallet_checkpoint_service,
            dwallet_mpc_manager,
            exit,
            end_of_publish: false,
            dwallet_mpc_metrics,
            sui_data_requests: sui_data_receivers.clone(),
            name: validator_name,
            epoch: epoch_id,
            protocol_config,
            committee,
        }
    }

    #[cfg(test)]
    pub(crate) fn new_for_testing(
        epoch_store: Arc<dyn AuthorityPerEpochStoreTrait>,
        seed: RootSeed,
        dwallet_submit_to_consensus: Arc<dyn DWalletMPCSubmitToConsensus>,
        authority_state: Arc<dyn AuthorityStateTrait>,
        checkpoint_service: Arc<dyn DWalletCheckpointServiceNotify + Send + Sync>,
        authority_name: AuthorityName,
        committee: Committee,
        sui_data_receivers: SuiDataReceivers,
    ) -> Self {
        DWalletMPCService {
            last_read_consensus_round: Some(0),
            epoch_store,
            dwallet_submit_to_consensus,
            state: authority_state,
            dwallet_checkpoint_service: checkpoint_service,
            dwallet_mpc_manager: DWalletMPCManager::new(
                authority_name.clone(),
                Arc::new(committee.clone()),
                1,
                seed,
                0,
                0,
                DWalletMPCMetrics::new(&Registry::new()),
                sui_data_receivers.clone(),
            ),
            exit: watch::channel(()).1,
            end_of_publish: false,
            dwallet_mpc_metrics: DWalletMPCMetrics::new(&Registry::new()),
            sui_data_requests: sui_data_receivers,
            name: authority_name,
            epoch: 1,
            protocol_config: ProtocolConfig::get_for_min_version(),
            committee: Arc::new(committee),
        }
    }

<<<<<<< HEAD
    #[feature("test_helpers")]
=======
    #[cfg(test)]
>>>>>>> 2523c168
    pub(crate) fn dwallet_mpc_manager(&self) -> &DWalletMPCManager {
        &self.dwallet_mpc_manager
    }

    #[feature("test_helpers")]
    pub(crate) fn dwallet_mpc_manager_mut(&mut self) -> &mut DWalletMPCManager {
        &mut self.dwallet_mpc_manager
    }

    async fn sync_last_session_to_complete_in_current_epoch(&mut self) {
        let (ika_current_epoch_on_sui, last_session_to_complete_in_current_epoch) = self
            .sui_data_requests
            .last_session_to_complete_in_current_epoch_receiver
            .borrow()
            .clone();
        if ika_current_epoch_on_sui == self.epoch {
            self.dwallet_mpc_manager
                .sync_last_session_to_complete_in_current_epoch(
                    last_session_to_complete_in_current_epoch,
                )
        }
    }

    /// Starts the DWallet MPC service.
    ///
    /// This service periodically reads DWallet MPC messages from the local database
    /// at intervals defined by [`READ_INTERVAL_SECS`] seconds.
    /// The messages are then forwarded to the
    /// [`DWalletMPCManager`] for processing.
    ///
    /// The service automatically terminates when an epoch switch occurs.
    pub async fn spawn(&mut self, replay_waiter: ReplayWaiter) {
        info!("Waiting for consensus commits to replay ...");
        replay_waiter.wait_for_replay().await;
        info!("Consensus commits finished replaying");

        info!(
            validator=?self.name,
            "Spawning dWallet MPC Service"
        );
        loop {
            match self.exit.has_changed() {
                Ok(true) => {
                    warn!(
                        our_epoch_id=self.dwallet_mpc_manager.epoch_id,
                        authority=?self.name,
                        "DWalletMPCService exit signal received"
                    );
                    break;
                }
                Err(err) => {
                    warn!(
                        error=?err,
                        authority=?self.name,
                        our_epoch_id=self.dwallet_mpc_manager.epoch_id,
                        "DWalletMPCService exit channel was shutdown incorrectly"
                    );
                    break;
                }
                Ok(false) => (),
            };

            if self.dwallet_mpc_manager.recognized_self_as_malicious {
                error!(
                    authority=?self.name,
                    "the node has identified itself as malicious, breaking from MPC service loop"
                );

                // This signifies a bug, we can't proceed before we fix it.
                break;
            }

            self.run_service_loop_iteration().await;

            tokio::time::sleep(Duration::from_millis(READ_INTERVAL_MS)).await;
        }
    }

    pub(crate) async fn run_service_loop_iteration(&mut self) {
        debug!("Running DWalletMPCService loop");
        self.sync_last_session_to_complete_in_current_epoch().await;

        // Receive **new** dWallet MPC events and save them in the local DB.
        if let Err(err) = self.handle_new_requests().await {
            error!(?err, "failed to handle new events from DWallet MPC service")
        }

        self.process_consensus_rounds_from_storage().await;

        self.process_cryptographic_computations().await;
    }

    async fn process_cryptographic_computations(&mut self) {
        let Some(last_read_consensus_round) = self.last_read_consensus_round else {
            warn!("No last read consensus round, cannot perform cryptographic computation");
            return;
        };

        let completed_computation_results = self
            .dwallet_mpc_manager
            .perform_cryptographic_computation(last_read_consensus_round)
            .await;

        self.handle_computation_results_and_submit_to_consensus(completed_computation_results)
            .await;
    }

    async fn handle_new_requests(&mut self) -> DwalletMPCResult<()> {
        let uncompleted_requests = self.load_uncompleted_requests().await;
        let pulled_requests = match self.receive_new_sui_requests() {
            Ok(requests) => requests,
            Err(e) => {
                error!(
                    error=?e,
                    "failed to receive dWallet new dWallet requests");
                return Err(DwalletMPCError::TokioRecv);
            }
        };
        let requests = [uncompleted_requests, pulled_requests].concat();

        let requests_session_identifiers =
            requests.iter().map(|e| e.session_identifier).collect_vec();

        match self
            .state
            .get_dwallet_mpc_sessions_completed_status(requests_session_identifiers.clone())
        {
            Ok(mpc_session_identifier_to_computation_completed) => {
                for (session_identifier, session_completed) in
                    mpc_session_identifier_to_computation_completed
                {
                    if session_completed {
                        self.dwallet_mpc_manager
                            .complete_computation_mpc_session_and_create_if_not_exists(
                                &session_identifier,
                            );

                        info!(
                            ?session_identifier,
                            "Got a request for a session that was previously computation completed, marking it as computation completed"
                        );
                    }
                }
            }
            Err(e) => {
                error!(
                    ?requests_session_identifiers,
                    error=?e,
                    "Could not read from the DB completed sessions, got error"
                );
            }
        }

        self.dwallet_mpc_manager
            .handle_mpc_request_batch(requests)
            .await;
        Ok(())
    }

    async fn process_consensus_rounds_from_storage(&mut self) {
        // The last consensus round for MPC messages is also the last one for MPC outputs and verified dWallet checkpoint messages,
        // as they are all written in an atomic batch manner as part of committing the consensus commit outputs.
        let last_consensus_round = if let Ok(last_consensus_round) =
            self.epoch_store.last_dwallet_mpc_message_round()
        {
            if let Some(last_consensus_round) = last_consensus_round {
                last_consensus_round
            } else {
                info!("No consensus round from DB yet, retrying in {DELAY_NO_ROUNDS_SEC} seconds.");
                tokio::time::sleep(Duration::from_secs(DELAY_NO_ROUNDS_SEC)).await;
                return;
            }
        } else {
            error!("failed to get last consensus round from DB");
            panic!("failed to get last consensus round from DB");
        };

        while Some(last_consensus_round) > self.last_read_consensus_round {
            let mpc_messages = self
                .epoch_store
                .next_dwallet_mpc_message(self.last_read_consensus_round);
            let (mpc_messages_consensus_round, mpc_messages) = match mpc_messages {
                Ok(mpc_messages) => {
                    if let Some(mpc_messages) = mpc_messages {
                        mpc_messages
                    } else {
                        error!("failed to get mpc messages, None value");
                        panic!("failed to get mpc messages, None value");
                    }
                }
                Err(e) => {
                    error!(
                        error=?e,
                        last_read_consensus_round=self.last_read_consensus_round,
                        "failed to load DWallet MPC messages from the local DB"
                    );

                    panic!("failed to load DWallet MPC messages from the local DB");
                }
            };

            let mpc_outputs = self
                .epoch_store
                .next_dwallet_mpc_output(self.last_read_consensus_round);
            let (mpc_outputs_consensus_round, mpc_outputs) = match mpc_outputs {
                Ok(mpc_outputs) => {
                    if let Some(mpc_outputs) = mpc_outputs {
                        mpc_outputs
                    } else {
                        error!("failed to get mpc outputs, None value");
                        panic!("failed to get mpc outputs, None value");
                    }
                }
                Err(e) => {
                    error!(
                        error=?e,
                        last_read_consensus_round=self.last_read_consensus_round,
                        "failed to load DWallet MPC outputs from the local DB"
                    );
                    panic!("failed to load DWallet MPC outputs from the local DB");
                }
            };

            let verified_dwallet_checkpoint_messages = self
                .epoch_store
                .next_verified_dwallet_checkpoint_message(self.last_read_consensus_round);
            let (
                verified_dwallet_checkpoint_messages_consensus_round,
                verified_dwallet_checkpoint_messages,
            ) = match verified_dwallet_checkpoint_messages {
                Ok(verified_dwallet_checkpoint_messages) => {
                    if let Some(verified_dwallet_checkpoint_messages) =
                        verified_dwallet_checkpoint_messages
                    {
                        verified_dwallet_checkpoint_messages
                    } else {
                        error!("failed to get verified dwallet checkpoint messages, None value");
                        panic!("failed to get verified dwallet checkpoint messages, None value");
                    }
                }
                Err(e) => {
                    error!(
                        error=?e,
                        last_read_consensus_round=self.last_read_consensus_round,
                        "failed to load verified dwallet checkpoint messages from the local DB"
                    );
                    panic!("failed to load verified dwallet checkpoint messages from the local DB");
                }
            };

            if mpc_messages_consensus_round != mpc_outputs_consensus_round
                || mpc_messages_consensus_round
                    != verified_dwallet_checkpoint_messages_consensus_round
            {
                error!(
                    ?mpc_messages_consensus_round,
                    ?mpc_outputs_consensus_round,
                    ?verified_dwallet_checkpoint_messages_consensus_round,
                    "the consensus rounds of MPC messages, MPC outputs and checkpoint messages do not match"
                );

                panic!(
                    "the consensus rounds of MPC messages, MPC outputs and checkpoint messages do not match"
                );
            }

            let consensus_round = mpc_messages_consensus_round;

            if self.last_read_consensus_round >= Some(consensus_round) {
                error!(
                    should_never_happen=true,
                    consensus_round,
                    last_read_consensus_round=?self.last_read_consensus_round,
                    "consensus round must be in a ascending order"
                );

                panic!("consensus round must be in a ascending order");
            }

            // Let's start processing the MPC messages for the current round.
            self.dwallet_mpc_manager
                .handle_consensus_round_messages(consensus_round, mpc_messages);

            // Now we have the MPC messages for the current round, we can
            // process the MPC outputs for the current round.
            let (mut checkpoint_messages, completed_sessions) = self
                .dwallet_mpc_manager
                .handle_consensus_round_outputs(consensus_round, mpc_outputs);

            // Now we have the MPC outputs for the current round, we can
            // add messages from the consensus output such as EndOfPublish.
            checkpoint_messages.extend(verified_dwallet_checkpoint_messages);

            if !self.end_of_publish {
                let final_round = checkpoint_messages
                    .iter()
                    .last()
                    .is_some_and(|msg| matches!(msg, DWalletCheckpointMessageKind::EndOfPublish));
                if final_round {
                    self.end_of_publish = true;

                    info!(
                        authority=?self.name,
                        epoch=?self.epoch,
                        consensus_round,
                        "End of publish reached, no more dwallet checkpoints will be processed for this epoch"
                    );
                }
                if !checkpoint_messages.is_empty() {
                    let pending_checkpoint =
                        PendingDWalletCheckpoint::V1(PendingDWalletCheckpointV1 {
                            messages: checkpoint_messages.clone(),
                            details: PendingDWalletCheckpointInfo {
                                checkpoint_height: consensus_round,
                            },
                        });
                    if let Err(e) = self
                        .epoch_store
                        .insert_pending_dwallet_checkpoint(pending_checkpoint)
                    {
                        error!(
                                error=?e,
                                ?consensus_round,
                                ?checkpoint_messages,
                                "failed to insert pending checkpoint into the local DB"
                        );

                        panic!("failed to insert pending checkpoint into the local DB");
                    };

                    debug!(
                        ?consensus_round,
                        "Notifying checkpoint service about new pending checkpoint(s)",
                    );
                    // Only after batch is written, notify checkpoint service to start building any new
                    // pending checkpoints.
                    if let Err(e) = self.dwallet_checkpoint_service.notify_checkpoint() {
                        error!(
                            error=?e,
                            ?consensus_round,
                            "failed to notify checkpoint service about new pending checkpoint(s)"
                        );

                        panic!(
                            "failed to notify checkpoint service about new pending checkpoint(s)"
                        );
                    }
                }

                if let Err(e) = self
                    .state
                    .insert_dwallet_mpc_computation_completed_sessions(&completed_sessions)
                {
                    error!(
                        error=?e,
                        ?consensus_round,
                        ?completed_sessions,
                        "failed to insert computation completed MPC sessions into the local (perpetual tables) DB"
                    );

                    panic!(
                        "failed to insert computation completed MPC sessions into the local (perpetual tables) DB"
                    );
                }
            }

            self.last_read_consensus_round = Some(consensus_round);

            self.dwallet_mpc_metrics
                .last_process_mpc_consensus_round
                .set(consensus_round as i64);
            tokio::task::yield_now().await;
        }
    }

    async fn handle_computation_results_and_submit_to_consensus(
        &mut self,
        completed_computation_results: HashMap<
            ComputationId,
            DwalletMPCResult<GuaranteedOutputDeliveryRoundResult>,
        >,
    ) {
        let committee = self.committee.clone();
        let validator_name = &self.name;
        let party_id = self.dwallet_mpc_manager.party_id;

        for (computation_id, computation_result) in completed_computation_results {
            let session_identifier = computation_id.session_identifier;
            let mpc_round = computation_id.mpc_round;
            let consensus_adapter = self.dwallet_submit_to_consensus.clone();

            if let Some(session) = self
                .dwallet_mpc_manager
                .mpc_sessions
                .get(&session_identifier)
            {
                if let MPCSessionStatus::Active { .. } = &session.status {
                    if let Some(session_request) = session.request_data.clone() {
                        match computation_result {
                            Ok(GuaranteedOutputDeliveryRoundResult::Advance { message }) => {
                                info!(
                                    ?session_identifier,
                                    validator=?validator_name,
                                    ?mpc_round,
                                    "Advanced MPC session"
                                );

                                let message =
                                    self.new_dwallet_mpc_message(session_identifier, message);

                                if let Err(err) =
                                    consensus_adapter.submit_to_consensus(&[message]).await
                                {
                                    error!(
                                        ?session_identifier,
                                        validator=?validator_name,
                                        ?mpc_round,
                                        error=?err,
                                        "failed to submit an MPC message to consensus"
                                    );
                                }
                            }
                            Ok(GuaranteedOutputDeliveryRoundResult::Finalize {
                                malicious_parties,
                                private_output: _,
                                public_output_value,
                            }) => {
                                info!(
                                    ?session_identifier,
                                    validator=?validator_name,
                                    "Reached output for session"
                                );
                                let consensus_adapter = self.dwallet_submit_to_consensus.clone();
                                let malicious_authorities = if !malicious_parties.is_empty() {
                                    let malicious_authorities = party_ids_to_authority_names(
                                        &malicious_parties,
                                        &committee,
                                    );

                                    error!(
                                        ?session_identifier,
                                            validator=?validator_name,
                                            ?malicious_parties,
                                            ?malicious_authorities,
                                        "malicious parties detected upon MPC session finalize",
                                    );
                                    malicious_authorities
                                } else {
                                    vec![]
                                };

                                self.dwallet_mpc_manager
                                    .record_malicious_actors(&malicious_authorities);

                                let rejected = false;

                                let consensus_message = self.new_dwallet_mpc_output(
                                    session_identifier,
                                    &session_request,
                                    public_output_value,
                                    malicious_authorities,
                                    rejected,
                                );

                                if let Err(err) = consensus_adapter
                                    .submit_to_consensus(&[consensus_message])
                                    .await
                                {
                                    error!(
                                        ?session_identifier,
                                        validator=?validator_name,
                                        error=?err,
                                        "failed to submit an MPC output message to consensus",
                                    );
                                }
                            }
                            Err(DwalletMPCError::MPCError(mpc::Error::ThresholdNotReached)) => {
                                error!(
                                    error=?DwalletMPCError::MPCError(mpc::Error::ThresholdNotReached),
                                        ?session_identifier,
                                    validator=?validator_name,
                                    mpc_round,
                                    party_id,
                                    "MPC session failed"
                                );

                                let consensus_round = computation_id.consensus_round;
                                self.dwallet_mpc_manager.record_threshold_not_reached(
                                    consensus_round,
                                    computation_id.session_identifier,
                                )
                            }
                            Err(err) => {
                                error!(
                                    ?session_identifier,
                                    validator=?validator_name,
                                    ?mpc_round,
                                    party_id,
                                    error=?err,
                                    "failed to advance the MPC session, rejecting."
                                );

                                let consensus_adapter = self.dwallet_submit_to_consensus.clone();

                                let rejected = true;

                                let consensus_message = self.new_dwallet_mpc_output(
                                    session_identifier,
                                    &session_request,
                                    vec![],
                                    vec![],
                                    rejected,
                                );

                                if let Err(err) = consensus_adapter
                                    .submit_to_consensus(&[consensus_message])
                                    .await
                                {
                                    error!(
                                        ?session_identifier,
                                        validator=?validator_name,
                                        error=?err,
                                        "failed to submit an MPC SessionFailed message to consensus"
                                    );
                                }
                            }
                        }
                    } else {
                        error!(
                            should_never_happen =? true,
                            ?session_identifier,
                            validator=?validator_name,
                            ?mpc_round,
                            "no session_request for a session for which a computation update was received"
                        );
                    }
                } else {
                    warn!(
                        ?session_identifier,
                        validator=?validator_name,
                        ?mpc_round,
                        "received a computation update for an non-active MPC session"
                    );
                }
            } else {
                error!(
                    should_never_happen =? true,
                    ?session_identifier,
                    validator=?validator_name,
                    ?mpc_round,
                    "failed to retrieve MPC session for which a computation update was received"
                );
            }
        }
    }

    /// Create a new consensus transaction with the message to be sent to the other MPC parties.
    /// Returns Error only if the epoch switched in the middle and was not available.
    fn new_dwallet_mpc_message(
        &self,
        session_identifier: SessionIdentifier,
        message: MPCMessage,
    ) -> ConsensusTransaction {
        ConsensusTransaction::new_dwallet_mpc_message(self.name, session_identifier, message)
    }

    /// Create a new consensus transaction with the flow result (output) to be
    /// sent to the other MPC parties.
    /// Errors if the epoch was switched in the middle and was not available.
    fn new_dwallet_mpc_output(
        &self,
        session_identifier: SessionIdentifier,
        session_request: &DWalletSessionRequest,
        output: Vec<u8>,
        malicious_authorities: Vec<AuthorityName>,
        rejected: bool,
    ) -> ConsensusTransaction {
        let output = Self::build_dwallet_checkpoint_message_kinds_from_output(
            &session_identifier,
            session_request,
            output,
            rejected,
        );
        ConsensusTransaction::new_dwallet_mpc_output(
            self.name,
            session_identifier,
            output,
            malicious_authorities,
        )
    }

    fn build_dwallet_checkpoint_message_kinds_from_output(
        session_identifier: &SessionIdentifier,
        session_request: &DWalletSessionRequest,
        output: Vec<u8>,
        rejected: bool,
    ) -> Vec<DWalletCheckpointMessageKind> {
        info!(
            mpc_protocol=? DWalletSessionRequestMetricData::from(&session_request.protocol_data).to_string(),
            session_identifier=?session_identifier,
            "Creating session output message for checkpoint"
        );
        match &session_request.protocol_data {
            ProtocolData::DKGFirst { dwallet_id, .. } => {
                let tx = DWalletCheckpointMessageKind::RespondDWalletDKGFirstRoundOutput(
                    DKGFirstRoundOutput {
                        dwallet_id: dwallet_id.to_vec(),
                        output,
                        session_sequence_number: session_request.session_sequence_number,
                        rejected,
                    },
                );
                vec![tx]
            }
            ProtocolData::DKGSecond {
                dwallet_id,
                encrypted_secret_share_id,
                ..
            } => {
                let tx = DWalletCheckpointMessageKind::RespondDWalletDKGSecondRoundOutput(
                    DKGSecondRoundOutput {
                        output,
                        dwallet_id: dwallet_id.to_vec(),
                        encrypted_secret_share_id: encrypted_secret_share_id.to_vec(),
                        rejected,
                        session_sequence_number: session_request.session_sequence_number,
                    },
                );
                vec![tx]
            }
            ProtocolData::Presign {
                dwallet_id,
                presign_id,
                ..
            } => {
                let tx = DWalletCheckpointMessageKind::RespondDWalletPresign(PresignOutput {
                    presign: output,
                    dwallet_id: dwallet_id.map(|id| id.to_vec()),
                    presign_id: presign_id.to_vec(),
                    rejected,
                    session_sequence_number: session_request.session_sequence_number,
                });
                vec![tx]
            }
            ProtocolData::Sign {
                dwallet_id,
                sign_id,
                is_future_sign,
                ..
            } => {
                let tx = DWalletCheckpointMessageKind::RespondDWalletSign(SignOutput {
                    signature: output,
                    dwallet_id: dwallet_id.to_vec(),
                    is_future_sign: *is_future_sign,
                    sign_id: sign_id.to_vec(),
                    rejected,
                    session_sequence_number: session_request.session_sequence_number,
                });
                vec![tx]
            }
            ProtocolData::EncryptedShareVerification {
                dwallet_id,
                encrypted_user_secret_key_share_id,
                ..
            } => {
                let tx = DWalletCheckpointMessageKind::RespondDWalletEncryptedUserShare(
                    EncryptedUserShareOutput {
                        dwallet_id: dwallet_id.to_vec(),
                        encrypted_user_secret_key_share_id: encrypted_user_secret_key_share_id
                            .to_vec(),
                        rejected,
                        session_sequence_number: session_request.session_sequence_number,
                    },
                );
                vec![tx]
            }
            ProtocolData::PartialSignatureVerification {
                dwallet_id,
                partial_centralized_signed_message_id,
                ..
            } => {
                let tx =
                    DWalletCheckpointMessageKind::RespondDWalletPartialSignatureVerificationOutput(
                        PartialSignatureVerificationOutput {
                            dwallet_id: dwallet_id.to_vec(),
                            partial_centralized_signed_message_id:
                                partial_centralized_signed_message_id.to_vec(),
                            rejected,
                            session_sequence_number: session_request.session_sequence_number,
                        },
                    );
                vec![tx]
            }
            ProtocolData::NetworkEncryptionKeyDkg {
                dwallet_network_encryption_key_id,
                ..
            } => {
                let slices = if rejected {
                    vec![MPCNetworkDKGOutput {
                        dwallet_network_encryption_key_id: dwallet_network_encryption_key_id
                            .to_vec(),
                        public_output: vec![],
                        supported_curves: vec![DWalletMPCNetworkKeyScheme::Secp256k1 as u32],
                        is_last: true,
                        rejected: true,
                        session_sequence_number: session_request.session_sequence_number,
                    }]
                } else {
                    Self::slice_public_output_into_messages(
                        output,
                        |public_output_chunk, is_last| MPCNetworkDKGOutput {
                            dwallet_network_encryption_key_id: dwallet_network_encryption_key_id
                                .to_vec(),
                            public_output: public_output_chunk,
                            supported_curves: vec![DWalletMPCNetworkKeyScheme::Secp256k1 as u32],
                            is_last,
                            rejected: false,
                            session_sequence_number: session_request.session_sequence_number,
                        },
                    )
                };

                let messages: Vec<_> = slices
                    .into_iter()
                    .map(DWalletCheckpointMessageKind::RespondDWalletMPCNetworkDKGOutput)
                    .collect();
                messages
            }
            ProtocolData::NetworkEncryptionKeyReconfiguration {
                dwallet_network_encryption_key_id,
                ..
            } => {
                let slices = if rejected {
                    vec![MPCNetworkReconfigurationOutput {
                        dwallet_network_encryption_key_id: dwallet_network_encryption_key_id
                            .to_vec(),
                        public_output: vec![],
                        supported_curves: vec![DWalletMPCNetworkKeyScheme::Secp256k1 as u32],
                        is_last: true,
                        rejected: true,
                        session_sequence_number: session_request.session_sequence_number,
                    }]
                } else {
                    Self::slice_public_output_into_messages(
                        output,
                        |public_output_chunk, is_last| MPCNetworkReconfigurationOutput {
                            dwallet_network_encryption_key_id: dwallet_network_encryption_key_id
                                .clone()
                                .to_vec(),
                            public_output: public_output_chunk,
                            supported_curves: vec![DWalletMPCNetworkKeyScheme::Secp256k1 as u32],
                            is_last,
                            rejected: false,
                            session_sequence_number: session_request.session_sequence_number,
                        },
                    )
                };

                let messages: Vec<_> = slices
                    .into_iter()
                    .map(
                        DWalletCheckpointMessageKind::RespondDWalletMPCNetworkReconfigurationOutput,
                    )
                    .collect();
                messages
            }
            ProtocolData::MakeDWalletUserSecretKeySharesPublic {
                data, dwallet_id, ..
            } => {
                let tx = DWalletCheckpointMessageKind::RespondMakeDWalletUserSecretKeySharesPublic(
                    MakeDWalletUserSecretKeySharesPublicOutput {
                        dwallet_id: dwallet_id.to_vec(),
                        public_user_secret_key_shares: data.public_user_secret_key_shares.clone(),
                        rejected,
                        session_sequence_number: session_request.session_sequence_number,
                    },
                );
                vec![tx]
            }
            ProtocolData::ImportedKeyVerification {
                dwallet_id,
                encrypted_user_secret_key_share_id,
                ..
            } => {
                let tx = DWalletCheckpointMessageKind::RespondDWalletImportedKeyVerificationOutput(
                    DWalletImportedKeyVerificationOutput {
                        dwallet_id: dwallet_id.to_vec().clone(),
                        public_output: output,
                        encrypted_user_secret_key_share_id: encrypted_user_secret_key_share_id
                            .to_vec(),
                        rejected,
                        session_sequence_number: session_request.session_sequence_number,
                    },
                );
                vec![tx]
            }
        }
    }

    /// Break down the key to slices because of chain transaction size limits.
    /// Limit 16 KB per Tx `pure` argument.
    fn slice_public_output_into_messages<T>(
        public_output: Vec<u8>,
        func: impl Fn(Vec<u8>, bool) -> T,
    ) -> Vec<T> {
        let mut slices = Vec::new();
        // We set a total of 5 KB since we need 6 KB buffer for other params.

        let public_chunks = public_output.chunks(FIVE_KILO_BYTES).collect_vec();
        let empty: &[u8] = &[];
        // Take the max of the two lengths to ensure we have enough slices.
        for i in 0..public_chunks.len() {
            // If the chunk is missing, use an empty slice, as the size of the slices can be different.
            let public_chunk = public_chunks.get(i).unwrap_or(&empty);
            slices.push(func(public_chunk.to_vec(), i == public_chunks.len() - 1));
        }
        slices
    }

    pub fn verify_validator_keys(
        epoch_start_system: &EpochStartSystem,
        config: &NodeConfig,
    ) -> DwalletMPCResult<()> {
        let authority_name = config.protocol_public_key();
        let Some(onchain_validator) = epoch_start_system
            .get_ika_validators()
            .into_iter()
            .find(|v| v.authority_name() == authority_name)
        else {
            return Err(DwalletMPCError::MPCManagerError(format!(
                "Validator {authority_name} not found in the epoch start system state"
            )));
        };

        if *config.network_key_pair().public() != onchain_validator.get_network_pubkey() {
            return Err(DwalletMPCError::MPCManagerError(
                "Network key pair does not match on-chain validator".to_string(),
            ));
        }
        if *config.consensus_key_pair().public() != onchain_validator.get_consensus_pubkey() {
            return Err(DwalletMPCError::MPCManagerError(
                "Consensus key pair does not match on-chain validator".to_string(),
            ));
        }

        let root_seed = config
            .root_seed_key_pair
            .clone()
            .ok_or(DwalletMPCError::MissingRootSeed)?
            .root_seed()
            .clone();

        let class_groups_key_pair = ClassGroupsKeyPairAndProof::from_seed(&root_seed);

        // Verify that the validators local class-groups key is the
        // same as stored in the system state object onchain.
        // This makes sure the seed we are using is the same seed we used at setup
        // to create the encryption key, and thus it assures we will generate the same decryption key too.
        if onchain_validator
            .get_mpc_data()
            .unwrap()
            .class_groups_public_key_and_proof()
            != bcs::to_bytes(&class_groups_key_pair.encryption_key_and_proof())?
        {
            return Err(DwalletMPCError::MPCManagerError(
                "validator's class-groups key does not match the one stored in the system state object".to_string(),
            ));
        }

        Ok(())
    }
}<|MERGE_RESOLUTION|>--- conflicted
+++ resolved
@@ -170,11 +170,7 @@
         }
     }
 
-<<<<<<< HEAD
     #[feature("test_helpers")]
-=======
-    #[cfg(test)]
->>>>>>> 2523c168
     pub(crate) fn dwallet_mpc_manager(&self) -> &DWalletMPCManager {
         &self.dwallet_mpc_manager
     }
