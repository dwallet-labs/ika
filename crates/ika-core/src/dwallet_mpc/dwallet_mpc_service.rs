--- conflicted
+++ resolved
@@ -347,13 +347,7 @@
             .handle_mpc_request_batch(requests)
             .await;
 
-<<<<<<< HEAD
-        self.handle_failed_requests_and_submit_reject_to_consensus(rejected_sessions)
-            .await;
-        Ok(())
-=======
         Ok(rejected_sessions)
->>>>>>> 490159da
     }
 
     async fn process_consensus_rounds_from_storage(&mut self) {
