// Copyright (c) dWallet Labs, Ltd.
// SPDX-License-Identifier: BSD-3-Clause-Clear

//! This module contains the DWalletMPCService struct.
//! It is responsible to read DWallet MPC messages from the
//! local DB every [`READ_INTERVAL_MS`] seconds
//! and forward them to the [`DWalletMPCManager`].

use crate::SuiDataReceivers;
use crate::authority::authority_per_epoch_store::AuthorityPerEpochStoreTrait;
use crate::authority::{AuthorityState, AuthorityStateTrait};
use crate::consensus_manager::ReplayWaiter;
use crate::dwallet_checkpoints::{
    DWalletCheckpointServiceNotify, PendingDWalletCheckpoint, PendingDWalletCheckpointInfo,
    PendingDWalletCheckpointV1,
};
use crate::dwallet_mpc::crytographic_computation::ComputationId;
use crate::dwallet_mpc::dwallet_mpc_metrics::DWalletMPCMetrics;
use crate::dwallet_mpc::mpc_manager::DWalletMPCManager;
use crate::dwallet_mpc::mpc_session::{SessionStatus, SessionType};
use crate::dwallet_mpc::party_ids_to_authority_names;
use crate::dwallet_session_request::{DWalletSessionRequest, DWalletSessionRequestMetricData};
use crate::epoch::submit_to_consensus::DWalletMPCSubmitToConsensus;
use crate::request_protocol_data::ProtocolData;
use dwallet_classgroups_types::ClassGroupsKeyPairAndProof;
use dwallet_mpc_types::dwallet_mpc::MPCDataTrait;
use dwallet_mpc_types::dwallet_mpc::{DWalletMPCNetworkKeyScheme, MPCMessage};
#[cfg(feature = "test-utils")]
use dwallet_rng::RootSeed;
use fastcrypto::traits::KeyPair;
use ika_config::NodeConfig;
use ika_protocol_config::ProtocolConfig;
use ika_types::committee::{Committee, EpochId};
use ika_types::crypto::AuthorityName;
use ika_types::dwallet_mpc_error::{DwalletError, DwalletResult};
use ika_types::message::{
    DKGFirstRoundOutput, DKGSecondRoundOutput, DWalletCheckpointMessageKind,
    DWalletImportedKeyVerificationOutput, EncryptedUserShareOutput, MPCNetworkDKGOutput,
    MPCNetworkReconfigurationOutput, MakeDWalletUserSecretKeySharesPublicOutput,
    PartialSignatureVerificationOutput, PresignOutput, SignOutput,
};
use ika_types::messages_consensus::ConsensusTransaction;
use ika_types::messages_dwallet_mpc::SessionIdentifier;
use ika_types::sui::EpochStartSystem;
use ika_types::sui::{EpochStartSystemTrait, EpochStartValidatorInfoTrait};
use itertools::Itertools;
use mpc::GuaranteedOutputDeliveryRoundResult;
#[cfg(feature = "test-utils")]
use prometheus::Registry;
use std::collections::HashMap;
use std::sync::Arc;
use std::time::Duration;
use sui_types::messages_consensus::Round;
#[cfg(feature = "test-utils")]
use tokio::sync::watch;
use tokio::sync::watch::Receiver;
use tracing::{debug, error, info, warn};

const DELAY_NO_ROUNDS_SEC: u64 = 2;
const READ_INTERVAL_MS: u64 = 20;
const FIVE_KILO_BYTES: usize = 5 * 1024;

pub struct DWalletMPCService {
    last_read_consensus_round: Option<Round>,
    pub(crate) epoch_store: Arc<dyn AuthorityPerEpochStoreTrait>,
    dwallet_submit_to_consensus: Arc<dyn DWalletMPCSubmitToConsensus>,
    state: Arc<dyn AuthorityStateTrait>,
    dwallet_checkpoint_service: Arc<dyn DWalletCheckpointServiceNotify + Send + Sync>,
    dwallet_mpc_manager: DWalletMPCManager,
    exit: Receiver<()>,
    end_of_publish: bool,
    dwallet_mpc_metrics: Arc<DWalletMPCMetrics>,
    pub sui_data_requests: SuiDataReceivers,
    pub name: AuthorityName,
    pub epoch: EpochId,
    pub protocol_config: ProtocolConfig,
    pub committee: Arc<Committee>,
}

impl DWalletMPCService {
    pub fn new(
        epoch_store: Arc<dyn AuthorityPerEpochStoreTrait>,
        exit: Receiver<()>,
        consensus_adapter: Arc<dyn DWalletMPCSubmitToConsensus>,
        node_config: NodeConfig,
        dwallet_checkpoint_service: Arc<dyn DWalletCheckpointServiceNotify + Send + Sync>,
        dwallet_mpc_metrics: Arc<DWalletMPCMetrics>,
        state: Arc<AuthorityState>,
        sui_data_receivers: SuiDataReceivers,
        validator_name: AuthorityName,
        epoch_id: sui_types::base_types::EpochId,
        committee: Arc<Committee>,
        protocol_config: ProtocolConfig,
    ) -> Self {
        let network_dkg_third_round_delay = protocol_config.network_dkg_third_round_delay();

        let decryption_key_reconfiguration_third_round_delay =
            protocol_config.decryption_key_reconfiguration_third_round_delay();

        let root_seed = match node_config.root_seed_key_pair {
            None => {
                error!(
                    "root_seed_key_pair is not set in the node config, cannot start DWallet MPC service"
                );
                panic!(
                    "root_seed_key_pair is not set in the node config, cannot start DWallet MPC service"
                );
            }
            Some(root_seed_keypair) => root_seed_keypair.root_seed().clone(),
        };

        let dwallet_mpc_manager = DWalletMPCManager::new(
            validator_name,
            committee.clone(),
            epoch_id,
            root_seed,
            network_dkg_third_round_delay,
            decryption_key_reconfiguration_third_round_delay,
            dwallet_mpc_metrics.clone(),
            sui_data_receivers.clone(),
        );

        Self {
            last_read_consensus_round: None,
            epoch_store: epoch_store.clone(),
            dwallet_submit_to_consensus: consensus_adapter,
            state,
            dwallet_checkpoint_service,
            dwallet_mpc_manager,
            exit,
            end_of_publish: false,
            dwallet_mpc_metrics,
            sui_data_requests: sui_data_receivers.clone(),
            name: validator_name,
            epoch: epoch_id,
            protocol_config,
            committee,
        }
    }

    #[cfg(feature = "test-utils")]
    pub(crate) fn new_for_testing(
        epoch_store: Arc<dyn AuthorityPerEpochStoreTrait>,
        seed: RootSeed,
        dwallet_submit_to_consensus: Arc<dyn DWalletMPCSubmitToConsensus>,
        authority_state: Arc<dyn AuthorityStateTrait>,
        checkpoint_service: Arc<dyn DWalletCheckpointServiceNotify + Send + Sync>,
        authority_name: AuthorityName,
        committee: Committee,
        sui_data_receivers: SuiDataReceivers,
    ) -> Self {
        DWalletMPCService {
            last_read_consensus_round: Some(0),
            epoch_store,
            dwallet_submit_to_consensus,
            state: authority_state,
            dwallet_checkpoint_service: checkpoint_service,
            dwallet_mpc_manager: DWalletMPCManager::new(
                authority_name.clone(),
                Arc::new(committee.clone()),
                1,
                seed,
                0,
                0,
                DWalletMPCMetrics::new(&Registry::new()),
                sui_data_receivers.clone(),
            ),
            exit: watch::channel(()).1,
            end_of_publish: false,
            dwallet_mpc_metrics: DWalletMPCMetrics::new(&Registry::new()),
            sui_data_requests: sui_data_receivers,
            name: authority_name,
            epoch: 1,
            protocol_config: ProtocolConfig::get_for_min_version(),
            committee: Arc::new(committee),
        }
    }

    #[cfg(feature = "test-utils")]
    pub(crate) fn dwallet_mpc_manager(&self) -> &DWalletMPCManager {
        &self.dwallet_mpc_manager
    }

    #[cfg(feature = "test-utils")]
    pub(crate) fn dwallet_mpc_manager_mut(&mut self) -> &mut DWalletMPCManager {
        &mut self.dwallet_mpc_manager
    }

    async fn sync_last_session_to_complete_in_current_epoch(&mut self) {
        let (ika_current_epoch_on_sui, last_session_to_complete_in_current_epoch) = self
            .sui_data_requests
            .last_session_to_complete_in_current_epoch_receiver
            .borrow()
            .clone();
        if ika_current_epoch_on_sui == self.epoch {
            self.dwallet_mpc_manager
                .sync_last_session_to_complete_in_current_epoch(
                    last_session_to_complete_in_current_epoch,
                )
        }
    }

    /// Starts the DWallet MPC service.
    ///
    /// This service periodically reads DWallet MPC messages from the local database
    /// at intervals defined by [`READ_INTERVAL_SECS`] seconds.
    /// The messages are then forwarded to the
    /// [`DWalletMPCManager`] for processing.
    ///
    /// The service automatically terminates when an epoch switch occurs.
    pub async fn spawn(&mut self, replay_waiter: ReplayWaiter) {
        info!("Waiting for consensus commits to replay ...");
        replay_waiter.wait_for_replay().await;
        info!("Consensus commits finished replaying");

        info!(
            validator=?self.name,
            "Spawning dWallet MPC Service"
        );
        loop {
            match self.exit.has_changed() {
                Ok(true) => {
                    warn!(
                        our_epoch_id=self.dwallet_mpc_manager.epoch_id,
                        authority=?self.name,
                        "DWalletMPCService exit signal received"
                    );
                    break;
                }
                Err(err) => {
                    warn!(
                        error=?err,
                        authority=?self.name,
                        our_epoch_id=self.dwallet_mpc_manager.epoch_id,
                        "DWalletMPCService exit channel was shutdown incorrectly"
                    );
                    break;
                }
                Ok(false) => (),
            };

            if self.dwallet_mpc_manager.recognized_self_as_malicious {
                error!(
                    authority=?self.name,
                    "the node has identified itself as malicious, breaking from MPC service loop"
                );

                // This signifies a bug, we can't proceed before we fix it.
                break;
            }

            self.run_service_loop_iteration().await;

            tokio::time::sleep(Duration::from_millis(READ_INTERVAL_MS)).await;
        }
    }

    pub(crate) async fn run_service_loop_iteration(&mut self) {
        debug!("Running DWalletMPCService loop");
        self.sync_last_session_to_complete_in_current_epoch().await;

        // Receive **new** dWallet MPC events and save them in the local DB.
        if let Err(err) = self.handle_new_requests().await {
            error!(?err, "failed to handle new events from DWallet MPC service")
        }

        self.process_consensus_rounds_from_storage().await;

        self.process_cryptographic_computations().await;
    }

    async fn process_cryptographic_computations(&mut self) {
        let Some(last_read_consensus_round) = self.last_read_consensus_round else {
            warn!("No last read consensus round, cannot perform cryptographic computation");
            return;
        };

        let completed_computation_results = self
            .dwallet_mpc_manager
            .perform_cryptographic_computation(last_read_consensus_round)
            .await;

        self.handle_computation_results_and_submit_to_consensus(completed_computation_results)
            .await;
    }

    async fn handle_new_requests(&mut self) -> DwalletResult<()> {
        let uncompleted_requests = self.load_uncompleted_requests().await;
        let pulled_requests = match self.receive_new_sui_requests() {
            Ok(requests) => requests,
            Err(e) => {
                error!(
                    error=?e,
                    "failed to receive dWallet new dWallet requests");
                return Err(DwalletError::TokioRecv);
            }
        };
        let requests = [uncompleted_requests, pulled_requests].concat();

        let requests_session_identifiers: HashMap<SessionIdentifier, &DWalletSessionRequest> =
            requests.iter().map(|e| (e.session_identifier, e)).collect();

        match self.state.get_dwallet_mpc_sessions_completed_status(
            requests_session_identifiers.keys().cloned().collect(),
        ) {
            Ok(mpc_session_identifier_to_computation_completed) => {
                for (session_identifier, session_completed) in
                    mpc_session_identifier_to_computation_completed
                {
                    // Safe to unwrap, as we just inserted the session identifier into the map.
                    let request = requests_session_identifiers
                        .get(&session_identifier)
                        .unwrap();

                    if session_completed {
                        self.dwallet_mpc_manager
                            .complete_computation_mpc_session_and_create_if_not_exists(
                                &session_identifier,
                                SessionType::from(&request.protocol_data),
                            );

                        info!(
                            ?session_identifier,
                            "Got a request for a session that was previously computation completed, marking it as computation completed"
                        );
                    }
                }
            }
            Err(e) => {
                error!(
                    ?requests_session_identifiers,
                    error=?e,
                    "Could not read from the DB completed sessions, got error"
                );
            }
        }

        self.dwallet_mpc_manager
            .handle_mpc_request_batch(requests)
            .await;
        Ok(())
    }

    async fn process_consensus_rounds_from_storage(&mut self) {
        // The last consensus round for MPC messages is also the last one for MPC outputs and verified dWallet checkpoint messages,
        // as they are all written in an atomic batch manner as part of committing the consensus commit outputs.
        let last_consensus_round = if let Ok(last_consensus_round) =
            self.epoch_store.last_dwallet_mpc_message_round()
        {
            if let Some(last_consensus_round) = last_consensus_round {
                last_consensus_round
            } else {
                info!("No consensus round from DB yet, retrying in {DELAY_NO_ROUNDS_SEC} seconds.");
                tokio::time::sleep(Duration::from_secs(DELAY_NO_ROUNDS_SEC)).await;
                return;
            }
        } else {
            error!("failed to get last consensus round from DB");
            panic!("failed to get last consensus round from DB");
        };

        while Some(last_consensus_round) > self.last_read_consensus_round {
            let mpc_messages = self
                .epoch_store
                .next_dwallet_mpc_message(self.last_read_consensus_round);
            let (mpc_messages_consensus_round, mpc_messages) = match mpc_messages {
                Ok(mpc_messages) => {
                    if let Some(mpc_messages) = mpc_messages {
                        mpc_messages
                    } else {
                        error!("failed to get mpc messages, None value");
                        panic!("failed to get mpc messages, None value");
                    }
                }
                Err(e) => {
                    error!(
                        error=?e,
                        last_read_consensus_round=self.last_read_consensus_round,
                        "failed to load DWallet MPC messages from the local DB"
                    );

                    panic!("failed to load DWallet MPC messages from the local DB");
                }
            };

            let mpc_outputs = self
                .epoch_store
                .next_dwallet_mpc_output(self.last_read_consensus_round);
            let (mpc_outputs_consensus_round, mpc_outputs) = match mpc_outputs {
                Ok(mpc_outputs) => {
                    if let Some(mpc_outputs) = mpc_outputs {
                        mpc_outputs
                    } else {
                        error!("failed to get mpc outputs, None value");
                        panic!("failed to get mpc outputs, None value");
                    }
                }
                Err(e) => {
                    error!(
                        error=?e,
                        last_read_consensus_round=self.last_read_consensus_round,
                        "failed to load DWallet MPC outputs from the local DB"
                    );
                    panic!("failed to load DWallet MPC outputs from the local DB");
                }
            };

            let verified_dwallet_checkpoint_messages = self
                .epoch_store
                .next_verified_dwallet_checkpoint_message(self.last_read_consensus_round);
            let (
                verified_dwallet_checkpoint_messages_consensus_round,
                verified_dwallet_checkpoint_messages,
            ) = match verified_dwallet_checkpoint_messages {
                Ok(verified_dwallet_checkpoint_messages) => {
                    if let Some(verified_dwallet_checkpoint_messages) =
                        verified_dwallet_checkpoint_messages
                    {
                        verified_dwallet_checkpoint_messages
                    } else {
                        error!("failed to get verified dwallet checkpoint messages, None value");
                        panic!("failed to get verified dwallet checkpoint messages, None value");
                    }
                }
                Err(e) => {
                    error!(
                        error=?e,
                        last_read_consensus_round=self.last_read_consensus_round,
                        "failed to load verified dwallet checkpoint messages from the local DB"
                    );
                    panic!("failed to load verified dwallet checkpoint messages from the local DB");
                }
            };

            if mpc_messages_consensus_round != mpc_outputs_consensus_round
                || mpc_messages_consensus_round
                    != verified_dwallet_checkpoint_messages_consensus_round
            {
                error!(
                    ?mpc_messages_consensus_round,
                    ?mpc_outputs_consensus_round,
                    ?verified_dwallet_checkpoint_messages_consensus_round,
                    "the consensus rounds of MPC messages, MPC outputs and checkpoint messages do not match"
                );

                panic!(
                    "the consensus rounds of MPC messages, MPC outputs and checkpoint messages do not match"
                );
            }

            let consensus_round = mpc_messages_consensus_round;

            if self.last_read_consensus_round >= Some(consensus_round) {
                error!(
                    should_never_happen=true,
                    consensus_round,
                    last_read_consensus_round=?self.last_read_consensus_round,
                    "consensus round must be in a ascending order"
                );

                panic!("consensus round must be in a ascending order");
            }

            // Let's start processing the MPC messages for the current round.
            self.dwallet_mpc_manager
                .handle_consensus_round_messages(consensus_round, mpc_messages);

            // Now we have the MPC messages for the current round, we can
            // process the MPC outputs for the current round.
            let (mut checkpoint_messages, completed_sessions) = self
                .dwallet_mpc_manager
                .handle_consensus_round_outputs(consensus_round, mpc_outputs);

            // Now we have the MPC outputs for the current round, we can
            // add messages from the consensus output such as EndOfPublish.
            checkpoint_messages.extend(verified_dwallet_checkpoint_messages);

            if !self.end_of_publish {
                let final_round = checkpoint_messages
                    .iter()
                    .last()
                    .is_some_and(|msg| matches!(msg, DWalletCheckpointMessageKind::EndOfPublish));
                if final_round {
                    self.end_of_publish = true;

                    info!(
                        authority=?self.name,
                        epoch=?self.epoch,
                        consensus_round,
                        "End of publish reached, no more dwallet checkpoints will be processed for this epoch"
                    );
                }
                if !checkpoint_messages.is_empty() {
                    let pending_checkpoint =
                        PendingDWalletCheckpoint::V1(PendingDWalletCheckpointV1 {
                            messages: checkpoint_messages.clone(),
                            details: PendingDWalletCheckpointInfo {
                                checkpoint_height: consensus_round,
                            },
                        });
                    if let Err(e) = self
                        .epoch_store
                        .insert_pending_dwallet_checkpoint(pending_checkpoint)
                    {
                        error!(
                                error=?e,
                                ?consensus_round,
                                ?checkpoint_messages,
                                "failed to insert pending checkpoint into the local DB"
                        );

                        panic!("failed to insert pending checkpoint into the local DB");
                    };

                    debug!(
                        ?consensus_round,
                        "Notifying checkpoint service about new pending checkpoint(s)",
                    );
                    // Only after batch is written, notify checkpoint service to start building any new
                    // pending checkpoints.
                    if let Err(e) = self.dwallet_checkpoint_service.notify_checkpoint() {
                        error!(
                            error=?e,
                            ?consensus_round,
                            "failed to notify checkpoint service about new pending checkpoint(s)"
                        );

                        panic!(
                            "failed to notify checkpoint service about new pending checkpoint(s)"
                        );
                    }
                }

                if let Err(e) = self
                    .state
                    .insert_dwallet_mpc_computation_completed_sessions(&completed_sessions)
                {
                    error!(
                        error=?e,
                        ?consensus_round,
                        ?completed_sessions,
                        "failed to insert computation completed MPC sessions into the local (perpetual tables) DB"
                    );

                    panic!(
                        "failed to insert computation completed MPC sessions into the local (perpetual tables) DB"
                    );
                }
            }

            self.last_read_consensus_round = Some(consensus_round);

            self.dwallet_mpc_metrics
                .last_process_mpc_consensus_round
                .set(consensus_round as i64);
            tokio::task::yield_now().await;
        }
    }

    async fn handle_computation_results_and_submit_to_consensus(
        &mut self,
        completed_computation_results: HashMap<
            ComputationId,
            DwalletResult<GuaranteedOutputDeliveryRoundResult>,
        >,
    ) {
        let committee = self.committee.clone();
        let validator_name = &self.name;
        let party_id = self.dwallet_mpc_manager.party_id;

        for (computation_id, computation_result) in completed_computation_results {
            let session_identifier = computation_id.session_identifier;
            let mpc_round = computation_id.current_round;
            let consensus_adapter = self.dwallet_submit_to_consensus.clone();

            let Some(session) = self
                .dwallet_mpc_manager
                .mpc_sessions
                .get(&session_identifier)
            else {
                error!(
                    should_never_happen =? true,
                    ?session_identifier,
                    validator=?validator_name,
                    ?mpc_round,
                    "failed to retrieve MPC session for which a computation update was received"
                );
                return;
            };

<<<<<<< HEAD
            let SessionStatus::Active { request, .. } = session.status.clone() else {
=======
            let MPCSessionStatus::Active { request, .. } = session.status.clone() else {
>>>>>>> eb44133f
                warn!(
                    ?session_identifier,
                    validator=?validator_name,
                    ?mpc_round,
                    "received a computation update for an non-active MPC session"
                );
                return;
            };

            match computation_result {
                Ok(GuaranteedOutputDeliveryRoundResult::Advance { message }) => {
                    info!(
                        ?session_identifier,
                        validator=?validator_name,
                        ?mpc_round,
                        "Advanced MPC session"
                    );

                    let message = self.new_dwallet_mpc_message(session_identifier, message);

                    if let Err(err) = consensus_adapter.submit_to_consensus(&[message]).await {
                        error!(
                            ?session_identifier,
                            validator=?validator_name,
                            ?mpc_round,
                            error=?err,
                            "failed to submit an MPC message to consensus"
                        );
                    }
                }
                Ok(GuaranteedOutputDeliveryRoundResult::Finalize {
                    malicious_parties,
                    private_output: _,
                    public_output_value,
                }) => {
                    info!(
                        ?session_identifier,
                        validator=?validator_name,
                        "Reached output for session"
                    );
                    let consensus_adapter = self.dwallet_submit_to_consensus.clone();
                    let malicious_authorities = if !malicious_parties.is_empty() {
                        let malicious_authorities =
                            party_ids_to_authority_names(&malicious_parties, &committee);

                        error!(
                            ?session_identifier,
                                validator=?validator_name,
                                ?malicious_parties,
                                ?malicious_authorities,
                            "malicious parties detected upon MPC session finalize",
                        );
                        malicious_authorities
                    } else {
                        vec![]
                    };

                    self.dwallet_mpc_manager
                        .record_malicious_actors(&malicious_authorities);

                    let rejected = false;

                    let consensus_message = self.new_dwallet_mpc_output(
                        session_identifier,
                        &request,
                        public_output_value,
                        malicious_authorities,
                        rejected,
                    );

                    if let Err(err) = consensus_adapter
                        .submit_to_consensus(&[consensus_message])
                        .await
                    {
                        error!(
                            ?session_identifier,
                            validator=?validator_name,
                            error=?err,
                            "failed to submit an MPC output message to consensus",
                        );
                    }
                }
<<<<<<< HEAD
=======
                Err(DwalletMPCError::MPCError(mpc::Error::ThresholdNotReached)) => {
                    error!(
                        error=?DwalletMPCError::MPCError(mpc::Error::ThresholdNotReached),
                            ?session_identifier,
                        validator=?validator_name,
                        mpc_round,
                        party_id,
                        "MPC session failed"
                    );

                    let consensus_round = computation_id.consensus_round;
                    self.dwallet_mpc_manager.record_threshold_not_reached(
                        consensus_round,
                        computation_id.session_identifier,
                    )
                }
>>>>>>> eb44133f
                Err(err) => {
                    error!(
                        ?session_identifier,
                        validator=?validator_name,
                        ?mpc_round,
                        party_id,
                        error=?err,
                        "failed to advance the MPC session, rejecting."
                    );

                    let consensus_adapter = self.dwallet_submit_to_consensus.clone();

                    let rejected = true;

                    let consensus_message = self.new_dwallet_mpc_output(
                        session_identifier,
                        &request,
                        vec![],
                        vec![],
                        rejected,
                    );

                    if let Err(err) = consensus_adapter
                        .submit_to_consensus(&[consensus_message])
                        .await
                    {
                        error!(
                            ?session_identifier,
                            validator=?validator_name,
                            error=?err,
                            "failed to submit an MPC SessionFailed message to consensus"
                        );
                    }
                }
            }
        }
    }

    /// Create a new consensus transaction with the message to be sent to the other MPC parties.
    /// Returns Error only if the epoch switched in the middle and was not available.
    fn new_dwallet_mpc_message(
        &self,
        session_identifier: SessionIdentifier,
        message: MPCMessage,
    ) -> ConsensusTransaction {
        ConsensusTransaction::new_dwallet_mpc_message(self.name, session_identifier, message)
    }

    /// Create a new consensus transaction with the flow result (output) to be
    /// sent to the other MPC parties.
    /// Errors if the epoch was switched in the middle and was not available.
    fn new_dwallet_mpc_output(
        &self,
        session_identifier: SessionIdentifier,
        session_request: &DWalletSessionRequest,
        output: Vec<u8>,
        malicious_authorities: Vec<AuthorityName>,
        rejected: bool,
    ) -> ConsensusTransaction {
        let output = Self::build_dwallet_checkpoint_message_kinds_from_output(
            &session_identifier,
            session_request,
            output,
            rejected,
        );
        ConsensusTransaction::new_dwallet_mpc_output(
            self.name,
            session_identifier,
            output,
            malicious_authorities,
        )
    }

    fn build_dwallet_checkpoint_message_kinds_from_output(
        session_identifier: &SessionIdentifier,
        session_request: &DWalletSessionRequest,
        output: Vec<u8>,
        rejected: bool,
    ) -> Vec<DWalletCheckpointMessageKind> {
        info!(
            mpc_protocol=? DWalletSessionRequestMetricData::from(&session_request.protocol_data).to_string(),
            session_identifier=?session_identifier,
            "Creating session output message for checkpoint"
        );
        match &session_request.protocol_data {
            ProtocolData::DKGFirst { dwallet_id, .. } => {
                let tx = DWalletCheckpointMessageKind::RespondDWalletDKGFirstRoundOutput(
                    DKGFirstRoundOutput {
                        dwallet_id: dwallet_id.to_vec(),
                        output,
                        session_sequence_number: session_request.session_sequence_number,
                        rejected,
                    },
                );
                vec![tx]
            }
            ProtocolData::DKGSecond {
                dwallet_id,
                encrypted_secret_share_id,
                ..
            } => {
                let tx = DWalletCheckpointMessageKind::RespondDWalletDKGSecondRoundOutput(
                    DKGSecondRoundOutput {
                        output,
                        dwallet_id: dwallet_id.to_vec(),
                        encrypted_secret_share_id: encrypted_secret_share_id.to_vec(),
                        rejected,
                        session_sequence_number: session_request.session_sequence_number,
                    },
                );
                vec![tx]
            }
            ProtocolData::Presign {
                dwallet_id,
                presign_id,
                ..
            } => {
                let tx = DWalletCheckpointMessageKind::RespondDWalletPresign(PresignOutput {
                    presign: output,
                    dwallet_id: dwallet_id.map(|id| id.to_vec()),
                    presign_id: presign_id.to_vec(),
                    rejected,
                    session_sequence_number: session_request.session_sequence_number,
                });
                vec![tx]
            }
            ProtocolData::Sign {
                dwallet_id,
                sign_id,
                is_future_sign,
                ..
            } => {
                let tx = DWalletCheckpointMessageKind::RespondDWalletSign(SignOutput {
                    signature: output,
                    dwallet_id: dwallet_id.to_vec(),
                    is_future_sign: *is_future_sign,
                    sign_id: sign_id.to_vec(),
                    rejected,
                    session_sequence_number: session_request.session_sequence_number,
                });
                vec![tx]
            }
            ProtocolData::EncryptedShareVerification {
                dwallet_id,
                encrypted_user_secret_key_share_id,
                ..
            } => {
                let tx = DWalletCheckpointMessageKind::RespondDWalletEncryptedUserShare(
                    EncryptedUserShareOutput {
                        dwallet_id: dwallet_id.to_vec(),
                        encrypted_user_secret_key_share_id: encrypted_user_secret_key_share_id
                            .to_vec(),
                        rejected,
                        session_sequence_number: session_request.session_sequence_number,
                    },
                );
                vec![tx]
            }
            ProtocolData::PartialSignatureVerification {
                dwallet_id,
                partial_centralized_signed_message_id,
                ..
            } => {
                let tx =
                    DWalletCheckpointMessageKind::RespondDWalletPartialSignatureVerificationOutput(
                        PartialSignatureVerificationOutput {
                            dwallet_id: dwallet_id.to_vec(),
                            partial_centralized_signed_message_id:
                                partial_centralized_signed_message_id.to_vec(),
                            rejected,
                            session_sequence_number: session_request.session_sequence_number,
                        },
                    );
                vec![tx]
            }
            ProtocolData::NetworkEncryptionKeyDkg {
                dwallet_network_encryption_key_id,
                ..
            } => {
                let slices = if rejected {
                    vec![MPCNetworkDKGOutput {
                        dwallet_network_encryption_key_id: dwallet_network_encryption_key_id
                            .to_vec(),
                        public_output: vec![],
                        supported_curves: vec![DWalletMPCNetworkKeyScheme::Secp256k1 as u32],
                        is_last: true,
                        rejected: true,
                        session_sequence_number: session_request.session_sequence_number,
                    }]
                } else {
                    Self::slice_public_output_into_messages(
                        output,
                        |public_output_chunk, is_last| MPCNetworkDKGOutput {
                            dwallet_network_encryption_key_id: dwallet_network_encryption_key_id
                                .to_vec(),
                            public_output: public_output_chunk,
                            supported_curves: vec![DWalletMPCNetworkKeyScheme::Secp256k1 as u32],
                            is_last,
                            rejected: false,
                            session_sequence_number: session_request.session_sequence_number,
                        },
                    )
                };

                let messages: Vec<_> = slices
                    .into_iter()
                    .map(DWalletCheckpointMessageKind::RespondDWalletMPCNetworkDKGOutput)
                    .collect();
                messages
            }
            ProtocolData::NetworkEncryptionKeyReconfiguration {
                dwallet_network_encryption_key_id,
                ..
            } => {
                let slices = if rejected {
                    vec![MPCNetworkReconfigurationOutput {
                        dwallet_network_encryption_key_id: dwallet_network_encryption_key_id
                            .to_vec(),
                        public_output: vec![],
                        supported_curves: vec![DWalletMPCNetworkKeyScheme::Secp256k1 as u32],
                        is_last: true,
                        rejected: true,
                        session_sequence_number: session_request.session_sequence_number,
                    }]
                } else {
                    Self::slice_public_output_into_messages(
                        output,
                        |public_output_chunk, is_last| MPCNetworkReconfigurationOutput {
                            dwallet_network_encryption_key_id: dwallet_network_encryption_key_id
                                .clone()
                                .to_vec(),
                            public_output: public_output_chunk,
                            supported_curves: vec![DWalletMPCNetworkKeyScheme::Secp256k1 as u32],
                            is_last,
                            rejected: false,
                            session_sequence_number: session_request.session_sequence_number,
                        },
                    )
                };

                let messages: Vec<_> = slices
                    .into_iter()
                    .map(
                        DWalletCheckpointMessageKind::RespondDWalletMPCNetworkReconfigurationOutput,
                    )
                    .collect();
                messages
            }
            ProtocolData::MakeDWalletUserSecretKeySharesPublic {
                data, dwallet_id, ..
            } => {
                let tx = DWalletCheckpointMessageKind::RespondMakeDWalletUserSecretKeySharesPublic(
                    MakeDWalletUserSecretKeySharesPublicOutput {
                        dwallet_id: dwallet_id.to_vec(),
                        public_user_secret_key_shares: data.public_user_secret_key_shares.clone(),
                        rejected,
                        session_sequence_number: session_request.session_sequence_number,
                    },
                );
                vec![tx]
            }
            ProtocolData::ImportedKeyVerification {
                dwallet_id,
                encrypted_user_secret_key_share_id,
                ..
            } => {
                let tx = DWalletCheckpointMessageKind::RespondDWalletImportedKeyVerificationOutput(
                    DWalletImportedKeyVerificationOutput {
                        dwallet_id: dwallet_id.to_vec().clone(),
                        public_output: output,
                        encrypted_user_secret_key_share_id: encrypted_user_secret_key_share_id
                            .to_vec(),
                        rejected,
                        session_sequence_number: session_request.session_sequence_number,
                    },
                );
                vec![tx]
            }
        }
    }

    /// Break down the key to slices because of chain transaction size limits.
    /// Limit 16 KB per Tx `pure` argument.
    fn slice_public_output_into_messages<T>(
        public_output: Vec<u8>,
        func: impl Fn(Vec<u8>, bool) -> T,
    ) -> Vec<T> {
        let mut slices = Vec::new();
        // We set a total of 5 KB since we need 6 KB buffer for other params.

        let public_chunks = public_output.chunks(FIVE_KILO_BYTES).collect_vec();
        let empty: &[u8] = &[];
        // Take the max of the two lengths to ensure we have enough slices.
        for i in 0..public_chunks.len() {
            // If the chunk is missing, use an empty slice, as the size of the slices can be different.
            let public_chunk = public_chunks.get(i).unwrap_or(&empty);
            slices.push(func(public_chunk.to_vec(), i == public_chunks.len() - 1));
        }
        slices
    }

    pub fn verify_validator_keys(
        epoch_start_system: &EpochStartSystem,
        config: &NodeConfig,
    ) -> DwalletResult<()> {
        let authority_name = config.protocol_public_key();
        let Some(onchain_validator) = epoch_start_system
            .get_ika_validators()
            .into_iter()
            .find(|v| v.authority_name() == authority_name)
        else {
            return Err(DwalletError::MPCManagerError(format!(
                "Validator {authority_name} not found in the epoch start system state"
            )));
        };

        if *config.network_key_pair().public() != onchain_validator.get_network_pubkey() {
            return Err(DwalletError::MPCManagerError(
                "Network key pair does not match on-chain validator".to_string(),
            ));
        }
        if *config.consensus_key_pair().public() != onchain_validator.get_consensus_pubkey() {
            return Err(DwalletError::MPCManagerError(
                "Consensus key pair does not match on-chain validator".to_string(),
            ));
        }

        let root_seed = config
            .root_seed_key_pair
            .clone()
            .ok_or(DwalletError::MissingRootSeed)?
            .root_seed()
            .clone();

        let class_groups_key_pair = ClassGroupsKeyPairAndProof::from_seed(&root_seed);

        // Verify that the validators local class-groups key is the
        // same as stored in the system state object onchain.
        // This makes sure the seed we are using is the same seed we used at setup
        // to create the encryption key, and thus it assures we will generate the same decryption key too.
        if onchain_validator
            .get_mpc_data()
            .unwrap()
            .class_groups_public_key_and_proof()
            != bcs::to_bytes(&class_groups_key_pair.encryption_key_and_proof())?
        {
            return Err(DwalletError::MPCManagerError(
                "validator's class-groups key does not match the one stored in the system state object".to_string(),
            ));
        }

        Ok(())
    }
}<|MERGE_RESOLUTION|>--- conflicted
+++ resolved
@@ -588,11 +588,7 @@
                 return;
             };
 
-<<<<<<< HEAD
             let SessionStatus::Active { request, .. } = session.status.clone() else {
-=======
-            let MPCSessionStatus::Active { request, .. } = session.status.clone() else {
->>>>>>> eb44133f
                 warn!(
                     ?session_identifier,
                     validator=?validator_name,
@@ -675,25 +671,6 @@
                         );
                     }
                 }
-<<<<<<< HEAD
-=======
-                Err(DwalletMPCError::MPCError(mpc::Error::ThresholdNotReached)) => {
-                    error!(
-                        error=?DwalletMPCError::MPCError(mpc::Error::ThresholdNotReached),
-                            ?session_identifier,
-                        validator=?validator_name,
-                        mpc_round,
-                        party_id,
-                        "MPC session failed"
-                    );
-
-                    let consensus_round = computation_id.consensus_round;
-                    self.dwallet_mpc_manager.record_threshold_not_reached(
-                        consensus_round,
-                        computation_id.session_identifier,
-                    )
-                }
->>>>>>> eb44133f
                 Err(err) => {
                     error!(
                         ?session_identifier,
