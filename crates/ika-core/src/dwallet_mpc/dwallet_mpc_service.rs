// Copyright (c) dWallet Labs, Ltd.
// SPDX-License-Identifier: BSD-3-Clause-Clear

//! This module contains the DWalletMPCService struct.
//! It is responsible to read DWallet MPC messages from the
//! local DB every [`READ_INTERVAL_MS`] seconds
//! and forward them to the [`DWalletMPCManager`].

use crate::SuiDataReceivers;
use crate::authority::authority_per_epoch_store::AuthorityPerEpochStoreTrait;
use crate::authority::{AuthorityState, AuthorityStateTrait};
use crate::consensus_manager::ReplayWaiter;
use crate::dwallet_checkpoints::{
    DWalletCheckpointServiceNotify, PendingDWalletCheckpoint, PendingDWalletCheckpointInfo,
    PendingDWalletCheckpointV1,
};
use crate::dwallet_mpc::crytographic_computation::ComputationId;
use crate::dwallet_mpc::dwallet_mpc_metrics::DWalletMPCMetrics;
use crate::dwallet_mpc::mpc_manager::DWalletMPCManager;
use crate::dwallet_mpc::mpc_session::{
    ComputationResultData, SessionComputationType, SessionStatus,
};
use crate::dwallet_mpc::party_ids_to_authority_names;
use crate::dwallet_session_request::{DWalletSessionRequest, DWalletSessionRequestMetricData};
use crate::epoch::submit_to_consensus::DWalletMPCSubmitToConsensus;
use crate::request_protocol_data::ProtocolData;
use dwallet_classgroups_types::ClassGroupsKeyPairAndProof;
use dwallet_mpc_types::dwallet_mpc::MPCDataTrait;
<<<<<<< HEAD
use dwallet_mpc_types::dwallet_mpc::{DWalletMPCNetworkKeyScheme, MPCMessage};
=======
use dwallet_mpc_types::dwallet_mpc::{DWalletCurve, MPCMessage};
>>>>>>> a88c7897
#[cfg(feature = "test-utils")]
use dwallet_rng::RootSeed;
use fastcrypto::traits::KeyPair;
use ika_config::NodeConfig;
use ika_protocol_config::ProtocolConfig;
use ika_types::committee::{Committee, EpochId};
use ika_types::crypto::AuthorityName;
use ika_types::dwallet_mpc_error::{DwalletMPCError, DwalletMPCResult};
use ika_types::message::{
    DKGFirstRoundOutput, DWalletCheckpointMessageKind, DWalletDKGOutput,
    DWalletDKGSecondRoundOutput, DWalletImportedKeyVerificationOutput, EncryptedUserShareOutput,
    MPCNetworkDKGOutput, MPCNetworkReconfigurationOutput,
    MakeDWalletUserSecretKeySharesPublicOutput, PartialSignatureVerificationOutput, PresignOutput,
    SignOutput,
};
use ika_types::messages_consensus::ConsensusTransaction;
<<<<<<< HEAD
use ika_types::messages_dwallet_mpc::SessionIdentifier;
=======
use ika_types::messages_dwallet_mpc::{SessionIdentifier, UserSecretKeyShareEventType};
>>>>>>> a88c7897
use ika_types::sui::EpochStartSystem;
use ika_types::sui::{EpochStartSystemTrait, EpochStartValidatorInfoTrait};
use itertools::Itertools;
use mpc::GuaranteedOutputDeliveryRoundResult;
#[cfg(feature = "test-utils")]
use prometheus::Registry;
use std::collections::HashMap;
use std::sync::Arc;
use std::time::Duration;
use sui_types::messages_consensus::Round;
#[cfg(feature = "test-utils")]
use tokio::sync::watch;
use tokio::sync::watch::Receiver;
use tracing::{debug, error, info, warn};

const DELAY_NO_ROUNDS_SEC: u64 = 2;
const READ_INTERVAL_MS: u64 = 20;
const FIVE_KILO_BYTES: usize = 5 * 1024;

pub struct DWalletMPCService {
    last_read_consensus_round: Option<Round>,
    pub(crate) epoch_store: Arc<dyn AuthorityPerEpochStoreTrait>,
    dwallet_submit_to_consensus: Arc<dyn DWalletMPCSubmitToConsensus>,
    state: Arc<dyn AuthorityStateTrait>,
    dwallet_checkpoint_service: Arc<dyn DWalletCheckpointServiceNotify + Send + Sync>,
    dwallet_mpc_manager: DWalletMPCManager,
    exit: Receiver<()>,
    end_of_publish: bool,
    dwallet_mpc_metrics: Arc<DWalletMPCMetrics>,
    pub sui_data_requests: SuiDataReceivers,
    pub name: AuthorityName,
    pub epoch: EpochId,
    pub protocol_config: ProtocolConfig,
    pub committee: Arc<Committee>,
}

impl DWalletMPCService {
    pub fn new(
        epoch_store: Arc<dyn AuthorityPerEpochStoreTrait>,
        exit: Receiver<()>,
        consensus_adapter: Arc<dyn DWalletMPCSubmitToConsensus>,
        node_config: NodeConfig,
        dwallet_checkpoint_service: Arc<dyn DWalletCheckpointServiceNotify + Send + Sync>,
        dwallet_mpc_metrics: Arc<DWalletMPCMetrics>,
        state: Arc<AuthorityState>,
        sui_data_receivers: SuiDataReceivers,
        validator_name: AuthorityName,
        epoch_id: sui_types::base_types::EpochId,
        committee: Arc<Committee>,
        protocol_config: ProtocolConfig,
    ) -> Self {
        let network_dkg_third_round_delay = protocol_config.network_dkg_third_round_delay();

        let decryption_key_reconfiguration_third_round_delay =
            protocol_config.decryption_key_reconfiguration_third_round_delay();

        let root_seed = match node_config.root_seed_key_pair {
            None => {
                error!("root_seed is not set in the node config, cannot start DWallet MPC service");
                panic!("root_seed is not set in the node config, cannot start DWallet MPC service");
            }
            Some(root_seed) => root_seed.root_seed().clone(),
        };

        let dwallet_mpc_manager = DWalletMPCManager::new(
            validator_name,
            committee.clone(),
            epoch_id,
            root_seed,
            network_dkg_third_round_delay,
            decryption_key_reconfiguration_third_round_delay,
            dwallet_mpc_metrics.clone(),
            sui_data_receivers.clone(),
            protocol_config.clone(),
        );

        Self {
            last_read_consensus_round: None,
            epoch_store: epoch_store.clone(),
            dwallet_submit_to_consensus: consensus_adapter,
            state,
            dwallet_checkpoint_service,
            dwallet_mpc_manager,
            exit,
            end_of_publish: false,
            dwallet_mpc_metrics,
            sui_data_requests: sui_data_receivers.clone(),
            name: validator_name,
            epoch: epoch_id,
            protocol_config,
            committee,
        }
    }

    #[cfg(feature = "test-utils")]
<<<<<<< HEAD
=======
    #[allow(dead_code)]
>>>>>>> a88c7897
    pub(crate) fn new_for_testing(
        epoch_store: Arc<dyn AuthorityPerEpochStoreTrait>,
        seed: RootSeed,
        dwallet_submit_to_consensus: Arc<dyn DWalletMPCSubmitToConsensus>,
        authority_state: Arc<dyn AuthorityStateTrait>,
        checkpoint_service: Arc<dyn DWalletCheckpointServiceNotify + Send + Sync>,
        authority_name: AuthorityName,
        committee: Committee,
        sui_data_receivers: SuiDataReceivers,
    ) -> Self {
        DWalletMPCService {
            last_read_consensus_round: Some(0),
            epoch_store,
            dwallet_submit_to_consensus,
            state: authority_state,
            dwallet_checkpoint_service: checkpoint_service,
            dwallet_mpc_manager: DWalletMPCManager::new(
                authority_name,
                Arc::new(committee.clone()),
                1,
                seed,
                0,
                0,
                DWalletMPCMetrics::new(&Registry::new()),
                sui_data_receivers.clone(),
                ProtocolConfig::get_for_min_version(),
            ),
            exit: watch::channel(()).1,
            end_of_publish: false,
            dwallet_mpc_metrics: DWalletMPCMetrics::new(&Registry::new()),
            sui_data_requests: sui_data_receivers,
            name: authority_name,
            epoch: 1,
            protocol_config: ProtocolConfig::get_for_min_version(),
            committee: Arc::new(committee),
        }
    }

    #[cfg(feature = "test-utils")]
<<<<<<< HEAD
=======
    #[allow(dead_code)]
>>>>>>> a88c7897
    pub(crate) fn dwallet_mpc_manager(&self) -> &DWalletMPCManager {
        &self.dwallet_mpc_manager
    }

    #[cfg(feature = "test-utils")]
<<<<<<< HEAD
=======
    #[allow(dead_code)]
>>>>>>> a88c7897
    pub(crate) fn dwallet_mpc_manager_mut(&mut self) -> &mut DWalletMPCManager {
        &mut self.dwallet_mpc_manager
    }

    async fn sync_last_session_to_complete_in_current_epoch(&mut self) {
<<<<<<< HEAD
        let (ika_current_epoch_on_sui, last_session_to_complete_in_current_epoch) = self
=======
        let (ika_current_epoch_on_sui, last_session_to_complete_in_current_epoch) = *self
>>>>>>> a88c7897
            .sui_data_requests
            .last_session_to_complete_in_current_epoch_receiver
            .borrow();
        if ika_current_epoch_on_sui == self.epoch {
            self.dwallet_mpc_manager
                .sync_last_session_to_complete_in_current_epoch(
                    last_session_to_complete_in_current_epoch,
                )
        }
    }

    /// Starts the DWallet MPC service.
    ///
    /// This service periodically reads DWallet MPC messages from the local database
    /// at intervals defined by [`READ_INTERVAL_SECS`] seconds.
    /// The messages are then forwarded to the
    /// [`DWalletMPCManager`] for processing.
    ///
    /// The service automatically terminates when an epoch switch occurs.
    pub async fn spawn(&mut self, replay_waiter: ReplayWaiter) {
        info!("Waiting for consensus commits to replay ...");
        replay_waiter.wait_for_replay().await;
        info!("Consensus commits finished replaying");

        info!(
            validator=?self.name,
            "Spawning dWallet MPC Service"
        );
        loop {
            match self.exit.has_changed() {
                Ok(true) => {
                    warn!(
                        our_epoch_id=self.dwallet_mpc_manager.epoch_id,
                        authority=?self.name,
                        "DWalletMPCService exit signal received"
                    );
                    break;
                }
                Err(err) => {
                    warn!(
                        error=?err,
                        authority=?self.name,
                        our_epoch_id=self.dwallet_mpc_manager.epoch_id,
                        "DWalletMPCService exit channel was shutdown incorrectly"
                    );
                    break;
                }
                Ok(false) => (),
            };

            if self.dwallet_mpc_manager.recognized_self_as_malicious {
                error!(
                    authority=?self.name,
                    "the node has identified itself as malicious, breaking from MPC service loop"
                );

                // This signifies a bug, we can't proceed before we fix it.
                break;
            }

            self.run_service_loop_iteration().await;

            tokio::time::sleep(Duration::from_millis(READ_INTERVAL_MS)).await;
        }
    }

    pub(crate) async fn run_service_loop_iteration(&mut self) {
        debug!("Running DWalletMPCService loop");
        self.sync_last_session_to_complete_in_current_epoch().await;

        // Receive **new** dWallet MPC events and save them in the local DB.
<<<<<<< HEAD
        if let Err(err) = self.handle_new_requests().await {
            error!(?err, "failed to handle new events from DWallet MPC service")
        }
=======
        let rejected_sessions = self.handle_new_requests().await.unwrap_or_else(|e| {
            error!(error=?e, "failed to handle new events from DWallet MPC service");
            vec![]
        });
>>>>>>> a88c7897

        self.process_consensus_rounds_from_storage().await;

        self.process_cryptographic_computations().await;
        self.handle_failed_requests_and_submit_reject_to_consensus(rejected_sessions)
            .await;
    }

    async fn process_cryptographic_computations(&mut self) {
        let Some(last_read_consensus_round) = self.last_read_consensus_round else {
            warn!("No last read consensus round, cannot perform cryptographic computation");
            return;
        };

        let completed_computation_results = self
            .dwallet_mpc_manager
            .perform_cryptographic_computation(last_read_consensus_round)
            .await;

        self.handle_computation_results_and_submit_to_consensus(completed_computation_results)
            .await;
    }

<<<<<<< HEAD
    async fn handle_new_requests(&mut self) -> DwalletMPCResult<()> {
=======
    async fn handle_new_requests(&mut self) -> DwalletMPCResult<Vec<DWalletSessionRequest>> {
>>>>>>> a88c7897
        let uncompleted_requests = self.load_uncompleted_requests().await;
        let pulled_requests = match self.receive_new_sui_requests() {
            Ok(requests) => requests,
            Err(e) => {
                error!(
                    error=?e,
                    "failed to receive dWallet new dWallet requests");
                return Err(DwalletMPCError::TokioRecv);
            }
        };
        let requests = [uncompleted_requests, pulled_requests].concat();
<<<<<<< HEAD

        let requests_session_identifiers: HashMap<SessionIdentifier, &DWalletSessionRequest> =
            requests.iter().map(|e| (e.session_identifier, e)).collect();

        match self.state.get_dwallet_mpc_sessions_completed_status(
            requests_session_identifiers.keys().cloned().collect(),
        ) {
=======

        let requests_by_session_identifiers: HashMap<SessionIdentifier, &DWalletSessionRequest> =
            requests.iter().map(|e| (e.session_identifier, e)).collect();

        let requests_session_identifiers =
            requests_by_session_identifiers.keys().copied().collect();

        match self
            .state
            .get_dwallet_mpc_sessions_completed_status(requests_session_identifiers)
        {
>>>>>>> a88c7897
            Ok(mpc_session_identifier_to_computation_completed) => {
                for (session_identifier, session_completed) in
                    mpc_session_identifier_to_computation_completed
                {
                    // Safe to unwrap, as we just inserted the session identifier into the map.
<<<<<<< HEAD
                    let request = requests_session_identifiers
=======
                    let request = requests_by_session_identifiers
>>>>>>> a88c7897
                        .get(&session_identifier)
                        .unwrap();

                    if session_completed {
                        self.dwallet_mpc_manager
                            .complete_computation_mpc_session_and_create_if_not_exists(
                                &session_identifier,
                                SessionComputationType::from(&request.protocol_data),
                            );

                        info!(
                            ?session_identifier,
                            "Got a request for a session that was previously computation completed, marking it as computation completed"
                        );
                    }
                }
            }
            Err(e) => {
                error!(
<<<<<<< HEAD
                    ?requests_session_identifiers,
=======
                    ?requests_by_session_identifiers,
>>>>>>> a88c7897
                    error=?e,
                    "Could not read from the DB completed sessions, got error"
                );
            }
        }

<<<<<<< HEAD
        self.dwallet_mpc_manager
=======
        let rejected_sessions = self
            .dwallet_mpc_manager
>>>>>>> a88c7897
            .handle_mpc_request_batch(requests)
            .await;

        Ok(rejected_sessions)
    }

    async fn process_consensus_rounds_from_storage(&mut self) {
        // The last consensus round for MPC messages is also the last one for MPC outputs and verified dWallet checkpoint messages,
        // as they are all written in an atomic batch manner as part of committing the consensus commit outputs.
        let last_consensus_round = if let Ok(last_consensus_round) =
            self.epoch_store.last_dwallet_mpc_message_round()
        {
            if let Some(last_consensus_round) = last_consensus_round {
                last_consensus_round
            } else {
                info!("No consensus round from DB yet, retrying in {DELAY_NO_ROUNDS_SEC} seconds.");
                tokio::time::sleep(Duration::from_secs(DELAY_NO_ROUNDS_SEC)).await;
                return;
            }
        } else {
            error!("failed to get last consensus round from DB");
            panic!("failed to get last consensus round from DB");
        };

        while Some(last_consensus_round) > self.last_read_consensus_round {
            let mpc_messages = self
                .epoch_store
                .next_dwallet_mpc_message(self.last_read_consensus_round);
            let (mpc_messages_consensus_round, mpc_messages) = match mpc_messages {
                Ok(mpc_messages) => {
                    if let Some(mpc_messages) = mpc_messages {
                        mpc_messages
                    } else {
                        error!("failed to get mpc messages, None value");
                        panic!("failed to get mpc messages, None value");
                    }
                }
                Err(e) => {
                    error!(
                        error=?e,
                        last_read_consensus_round=self.last_read_consensus_round,
                        "failed to load DWallet MPC messages from the local DB"
                    );

                    panic!("failed to load DWallet MPC messages from the local DB");
                }
            };

            let mpc_outputs = self
                .epoch_store
                .next_dwallet_mpc_output(self.last_read_consensus_round);
            let (mpc_outputs_consensus_round, mpc_outputs) = match mpc_outputs {
                Ok(mpc_outputs) => {
                    if let Some(mpc_outputs) = mpc_outputs {
                        mpc_outputs
                    } else {
                        error!("failed to get mpc outputs, None value");
                        panic!("failed to get mpc outputs, None value");
                    }
                }
                Err(e) => {
                    error!(
                        error=?e,
                        last_read_consensus_round=self.last_read_consensus_round,
                        "failed to load DWallet MPC outputs from the local DB"
                    );
                    panic!("failed to load DWallet MPC outputs from the local DB");
                }
            };

            let verified_dwallet_checkpoint_messages = self
                .epoch_store
                .next_verified_dwallet_checkpoint_message(self.last_read_consensus_round);
            let (
                verified_dwallet_checkpoint_messages_consensus_round,
                verified_dwallet_checkpoint_messages,
            ) = match verified_dwallet_checkpoint_messages {
                Ok(verified_dwallet_checkpoint_messages) => {
                    if let Some(verified_dwallet_checkpoint_messages) =
                        verified_dwallet_checkpoint_messages
                    {
                        verified_dwallet_checkpoint_messages
                    } else {
                        error!("failed to get verified dwallet checkpoint messages, None value");
                        panic!("failed to get verified dwallet checkpoint messages, None value");
                    }
                }
                Err(e) => {
                    error!(
                        error=?e,
                        last_read_consensus_round=self.last_read_consensus_round,
                        "failed to load verified dwallet checkpoint messages from the local DB"
                    );
                    panic!("failed to load verified dwallet checkpoint messages from the local DB");
                }
            };

            if mpc_messages_consensus_round != mpc_outputs_consensus_round
                || mpc_messages_consensus_round
                    != verified_dwallet_checkpoint_messages_consensus_round
            {
                error!(
                    ?mpc_messages_consensus_round,
                    ?mpc_outputs_consensus_round,
                    ?verified_dwallet_checkpoint_messages_consensus_round,
                    "the consensus rounds of MPC messages, MPC outputs and checkpoint messages do not match"
                );

                panic!(
                    "the consensus rounds of MPC messages, MPC outputs and checkpoint messages do not match"
                );
            }

            let consensus_round = mpc_messages_consensus_round;

            if self.last_read_consensus_round >= Some(consensus_round) {
                error!(
                    should_never_happen=true,
                    consensus_round,
                    last_read_consensus_round=?self.last_read_consensus_round,
                    "consensus round must be in a ascending order"
                );

                panic!("consensus round must be in a ascending order");
            }

            // Let's start processing the MPC messages for the current round.
            self.dwallet_mpc_manager
                .handle_consensus_round_messages(consensus_round, mpc_messages);

            // Process the MPC outputs for the current round.
            let (mut checkpoint_messages, completed_sessions) = self
                .dwallet_mpc_manager
                .handle_consensus_round_outputs(consensus_round, mpc_outputs);

            // Add messages from the consensus output such as EndOfPublish.
            checkpoint_messages.extend(verified_dwallet_checkpoint_messages);

            if !self.end_of_publish {
                let final_round = checkpoint_messages
                    .iter()
                    .last()
                    .is_some_and(|msg| matches!(msg, DWalletCheckpointMessageKind::EndOfPublish));
                if final_round {
                    self.end_of_publish = true;

                    info!(
                        authority=?self.name,
                        epoch=?self.epoch,
                        consensus_round,
                        "End of publish reached, no more dwallet checkpoints will be processed for this epoch"
                    );
                }
                if !checkpoint_messages.is_empty() {
                    let pending_checkpoint =
                        PendingDWalletCheckpoint::V1(PendingDWalletCheckpointV1 {
                            messages: checkpoint_messages.clone(),
                            details: PendingDWalletCheckpointInfo {
                                checkpoint_height: consensus_round,
                            },
                        });
                    if let Err(e) = self
                        .epoch_store
                        .insert_pending_dwallet_checkpoint(pending_checkpoint)
                    {
                        error!(
                                error=?e,
                                ?consensus_round,
                                ?checkpoint_messages,
                                "failed to insert pending checkpoint into the local DB"
                        );

                        panic!("failed to insert pending checkpoint into the local DB");
                    };

                    debug!(
                        ?consensus_round,
                        "Notifying checkpoint service about new pending checkpoint(s)",
                    );
                    // Only after batch is written, notify checkpoint service to start building any new
                    // pending checkpoints.
                    if let Err(e) = self.dwallet_checkpoint_service.notify_checkpoint() {
                        error!(
                            error=?e,
                            ?consensus_round,
                            "failed to notify checkpoint service about new pending checkpoint(s)"
                        );

                        panic!(
                            "failed to notify checkpoint service about new pending checkpoint(s)"
                        );
                    }
                }

                if let Err(e) = self
                    .state
                    .insert_dwallet_mpc_computation_completed_sessions(&completed_sessions)
                {
                    error!(
                        error=?e,
                        ?consensus_round,
                        ?completed_sessions,
                        "failed to insert computation completed MPC sessions into the local (perpetual tables) DB"
                    );

                    panic!(
                        "failed to insert computation completed MPC sessions into the local (perpetual tables) DB"
                    );
                }
            }

            self.last_read_consensus_round = Some(consensus_round);

            self.dwallet_mpc_metrics
                .last_process_mpc_consensus_round
                .set(consensus_round as i64);
            tokio::task::yield_now().await;
        }
    }

    async fn handle_computation_results_and_submit_to_consensus(
        &mut self,
        completed_computation_results: HashMap<
            ComputationId,
            DwalletMPCResult<GuaranteedOutputDeliveryRoundResult>,
        >,
    ) {
        let committee = self.committee.clone();
        let validator_name = &self.name;
        let party_id = self.dwallet_mpc_manager.party_id;

        for (computation_id, computation_result) in completed_computation_results {
            let session_identifier = computation_id.session_identifier;
            let mpc_round = computation_id.mpc_round;
            let consensus_adapter = self.dwallet_submit_to_consensus.clone();

            let computation_result_data = if let Some(mpc_round) = mpc_round {
                ComputationResultData::MPC { mpc_round }
            } else {
                ComputationResultData::Native
            };

<<<<<<< HEAD
            let Some(session) = self
                .dwallet_mpc_manager
                .mpc_sessions
                .get(&session_identifier)
            else {
=======
            let Some(session) = self.dwallet_mpc_manager.sessions.get(&session_identifier) else {
>>>>>>> a88c7897
                error!(
                    should_never_happen =? true,
                    ?session_identifier,
                    validator=?validator_name,
                    ?computation_result_data,
                    "failed to retrieve session for which a computation update was received"
                );
                return;
            };

            let SessionStatus::Active { request, .. } = session.status.clone() else {
                warn!(
                    ?session_identifier,
                    validator=?validator_name,
                    ?computation_result_data,
<<<<<<< HEAD
                    "received a computation update for an non-active session"
=======
                    "received a computation update for a non-active session"
>>>>>>> a88c7897
                );
                return;
            };

            match computation_result {
                Ok(GuaranteedOutputDeliveryRoundResult::Advance { message }) => {
                    info!(
                        ?session_identifier,
                        validator=?validator_name,
                        ?computation_result_data,
                        "Advanced session"
                    );

                    let message = self.new_dwallet_mpc_message(session_identifier, message);

                    if let Err(err) = consensus_adapter.submit_to_consensus(&[message]).await {
<<<<<<< HEAD
                        error!(
                            ?session_identifier,
                            validator=?validator_name,
                            ?computation_result_data,
                            error=?err,
                            "failed to submit a message to consensus"
                        );
                    }
                }
                Ok(GuaranteedOutputDeliveryRoundResult::Finalize {
                    malicious_parties,
                    private_output: _,
                    public_output_value,
                }) => {
                    info!(
                        ?session_identifier,
                        validator=?validator_name,
                        "Reached output for session"
                    );
                    let consensus_adapter = self.dwallet_submit_to_consensus.clone();
                    let malicious_authorities = if !malicious_parties.is_empty() {
                        let malicious_authorities =
                            party_ids_to_authority_names(&malicious_parties, &committee);

                        error!(
                            ?session_identifier,
                                validator=?validator_name,
                                ?malicious_parties,
                                ?malicious_authorities,
                            "malicious parties detected upon MPC session finalize",
                        );
                        malicious_authorities
                    } else {
                        vec![]
                    };

                    self.dwallet_mpc_manager
                        .record_malicious_actors(&malicious_authorities);

                    let rejected = false;

                    let consensus_message = self.new_dwallet_mpc_output(
                        session_identifier,
                        &request,
                        public_output_value,
                        malicious_authorities,
                        rejected,
                    );

                    if let Err(err) = consensus_adapter
                        .submit_to_consensus(&[consensus_message])
                        .await
                    {
                        error!(
                            ?session_identifier,
                            validator=?validator_name,
                            error=?err,
                            "failed to submit an MPC output message to consensus",
                        );
                    }
                }
                Err(err) => {
                    error!(
                        ?session_identifier,
                        validator=?validator_name,
                        ?computation_result_data,
                        party_id,
                        error=?err,
                        "failed to advance session, rejecting."
                    );

                    let consensus_adapter = self.dwallet_submit_to_consensus.clone();

                    let rejected = true;
=======
                        error!(
                            ?session_identifier,
                            validator=?validator_name,
                            ?computation_result_data,
                            error=?err,
                            "failed to submit a message to consensus"
                        );
                    }
                }
                Ok(GuaranteedOutputDeliveryRoundResult::Finalize {
                    malicious_parties,
                    private_output: _,
                    public_output_value,
                }) => {
                    info!(
                        ?session_identifier,
                        validator=?validator_name,
                        "Reached output for session"
                    );
                    let consensus_adapter = self.dwallet_submit_to_consensus.clone();
                    let malicious_authorities = if !malicious_parties.is_empty() {
                        let malicious_authorities =
                            party_ids_to_authority_names(&malicious_parties, &committee);

                        error!(
                            ?session_identifier,
                                validator=?validator_name,
                                ?malicious_parties,
                                ?malicious_authorities,
                            "malicious parties detected upon MPC session finalize",
                        );
                        malicious_authorities
                    } else {
                        vec![]
                    };

                    let rejected = false;
>>>>>>> a88c7897

                    let consensus_message = self.new_dwallet_mpc_output(
                        session_identifier,
                        &request,
<<<<<<< HEAD
                        vec![],
                        vec![],
=======
                        public_output_value,
                        malicious_authorities,
>>>>>>> a88c7897
                        rejected,
                    );

                    if let Err(err) = consensus_adapter
                        .submit_to_consensus(&[consensus_message])
                        .await
                    {
                        error!(
                            ?session_identifier,
                            validator=?validator_name,
                            error=?err,
<<<<<<< HEAD
                            "failed to submit an MPC SessionFailed message to consensus"
                        );
                    }
=======
                            "failed to submit an MPC output message to consensus",
                        );
                    }
                }
                Err(err) => {
                    self.submit_failed_session(
                        session_identifier,
                        &request,
                        &validator_name.to_string(),
                        party_id,
                        err,
                    )
                    .await;
>>>>>>> a88c7897
                }
            }
        }
    }

    async fn handle_failed_requests_and_submit_reject_to_consensus(
        &mut self,
        rejected_sessions: Vec<DWalletSessionRequest>,
    ) {
        let validator_name = &self.name;
        let party_id = self.dwallet_mpc_manager.party_id;

        for request in rejected_sessions {
            let session_identifier = request.session_identifier;
            self.submit_failed_session(
                session_identifier,
                &request,
                &validator_name.to_string(),
                party_id,
                DwalletMPCError::MPCSessionError {
                    session_identifier,
                    error: "failed to create session".to_string(),
                },
            )
            .await;
        }
    }

    async fn submit_failed_session(
        &self,
        session_identifier: SessionIdentifier,
        request: &DWalletSessionRequest,
        validator_name: &str,
        party_id: u16,
        error: DwalletMPCError,
    ) {
        error!(
            ?session_identifier,
            validator=?validator_name,
            party_id,
            session_type=?request.session_type,
            protocol_data=?DWalletSessionRequestMetricData::from(&request.protocol_data).to_string(),
            error=?error,
            "rejecting session."
        );

        let consensus_adapter = self.dwallet_submit_to_consensus.clone();
        let rejected = true;

        let consensus_message =
            self.new_dwallet_mpc_output(session_identifier, request, vec![], vec![], rejected);

        if let Err(err) = consensus_adapter
            .submit_to_consensus(&[consensus_message])
            .await
        {
            error!(
                ?session_identifier,
                validator=?validator_name,
                error=?err,
                "failed to submit an MPC SessionFailed message to consensus"
            );
        }
    }

    /// Create a new consensus transaction with the message to be sent to the other MPC parties.
    /// Returns Error only if the epoch switched in the middle and was not available.
    fn new_dwallet_mpc_message(
        &self,
        session_identifier: SessionIdentifier,
        message: MPCMessage,
    ) -> ConsensusTransaction {
        ConsensusTransaction::new_dwallet_mpc_message(self.name, session_identifier, message)
    }

    /// Create a new consensus transaction with the flow result (output) to be
    /// sent to the other MPC parties.
    /// Errors if the epoch was switched in the middle and was not available.
    fn new_dwallet_mpc_output(
        &self,
        session_identifier: SessionIdentifier,
        session_request: &DWalletSessionRequest,
        output: Vec<u8>,
        malicious_authorities: Vec<AuthorityName>,
        rejected: bool,
    ) -> ConsensusTransaction {
        let output = Self::build_dwallet_checkpoint_message_kinds_from_output(
            &session_identifier,
            session_request,
            output,
            rejected,
        );
        ConsensusTransaction::new_dwallet_mpc_output(
            self.name,
            session_identifier,
            output,
            malicious_authorities,
        )
    }

    fn build_dwallet_checkpoint_message_kinds_from_output(
        session_identifier: &SessionIdentifier,
        session_request: &DWalletSessionRequest,
        output: Vec<u8>,
        rejected: bool,
    ) -> Vec<DWalletCheckpointMessageKind> {
        info!(
<<<<<<< HEAD
            mpc_protocol=? DWalletSessionRequestMetricData::from(&session_request.protocol_data).to_string(),
=======
            mpc_protocol=?DWalletSessionRequestMetricData::from(&session_request.protocol_data),
>>>>>>> a88c7897
            session_identifier=?session_identifier,
            "Creating session output message for checkpoint"
        );
        match &session_request.protocol_data {
<<<<<<< HEAD
=======
            ProtocolData::DWalletDKG {
                dwallet_id, data, ..
            } => {
                let tx = DWalletCheckpointMessageKind::RespondDWalletDKGOutput(DWalletDKGOutput {
                    output,
                    dwallet_id: dwallet_id.to_vec(),
                    encrypted_secret_share_id: match data.user_secret_key_share {
                        UserSecretKeyShareEventType::Encrypted {
                            encrypted_user_secret_key_share_id,
                            ..
                        } => Some(encrypted_user_secret_key_share_id.to_vec()),
                        UserSecretKeyShareEventType::Public { .. } => None,
                    },
                    sign_id: None,
                    signature: vec![],
                    rejected,
                    session_sequence_number: session_request.session_sequence_number,
                });
                vec![tx]
            }
            ProtocolData::DWalletDKGAndSign {
                dwallet_id, data, ..
            } => {
                let tx = if rejected {
                    DWalletCheckpointMessageKind::RespondDWalletDKGOutput(DWalletDKGOutput {
                        output,
                        dwallet_id: dwallet_id.to_vec(),
                        encrypted_secret_share_id: match data.user_secret_key_share {
                            UserSecretKeyShareEventType::Encrypted {
                                encrypted_user_secret_key_share_id,
                                ..
                            } => Some(encrypted_user_secret_key_share_id.to_vec()),
                            UserSecretKeyShareEventType::Public { .. } => None,
                        },
                        sign_id: None,
                        signature: vec![],
                        rejected,
                        session_sequence_number: session_request.session_sequence_number,
                    })
                } else {
                    let (dwallet_dkg_output, signature): (Vec<u8>, Vec<u8>) =
                        bcs::from_bytes(&output).expect("invalid dwallet dkg + sign output format");
                    DWalletCheckpointMessageKind::RespondDWalletDKGOutput(DWalletDKGOutput {
                        output: dwallet_dkg_output,
                        dwallet_id: dwallet_id.to_vec(),
                        encrypted_secret_share_id: match data.user_secret_key_share {
                            UserSecretKeyShareEventType::Encrypted {
                                encrypted_user_secret_key_share_id,
                                ..
                            } => Some(encrypted_user_secret_key_share_id.to_vec()),
                            UserSecretKeyShareEventType::Public { .. } => None,
                        },
                        sign_id: Some(data.sign_id.to_vec()),
                        signature,
                        rejected,
                        session_sequence_number: session_request.session_sequence_number,
                    })
                };
                vec![tx]
            }
>>>>>>> a88c7897
            ProtocolData::DKGFirst { dwallet_id, .. } => {
                let tx = DWalletCheckpointMessageKind::RespondDWalletDKGFirstRoundOutput(
                    DKGFirstRoundOutput {
                        dwallet_id: dwallet_id.to_vec(),
                        output,
                        session_sequence_number: session_request.session_sequence_number,
                        rejected,
                    },
                );
                vec![tx]
            }
            ProtocolData::DKGSecond {
                dwallet_id,
                encrypted_secret_share_id,
                ..
            } => {
                let tx = DWalletCheckpointMessageKind::RespondDWalletDKGSecondRoundOutput(
                    DWalletDKGSecondRoundOutput {
                        output,
                        dwallet_id: dwallet_id.to_vec(),
                        encrypted_secret_share_id: encrypted_secret_share_id.to_vec(),
                        rejected,
                        session_sequence_number: session_request.session_sequence_number,
                    },
                );
                vec![tx]
            }
            ProtocolData::Presign {
                dwallet_id,
                presign_id,
                ..
            } => {
                let tx = DWalletCheckpointMessageKind::RespondDWalletPresign(PresignOutput {
                    presign: output,
                    dwallet_id: dwallet_id.map(|id| id.to_vec()),
                    presign_id: presign_id.to_vec(),
                    rejected,
                    session_sequence_number: session_request.session_sequence_number,
                });
                vec![tx]
            }
            ProtocolData::Sign {
                dwallet_id,
                sign_id,
                is_future_sign,
                ..
            } => {
                let tx = DWalletCheckpointMessageKind::RespondDWalletSign(SignOutput {
                    signature: output,
                    dwallet_id: dwallet_id.to_vec(),
                    is_future_sign: *is_future_sign,
                    sign_id: sign_id.to_vec(),
                    rejected,
                    session_sequence_number: session_request.session_sequence_number,
                });
                vec![tx]
            }
            ProtocolData::EncryptedShareVerification {
                dwallet_id,
                encrypted_user_secret_key_share_id,
                ..
            } => {
                let tx = DWalletCheckpointMessageKind::RespondDWalletEncryptedUserShare(
                    EncryptedUserShareOutput {
                        dwallet_id: dwallet_id.to_vec(),
                        encrypted_user_secret_key_share_id: encrypted_user_secret_key_share_id
                            .to_vec(),
                        rejected,
                        session_sequence_number: session_request.session_sequence_number,
                    },
                );
                vec![tx]
            }
            ProtocolData::PartialSignatureVerification {
                dwallet_id,
                partial_centralized_signed_message_id,
                ..
            } => {
                let tx =
                    DWalletCheckpointMessageKind::RespondDWalletPartialSignatureVerificationOutput(
                        PartialSignatureVerificationOutput {
                            dwallet_id: dwallet_id.to_vec(),
                            partial_centralized_signed_message_id:
                                partial_centralized_signed_message_id.to_vec(),
                            rejected,
                            session_sequence_number: session_request.session_sequence_number,
                        },
                    );
                vec![tx]
            }
            ProtocolData::NetworkEncryptionKeyDkg {
                dwallet_network_encryption_key_id,
                ..
            } => {
<<<<<<< HEAD
=======
                let supported_curves = if output.is_empty() {
                    vec![DWalletCurve::Secp256k1 as u32]
                } else {
                    match bcs::from_bytes::<dwallet_mpc_types::dwallet_mpc::VersionedNetworkDkgOutput>(
                        &output,
                    ) {
                        Ok(dwallet_mpc_types::dwallet_mpc::VersionedNetworkDkgOutput::V1(_)) => {
                            // V1 only supports Secp256k1
                            vec![DWalletCurve::Secp256k1 as u32]
                        }
                        Ok(dwallet_mpc_types::dwallet_mpc::VersionedNetworkDkgOutput::V2(_)) => {
                            // V2 supports all curves
                            vec![
                                DWalletCurve::Secp256k1 as u32,
                                DWalletCurve::Secp256r1 as u32,
                                DWalletCurve::Ristretto as u32,
                                DWalletCurve::Curve25519 as u32,
                            ]
                        }
                        Err(e) => {
                            error!(
                                error=?e,
                                session_identifier=?session_identifier,
                                "failed to deserialize network DKG output to determine version, defaulting to V1 curves"
                            );
                            // Default to V1 curves for safety
                            vec![DWalletCurve::Secp256k1 as u32]
                        }
                    }
                };

>>>>>>> a88c7897
                let slices = if rejected {
                    vec![MPCNetworkDKGOutput {
                        dwallet_network_encryption_key_id: dwallet_network_encryption_key_id
                            .to_vec(),
                        public_output: vec![],
                        supported_curves: supported_curves.clone(),
                        is_last: true,
                        rejected: true,
                        session_sequence_number: session_request.session_sequence_number,
                    }]
                } else {
                    Self::slice_public_output_into_messages(
                        output,
                        |public_output_chunk, is_last| MPCNetworkDKGOutput {
                            dwallet_network_encryption_key_id: dwallet_network_encryption_key_id
                                .to_vec(),
                            public_output: public_output_chunk,
                            supported_curves: supported_curves.clone(),
                            is_last,
                            rejected: false,
                            session_sequence_number: session_request.session_sequence_number,
                        },
                    )
                };

                let messages: Vec<_> = slices
                    .into_iter()
                    .map(DWalletCheckpointMessageKind::RespondDWalletMPCNetworkDKGOutput)
                    .collect();
                messages
            }
            ProtocolData::NetworkEncryptionKeyReconfiguration {
                dwallet_network_encryption_key_id,
                ..
            } => {
<<<<<<< HEAD
=======
                let supported_curves = if output.is_empty() {
                    vec![DWalletCurve::Secp256k1 as u32]
                } else {
                    match bcs::from_bytes::<dwallet_mpc_types::dwallet_mpc::VersionedDecryptionKeyReconfigurationOutput>(&output) {
                        Ok(dwallet_mpc_types::dwallet_mpc::VersionedDecryptionKeyReconfigurationOutput::V1(_)) => {
                            // V1 only supports Secp256k1
                            vec![DWalletCurve::Secp256k1 as u32]
                        }
                        Ok(dwallet_mpc_types::dwallet_mpc::VersionedDecryptionKeyReconfigurationOutput::V2(_)) => {
                            // V2 supports all curves
                            vec![
                                DWalletCurve::Secp256k1 as u32,
                                DWalletCurve::Secp256r1 as u32,
                                DWalletCurve::Ristretto as u32,
                                DWalletCurve::Curve25519 as u32,
                            ]
                        }
                        Err(e) => {
                            error!(
                                error=?e,
                                session_identifier=?session_identifier,
                                "failed to deserialize network reconfiguration output to determine version, defaulting to V1 curves"
                            );
                            // Default to V1 curves for safety
                            vec![DWalletCurve::Secp256k1 as u32]
                        }
                    }
                };

>>>>>>> a88c7897
                let slices = if rejected {
                    vec![MPCNetworkReconfigurationOutput {
                        dwallet_network_encryption_key_id: dwallet_network_encryption_key_id
                            .to_vec(),
                        public_output: vec![],
                        supported_curves: supported_curves.clone(),
                        is_last: true,
                        rejected: true,
                        session_sequence_number: session_request.session_sequence_number,
                    }]
                } else {
                    Self::slice_public_output_into_messages(
                        output,
                        |public_output_chunk, is_last| MPCNetworkReconfigurationOutput {
                            dwallet_network_encryption_key_id: dwallet_network_encryption_key_id
                                .clone()
                                .to_vec(),
                            public_output: public_output_chunk,
                            supported_curves: supported_curves.clone(),
                            is_last,
                            rejected: false,
                            session_sequence_number: session_request.session_sequence_number,
                        },
                    )
                };

                let messages: Vec<_> = slices
                    .into_iter()
                    .map(
                        DWalletCheckpointMessageKind::RespondDWalletMPCNetworkReconfigurationOutput,
                    )
                    .collect();
                messages
            }
            ProtocolData::MakeDWalletUserSecretKeySharesPublic {
                data, dwallet_id, ..
            } => {
                let tx = DWalletCheckpointMessageKind::RespondMakeDWalletUserSecretKeySharesPublic(
                    MakeDWalletUserSecretKeySharesPublicOutput {
                        dwallet_id: dwallet_id.to_vec(),
                        public_user_secret_key_shares: data.public_user_secret_key_shares.clone(),
                        rejected,
                        session_sequence_number: session_request.session_sequence_number,
                    },
                );
                vec![tx]
            }
            ProtocolData::ImportedKeyVerification {
                dwallet_id,
                encrypted_user_secret_key_share_id,
                ..
            } => {
                let tx = DWalletCheckpointMessageKind::RespondDWalletImportedKeyVerificationOutput(
                    DWalletImportedKeyVerificationOutput {
                        dwallet_id: dwallet_id.to_vec().clone(),
                        public_output: output,
                        encrypted_user_secret_key_share_id: encrypted_user_secret_key_share_id
                            .to_vec(),
                        rejected,
                        session_sequence_number: session_request.session_sequence_number,
                    },
                );
                vec![tx]
            }
        }
    }

    /// Break down the key to slices because of chain transaction size limits.
    /// Limit 16 KB per Tx `pure` argument.
    fn slice_public_output_into_messages<T>(
        public_output: Vec<u8>,
        func: impl Fn(Vec<u8>, bool) -> T,
    ) -> Vec<T> {
        let mut slices = Vec::new();
        // We set a total of 5 KB since we need 6 KB buffer for other params.

        let public_chunks = public_output.chunks(FIVE_KILO_BYTES).collect_vec();
        let empty: &[u8] = &[];
        // Take the max of the two lengths to ensure we have enough slices.
        for i in 0..public_chunks.len() {
            // If the chunk is missing, use an empty slice, as the size of the slices can be different.
            let public_chunk = public_chunks.get(i).unwrap_or(&empty);
            slices.push(func(public_chunk.to_vec(), i == public_chunks.len() - 1));
        }
        slices
    }

    pub fn verify_validator_keys(
        epoch_start_system: &EpochStartSystem,
        config: &NodeConfig,
    ) -> DwalletMPCResult<()> {
        let authority_name = config.protocol_public_key();
        let Some(onchain_validator) = epoch_start_system
            .get_ika_validators()
            .into_iter()
            .find(|v| v.authority_name() == authority_name)
        else {
            return Err(DwalletMPCError::MPCManagerError(format!(
                "Validator {authority_name} not found in the epoch start system state"
            )));
        };

        if *config.network_key_pair().public() != onchain_validator.get_network_pubkey() {
            return Err(DwalletMPCError::MPCManagerError(
                "Network key pair does not match on-chain validator".to_string(),
            ));
        }
        if *config.consensus_key_pair().public() != onchain_validator.get_consensus_pubkey() {
            return Err(DwalletMPCError::MPCManagerError(
                "Consensus key pair does not match on-chain validator".to_string(),
            ));
        }

        let root_seed = config
            .root_seed_key_pair
            .clone()
            .ok_or(DwalletMPCError::MissingRootSeed)?
            .root_seed()
            .clone();

        let class_groups_key_pair = ClassGroupsKeyPairAndProof::from_seed(&root_seed);

        // Verify that the validators local class-groups key is the
        // same as stored in the system state object onchain.
        // This makes sure the seed we are using is the same seed we used at setup
        // to create the encryption key, and thus it assures we will generate the same decryption key too.
        if onchain_validator
            .get_mpc_data()
            .unwrap()
            .class_groups_public_key_and_proof()
            != bcs::to_bytes(&class_groups_key_pair.encryption_key_and_proof())?
        {
            return Err(DwalletMPCError::MPCManagerError(
                "validator's class-groups key does not match the one stored in the system state object".to_string(),
            ));
        }

        Ok(())
    }
}<|MERGE_RESOLUTION|>--- conflicted
+++ resolved
@@ -26,11 +26,7 @@
 use crate::request_protocol_data::ProtocolData;
 use dwallet_classgroups_types::ClassGroupsKeyPairAndProof;
 use dwallet_mpc_types::dwallet_mpc::MPCDataTrait;
-<<<<<<< HEAD
-use dwallet_mpc_types::dwallet_mpc::{DWalletMPCNetworkKeyScheme, MPCMessage};
-=======
 use dwallet_mpc_types::dwallet_mpc::{DWalletCurve, MPCMessage};
->>>>>>> a88c7897
 #[cfg(feature = "test-utils")]
 use dwallet_rng::RootSeed;
 use fastcrypto::traits::KeyPair;
@@ -47,11 +43,7 @@
     SignOutput,
 };
 use ika_types::messages_consensus::ConsensusTransaction;
-<<<<<<< HEAD
-use ika_types::messages_dwallet_mpc::SessionIdentifier;
-=======
 use ika_types::messages_dwallet_mpc::{SessionIdentifier, UserSecretKeyShareEventType};
->>>>>>> a88c7897
 use ika_types::sui::EpochStartSystem;
 use ika_types::sui::{EpochStartSystemTrait, EpochStartValidatorInfoTrait};
 use itertools::Itertools;
@@ -147,10 +139,7 @@
     }
 
     #[cfg(feature = "test-utils")]
-<<<<<<< HEAD
-=======
     #[allow(dead_code)]
->>>>>>> a88c7897
     pub(crate) fn new_for_testing(
         epoch_store: Arc<dyn AuthorityPerEpochStoreTrait>,
         seed: RootSeed,
@@ -190,29 +179,19 @@
     }
 
     #[cfg(feature = "test-utils")]
-<<<<<<< HEAD
-=======
     #[allow(dead_code)]
->>>>>>> a88c7897
     pub(crate) fn dwallet_mpc_manager(&self) -> &DWalletMPCManager {
         &self.dwallet_mpc_manager
     }
 
     #[cfg(feature = "test-utils")]
-<<<<<<< HEAD
-=======
     #[allow(dead_code)]
->>>>>>> a88c7897
     pub(crate) fn dwallet_mpc_manager_mut(&mut self) -> &mut DWalletMPCManager {
         &mut self.dwallet_mpc_manager
     }
 
     async fn sync_last_session_to_complete_in_current_epoch(&mut self) {
-<<<<<<< HEAD
-        let (ika_current_epoch_on_sui, last_session_to_complete_in_current_epoch) = self
-=======
         let (ika_current_epoch_on_sui, last_session_to_complete_in_current_epoch) = *self
->>>>>>> a88c7897
             .sui_data_requests
             .last_session_to_complete_in_current_epoch_receiver
             .borrow();
@@ -284,16 +263,10 @@
         self.sync_last_session_to_complete_in_current_epoch().await;
 
         // Receive **new** dWallet MPC events and save them in the local DB.
-<<<<<<< HEAD
-        if let Err(err) = self.handle_new_requests().await {
-            error!(?err, "failed to handle new events from DWallet MPC service")
-        }
-=======
         let rejected_sessions = self.handle_new_requests().await.unwrap_or_else(|e| {
             error!(error=?e, "failed to handle new events from DWallet MPC service");
             vec![]
         });
->>>>>>> a88c7897
 
         self.process_consensus_rounds_from_storage().await;
 
@@ -317,11 +290,7 @@
             .await;
     }
 
-<<<<<<< HEAD
-    async fn handle_new_requests(&mut self) -> DwalletMPCResult<()> {
-=======
     async fn handle_new_requests(&mut self) -> DwalletMPCResult<Vec<DWalletSessionRequest>> {
->>>>>>> a88c7897
         let uncompleted_requests = self.load_uncompleted_requests().await;
         let pulled_requests = match self.receive_new_sui_requests() {
             Ok(requests) => requests,
@@ -333,15 +302,6 @@
             }
         };
         let requests = [uncompleted_requests, pulled_requests].concat();
-<<<<<<< HEAD
-
-        let requests_session_identifiers: HashMap<SessionIdentifier, &DWalletSessionRequest> =
-            requests.iter().map(|e| (e.session_identifier, e)).collect();
-
-        match self.state.get_dwallet_mpc_sessions_completed_status(
-            requests_session_identifiers.keys().cloned().collect(),
-        ) {
-=======
 
         let requests_by_session_identifiers: HashMap<SessionIdentifier, &DWalletSessionRequest> =
             requests.iter().map(|e| (e.session_identifier, e)).collect();
@@ -353,17 +313,12 @@
             .state
             .get_dwallet_mpc_sessions_completed_status(requests_session_identifiers)
         {
->>>>>>> a88c7897
             Ok(mpc_session_identifier_to_computation_completed) => {
                 for (session_identifier, session_completed) in
                     mpc_session_identifier_to_computation_completed
                 {
                     // Safe to unwrap, as we just inserted the session identifier into the map.
-<<<<<<< HEAD
-                    let request = requests_session_identifiers
-=======
                     let request = requests_by_session_identifiers
->>>>>>> a88c7897
                         .get(&session_identifier)
                         .unwrap();
 
@@ -383,23 +338,15 @@
             }
             Err(e) => {
                 error!(
-<<<<<<< HEAD
-                    ?requests_session_identifiers,
-=======
                     ?requests_by_session_identifiers,
->>>>>>> a88c7897
                     error=?e,
                     "Could not read from the DB completed sessions, got error"
                 );
             }
         }
 
-<<<<<<< HEAD
-        self.dwallet_mpc_manager
-=======
         let rejected_sessions = self
             .dwallet_mpc_manager
->>>>>>> a88c7897
             .handle_mpc_request_batch(requests)
             .await;
 
@@ -642,15 +589,7 @@
                 ComputationResultData::Native
             };
 
-<<<<<<< HEAD
-            let Some(session) = self
-                .dwallet_mpc_manager
-                .mpc_sessions
-                .get(&session_identifier)
-            else {
-=======
             let Some(session) = self.dwallet_mpc_manager.sessions.get(&session_identifier) else {
->>>>>>> a88c7897
                 error!(
                     should_never_happen =? true,
                     ?session_identifier,
@@ -666,11 +605,7 @@
                     ?session_identifier,
                     validator=?validator_name,
                     ?computation_result_data,
-<<<<<<< HEAD
-                    "received a computation update for an non-active session"
-=======
                     "received a computation update for a non-active session"
->>>>>>> a88c7897
                 );
                 return;
             };
@@ -687,7 +622,6 @@
                     let message = self.new_dwallet_mpc_message(session_identifier, message);
 
                     if let Err(err) = consensus_adapter.submit_to_consensus(&[message]).await {
-<<<<<<< HEAD
                         error!(
                             ?session_identifier,
                             validator=?validator_name,
@@ -724,9 +658,6 @@
                         vec![]
                     };
 
-                    self.dwallet_mpc_manager
-                        .record_malicious_actors(&malicious_authorities);
-
                     let rejected = false;
 
                     let consensus_message = self.new_dwallet_mpc_output(
@@ -750,89 +681,6 @@
                     }
                 }
                 Err(err) => {
-                    error!(
-                        ?session_identifier,
-                        validator=?validator_name,
-                        ?computation_result_data,
-                        party_id,
-                        error=?err,
-                        "failed to advance session, rejecting."
-                    );
-
-                    let consensus_adapter = self.dwallet_submit_to_consensus.clone();
-
-                    let rejected = true;
-=======
-                        error!(
-                            ?session_identifier,
-                            validator=?validator_name,
-                            ?computation_result_data,
-                            error=?err,
-                            "failed to submit a message to consensus"
-                        );
-                    }
-                }
-                Ok(GuaranteedOutputDeliveryRoundResult::Finalize {
-                    malicious_parties,
-                    private_output: _,
-                    public_output_value,
-                }) => {
-                    info!(
-                        ?session_identifier,
-                        validator=?validator_name,
-                        "Reached output for session"
-                    );
-                    let consensus_adapter = self.dwallet_submit_to_consensus.clone();
-                    let malicious_authorities = if !malicious_parties.is_empty() {
-                        let malicious_authorities =
-                            party_ids_to_authority_names(&malicious_parties, &committee);
-
-                        error!(
-                            ?session_identifier,
-                                validator=?validator_name,
-                                ?malicious_parties,
-                                ?malicious_authorities,
-                            "malicious parties detected upon MPC session finalize",
-                        );
-                        malicious_authorities
-                    } else {
-                        vec![]
-                    };
-
-                    let rejected = false;
->>>>>>> a88c7897
-
-                    let consensus_message = self.new_dwallet_mpc_output(
-                        session_identifier,
-                        &request,
-<<<<<<< HEAD
-                        vec![],
-                        vec![],
-=======
-                        public_output_value,
-                        malicious_authorities,
->>>>>>> a88c7897
-                        rejected,
-                    );
-
-                    if let Err(err) = consensus_adapter
-                        .submit_to_consensus(&[consensus_message])
-                        .await
-                    {
-                        error!(
-                            ?session_identifier,
-                            validator=?validator_name,
-                            error=?err,
-<<<<<<< HEAD
-                            "failed to submit an MPC SessionFailed message to consensus"
-                        );
-                    }
-=======
-                            "failed to submit an MPC output message to consensus",
-                        );
-                    }
-                }
-                Err(err) => {
                     self.submit_failed_session(
                         session_identifier,
                         &request,
@@ -841,7 +689,6 @@
                         err,
                     )
                     .await;
->>>>>>> a88c7897
                 }
             }
         }
@@ -949,17 +796,11 @@
         rejected: bool,
     ) -> Vec<DWalletCheckpointMessageKind> {
         info!(
-<<<<<<< HEAD
-            mpc_protocol=? DWalletSessionRequestMetricData::from(&session_request.protocol_data).to_string(),
-=======
             mpc_protocol=?DWalletSessionRequestMetricData::from(&session_request.protocol_data),
->>>>>>> a88c7897
             session_identifier=?session_identifier,
             "Creating session output message for checkpoint"
         );
         match &session_request.protocol_data {
-<<<<<<< HEAD
-=======
             ProtocolData::DWalletDKG {
                 dwallet_id, data, ..
             } => {
@@ -1020,7 +861,6 @@
                 };
                 vec![tx]
             }
->>>>>>> a88c7897
             ProtocolData::DKGFirst { dwallet_id, .. } => {
                 let tx = DWalletCheckpointMessageKind::RespondDWalletDKGFirstRoundOutput(
                     DKGFirstRoundOutput {
@@ -1115,8 +955,6 @@
                 dwallet_network_encryption_key_id,
                 ..
             } => {
-<<<<<<< HEAD
-=======
                 let supported_curves = if output.is_empty() {
                     vec![DWalletCurve::Secp256k1 as u32]
                 } else {
@@ -1148,7 +986,6 @@
                     }
                 };
 
->>>>>>> a88c7897
                 let slices = if rejected {
                     vec![MPCNetworkDKGOutput {
                         dwallet_network_encryption_key_id: dwallet_network_encryption_key_id
@@ -1184,8 +1021,6 @@
                 dwallet_network_encryption_key_id,
                 ..
             } => {
-<<<<<<< HEAD
-=======
                 let supported_curves = if output.is_empty() {
                     vec![DWalletCurve::Secp256k1 as u32]
                 } else {
@@ -1215,7 +1050,6 @@
                     }
                 };
 
->>>>>>> a88c7897
                 let slices = if rejected {
                     vec![MPCNetworkReconfigurationOutput {
                         dwallet_network_encryption_key_id: dwallet_network_encryption_key_id
