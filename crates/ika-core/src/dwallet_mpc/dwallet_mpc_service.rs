--- conflicted
+++ resolved
@@ -235,11 +235,6 @@
                 }
             }
         }
-<<<<<<< HEAD
-=======
-
-        true
->>>>>>> 81b21d31
     }
 
     fn process_consensus_rounds_from_storage(&mut self) -> bool {
@@ -311,11 +306,7 @@
                     should_never_happen=true,
                     consensus_round,
                     last_read_consensus_round=?self.last_read_consensus_round,
-<<<<<<< HEAD
                     "consensus round must be in a ascending order"
-=======
-                    "consensus round must be in a ascending order, should never happen"
->>>>>>> 81b21d31
                 );
 
                 return false;
