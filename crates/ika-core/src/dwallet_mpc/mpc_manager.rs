// Copyright (c) dWallet Labs, Ltd.
// SPDX-License-Identifier: BSD-3-Clause-Clear

use crate::SuiDataReceivers;
use crate::dwallet_mpc::crytographic_computation::{
    ComputationId, ComputationRequest, CryptographicComputationsOrchestrator,
};
use crate::dwallet_mpc::dwallet_mpc_metrics::DWalletMPCMetrics;
use crate::dwallet_mpc::mpc_session::{
    DWalletMPCSessionOutput, DWalletSession, SessionComputationType, SessionStatus,
};
use crate::dwallet_mpc::network_dkg::instantiate_dwallet_mpc_network_encryption_key_public_data_from_public_output;
use crate::dwallet_mpc::network_dkg::{DwalletMPCNetworkKeys, ValidatorPrivateDecryptionKeyData};
use crate::dwallet_mpc::{
    authority_name_to_party_id_from_committee, generate_access_structure_from_committee,
    get_validators_class_groups_public_keys_and_proofs, party_id_to_authority_name,
};
use crate::dwallet_session_request::DWalletSessionRequest;
use dwallet_classgroups_types::ClassGroupsKeyPairAndProof;
<<<<<<< HEAD
use dwallet_mpc_types::dwallet_mpc::{DWalletMPCNetworkKeyScheme, NetworkEncryptionKeyPublicData};
=======
use dwallet_mpc_types::dwallet_mpc::NetworkEncryptionKeyPublicDataTrait;
>>>>>>> a88c7897
use dwallet_rng::RootSeed;
use fastcrypto::hash::HashFunction;
use group::PartyID;
use ika_protocol_config::ProtocolConfig;
use ika_types::committee::ClassGroupsEncryptionKeyAndProof;
use ika_types::committee::{Committee, EpochId};
use ika_types::crypto::AuthorityPublicKeyBytes;
use ika_types::crypto::{AuthorityName, DefaultHash};
use ika_types::dwallet_mpc_error::DwalletMPCResult;
use ika_types::message::DWalletCheckpointMessageKind;
use ika_types::messages_dwallet_mpc::{
    DWalletMPCMessage, DWalletMPCOutput, DWalletNetworkEncryptionKeyData, SessionIdentifier,
    SessionType,
};
use itertools::Itertools;
use mpc::{MajorityVote, WeightedThresholdAccessStructure};
use std::collections::hash_map::Entry;
use std::collections::{HashMap, HashSet};
use std::sync::Arc;
use sui_types::base_types::ObjectID;
use tracing::{debug, error, info};

/// The [`DWalletMPCManager`] manages MPC sessions:
/// — Keeping track of all MPC sessions,
/// — Executing all active sessions, and
/// — (De)activating sessions.
///
/// The correct way to use the manager is to create it along with all other Ika components
/// at the start of each epoch.
/// Ensuring it is destroyed when the epoch ends and providing a clean slate for each new epoch.
pub(crate) struct DWalletMPCManager {
    /// The party ID of the current authority. Based on the authority index in the committee.
    pub(crate) party_id: PartyID,
    /// A map of all sessions that start execution in this epoch.
    /// These include completed sessions, and they are never to be removed from this
    /// mapping until the epoch advances.
<<<<<<< HEAD
    pub(crate) mpc_sessions: HashMap<SessionIdentifier, DWalletSession>,
=======
    pub(crate) sessions: HashMap<SessionIdentifier, DWalletSession>,
>>>>>>> a88c7897
    pub(crate) epoch_id: EpochId,
    validator_name: AuthorityPublicKeyBytes,
    pub(crate) committee: Arc<Committee>,
    pub(crate) access_structure: WeightedThresholdAccessStructure,
    pub(crate) validators_class_groups_public_keys_and_proofs:
        HashMap<PartyID, ClassGroupsEncryptionKeyAndProof>,
    pub(crate) cryptographic_computations_orchestrator: CryptographicComputationsOrchestrator,

    /// The set of malicious actors that were agreed upon by a quorum of validators.
    /// This agreement is done synchronically, and thus is it safe to filter malicious actors.
    /// Any message/output from these authorities will be ignored.
    /// This list is maintained during the Epoch.
    /// This happens automatically because the [`DWalletMPCManager`]
    /// is part of the [`AuthorityPerEpochStore`].
    malicious_actors: HashSet<AuthorityName>,

    pub(crate) last_session_to_complete_in_current_epoch: u64,
    pub(crate) recognized_self_as_malicious: bool,
    pub(crate) network_keys: Box<DwalletMPCNetworkKeys>,
    /// Events that wait for the network key to update.
    /// Once we get the network key, these events will be executed.
    pub(crate) requests_pending_for_network_key: HashMap<ObjectID, Vec<DWalletSessionRequest>>,
    pub(crate) requests_pending_for_next_active_committee: Vec<DWalletSessionRequest>,
    pub(crate) next_active_committee: Option<Committee>,
    pub(crate) dwallet_mpc_metrics: Arc<DWalletMPCMetrics>,

    pub(crate) network_dkg_third_round_delay: u64,
    pub(crate) decryption_key_reconfiguration_third_round_delay: u64,
    sui_data_receivers: SuiDataReceivers,
    pub(crate) protocol_config: ProtocolConfig,
}

impl DWalletMPCManager {
    pub(crate) fn new(
        validator_name: AuthorityPublicKeyBytes,
        committee: Arc<Committee>,
        epoch_id: EpochId,
        root_seed: RootSeed,
        network_dkg_third_round_delay: u64,
        decryption_key_reconfiguration_third_round_delay: u64,
        dwallet_mpc_metrics: Arc<DWalletMPCMetrics>,
        sui_data_receivers: SuiDataReceivers,
        protocol_config: ProtocolConfig,
    ) -> Self {
        Self::try_new(
            validator_name,
            committee,
            epoch_id,
            root_seed,
            network_dkg_third_round_delay,
            decryption_key_reconfiguration_third_round_delay,
            dwallet_mpc_metrics,
            sui_data_receivers,
            protocol_config,
        )
        .unwrap_or_else(|err| {
            error!(error=?err, "Failed to create DWalletMPCManager.");
            // We panic on purpose, this should not happen.
            panic!("DWalletMPCManager initialization failed: {err:?}");
        })
    }

    pub fn try_new(
        validator_name: AuthorityPublicKeyBytes,
        committee: Arc<Committee>,
        epoch_id: EpochId,
        root_seed: RootSeed,
        network_dkg_third_round_delay: u64,
        decryption_key_reconfiguration_third_round_delay: u64,
        dwallet_mpc_metrics: Arc<DWalletMPCMetrics>,
        sui_data_receivers: SuiDataReceivers,
        protocol_config: ProtocolConfig,
    ) -> DwalletMPCResult<Self> {
        let access_structure = generate_access_structure_from_committee(&committee)?;

        let mpc_computations_orchestrator = CryptographicComputationsOrchestrator::try_new(
            root_seed.clone(),
            protocol_config.clone(),
        )?;
        let party_id = authority_name_to_party_id_from_committee(&committee, &validator_name)?;

        let class_groups_key_pair_and_proof = ClassGroupsKeyPairAndProof::from_seed(&root_seed);

        let validator_private_data = ValidatorPrivateDecryptionKeyData {
            party_id,
            class_groups_decryption_key: class_groups_key_pair_and_proof.decryption_key(),
            validator_decryption_key_shares: HashMap::new(),
        };
        let dwallet_network_keys = DwalletMPCNetworkKeys::new(validator_private_data);

        // Re-initialize the malicious handler every epoch. This is done intentionally:
        // We want to "forget" the malicious actors from the previous epoch and start from scratch.
        Ok(Self {
            sessions: HashMap::new(),
            party_id: authority_name_to_party_id_from_committee(&committee, &validator_name)?,
            epoch_id,
            access_structure,
            validators_class_groups_public_keys_and_proofs:
                get_validators_class_groups_public_keys_and_proofs(&committee)?,
            cryptographic_computations_orchestrator: mpc_computations_orchestrator,
            malicious_actors: HashSet::new(),
            last_session_to_complete_in_current_epoch: 0,
            recognized_self_as_malicious: false,
            network_keys: Box::new(dwallet_network_keys),
            sui_data_receivers,
            requests_pending_for_next_active_committee: Vec::new(),
            requests_pending_for_network_key: HashMap::new(),
            dwallet_mpc_metrics,
            next_active_committee: None,
            validator_name,
            committee,
            network_dkg_third_round_delay,
            decryption_key_reconfiguration_third_round_delay,
            protocol_config,
        })
    }

    pub(crate) fn sync_last_session_to_complete_in_current_epoch(
        &mut self,
        previous_value_for_last_session_to_complete_in_current_epoch: u64,
    ) {
        if previous_value_for_last_session_to_complete_in_current_epoch
            > self.last_session_to_complete_in_current_epoch
        {
            self.last_session_to_complete_in_current_epoch =
                previous_value_for_last_session_to_complete_in_current_epoch;
        }
    }

    /// Handle the messages of a given consensus round.
    pub fn handle_consensus_round_messages(
        &mut self,
        consensus_round: u64,
        messages: Vec<DWalletMPCMessage>,
    ) {
        for message in messages {
            self.handle_message(consensus_round, message);
        }
    }

    /// Handle the outputs of a given consensus round.
    pub fn handle_consensus_round_outputs(
        &mut self,
        consensus_round: u64,
        outputs: Vec<DWalletMPCOutput>,
    ) -> (Vec<DWalletCheckpointMessageKind>, Vec<SessionIdentifier>) {
        // Not let's move to process MPC outputs for the current round.
        let mut checkpoint_messages = vec![];
        let mut completed_sessions = vec![];
        for output in &outputs {
            let session_identifier = output.session_identifier;

            let output_result = self.handle_output(consensus_round, output.clone());
            match output_result {
                Some((malicious_authorities, output_result)) => {
                    self.complete_mpc_session(&session_identifier);
                    let output_digest = output_result.iter().map(|m| m.digest()).collect_vec();
                    checkpoint_messages.extend(output_result);
                    completed_sessions.push(session_identifier);
                    info!(
                        ?output_digest,
                        consensus_round,
                        ?session_identifier,
                        ?malicious_authorities,
                        "MPC output reached quorum"
                    );
                }
                None => {
                    debug!(
                        consensus_round,
                        ?session_identifier,
                        ?output,
                        "MPC output did not reach quorum"
                    );
                }
            };
        }

        (checkpoint_messages, completed_sessions)
    }

    /// Handles a message by forwarding it to the relevant MPC session.
    pub(crate) fn handle_message(&mut self, consensus_round: u64, message: DWalletMPCMessage) {
        let session_identifier = message.session_identifier;
        let sender_authority = message.authority;

        let Ok(sender_party_id) =
            authority_name_to_party_id_from_committee(&self.committee, &sender_authority)
        else {
            error!(
                session_identifier=?session_identifier,
                sender_authority=?sender_authority,
                receiver_authority=?self.validator_name,
                consensus_round=?consensus_round,
                "got a message for an authority without party ID",
            );

            return;
        };
        let mut message_hasher = DefaultHash::default();
        message_hasher.update(&message.message);
        info!(
            session_identifier=?session_identifier,
            sender_authority=?sender_authority,
            receiver_authority=?self.validator_name,
            consensus_round=?consensus_round,
            message_hash=?message_hasher.finalize().digest,
            "Received an MPC message for session",
        );

        if self.is_malicious_actor(&sender_authority) {
            info!(
                session_identifier=?session_identifier,
                sender_authority=?sender_authority,
                receiver_authority=?self.validator_name,
                consensus_round=?consensus_round,
                "Ignoring message from malicious authority",
            );

            return;
        }

        let session = match self.sessions.entry(session_identifier) {
            Entry::Occupied(session) => session.into_mut(),
            Entry::Vacant(_) => {
                info!(
                    ?session_identifier,
                    sender_authority=?sender_authority,
                    receiver_authority=?self.validator_name,
                    consensus_round=?consensus_round,
                    "received a message for an MPC session before receiving an event requesting it"
                );

                // This can happen if the session is not in the active sessions,
                // but we still want to store the message.
                // We will create a new session for it.
                self.new_session(
                    &session_identifier,
                    SessionStatus::WaitingForSessionRequest,
                    // only MPC sessions have messages.
                    SessionComputationType::MPC {
                        messages_by_consensus_round: HashMap::new(),
                    },
                );
                // Safe to `unwrap()`: we just created the session.
                self.sessions.get_mut(&session_identifier).unwrap()
            }
        };

        session.add_message(consensus_round, sender_party_id, message);
    }

    /// Creates a new session with SID `session_identifier`,
    /// and insert it into the MPC session map `self.mpc_sessions`.
    pub(super) fn new_session(
        &mut self,
        session_identifier: &SessionIdentifier,
        status: SessionStatus,
        session_type: SessionComputationType,
    ) {
        info!(
            status=?status,
            "Received start MPC flow request for session identifier {:?}",
            session_identifier,
        );
        let active = matches!(status, SessionStatus::Active { .. });

        let new_session = DWalletSession::new(
            self.validator_name,
            status,
            *session_identifier,
            self.party_id,
            session_type,
        );

        info!(
            party_id=self.party_id,
            authority=?self.validator_name,
            active,
            ?session_identifier,
            last_session_to_complete_in_current_epoch=?self.last_session_to_complete_in_current_epoch,
            "Adding a new MPC session to the active sessions map",
        );

        self.sessions.insert(*session_identifier, new_session);
    }

    /// Spawns all ready MPC cryptographic computations on separate threads using Rayon.
    /// If no local CPUs are available, computations will execute as CPUs are freed.
    ///
    /// A session must have its `request_data` set in order to be advanced.
    ///
    /// System sessions are always advanced if a CPU is free, user sessions are only advanced
    /// if they come before the last session to complete in the current epoch (at the current time).
    ///
    /// System sessions are always advanced before any user session,
    /// and both system and user sessions are ordered internally by their sequence numbers.
    ///
    /// The messages to advance with are built on the spot, assuming they satisfy required conditions.
    /// They are put on a `ComputationRequest` and forwarded to the `orchestrator` for execution.
    ///
    /// Returns the completed computation results.
    pub(crate) async fn perform_cryptographic_computation(
        &mut self,
        last_read_consensus_round: u64,
    ) -> HashMap<ComputationId, DwalletMPCResult<mpc::GuaranteedOutputDeliveryRoundResult>> {
        let mut ready_to_advance_sessions: Vec<_> = self
            .sessions
            .iter()
            .filter_map(|(_, session)| {
                let SessionStatus::Active { request, .. } = &session.status else {
                    return None;
                };

<<<<<<< HEAD
                //   Always advance system sessions, and only advance user session
=======
                // Always advance system sessions, and only advance user session
>>>>>>> a88c7897
                // if they come before the last session to complete in the current epoch (at the current time).
                let should_advance = match request.session_type {
                    SessionType::User => {
                        request.session_sequence_number
                            <= self.last_session_to_complete_in_current_epoch
                    }
                    SessionType::System => true,
                };

                if should_advance {
                    Some((session, request))
                } else {
                    None
                }
            })
            .collect();

        ready_to_advance_sessions
            .sort_by(|(_, request), (_, other_request)| request.cmp(other_request));

        let computation_requests: Vec<_> = ready_to_advance_sessions
            .into_iter()
            .flat_map(|(session, _)| {
                let SessionStatus::Active {
                    public_input,
                    private_input: _,
                    request,
                } = &session.status
                else {
                    error!(
                        should_never_happen =? true,
                        session_identifier=?session.session_identifier,
                        "session is not active, cannot perform cryptographic computation",
                    );
<<<<<<< HEAD
=======

>>>>>>> a88c7897
                    return None;
                };

                self.generate_protocol_cryptographic_data(
                    &session.computation_type,
                    &request.protocol_data,
                    last_read_consensus_round,
                    public_input.clone(),
<<<<<<< HEAD
                )
                .ok()?
                .map(|advance_specific_data| {
                    let attempt_number = advance_specific_data.get_attempt_number();
                    let mpc_round = advance_specific_data.get_mpc_round();
=======
                    &self.protocol_config.version,
                )
                .ok()?
                .map(|protocol_cryptographic_data| {
                    let attempt_number = protocol_cryptographic_data.get_attempt_number();
                    let mpc_round = protocol_cryptographic_data.get_mpc_round();
>>>>>>> a88c7897

                    let computation_id = ComputationId {
                        session_identifier: session.session_identifier,
                        consensus_round: last_read_consensus_round,
                        mpc_round,
                        attempt_number,
                    };

                    let computation_request = ComputationRequest {
                        party_id: self.party_id,
                        protocol_data: (&request.protocol_data).into(),
                        validator_name: self.validator_name,
                        access_structure: self.access_structure.clone(),
<<<<<<< HEAD
                        protocol_cryptographic_data: advance_specific_data,
=======
                        protocol_cryptographic_data,
>>>>>>> a88c7897
                    };

                    (computation_id, computation_request)
                })
            })
            .collect();

        let completed_computation_results = self
            .cryptographic_computations_orchestrator
            .receive_completed_computations(self.dwallet_mpc_metrics.clone());
        for (computation_id, computation_request) in computation_requests {
            let spawned_computation = self
                .cryptographic_computations_orchestrator
                .try_spawn_cryptographic_computation(
                    computation_id,
                    computation_request,
                    self.dwallet_mpc_metrics.clone(),
                )
                .await;

            if !spawned_computation {
                return completed_computation_results;
            }
        }

        completed_computation_results
    }

    pub(crate) fn try_receiving_next_active_committee(&mut self) -> bool {
        match self
            .sui_data_receivers
            .next_epoch_committee_receiver
            .has_changed()
        {
            Ok(has_changed) => {
                if has_changed {
                    let committee = self
                        .sui_data_receivers
                        .next_epoch_committee_receiver
                        .borrow_and_update()
                        .clone();

                    if committee.epoch == self.epoch_id + 1 {
                        self.next_active_committee = Some(committee);

                        return true;
                    }
                }
            }
            Err(err) => {
                error!(error=?err, "failed to check next epoch committee receiver");
            }
        }

        false
    }

    pub(crate) async fn maybe_update_network_keys(&mut self) -> Vec<ObjectID> {
        match self.sui_data_receivers.network_keys_receiver.has_changed() {
            Ok(has_changed) => {
                if has_changed {
                    let new_keys = self.borrow_and_update_network_keys();

                    let mut results = vec![];
                    for (key_id, key_data) in new_keys {
                        let res = instantiate_dwallet_mpc_network_encryption_key_public_data_from_public_output(
                            key_data.current_epoch,
                            self.access_structure.clone(),
                            key_data,
                        ).await;

                        results.push((key_id, res))
                    }

                    let mut new_key_ids = vec![];
                    for (key_id, res) in results {
                        match res {
                            Ok(key) => {
                                if key.epoch() != self.epoch_id {
                                    info!(
                                        key_id=?key_id,
                                        epoch=?key.epoch(),
                                        "Network key epoch does not match current epoch, ignoring"
                                    );

                                    continue;
                                }
                                info!(key_id=?key_id, "Updating (decrypting new shares) network key for key_id");
                                if let Err(e) = self
                                    .network_keys
                                    .update_network_key(key_id, &key, &self.access_structure)
                                    .await
                                {
                                    error!(error=?e, key_id=?key_id, "failed to update the network key");
                                } else {
                                    new_key_ids.push(key_id);
                                }
                            }
                            Err(err) => {
                                error!(
                                    error=?err,
                                    key_id=?key_id,
                                    "failed to instantiate network decryption key shares from public output for"
                                );
                            }
                        }
                    }

                    new_key_ids
                } else {
                    vec![]
                }
            }
            Err(err) => {
                error!(error=?err, "failed to check network keys receiver");

                vec![]
            }
        }
    }

    // This has to be a function to solve compilation errors with async.
    fn borrow_and_update_network_keys(
        &mut self,
    ) -> HashMap<ObjectID, DWalletNetworkEncryptionKeyData> {
        let new_keys = self
            .sui_data_receivers
            .network_keys_receiver
            .borrow_and_update();

        new_keys
            .iter()
            .map(|(&key_id, key_data)| (key_id, key_data.clone()))
            .collect()
    }

    pub(crate) fn handle_output(
        &mut self,
        consensus_round: u64,
        output: DWalletMPCOutput,
    ) -> Option<(HashSet<AuthorityName>, Vec<DWalletCheckpointMessageKind>)> {
        let session_identifier = output.session_identifier;
        let sender_authority = output.authority;

        let Ok(sender_party_id) =
            authority_name_to_party_id_from_committee(&self.committee, &sender_authority)
        else {
            error!(
                session_identifier=?session_identifier,
                sender_authority=?sender_authority,
                receiver_authority=?self.validator_name,
                "got a output for an authority without party ID",
            );

            return None;
        };

        let session = match self.sessions.entry(session_identifier) {
            Entry::Occupied(session) => session.into_mut(),
            Entry::Vacant(_) => {
                info!(
                    ?session_identifier,
                    sender_authority=?sender_authority,
                    receiver_authority=?self.validator_name,
                    "received a output for an MPC session before receiving an event requesting it"
                );

                // All output kinds are constructed from the same type, so we can safely use the first one.
                let Ok(session_computation_type) = SessionComputationType::try_from(
                    output.output.first().expect("output must have a kind"),
                ) else {
                    error!(
                        session_identifier=?session_identifier,
                        sender_authority=?sender_authority,
                        receiver_authority=?self.validator_name,
                        "got a output for an invalid computation type",
                    );

                    return None;
                };

                // This can happen if the session is not in the active sessions,
                // but we still want to store the message.
                // We will create a new session for it.
                self.new_session(
                    &session_identifier,
                    SessionStatus::WaitingForSessionRequest,
                    session_computation_type.clone(),
                );
                // Safe to `unwrap()`: we just created the session.
                self.sessions.get_mut(&session_identifier).unwrap()
            }
        };

        session.add_output(consensus_round, sender_party_id, output);

        let outputs_by_consensus_round = session.outputs_by_consensus_round().clone();

        match self.build_outputs_to_finalize(&session_identifier, outputs_by_consensus_round) {
            Some((malicious_authorities, majority_vote)) => {
                self.record_malicious_actors(&malicious_authorities);

                Some((malicious_authorities, majority_vote))
            }
            None => None,
        }
    }

    pub(crate) fn is_malicious_actor(&self, authority: &AuthorityName) -> bool {
        self.malicious_actors.contains(authority)
    }

    /// Records malicious actors that were identified as part of the execution of an MPC session.
    pub(crate) fn record_malicious_actors(&mut self, authorities: &HashSet<AuthorityName>) {
        self.malicious_actors.extend(authorities);

        if self.is_malicious_actor(&self.validator_name) {
            self.recognized_self_as_malicious = true;

            error!(
                authority=?self.validator_name,
                "node recognized itself as malicious"
            );
        }
    }

    /// Builds the outputs to finalize based on the outputs received in the consensus rounds.
    /// If a majority vote is reached, it returns the malicious voters (didn't vote with majority) and the majority vote.
    /// If the threshold is not reached, it returns `None`.
    pub(crate) fn build_outputs_to_finalize(
        &self,
        session_identifier: &SessionIdentifier,
        outputs_by_consensus_round: HashMap<u64, HashMap<PartyID, DWalletMPCSessionOutput>>,
    ) -> Option<(HashSet<AuthorityName>, Vec<DWalletCheckpointMessageKind>)> {
        let mut outputs_to_finalize: HashMap<PartyID, DWalletMPCSessionOutput> = HashMap::new();

        for (_, outputs) in outputs_by_consensus_round {
            for (sender_party_id, output) in outputs {
                // take the last output from each sender party ID
                outputs_to_finalize.insert(sender_party_id, output);
            }
        }

        match outputs_to_finalize.weighted_majority_vote(&self.access_structure) {
            Ok((malicious_voters, majority_vote)) => {
                let output = majority_vote.output;
                let malicious_authorities = malicious_voters
                    .iter()
<<<<<<< HEAD
                    .map(|party_id| party_id_to_authority_name(*party_id, &self.committee))
                    .collect_vec();
                let any_not_found_malicious_voters =
                    malicious_authorities_options.iter().any(|ma| ma.is_none());
                let malicious_authorities: HashSet<AuthorityName> = malicious_authorities_options
                    .into_iter()
                    .flatten()
                    .collect();
                if any_not_found_malicious_voters {
                    error!(
                        ?session_identifier,
                        ?malicious_voters,
                        ?malicious_authorities,
                        committee=?self.committee,
                        "failed to convert some malicious party IDs to authority names"
                    );
                }
                let malicious_authorities: HashSet<AuthorityName> = malicious_authorities
                    .into_iter()
=======
                    .flat_map(|party_id| party_id_to_authority_name(*party_id, &self.committee))
>>>>>>> a88c7897
                    .chain(majority_vote.malicious_authorities)
                    .collect();

                Some((malicious_authorities, output))
            }
            Err(mpc::Error::ThresholdNotReached) => None,
            Err(e) => {
                error!(
                    ?session_identifier,
                    "Failed to build outputs to finalize: {e}"
                );
                None
            }
        }
    }

    pub(crate) fn complete_mpc_session(&mut self, session_identifier: &SessionIdentifier) {
<<<<<<< HEAD
        if let Some(session) = self.mpc_sessions.get_mut(session_identifier) {
=======
        if let Some(session) = self.sessions.get_mut(session_identifier) {
>>>>>>> a88c7897
            if let Some(request_data) = session.request_metric_data() {
                self.dwallet_mpc_metrics.add_completion(&request_data);
            }
            session.mark_mpc_session_as_completed();
            session.clear_data();
        }
    }

    pub(crate) fn complete_computation_mpc_session_and_create_if_not_exists(
        &mut self,
        session_identifier: &SessionIdentifier,
        session_type: SessionComputationType,
    ) {
<<<<<<< HEAD
        match self.mpc_sessions.entry(*session_identifier) {
=======
        match self.sessions.entry(*session_identifier) {
>>>>>>> a88c7897
            Entry::Occupied(session) => session
                .into_mut()
                .mark_mpc_session_as_computation_completed(),
            Entry::Vacant(_) => {
                // This can happen if the session is not in the active sessions,
                // but we still want to store the message.
                // We will create a new session for it.
                self.new_session(
                    session_identifier,
                    SessionStatus::ComputationCompleted,
                    session_type,
                );
            }
        };
    }
}<|MERGE_RESOLUTION|>--- conflicted
+++ resolved
@@ -17,11 +17,7 @@
 };
 use crate::dwallet_session_request::DWalletSessionRequest;
 use dwallet_classgroups_types::ClassGroupsKeyPairAndProof;
-<<<<<<< HEAD
-use dwallet_mpc_types::dwallet_mpc::{DWalletMPCNetworkKeyScheme, NetworkEncryptionKeyPublicData};
-=======
 use dwallet_mpc_types::dwallet_mpc::NetworkEncryptionKeyPublicDataTrait;
->>>>>>> a88c7897
 use dwallet_rng::RootSeed;
 use fastcrypto::hash::HashFunction;
 use group::PartyID;
@@ -58,11 +54,7 @@
     /// A map of all sessions that start execution in this epoch.
     /// These include completed sessions, and they are never to be removed from this
     /// mapping until the epoch advances.
-<<<<<<< HEAD
-    pub(crate) mpc_sessions: HashMap<SessionIdentifier, DWalletSession>,
-=======
     pub(crate) sessions: HashMap<SessionIdentifier, DWalletSession>,
->>>>>>> a88c7897
     pub(crate) epoch_id: EpochId,
     validator_name: AuthorityPublicKeyBytes,
     pub(crate) committee: Arc<Committee>,
@@ -138,10 +130,8 @@
     ) -> DwalletMPCResult<Self> {
         let access_structure = generate_access_structure_from_committee(&committee)?;
 
-        let mpc_computations_orchestrator = CryptographicComputationsOrchestrator::try_new(
-            root_seed.clone(),
-            protocol_config.clone(),
-        )?;
+        let mpc_computations_orchestrator =
+            CryptographicComputationsOrchestrator::try_new(root_seed.clone())?;
         let party_id = authority_name_to_party_id_from_committee(&committee, &validator_name)?;
 
         let class_groups_key_pair_and_proof = ClassGroupsKeyPairAndProof::from_seed(&root_seed);
@@ -377,11 +367,7 @@
                     return None;
                 };
 
-<<<<<<< HEAD
-                //   Always advance system sessions, and only advance user session
-=======
                 // Always advance system sessions, and only advance user session
->>>>>>> a88c7897
                 // if they come before the last session to complete in the current epoch (at the current time).
                 let should_advance = match request.session_type {
                     SessionType::User => {
@@ -416,10 +402,7 @@
                         session_identifier=?session.session_identifier,
                         "session is not active, cannot perform cryptographic computation",
                     );
-<<<<<<< HEAD
-=======
-
->>>>>>> a88c7897
+
                     return None;
                 };
 
@@ -428,20 +411,12 @@
                     &request.protocol_data,
                     last_read_consensus_round,
                     public_input.clone(),
-<<<<<<< HEAD
-                )
-                .ok()?
-                .map(|advance_specific_data| {
-                    let attempt_number = advance_specific_data.get_attempt_number();
-                    let mpc_round = advance_specific_data.get_mpc_round();
-=======
                     &self.protocol_config.version,
                 )
                 .ok()?
                 .map(|protocol_cryptographic_data| {
                     let attempt_number = protocol_cryptographic_data.get_attempt_number();
                     let mpc_round = protocol_cryptographic_data.get_mpc_round();
->>>>>>> a88c7897
 
                     let computation_id = ComputationId {
                         session_identifier: session.session_identifier,
@@ -455,11 +430,7 @@
                         protocol_data: (&request.protocol_data).into(),
                         validator_name: self.validator_name,
                         access_structure: self.access_structure.clone(),
-<<<<<<< HEAD
-                        protocol_cryptographic_data: advance_specific_data,
-=======
                         protocol_cryptographic_data,
->>>>>>> a88c7897
                     };
 
                     (computation_id, computation_request)
@@ -708,29 +679,7 @@
                 let output = majority_vote.output;
                 let malicious_authorities = malicious_voters
                     .iter()
-<<<<<<< HEAD
-                    .map(|party_id| party_id_to_authority_name(*party_id, &self.committee))
-                    .collect_vec();
-                let any_not_found_malicious_voters =
-                    malicious_authorities_options.iter().any(|ma| ma.is_none());
-                let malicious_authorities: HashSet<AuthorityName> = malicious_authorities_options
-                    .into_iter()
-                    .flatten()
-                    .collect();
-                if any_not_found_malicious_voters {
-                    error!(
-                        ?session_identifier,
-                        ?malicious_voters,
-                        ?malicious_authorities,
-                        committee=?self.committee,
-                        "failed to convert some malicious party IDs to authority names"
-                    );
-                }
-                let malicious_authorities: HashSet<AuthorityName> = malicious_authorities
-                    .into_iter()
-=======
                     .flat_map(|party_id| party_id_to_authority_name(*party_id, &self.committee))
->>>>>>> a88c7897
                     .chain(majority_vote.malicious_authorities)
                     .collect();
 
@@ -748,11 +697,7 @@
     }
 
     pub(crate) fn complete_mpc_session(&mut self, session_identifier: &SessionIdentifier) {
-<<<<<<< HEAD
-        if let Some(session) = self.mpc_sessions.get_mut(session_identifier) {
-=======
         if let Some(session) = self.sessions.get_mut(session_identifier) {
->>>>>>> a88c7897
             if let Some(request_data) = session.request_metric_data() {
                 self.dwallet_mpc_metrics.add_completion(&request_data);
             }
@@ -766,11 +711,7 @@
         session_identifier: &SessionIdentifier,
         session_type: SessionComputationType,
     ) {
-<<<<<<< HEAD
-        match self.mpc_sessions.entry(*session_identifier) {
-=======
         match self.sessions.entry(*session_identifier) {
->>>>>>> a88c7897
             Entry::Occupied(session) => session
                 .into_mut()
                 .mark_mpc_session_as_computation_completed(),
