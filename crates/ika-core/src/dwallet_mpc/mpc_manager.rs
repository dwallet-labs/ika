--- conflicted
+++ resolved
@@ -216,7 +216,6 @@
             );
             return;
         }
-<<<<<<< HEAD
         if let Err(err) = self
             .handle_event(event.event.clone(), event.session_info.clone())
             .await
@@ -226,11 +225,7 @@
                 self.events_pending_for_network_key
                     .push((event.event, event.session_info));
             }
-            error!("failed to handle event with error: {:?}", err);
-=======
-        if let Err(err) = self.handle_event(event.event, event.session_info).await {
             error!(?err, "failed to handle event with error");
->>>>>>> c227f81e
         }
     }
 
@@ -382,57 +377,16 @@
         &self,
         key_id: &ObjectID,
         key_scheme: DWalletMPCNetworkKeyScheme,
-<<<<<<< HEAD
     ) -> DwalletMPCResult<Vec<u8>> {
         self.network_keys
             .get_protocol_public_parameters(key_id, key_scheme)
-=======
-    ) -> Vec<u8> {
-        loop {
-            tokio::time::sleep(tokio::time::Duration::from_secs(2)).await;
-            let epoch_store = match self.epoch_store() {
-                Ok(store) => store,
-                Err(err) => {
-                    error!(?err, "failed to get the epoch store, retrying...");
-                    continue;
-                }
-            };
-            if let Ok(dwallet_mpc_network_keys) = self.dwallet_mpc_network_keys() {
-                if let Ok(protocol_public_parameters) = dwallet_mpc_network_keys
-                    .get_protocol_public_parameters(epoch_store.epoch(), key_id, key_scheme)
-                    .await
-                {
-                    return protocol_public_parameters;
-                }
-            }
-            info!(
-                ?key_id,
-                "Waiting for the protocol public parameters to be available for key_id",
-            );
-        }
-    }
-
-    fn dwallet_mpc_network_keys(&self) -> DwalletMPCResult<Arc<DwalletMPCNetworkKeys>> {
-        Ok(self
-            .epoch_store()?
-            .dwallet_mpc_network_keys
-            .get()
-            .ok_or(DwalletMPCError::MissingDwalletMPCDecryptionKeyShares)?
-            .clone())
->>>>>>> c227f81e
     }
 
     pub(super) fn get_decryption_key_share_public_parameters(
         &self,
         key_id: &ObjectID,
     ) -> DwalletMPCResult<Vec<u8>> {
-<<<<<<< HEAD
         self.network_keys.get_decryption_public_parameters(key_id)
-=======
-        self.dwallet_mpc_network_keys()?
-            .get_decryption_public_parameters(self.epoch_store()?.epoch(), key_id)
-            .await
->>>>>>> c227f81e
     }
 
     /// Retrieves the decryption share for the current authority.
@@ -449,16 +403,7 @@
         &self,
         key_id: &ObjectID,
     ) -> DwalletMPCResult<HashMap<PartyID, <AsyncProtocol as Protocol>::DecryptionKeyShare>> {
-<<<<<<< HEAD
         self.network_keys.get_decryption_key_share(key_id.clone())
-=======
-        let decryption_shares = self
-            .dwallet_mpc_network_keys()?
-            .get_decryption_key_share(self.epoch_store()?.epoch(), key_id.clone())
-            .await?;
-
-        Ok(decryption_shares)
->>>>>>> c227f81e
     }
 
     /// Returns the sessions that can perform the next cryptographic round,
