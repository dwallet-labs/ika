use crate::authority::authority_per_epoch_store::{
    AuthorityPerEpochStore, ConsensusCertificateResult, ConsensusCommitOutput,
};
use crate::consensus_adapter::SubmitToConsensus;
use ika_types::error::{IkaError, IkaResult};
use sui_types::base_types::ObjectID;

use crate::dwallet_mpc::cryptographic_computations_orchestrator::{
    ComputationUpdate, CryptographicComputationsOrchestrator,
};
use crate::dwallet_mpc::malicious_handler::{MaliciousHandler, ReportStatus};
use crate::dwallet_mpc::mpc_outputs_verifier::DWalletMPCOutputsVerifier;
use crate::dwallet_mpc::mpc_session::{AsyncProtocol, DWalletMPCSession, MPCEventData};
use crate::dwallet_mpc::network_dkg::DwalletMPCNetworkKeys;
use crate::dwallet_mpc::party_id_to_authority_name;
use crate::dwallet_mpc::sign::{
    LAST_SIGN_ROUND_INDEX, SIGN_LAST_ROUND_COMPUTATION_CONSTANT_SECONDS,
};
use crate::dwallet_mpc::{party_ids_to_authority_names, session_input_from_event};
use class_groups::DecryptionKeyShare;
use dwallet_classgroups_types::ClassGroupsEncryptionKeyAndProof;
use dwallet_mpc_types::dwallet_mpc::{
    DWalletMPCNetworkKeyScheme, MPCPrivateInput, MPCPrivateOutput, MPCPublicInput, MPCPublicOutput,
    MPCSessionStatus,
};
use fastcrypto::hash::HashFunction;
use fastcrypto::traits::ToFromBytes;
use futures::future::err;
use group::PartyID;
use homomorphic_encryption::AdditivelyHomomorphicDecryptionKeyShare;
use ika_config::NodeConfig;
use ika_types::committee::{EpochId, StakeUnit};
use ika_types::crypto::AuthorityName;
use ika_types::crypto::AuthorityPublicKeyBytes;
use ika_types::crypto::DefaultHash;
use ika_types::digests::Digest;
use ika_types::dwallet_mpc_error::{DwalletMPCError, DwalletMPCResult};
use ika_types::messages_consensus::ConsensusTransaction;
use ika_types::messages_dwallet_mpc::{
    AdvanceResult, DBSuiEvent, DWalletMPCEvent, DWalletMPCMessage, MPCProtocolInitData,
    MPCSessionSpecificState, MaliciousReport, SessionInfo, SignIASessionState,
    StartPresignFirstRoundEvent,
};
use itertools::Itertools;
use mpc::WeightedThresholdAccessStructure;
use rayon::ThreadPoolBuilder;
use serde::{Deserialize, Serialize};
use shared_crypto::intent::HashingIntentScope;
use std::collections::{HashMap, HashSet, VecDeque};
use std::sync::{Arc, Weak};
use sui_json_rpc_types::SuiEvent;
use sui_storage::mutex_table::MutexGuard;
use sui_types::digests::TransactionDigest;
use sui_types::event::Event;
use sui_types::id::ID;
use tokio::runtime::Handle;
use tokio::sync::mpsc::UnboundedSender;
use tracing::log::debug;
use tracing::{error, info, warn};
use twopc_mpc::sign::Protocol;
use typed_store::Map;

const MAX_ACTIVE_SESSIONS_BUFFER: u64 = 50;

/// The [`DWalletMPCManager`] manages MPC sessions:
/// — Keeping track of all MPC sessions,
/// — Executing all active sessions, and
/// — (De)activating sessions.
///
/// The correct way to use the manager is to create it along with all other Ika components
/// at the start of each epoch.
/// Ensuring it is destroyed when the epoch ends and providing a clean slate for each new epoch.
pub struct DWalletMPCManager {
    /// The party ID of the current authority. Based on the authority index in the committee.
    party_id: PartyID,
    /// MPC sessions that where created.
    pub(crate) mpc_sessions: HashMap<ObjectID, DWalletMPCSession>,
    pub(crate) pending_sessions: HashMap<u64, DWalletMPCSession>,
    consensus_adapter: Arc<dyn SubmitToConsensus>,
    pub(super) node_config: NodeConfig,
    epoch_store: Weak<AuthorityPerEpochStore>,
    epoch_id: EpochId,
    weighted_threshold_access_structure: WeightedThresholdAccessStructure,
    pub(crate) validators_class_groups_public_keys_and_proofs:
        HashMap<PartyID, ClassGroupsEncryptionKeyAndProof>,
    pub(crate) cryptographic_computations_orchestrator: CryptographicComputationsOrchestrator,
    /// A struct for managing malicious actors in MPC protocols.
    /// This struct maintains a record of malicious actors reported by validators.
    /// An actor is deemed malicious if it is reported by a quorum of validators.
    /// Any message/output from these authorities will be ignored.
    /// This list is maintained during the Epoch.
    /// This happens automatically because the [`DWalletMPCManager`]
    /// is part of the [`AuthorityPerEpochStore`].
    pub(crate) malicious_handler: MaliciousHandler,
    /// The order of the sessions that are ready to get computed.
    pub(crate) pending_for_computation_order: VecDeque<DWalletMPCSession>,
    /// The order of the sessions that have received quorum for their current round, but we have not
    /// yet received an event for from Sui.
    pub(crate) pending_for_events_order: VecDeque<DWalletMPCSession>,
<<<<<<< HEAD
    pub(crate) last_completed_session_sequence_number: u64,
=======
>>>>>>> e2ee82f8
}

/// The messages that the [`DWalletMPCManager`] can receive and process asynchronously.
#[derive(Serialize, Deserialize, Clone, Debug)]
pub enum DWalletMPCDBMessage {
    /// An MPC message from another validator.
    Message(DWalletMPCMessage),
    /// Signal delivery of messages has ended,
    /// now the sessions that received a quorum of messages can advance.
    EndOfDelivery,
    /// A message indicating that an MPC session has failed.
    /// The advance failed, and the session needs to be restarted or marked as failed.
    MPCSessionFailed(ObjectID),
    /// A message to start processing the cryptographic computations.
    /// This message is being sent every five seconds by the dWallet MPC Service,
    /// to skip redundant advancements that have already been completed by other validators.
    PerformCryptographicComputations,
    /// A message indicating that a session failed due to malicious parties.
    /// We can receive new messages for this session with other validators,
    /// and re-run the round again to make it succeed.
    /// AuthorityName is the name of the authority that reported the malicious parties.
    SessionFailedWithMaliciousParties(AuthorityName, MaliciousReport),
}

struct ReadySessionsResponse {
    ready_sessions: Vec<DWalletMPCSession>,
    pending_for_event_sessions: Vec<DWalletMPCSession>,
    malicious_actors: Vec<PartyID>,
}

impl DWalletMPCManager {
    pub fn try_new(
        consensus_adapter: Arc<dyn SubmitToConsensus>,
        epoch_store: Arc<AuthorityPerEpochStore>,
        epoch_id: EpochId,
        node_config: NodeConfig,
    ) -> DwalletMPCResult<Self> {
        let weighted_threshold_access_structure =
            epoch_store.get_weighted_threshold_access_structure()?;
        let mpc_computations_orchestrator =
            CryptographicComputationsOrchestrator::try_new(&epoch_store)?;
        Ok(Self {
            mpc_sessions: HashMap::new(),
            pending_sessions: Default::default(),
            consensus_adapter,
            party_id: epoch_store.authority_name_to_party_id(&epoch_store.name.clone())?,
            epoch_store: Arc::downgrade(&epoch_store),
            epoch_id,
            node_config,
            weighted_threshold_access_structure,
            validators_class_groups_public_keys_and_proofs: epoch_store
                .get_validators_class_groups_public_keys_and_proofs()
                .map_err(|e| DwalletMPCError::MPCManagerError(e.to_string()))?,
            cryptographic_computations_orchestrator: mpc_computations_orchestrator,
            malicious_handler: MaliciousHandler::new(epoch_store.committee().clone()),
            pending_for_computation_order: VecDeque::new(),
            pending_for_events_order: Default::default(),
<<<<<<< HEAD
            last_completed_session_sequence_number: 0,
        })
    }

    pub(crate) fn update_last_completed_session_sequence_number(
        &mut self,
        last_completed_session_sequence_number: u64,
    ) {
        if last_completed_session_sequence_number < self.last_completed_session_sequence_number {
            return;
        }
        for i in self.last_completed_session_sequence_number
            ..=(last_completed_session_sequence_number + MAX_ACTIVE_SESSIONS_BUFFER)
        {
            if let Some(session) = self.pending_sessions.remove(&i) {
                self.mpc_sessions.insert(session.session_id, session);
            }
        }
        self.last_completed_session_sequence_number = last_completed_session_sequence_number;
    }

=======
        })
    }

>>>>>>> e2ee82f8
    pub(crate) async fn handle_dwallet_db_event(&mut self, event: DWalletMPCEvent) {
        if let Err(err) = self.handle_event(event.event, event.session_info).await {
            error!("Failed to handle event with error: {:?}", err);
        }
    }

    pub(crate) async fn handle_dwallet_db_message(&mut self, message: DWalletMPCDBMessage) {
        match message {
            DWalletMPCDBMessage::PerformCryptographicComputations => {
                self.perform_cryptographic_computation();
            }
            DWalletMPCDBMessage::Message(message) => {
                if let Err(err) = self.handle_message(message) {
                    error!("failed to handle an MPC message with error: {:?}", err);
                }
            }
            DWalletMPCDBMessage::EndOfDelivery => {
                if let Err(err) = self.handle_end_of_delivery().await {
                    error!("failed to handle the end of delivery with error: {:?}", err);
                }
            }
            DWalletMPCDBMessage::MPCSessionFailed(_session_id) => {
                // TODO (#524): Handle failed MPC sessions
            }
            DWalletMPCDBMessage::SessionFailedWithMaliciousParties(authority_name, report) => {
                if let Err(err) = self
                    .handle_session_failed_with_malicious_parties_message(authority_name, report)
                {
                    error!(
                        "dWallet MPC session failed with malicious parties with error: {:?}",
                        err
                    );
                }
            }
        }
    }

    /// Advance all the MPC sessions that either received enough messages
    /// or perform the first step of the flow.
    /// We parallelize the advances with `Rayon` to speed up the process.
    pub async fn handle_end_of_delivery(&mut self) -> IkaResult {
        let ready_sessions_response = self.get_ready_to_advance_sessions()?;
        if !ready_sessions_response.malicious_actors.is_empty() {
            self.flag_parties_as_malicious(&ready_sessions_response.malicious_actors)?;
        }
        self.pending_for_computation_order
            .extend(ready_sessions_response.ready_sessions);
        self.pending_for_events_order
            .extend(ready_sessions_response.pending_for_event_sessions);
        Ok(())
    }

    fn handle_session_failed_with_malicious_parties_message(
        &mut self,
        reporting_authority: AuthorityName,
        report: MaliciousReport,
    ) -> DwalletMPCResult<()> {
        if self
            .malicious_handler
            .get_malicious_actors_names()
            .contains(&reporting_authority)
        {
            return Ok(());
        }
        let epoch_store = self.epoch_store()?;
        let status = self
            .malicious_handler
            .report_malicious_actor(report.clone(), reporting_authority)?;

        match status {
            // Quorum reached, remove the malicious parties from the session messages.
            ReportStatus::QuorumReached => {
                let _ = self.check_for_malicious_ia_report(&report);
                if report.advance_result == AdvanceResult::Success {
                    // No need to re-perform the last step, as the advance was successful.
                    return Ok(());
                }
                if let Some(mut session) = self.mpc_sessions.get_mut(&report.session_id) {
                    // For every advance we increase the round number by 1,
                    // so to re-run the same round we decrease it by 1.
                    session.pending_quorum_for_highest_round_number -= 1;
                    // Remove malicious parties from the session messages.
                    let round_messages = session
                        .serialized_messages
                        .get_mut(session.pending_quorum_for_highest_round_number)
                        .ok_or(DwalletMPCError::MPCSessionNotFound {
                            session_id: report.session_id,
                        })?;

                    self.malicious_handler
                        .get_malicious_actors_ids(epoch_store)?
                        .iter()
                        .for_each(|malicious_actor| {
                            round_messages.remove(malicious_actor);
                        });
                }
            }
            ReportStatus::WaitingForQuorum => {
                let Some(mut session) = self.mpc_sessions.get_mut(&report.session_id) else {
                    return Err(DwalletMPCError::MPCSessionNotFound {
                        session_id: report.session_id,
                    });
                };
                session.check_for_sign_ia_start(reporting_authority, report);
            }
            ReportStatus::OverQuorum => {}
        }

        Ok(())
    }

    /// Makes sure the first agreed-upon malicious report in a sign flow is equals to the request
    /// that triggered the Sign Identifiable Abort flow. If it isn't, we mark the validator that
    /// sent the request to start the Sign Identifiable Abort flow as malicious, as he sent a faulty
    /// report.
    fn check_for_malicious_ia_report(&mut self, report: &MaliciousReport) -> DwalletMPCResult<()> {
        let Some(mut session) = self.mpc_sessions.get_mut(&report.session_id) else {
            return Err(DwalletMPCError::MPCSessionNotFound {
                session_id: report.session_id,
            });
        };
        let Some(MPCSessionSpecificState::Sign(ref mut sign_state)) =
            &mut session.session_specific_state
        else {
            return Err(DwalletMPCError::AggregatedSignStateNotFound {
                session_id: report.session_id,
            });
        };
        if sign_state.verified_malicious_report.is_none() {
            sign_state.verified_malicious_report = Some(report.clone());
            if &sign_state.start_ia_flow_malicious_report != report {
                self.malicious_handler
                    .report_malicious_actors(&vec![sign_state.initiating_ia_authority]);
            }
        }
        Ok(())
    }

    async fn handle_event(
        &mut self,
        event: DBSuiEvent,
        session_info: SessionInfo,
    ) -> DwalletMPCResult<()> {
        let (public_input, private_input) = session_input_from_event(event, &self).await?;
        let mpc_event_data = Some(MPCEventData {
            init_protocol_data: session_info.mpc_round.clone(),
            public_input,
            private_input,
            decryption_share: match session_info.mpc_round {
                MPCProtocolInitData::Sign(init_event) => self
                    .get_decryption_key_shares(&init_event.event_data.dwallet_mpc_network_key_id)?,
                _ => HashMap::new(),
            },
        });
        if let Some(mut session) = self.mpc_sessions.get_mut(&session_info.session_id) {
            warn!(
                "Received an event for an existing session with session_id: {:?}",
                session_info.session_id
            );
            if session.mpc_event_data.is_none() {
                session.mpc_event_data = mpc_event_data;
            }
        } else {
<<<<<<< HEAD
            self.push_new_mpc_session(
                &session_info.session_id,
                mpc_event_data,
                session_info.sequence_number,
            );
=======
            self.push_new_mpc_session(&session_info.session_id, mpc_event_data);
>>>>>>> e2ee82f8
        }
        Ok(())
    }

    pub(crate) async fn get_protocol_public_parameters(
        &self,
        key_id: &ObjectID,
        key_scheme: DWalletMPCNetworkKeyScheme,
    ) -> Vec<u8> {
        loop {
            if let Ok(dwallet_mpc_network_keys) = self.dwallet_mpc_network_keys() {
                if let Ok(protocol_public_parameters) = dwallet_mpc_network_keys
                    .get_protocol_public_parameters(key_id, key_scheme)
                    .await
                {
                    return protocol_public_parameters;
                }
            }
            tokio::time::sleep(tokio::time::Duration::from_secs(2)).await;
        }
    }

    fn dwallet_mpc_network_keys(&self) -> DwalletMPCResult<Arc<DwalletMPCNetworkKeys>> {
        Ok(self
            .epoch_store()?
            .dwallet_mpc_network_keys
            .get()
            .ok_or(DwalletMPCError::MissingDwalletMPCDecryptionKeyShares)?
            .clone())
    }

    pub(super) fn get_decryption_key_share_public_parameters(
        &self,
        key_id: &ObjectID,
    ) -> DwalletMPCResult<Vec<u8>> {
        self.dwallet_mpc_network_keys()?
            .get_decryption_public_parameters(key_id)
    }

    /// Retrieves the decryption share for the current authority.
    ///
    /// This function accesses the current epoch's store and determines the party ID for the
    /// authority using its name.
    /// It then retrieves the corresponding decryption share from
    /// the node configuration.
    /// The decryption share is combined with the public parameters
    /// to build a [`DecryptionKeyShare`].
    /// If any required data is missing or invalid, an
    /// appropriate error is returned.
    fn get_decryption_key_shares(
        &self,
        key_id: &ObjectID,
    ) -> DwalletMPCResult<HashMap<PartyID, <AsyncProtocol as Protocol>::DecryptionKeyShare>> {
        let decryption_shares = self
            .dwallet_mpc_network_keys()?
            .get_decryption_key_share(key_id.clone())?;

        Ok(decryption_shares)
    }

    /// Returns the sessions that can perform the next cryptographic round, and the list of malicious parties that has
    /// been detected while checking for such sessions.
    fn get_ready_to_advance_sessions(&mut self) -> DwalletMPCResult<ReadySessionsResponse> {
        let quorum_check_results: Vec<(DWalletMPCSession, Vec<PartyID>)> = self
            .mpc_sessions
            .iter_mut()
            .filter_map(|(_, ref mut session)| {
                let quorum_check_result = session.check_quorum_for_next_crypto_round();
                if quorum_check_result.is_ready {
                    // We must first clone the session, as we approve to advance the current session
                    // in the current round and then start waiting for the next round's messages
                    // until it is ready to advance or finalized.
                    session.pending_quorum_for_highest_round_number += 1;
                    let mut session_clone = session.clone();
                    session_clone
                        .serialized_messages
                        .truncate(session.pending_quorum_for_highest_round_number);
                    Some((session_clone, quorum_check_result.malicious_parties))
                } else {
                    None
                }
            })
            .collect();

        let malicious_parties: Vec<PartyID> = quorum_check_results
            .clone()
            .into_iter()
            .map(|(_, malicious_parties)| malicious_parties)
            .flatten()
            .collect();
        let ready_to_advance_sessions: Vec<DWalletMPCSession> = quorum_check_results
            .into_iter()
            .map(|(session, _)| session)
            .collect();
        let (ready_sessions, pending_for_event_sessions): (Vec<_>, Vec<_>) =
            ready_to_advance_sessions
                .into_iter()
                .partition(|s| s.mpc_event_data.is_some());
        Ok(ReadySessionsResponse {
            ready_sessions,
            pending_for_event_sessions,
            malicious_actors: malicious_parties,
        })
    }

    /// Spawns all ready MPC cryptographic computations using Rayon.
    /// If no local CPUs are available, computations will execute as CPUs are freed.
    pub(crate) fn perform_cryptographic_computation(&mut self) {
        for (index, pending_for_event_session) in
            self.pending_for_events_order.clone().iter().enumerate()
        {
            let Some(live_session) = self.mpc_sessions.get(&pending_for_event_session.session_id)
            else {
                // This should never happen
                continue;
            };
            if live_session.mpc_event_data.is_some() {
                let mut ready_to_advance_session = pending_for_event_session.clone();
                ready_to_advance_session.mpc_event_data = live_session.mpc_event_data.clone();
                self.pending_for_computation_order
                    .push_back(ready_to_advance_session);
                self.pending_for_computation_order.remove(index);
            }
        }
        while !self.pending_for_computation_order.is_empty() {
            if !self
                .cryptographic_computations_orchestrator
                .can_spawn_session()
            {
                return;
            }
            let oldest_pending_session = self.pending_for_computation_order.pop_front().unwrap();
            let live_session = self
                .mpc_sessions
                .get(&oldest_pending_session.session_id)
                .unwrap();
            if live_session.status != MPCSessionStatus::Active {
                continue;
            }
            let Some(event_data) = &oldest_pending_session.mpc_event_data else {
                // This should never happen, as in the [`Self::get_ready_to_advance_sessions`] function
                // we check if the session has an event data.
                error!(
                    "failed to get event data for session_id: {:?}",
                    oldest_pending_session.session_id
                );
                continue;
            };
            if matches!(event_data.init_protocol_data, MPCProtocolInitData::Sign(..)) {
                if let Err(err) = self
                    .cryptographic_computations_orchestrator
                    .spawn_aggregated_sign(oldest_pending_session)
                {
                    error!("failed to spawn session with err: {:?}", err);
                }
            } else {
                if let Err(err) = self
                    .cryptographic_computations_orchestrator
                    .spawn_session(&oldest_pending_session)
                {
                    error!("failed to spawn session with err: {:?}", err);
                }
            }
        }
    }

    /// Returns the epoch store.
    /// Errors if the epoch was switched in the middle.
    pub(crate) fn epoch_store(&self) -> DwalletMPCResult<Arc<AuthorityPerEpochStore>> {
        self.epoch_store
            .upgrade()
            .ok_or(DwalletMPCError::EpochEnded(self.epoch_id))
    }

    /// Handles a message by forwarding it to the relevant MPC session.
    /// If the session does not exist, punish the sender.
    pub(crate) fn handle_message(&mut self, message: DWalletMPCMessage) -> DwalletMPCResult<()> {
        if self
            .malicious_handler
            .get_malicious_actors_names()
            .contains(&message.authority)
        {
            // Ignore a malicious actor's messages.
            return Ok(());
        }
        let session = match self.mpc_sessions.get_mut(&message.session_id) {
            Some(session) => session,
            None => {
                warn!(
                    "received a message for an MPC session ID: `{:?}` which an event has not yet received for",
                    message.session_id
                );
<<<<<<< HEAD
                self.push_new_mpc_session(
                    &message.session_id,
                    None,
                    message.session_sequence_number,
                );
=======
                self.push_new_mpc_session(&message.session_id, None);
>>>>>>> e2ee82f8
                // Safe to unwrap because we just added the session.
                self.mpc_sessions.get_mut(&message.session_id).unwrap()
            }
        };
        match session.store_message(&message) {
            Err(DwalletMPCError::MaliciousParties(malicious_parties)) => {
                self.flag_parties_as_malicious(&malicious_parties)?;
                Ok(())
            }
            other => other,
        }
    }

    /// Convert the indices of the malicious parties to their addresses and store them
    /// in the malicious actors set.
    /// New messages from these parties will be ignored.
    /// Restarted for each epoch.
    fn flag_parties_as_malicious(&mut self, malicious_parties: &[PartyID]) -> DwalletMPCResult<()> {
        let malicious_parties_names =
            party_ids_to_authority_names(malicious_parties, &*self.epoch_store()?)?;
        warn!(
            "dWallet MPC flagged the following parties as malicious: {:?}",
            malicious_parties_names
        );

        self.malicious_handler
            .report_malicious_actors(&malicious_parties_names);
        Ok(())
    }

    /// Flags the given authorities as malicious.
    /// Future messages from these authorities will be ignored.
    pub(crate) fn flag_authorities_as_malicious(&mut self, malicious_parties: &[AuthorityName]) {
        self.malicious_handler
            .report_malicious_actors(&malicious_parties);
    }

    /// Spawns a new MPC session if the number of active sessions is below the limit.
    /// Otherwise, add the session to the pending queue.
    pub(crate) fn push_new_mpc_session(
        &mut self,
        session_id: &ObjectID,
        mpc_event_data: Option<MPCEventData>,
<<<<<<< HEAD
        session_sequence_number: u64,
=======
>>>>>>> e2ee82f8
    ) {
        if self.mpc_sessions.contains_key(&session_id) {
            warn!(
                "received start flow event for session ID {:?} that already exists",
                &session_id
            );
        }
        info!(
            "Received start MPC flow event for session ID {:?}",
            session_id
        );

        let new_session = DWalletMPCSession::new(
            self.epoch_store.clone(),
            self.consensus_adapter.clone(),
            self.epoch_id,
            MPCSessionStatus::Active,
            session_id.clone(),
            self.party_id,
            self.weighted_threshold_access_structure.clone(),
            mpc_event_data,
            session_sequence_number,
        );
        if session_sequence_number
            < self.last_completed_session_sequence_number + MAX_ACTIVE_SESSIONS_BUFFER
        {
            self.mpc_sessions.insert(session_id.clone(), new_session);
        } else {
            warn!(
                "Adding session {:?} to pending sessions, as the number of active sessions is too high",
                session_sequence_number
            );
            self.pending_sessions
                .insert(session_sequence_number, new_session);
        }
        info!(
            "Added MPCSession to MPC manager for session_id {:?}",
            session_id
        );
    }
}<|MERGE_RESOLUTION|>--- conflicted
+++ resolved
@@ -97,10 +97,7 @@
     /// The order of the sessions that have received quorum for their current round, but we have not
     /// yet received an event for from Sui.
     pub(crate) pending_for_events_order: VecDeque<DWalletMPCSession>,
-<<<<<<< HEAD
     pub(crate) last_completed_session_sequence_number: u64,
-=======
->>>>>>> e2ee82f8
 }
 
 /// The messages that the [`DWalletMPCManager`] can receive and process asynchronously.
@@ -158,12 +155,11 @@
             malicious_handler: MaliciousHandler::new(epoch_store.committee().clone()),
             pending_for_computation_order: VecDeque::new(),
             pending_for_events_order: Default::default(),
-<<<<<<< HEAD
             last_completed_session_sequence_number: 0,
         })
     }
 
-    pub(crate) fn update_last_completed_session_sequence_number(
+    pub(crate) async fn update_last_completed_session_sequence_number(
         &mut self,
         last_completed_session_sequence_number: u64,
     ) {
@@ -180,11 +176,6 @@
         self.last_completed_session_sequence_number = last_completed_session_sequence_number;
     }
 
-=======
-        })
-    }
-
->>>>>>> e2ee82f8
     pub(crate) async fn handle_dwallet_db_event(&mut self, event: DWalletMPCEvent) {
         if let Err(err) = self.handle_event(event.event, event.session_info).await {
             error!("Failed to handle event with error: {:?}", err);
@@ -348,15 +339,11 @@
                 session.mpc_event_data = mpc_event_data;
             }
         } else {
-<<<<<<< HEAD
             self.push_new_mpc_session(
                 &session_info.session_id,
                 mpc_event_data,
                 session_info.sequence_number,
             );
-=======
-            self.push_new_mpc_session(&session_info.session_id, mpc_event_data);
->>>>>>> e2ee82f8
         }
         Ok(())
     }
@@ -549,15 +536,11 @@
                     "received a message for an MPC session ID: `{:?}` which an event has not yet received for",
                     message.session_id
                 );
-<<<<<<< HEAD
                 self.push_new_mpc_session(
                     &message.session_id,
                     None,
                     message.session_sequence_number,
                 );
-=======
-                self.push_new_mpc_session(&message.session_id, None);
->>>>>>> e2ee82f8
                 // Safe to unwrap because we just added the session.
                 self.mpc_sessions.get_mut(&message.session_id).unwrap()
             }
@@ -601,10 +584,7 @@
         &mut self,
         session_id: &ObjectID,
         mpc_event_data: Option<MPCEventData>,
-<<<<<<< HEAD
         session_sequence_number: u64,
-=======
->>>>>>> e2ee82f8
     ) {
         if self.mpc_sessions.contains_key(&session_id) {
             warn!(
