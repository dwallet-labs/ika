use crate::authority::authority_per_epoch_store::{
    AuthorityPerEpochStore, ConsensusCertificateResult, ConsensusCommitOutput,
};
use crate::consensus_adapter::SubmitToConsensus;
use ika_types::error::{IkaError, IkaResult};
use sui_types::base_types::ObjectID;

use crate::dwallet_mpc::cryptographic_computations_orchestrator::{
    ComputationUpdate, CryptographicComputationsOrchestrator,
};
use crate::dwallet_mpc::malicious_handler::{MaliciousHandler, ReportStatus};
use crate::dwallet_mpc::mpc_outputs_verifier::DWalletMPCOutputsVerifier;
use crate::dwallet_mpc::mpc_session::{AsyncProtocol, DWalletMPCSession, MPCEventData};
use crate::dwallet_mpc::network_dkg::DwalletMPCNetworkKeys;
use crate::dwallet_mpc::party_id_to_authority_name;
use crate::dwallet_mpc::sign::{
    LAST_SIGN_ROUND_INDEX, SIGN_LAST_ROUND_COMPUTATION_CONSTANT_SECONDS,
};
use crate::dwallet_mpc::{party_ids_to_authority_names, session_input_from_event};
use class_groups::DecryptionKeyShare;
use crypto_bigint::Zero;
use dwallet_classgroups_types::ClassGroupsEncryptionKeyAndProof;
use dwallet_mpc_types::dwallet_mpc::{
    DWalletMPCNetworkKeyScheme, MPCPrivateInput, MPCPrivateOutput, MPCPublicInput, MPCPublicOutput,
    MPCSessionStatus,
};
use fastcrypto::hash::HashFunction;
use fastcrypto::traits::ToFromBytes;
use futures::future::err;
use group::PartyID;
use homomorphic_encryption::AdditivelyHomomorphicDecryptionKeyShare;
use ika_config::NodeConfig;
use ika_types::committee::{EpochId, StakeUnit};
use ika_types::crypto::AuthorityName;
use ika_types::crypto::AuthorityPublicKeyBytes;
use ika_types::crypto::DefaultHash;
use ika_types::digests::Digest;
use ika_types::dwallet_mpc_error::{DwalletMPCError, DwalletMPCResult};
use ika_types::messages_consensus::ConsensusTransaction;
use ika_types::messages_dwallet_mpc::{
    AdvanceResult, DBSuiEvent, DWalletMPCEvent, DWalletMPCMessage, MPCProtocolInitData,
    MaliciousReport, SessionInfo, StartPresignFirstRoundEvent,
};
use itertools::Itertools;
use mpc::WeightedThresholdAccessStructure;
use rayon::ThreadPoolBuilder;
use serde::{Deserialize, Serialize};
use shared_crypto::intent::HashingIntentScope;
use std::collections::{HashMap, HashSet, VecDeque};
use std::sync::{Arc, Weak};
use sui_json_rpc_types::SuiEvent;
use sui_storage::mutex_table::MutexGuard;
use sui_types::digests::TransactionDigest;
use sui_types::event::Event;
use sui_types::id::ID;
use tokio::runtime::Handle;
use tokio::sync::mpsc::UnboundedSender;
use tracing::{debug, error, info, warn};
use twopc_mpc::sign::Protocol;
use typed_store::Map;

/// The [`DWalletMPCManager`] manages MPC sessions:
/// — Keeping track of all MPC sessions,
/// — Executing all active sessions, and
/// — (De)activating sessions.
///
/// The correct way to use the manager is to create it along with all other Ika components
/// at the start of each epoch.
/// Ensuring it is destroyed when the epoch ends and providing a clean slate for each new epoch.
pub struct DWalletMPCManager {
    /// The party ID of the current authority. Based on the authority index in the committee.
    party_id: PartyID,
    /// MPC sessions that where created.
    pub(crate) mpc_sessions: HashMap<ObjectID, DWalletMPCSession>,
    pub(crate) pending_sessions: HashMap<u64, DWalletMPCSession>,
    consensus_adapter: Arc<dyn SubmitToConsensus>,
    pub(super) node_config: NodeConfig,
    epoch_store: Weak<AuthorityPerEpochStore>,
    epoch_id: EpochId,
    weighted_threshold_access_structure: WeightedThresholdAccessStructure,
    pub(crate) validators_class_groups_public_keys_and_proofs:
        HashMap<PartyID, ClassGroupsEncryptionKeyAndProof>,
    pub(crate) cryptographic_computations_orchestrator: CryptographicComputationsOrchestrator,
    /// A struct for managing malicious actors in MPC protocols.
    /// This struct maintains a record of malicious actors reported by validators.
    /// An actor is deemed malicious if it is reported by a quorum of validators.
    /// Any message/output from these authorities will be ignored.
    /// This list is maintained during the Epoch.
    /// This happens automatically because the [`DWalletMPCManager`]
    /// is part of the [`AuthorityPerEpochStore`].
    pub(crate) malicious_handler: MaliciousHandler,
    /// The order of the sessions that are ready to get computed.
    pub(crate) pending_for_computation_order: VecDeque<DWalletMPCSession>,
    /// The order of the sessions that have received quorum for their current round, but we have not
    /// yet received an event for from Sui.
    pub(crate) pending_for_events_order: VecDeque<DWalletMPCSession>,
    pub(crate) last_session_to_complete_in_current_epoch: u64,
}

/// The messages that the [`DWalletMPCManager`] can receive and process asynchronously.
#[derive(Serialize, Deserialize, Clone, Debug)]
pub enum DWalletMPCDBMessage {
    /// An MPC message from another validator.
    Message(DWalletMPCMessage),
    /// Signal delivery of messages has ended,
    /// now the sessions that received a quorum of messages can advance.
    EndOfDelivery,
    /// A message indicating that an MPC session has failed.
    /// The advance failed, and the session needs to be restarted or marked as failed.
    MPCSessionFailed(ObjectID),
    /// A message to start processing the cryptographic computations.
    /// This message is being sent every five seconds by the dWallet MPC Service,
    /// to skip redundant advancements that have already been completed by other validators.
    PerformCryptographicComputations,
    /// A message indicating that a session failed due to malicious parties.
    /// We can receive new messages for this session with other validators,
    /// and re-run the round again to make it succeed.
    /// AuthorityName is the name of the authority that reported the malicious parties.
    SessionFailedWithMaliciousParties(AuthorityName, MaliciousReport),
}

struct ReadySessionsResponse {
    ready_sessions: Vec<DWalletMPCSession>,
    pending_for_event_sessions: Vec<DWalletMPCSession>,
    malicious_actors: Vec<PartyID>,
}

impl DWalletMPCManager {
    pub fn try_new(
        consensus_adapter: Arc<dyn SubmitToConsensus>,
        epoch_store: Arc<AuthorityPerEpochStore>,
        epoch_id: EpochId,
        node_config: NodeConfig,
    ) -> DwalletMPCResult<Self> {
        let weighted_threshold_access_structure =
            epoch_store.get_weighted_threshold_access_structure()?;
        let mpc_computations_orchestrator =
            CryptographicComputationsOrchestrator::try_new(&epoch_store)?;
        Ok(Self {
            mpc_sessions: HashMap::new(),
            pending_sessions: Default::default(),
            consensus_adapter,
            party_id: epoch_store.authority_name_to_party_id(&epoch_store.name.clone())?,
            epoch_store: Arc::downgrade(&epoch_store),
            epoch_id,
            node_config,
            weighted_threshold_access_structure,
            validators_class_groups_public_keys_and_proofs: epoch_store
                .get_validators_class_groups_public_keys_and_proofs()
                .map_err(|e| DwalletMPCError::MPCManagerError(e.to_string()))?,
            cryptographic_computations_orchestrator: mpc_computations_orchestrator,
            malicious_handler: MaliciousHandler::new(epoch_store.committee().clone()),
            pending_for_computation_order: VecDeque::new(),
            pending_for_events_order: Default::default(),
            last_session_to_complete_in_current_epoch: 0,
        })
    }

    pub(crate) fn update_last_session_to_complete_in_current_epoch(
        &mut self,
        last_session_to_complete_in_current_epoch: u64,
    ) {
        if last_session_to_complete_in_current_epoch
            <= self.last_session_to_complete_in_current_epoch
        {
            return;
        }
        for session_sequence_number in self.last_session_to_complete_in_current_epoch
            ..=last_session_to_complete_in_current_epoch
        {
            if let Some(session) = self.pending_sessions.remove(&session_sequence_number) {
                info!(session_sequence_number=?session_sequence_number,
                      new_last_session_to_complete_in_current_epoch=?last_session_to_complete_in_current_epoch,
                     "Adding session sequence number to active sessions");

                self.mpc_sessions.insert(session.session_id, session);
            }
        }
        self.last_session_to_complete_in_current_epoch = last_session_to_complete_in_current_epoch;
    }

    pub(crate) async fn handle_dwallet_db_event(&mut self, event: DWalletMPCEvent) {
        if let Err(err) = self.handle_event(event.event, event.session_info).await {
            error!("failed to handle event with error: {:?}", err);
        }
    }

    pub(crate) async fn handle_dwallet_db_message(&mut self, message: DWalletMPCDBMessage) {
        match message {
            DWalletMPCDBMessage::PerformCryptographicComputations => {
                self.perform_cryptographic_computation();
            }
            DWalletMPCDBMessage::Message(message) => {
                if let Err(err) = self.handle_message(message) {
                    error!("failed to handle an MPC message with error: {:?}", err);
                }
            }
            DWalletMPCDBMessage::EndOfDelivery => {
                if let Err(err) = self.handle_end_of_delivery().await {
                    error!("failed to handle the end of delivery with error: {:?}", err);
                }
            }
            DWalletMPCDBMessage::MPCSessionFailed(session_id) => {
                error!(session_id=?session_id, "dwallet MPC session failed");
                // TODO (#524): Handle failed MPC sessions
            }
            DWalletMPCDBMessage::SessionFailedWithMaliciousParties(authority_name, report) => {
                if let Err(err) = self
                    .handle_session_failed_with_malicious_parties_message(authority_name, report)
                {
                    error!(
                        "dWallet MPC session failed with malicious parties with error: {:?}",
                        err
                    );
                }
            }
        }
    }

    /// Advance all the MPC sessions that either received enough messages
    /// or perform the first step of the flow.
    /// We parallelize the advances with `Rayon` to speed up the process.
    pub async fn handle_end_of_delivery(&mut self) -> IkaResult {
        let ready_sessions_response = self.get_ready_to_advance_sessions()?;
        if !ready_sessions_response.malicious_actors.is_empty() {
            self.flag_parties_as_malicious(&ready_sessions_response.malicious_actors)?;
        }
        self.pending_for_computation_order
            .extend(ready_sessions_response.ready_sessions);
        self.pending_for_events_order
            .extend(ready_sessions_response.pending_for_event_sessions);
        Ok(())
    }

    fn handle_session_failed_with_malicious_parties_message(
        &mut self,
        reporting_authority: AuthorityName,
        report: MaliciousReport,
    ) -> DwalletMPCResult<()> {
        if self
            .malicious_handler
            .get_malicious_actors_names()
            .contains(&reporting_authority)
        {
            return Ok(());
        }
        let epoch_store = self.epoch_store()?;
        let status = self
            .malicious_handler
            .report_malicious_actor(report.clone(), reporting_authority)?;

        match status {
            // Quorum reached, remove the malicious parties from the session messages.
            ReportStatus::QuorumReached => {
                if report.advance_result == AdvanceResult::Success {
                    // No need to re-perform the last step, as the advance was successful.
                    return Ok(());
                }
                if let Some(mut session) = self.mpc_sessions.get_mut(&report.session_id) {
                    // For every advance we increase the round number by 1,
                    // so to re-run the same round we decrease it by 1.
                    session.pending_quorum_for_highest_round_number -= 1;
                    // Remove malicious parties from the session messages.
                    let round_messages = session
                        .serialized_full_messages
                        .get_mut(session.pending_quorum_for_highest_round_number)
                        .ok_or(DwalletMPCError::MPCSessionNotFound {
                            session_id: report.session_id,
                        })?;

                    self.malicious_handler
                        .get_malicious_actors_ids(epoch_store)?
                        .iter()
                        .for_each(|malicious_actor| {
                            round_messages.remove(malicious_actor);
                        });
                }
            }
            ReportStatus::WaitingForQuorum => {}
            ReportStatus::OverQuorum => {}
        }

        Ok(())
    }

    async fn handle_event(
        &mut self,
        event: DBSuiEvent,
        session_info: SessionInfo,
    ) -> DwalletMPCResult<()> {
        let (public_input, private_input) = session_input_from_event(event, &self).await?;
        let mpc_event_data = Some(MPCEventData {
            init_protocol_data: session_info.mpc_round.clone(),
            public_input,
            private_input,
            decryption_share: match session_info.mpc_round {
                MPCProtocolInitData::Sign(init_event) => self
                    .get_decryption_key_shares(&init_event.event_data.dwallet_mpc_network_key_id)?,
                _ => HashMap::new(),
            },
        });
        if let Some(mut session) = self.mpc_sessions.get_mut(&session_info.session_id) {
            warn!(
                "received an event for an existing session with `session_id`: {:?}",
                session_info.session_id
            );
            if session.mpc_event_data.is_none() {
                session.mpc_event_data = mpc_event_data;
            }
        } else if let Some(mut session) =
            self.pending_sessions.get_mut(&session_info.sequence_number)
        {
            warn!(
<<<<<<< HEAD
                "received an event for an existing session with `session_id`: {:?}",
=======
                "received an event for an existing pending session with `session_id`: {:?}",
>>>>>>> dc617b42
                session_info.session_id
            );
            if session.mpc_event_data.is_none() {
                session.mpc_event_data = mpc_event_data;
            }
            if session_info.is_immediate {
<<<<<<< HEAD
                drop(session);
                // Safe to unwrap, as we just checked that the session exists in the pending sessions.
                let session = self
                    .pending_sessions
                    .remove(&session_info.sequence_number)
=======
                let _ = session;
                let session = self
                    .pending_sessions
                    .remove(&session_info.sequence_number)
                    // Safe to unwrap,
                    // as we just checked
                    // that the session exists in the pending sessions.
>>>>>>> dc617b42
                    .unwrap();
                self.mpc_sessions
                    .insert(session_info.session_id, session.clone());
            }
        } else {
            if session_info.is_immediate {
                self.push_mpc_immediate_session(
                    &session_info.session_id,
                    mpc_event_data,
                    session_info.sequence_number,
                );
            } else {
                self.push_new_mpc_session(
                    &session_info.session_id,
                    mpc_event_data,
                    session_info.sequence_number,
                );
            }
        }
        Ok(())
    }

    pub(crate) async fn get_protocol_public_parameters(
        &self,
        key_id: &ObjectID,
        key_scheme: DWalletMPCNetworkKeyScheme,
    ) -> Vec<u8> {
        loop {
            if let Ok(dwallet_mpc_network_keys) = self.dwallet_mpc_network_keys() {
                if let Ok(protocol_public_parameters) = dwallet_mpc_network_keys
                    .get_protocol_public_parameters(key_id, key_scheme)
                    .await
                {
                    return protocol_public_parameters;
                }
            }
            tokio::time::sleep(tokio::time::Duration::from_secs(2)).await;
        }
    }

    fn dwallet_mpc_network_keys(&self) -> DwalletMPCResult<Arc<DwalletMPCNetworkKeys>> {
        Ok(self
            .epoch_store()?
            .dwallet_mpc_network_keys
            .get()
            .ok_or(DwalletMPCError::MissingDwalletMPCDecryptionKeyShares)?
            .clone())
    }

    pub(super) fn get_decryption_key_share_public_parameters(
        &self,
        key_id: &ObjectID,
    ) -> DwalletMPCResult<Vec<u8>> {
        self.dwallet_mpc_network_keys()?
            .get_decryption_public_parameters(key_id)
    }

    /// Retrieves the decryption share for the current authority.
    ///
    /// This function accesses the current epoch's store and determines the party ID for the
    /// authority using its name.
    /// It then retrieves the corresponding decryption share from
    /// the node configuration.
    /// The decryption share is combined with the public parameters
    /// to build a [`DecryptionKeyShare`].
    /// If any required data is missing or invalid, an
    /// appropriate error is returned.
    fn get_decryption_key_shares(
        &self,
        key_id: &ObjectID,
    ) -> DwalletMPCResult<HashMap<PartyID, <AsyncProtocol as Protocol>::DecryptionKeyShare>> {
        let decryption_shares = self
            .dwallet_mpc_network_keys()?
            .get_decryption_key_share(key_id.clone())?;

        Ok(decryption_shares)
    }

    /// Returns the sessions that can perform the next cryptographic round, and the list of malicious parties that has
    /// been detected while checking for such sessions.
    fn get_ready_to_advance_sessions(&mut self) -> DwalletMPCResult<ReadySessionsResponse> {
        let quorum_check_results: Vec<(DWalletMPCSession, Vec<PartyID>)> = self
            .mpc_sessions
            .iter_mut()
            .filter_map(|(_, ref mut session)| {
                let quorum_check_result = session.check_quorum_for_next_crypto_round();
                if quorum_check_result.is_ready {
                    // We must first clone the session, as we approve to advance the current session
                    // in the current round and then start waiting for the next round's messages
                    // until it is ready to advance or finalized.
                    session.pending_quorum_for_highest_round_number += 1;
                    let mut session_clone = session.clone();
                    session_clone
                        .serialized_full_messages
                        .truncate(session.pending_quorum_for_highest_round_number);
                    Some((session_clone, quorum_check_result.malicious_parties))
                } else {
                    None
                }
            })
            .collect();

        let malicious_parties: Vec<PartyID> = quorum_check_results
            .clone()
            .into_iter()
            .map(|(_, malicious_parties)| malicious_parties)
            .flatten()
            .collect();
        let ready_to_advance_sessions: Vec<DWalletMPCSession> = quorum_check_results
            .into_iter()
            .map(|(session, _)| session)
            .collect();
        let (ready_sessions, pending_for_event_sessions): (Vec<_>, Vec<_>) =
            ready_to_advance_sessions
                .into_iter()
                .partition(|s| s.mpc_event_data.is_some());
        Ok(ReadySessionsResponse {
            ready_sessions,
            pending_for_event_sessions,
            malicious_actors: malicious_parties,
        })
    }

    /// Spawns all ready MPC cryptographic computations using Rayon.
    /// If no local CPUs are available, computations will execute as CPUs are freed.
    pub(crate) fn perform_cryptographic_computation(&mut self) {
        for (index, pending_for_event_session) in
            self.pending_for_events_order.clone().iter().enumerate()
        {
            let Some(live_session) = self.mpc_sessions.get(&pending_for_event_session.session_id)
            else {
                // This should never happen
                continue;
            };
            if live_session.mpc_event_data.is_some() {
                let mut ready_to_advance_session = pending_for_event_session.clone();
                ready_to_advance_session.mpc_event_data = live_session.mpc_event_data.clone();
                self.pending_for_computation_order
                    .push_back(ready_to_advance_session);
                self.pending_for_computation_order.remove(index);
            }
        }
        while !self.pending_for_computation_order.is_empty() {
            if !self
                .cryptographic_computations_orchestrator
                .can_spawn_session()
            {
                return;
            }
            let oldest_pending_session = self.pending_for_computation_order.pop_front().unwrap();
            let live_session = self
                .mpc_sessions
                .get(&oldest_pending_session.session_id)
                .unwrap();
            if live_session.status != MPCSessionStatus::Active {
                continue;
            }
            let Some(event_data) = &oldest_pending_session.mpc_event_data else {
                // This should never happen, as in the [`Self::get_ready_to_advance_sessions`] function
                // we check if the session has event data.
                error!(
                    "failed to get event data for session_id: {:?}",
                    oldest_pending_session.session_id
                );
                continue;
            };
            if let Err(err) = self
                .cryptographic_computations_orchestrator
                .spawn_session(&oldest_pending_session)
            {
                error!("failed to spawn session with err: {:?}", err);
            }
        }
    }

    /// Returns the epoch store.
    /// Errors if the epoch was switched in the middle.
    pub(crate) fn epoch_store(&self) -> DwalletMPCResult<Arc<AuthorityPerEpochStore>> {
        self.epoch_store
            .upgrade()
            .ok_or(DwalletMPCError::EpochEnded(self.epoch_id))
    }

    /// Handles a message by forwarding it to the relevant MPC session.
    /// If the session does not exist, punish the sender.
    pub(crate) fn handle_message(&mut self, message: DWalletMPCMessage) -> DwalletMPCResult<()> {
        info!(
            session_id=?message.session_id,
            from_authority=?message.authority,
            receiving_authority=?self.epoch_store()?.name,
            crypto_round_number=?message.round_number,
            "Received a message for session",
        );
        if self
            .malicious_handler
            .get_malicious_actors_names()
            .contains(&message.authority)
        {
            info!(
                session_id=?message.session_id,
                from_authority=?message.authority,
                receiving_authority=?self.epoch_store()?.name,
                crypto_round_number=?message.round_number,
                "Received a message for from malicious authority",
            );
            // Ignore a malicious actor's messages.
            return Ok(());
        }
        let session = match self.mpc_sessions.get_mut(&message.session_id) {
            Some(session) => session,
            None => {
                warn!(
                    session_id=?message.session_id,
                    from_authority=?message.authority,
                    receiving_authority=?self.epoch_store()?.name,
                    crypto_round_number=?message.round_number,
                    "received a message for an MPC session ID, which an event has not yet received for"
                );
                &mut self.push_new_mpc_session(
                    &message.session_id,
                    None,
                    message.session_sequence_number,
                )
            }
        };
        match session.store_message(&message) {
            Err(DwalletMPCError::MaliciousParties(malicious_parties)) => {
                info!(
                    session_id=?message.session_id,
                    from_authority=?message.authority,
                    receiving_authority=?self.epoch_store()?.name,
                    crypto_round_number=?message.round_number,
                    "Error storing message, malicious parties detected"
                );
                self.flag_parties_as_malicious(&malicious_parties)?;
                Ok(())
            }
            other => other,
        }
    }

    /// Convert the indices of the malicious parties to their addresses and store them
    /// in the malicious actors set.
    /// New messages from these parties will be ignored.
    /// Restarted for each epoch.
    fn flag_parties_as_malicious(&mut self, malicious_parties: &[PartyID]) -> DwalletMPCResult<()> {
        let malicious_parties_names =
            party_ids_to_authority_names(malicious_parties, &*self.epoch_store()?)?;
        warn!(
            "dWallet MPC flagged the following parties as malicious: {:?}",
            malicious_parties_names
        );

        self.malicious_handler
            .report_malicious_actors(&malicious_parties_names);
        Ok(())
    }

    /// Flags the given authorities as malicious.
    /// Future messages from these authorities will be ignored.
    pub(crate) fn flag_authorities_as_malicious(&mut self, malicious_parties: &[AuthorityName]) {
        self.malicious_handler
            .report_malicious_actors(&malicious_parties);
    }

    /// Spawns a new MPC session if the number of active sessions is below the limit.
    /// Otherwise, add the session to the pending queue.
    pub(super) fn push_new_mpc_session(
        &mut self,
        session_id: &ObjectID,
        mpc_event_data: Option<MPCEventData>,
        session_sequence_number: u64,
    ) -> DWalletMPCSession {
        if self.mpc_sessions.contains_key(&session_id) {
            // This can happpen because the event will be loaded once from the `load_missed_events` function,
            // and once by querying the events from Sui.
            // These sessions are ignored since we already have them in the `mpc_sessions` map.
            warn!(
                "received start flow event for session ID {:?} that already exists",
                &session_id
            );
        }
        info!(
            "Received start MPC flow event for session ID {:?}",
            session_id
        );

        let new_session = DWalletMPCSession::new(
            self.epoch_store.clone(),
            self.consensus_adapter.clone(),
            self.epoch_id,
            MPCSessionStatus::Active,
            session_id.clone(),
            self.party_id,
            self.weighted_threshold_access_structure.clone(),
            mpc_event_data,
            session_sequence_number,
        );
        if session_sequence_number <= self.last_session_to_complete_in_current_epoch {
            info!(
                session_sequence_number=?session_sequence_number,
                last_session_to_complete_in_current_epoch=?self.last_session_to_complete_in_current_epoch,
                "Adding MPC session to active sessions",
            );
            self.mpc_sessions
                .insert(session_id.clone(), new_session.clone());
        } else {
            info!(
                session_sequence_number=?session_sequence_number,
                last_session_to_complete_in_current_epoch=?self.last_session_to_complete_in_current_epoch,
                "Adding MPC session to pending sessions, as its sequence number is too high",
            );
            self.pending_sessions
                .insert(session_sequence_number, new_session.clone());
        }
        new_session
    }

    /// Spawns a new MPC session immediately.
    pub(super) fn push_mpc_immediate_session(
        &mut self,
        session_id: &ObjectID,
        mpc_event_data: Option<MPCEventData>,
        session_sequence_number: u64,
    ) -> DWalletMPCSession {
        if self.mpc_sessions.contains_key(&session_id) {
<<<<<<< HEAD
            // This can happpen because the event will be loaded once from the `load_missed_events` function,
            // and once by querying the events from Sui.
            // These sessions are ignored since we already have them in the `mpc_sessions` map.
            warn!(
                "received start flow event for session ID {:?} that already exists",
                &session_id
            );
        }
        info!(
            "Received start MPC flow event for session ID {:?}",
=======
            // This can happen because the event will be loaded once from the `load_missed_events`
            // function, and once by querying the events from Sui.
            // These sessions are ignored since we already have them in the `mpc_sessions` map.
            warn!(
                "received start flow event for an immediate session ID {:?} that already exists",
                &session_id
            );
            // Unwrap is safe since we just checked that the session exists in the map.
            return self.mpc_sessions.get(session_id).unwrap().clone();
        }
        info!(
            "Received start MPC flow event for immediate session ID: {:?}",
>>>>>>> dc617b42
            session_id
        );

        let new_session = DWalletMPCSession::new(
            self.epoch_store.clone(),
            self.consensus_adapter.clone(),
            self.epoch_id,
            MPCSessionStatus::Active,
            session_id.clone(),
            self.party_id,
            self.weighted_threshold_access_structure.clone(),
            mpc_event_data,
            session_sequence_number,
        );
        info!(
            session_sequence_number=?session_sequence_number,
            last_session_to_complete_in_current_epoch=?self.last_session_to_complete_in_current_epoch,
<<<<<<< HEAD
            "Adding MPC session to active sessions",
=======
            "Adding MPC an immediate session to active sessions",
>>>>>>> dc617b42
        );
        self.mpc_sessions
            .insert(session_id.clone(), new_session.clone());
        new_session
    }
}<|MERGE_RESOLUTION|>--- conflicted
+++ resolved
@@ -311,24 +311,13 @@
             self.pending_sessions.get_mut(&session_info.sequence_number)
         {
             warn!(
-<<<<<<< HEAD
-                "received an event for an existing session with `session_id`: {:?}",
-=======
                 "received an event for an existing pending session with `session_id`: {:?}",
->>>>>>> dc617b42
                 session_info.session_id
             );
             if session.mpc_event_data.is_none() {
                 session.mpc_event_data = mpc_event_data;
             }
             if session_info.is_immediate {
-<<<<<<< HEAD
-                drop(session);
-                // Safe to unwrap, as we just checked that the session exists in the pending sessions.
-                let session = self
-                    .pending_sessions
-                    .remove(&session_info.sequence_number)
-=======
                 let _ = session;
                 let session = self
                     .pending_sessions
@@ -336,7 +325,6 @@
                     // Safe to unwrap,
                     // as we just checked
                     // that the session exists in the pending sessions.
->>>>>>> dc617b42
                     .unwrap();
                 self.mpc_sessions
                     .insert(session_info.session_id, session.clone());
@@ -663,18 +651,6 @@
         session_sequence_number: u64,
     ) -> DWalletMPCSession {
         if self.mpc_sessions.contains_key(&session_id) {
-<<<<<<< HEAD
-            // This can happpen because the event will be loaded once from the `load_missed_events` function,
-            // and once by querying the events from Sui.
-            // These sessions are ignored since we already have them in the `mpc_sessions` map.
-            warn!(
-                "received start flow event for session ID {:?} that already exists",
-                &session_id
-            );
-        }
-        info!(
-            "Received start MPC flow event for session ID {:?}",
-=======
             // This can happen because the event will be loaded once from the `load_missed_events`
             // function, and once by querying the events from Sui.
             // These sessions are ignored since we already have them in the `mpc_sessions` map.
@@ -687,7 +663,6 @@
         }
         info!(
             "Received start MPC flow event for immediate session ID: {:?}",
->>>>>>> dc617b42
             session_id
         );
 
@@ -705,11 +680,7 @@
         info!(
             session_sequence_number=?session_sequence_number,
             last_session_to_complete_in_current_epoch=?self.last_session_to_complete_in_current_epoch,
-<<<<<<< HEAD
-            "Adding MPC session to active sessions",
-=======
             "Adding MPC an immediate session to active sessions",
->>>>>>> dc617b42
         );
         self.mpc_sessions
             .insert(session_id.clone(), new_session.clone());
