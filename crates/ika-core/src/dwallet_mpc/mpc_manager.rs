// Copyright (c) dWallet Labs, Ltd.
// SPDX-License-Identifier: BSD-3-Clause-Clear

<<<<<<< HEAD
use crate::SuiDataReceivers;
=======
>>>>>>> f47f5496
use crate::dwallet_mpc::crytographic_computation::{
    ComputationId, ComputationRequest, CryptographicComputationsOrchestrator,
};
use crate::dwallet_mpc::dwallet_mpc_metrics::DWalletMPCMetrics;
use crate::dwallet_mpc::mpc_session::{
    DWalletMPCSessionOutput, DWalletSession, SessionComputationType, SessionStatus,
};
use crate::dwallet_mpc::network_dkg::instantiate_dwallet_mpc_network_encryption_key_public_data_from_public_output;
use crate::dwallet_mpc::network_dkg::{DwalletMPCNetworkKeys, ValidatorPrivateDecryptionKeyData};
use crate::dwallet_mpc::{
    authority_name_to_party_id_from_committee, generate_access_structure_from_committee,
    get_validators_class_groups_public_keys_and_proofs, party_id_to_authority_name,
};
use crate::dwallet_session_request::DWalletSessionRequest;
<<<<<<< HEAD
use dwallet_classgroups_types::ClassGroupsKeyPairAndProof;
use dwallet_mpc_types::dwallet_mpc::NetworkEncryptionKeyPublicDataTrait;
=======
use crate::{SuiDataReceivers, debug_variable_chunks};
use dwallet_classgroups_types::ClassGroupsKeyPairAndProof;
>>>>>>> f47f5496
use dwallet_rng::RootSeed;
use fastcrypto::hash::HashFunction;
use group::PartyID;
use ika_protocol_config::ProtocolConfig;
use ika_types::committee::ClassGroupsEncryptionKeyAndProof;
use ika_types::committee::{Committee, EpochId};
use ika_types::crypto::AuthorityPublicKeyBytes;
use ika_types::crypto::{AuthorityName, DefaultHash};
use ika_types::dwallet_mpc_error::DwalletMPCResult;
use ika_types::message::DWalletCheckpointMessageKind;
use ika_types::messages_dwallet_mpc::{
    DWalletMPCMessage, DWalletMPCOutput, DWalletNetworkEncryptionKeyData, SessionIdentifier,
    SessionType,
};
use itertools::Itertools;
use mpc::{MajorityVote, WeightedThresholdAccessStructure};
use std::collections::hash_map::Entry;
use std::collections::{HashMap, HashSet};
use std::sync::Arc;
use sui_types::base_types::ObjectID;
use tracing::{debug, error, info};

/// The [`DWalletMPCManager`] manages MPC sessions:
/// — Keeping track of all MPC sessions,
/// — Executing all active sessions, and
/// — (De)activating sessions.
///
/// The correct way to use the manager is to create it along with all other Ika components
/// at the start of each epoch.
/// Ensuring it is destroyed when the epoch ends and providing a clean slate for each new epoch.
pub(crate) struct DWalletMPCManager {
    /// The party ID of the current authority. Based on the authority index in the committee.
    pub(crate) party_id: PartyID,
    /// A map of all sessions that start execution in this epoch.
    /// These include completed sessions, and they are never to be removed from this
    /// mapping until the epoch advances.
    pub(crate) sessions: HashMap<SessionIdentifier, DWalletSession>,
    pub(crate) epoch_id: EpochId,
    validator_name: AuthorityPublicKeyBytes,
    pub(crate) committee: Arc<Committee>,
    pub(crate) access_structure: WeightedThresholdAccessStructure,
    pub(crate) validators_class_groups_public_keys_and_proofs:
        HashMap<PartyID, ClassGroupsEncryptionKeyAndProof>,
    pub(crate) cryptographic_computations_orchestrator: CryptographicComputationsOrchestrator,

    /// The set of malicious actors that were agreed upon by a quorum of validators.
    /// This agreement is done synchronically, and thus is it safe to filter malicious actors.
    /// Any message/output from these authorities will be ignored.
    /// This list is maintained during the Epoch.
    /// This happens automatically because the [`DWalletMPCManager`]
    /// is part of the [`AuthorityPerEpochStore`].
    malicious_actors: HashSet<AuthorityName>,

    pub(crate) last_session_to_complete_in_current_epoch: u64,
    pub(crate) recognized_self_as_malicious: bool,
    pub(crate) network_keys: Box<DwalletMPCNetworkKeys>,
    /// Events that wait for the network key to update.
    /// Once we get the network key, these events will be executed.
    pub(crate) requests_pending_for_network_key: HashMap<ObjectID, Vec<DWalletSessionRequest>>,
    pub(crate) requests_pending_for_next_active_committee: Vec<DWalletSessionRequest>,
    pub(crate) next_active_committee: Option<Committee>,
    pub(crate) dwallet_mpc_metrics: Arc<DWalletMPCMetrics>,

    pub(crate) network_dkg_third_round_delay: u64,
    pub(crate) decryption_key_reconfiguration_third_round_delay: u64,
    sui_data_receivers: SuiDataReceivers,
    pub(crate) protocol_config: ProtocolConfig,
}

impl DWalletMPCManager {
    pub(crate) fn new(
        validator_name: AuthorityPublicKeyBytes,
        committee: Arc<Committee>,
        epoch_id: EpochId,
        root_seed: RootSeed,
        network_dkg_third_round_delay: u64,
        decryption_key_reconfiguration_third_round_delay: u64,
        dwallet_mpc_metrics: Arc<DWalletMPCMetrics>,
        sui_data_receivers: SuiDataReceivers,
        protocol_config: ProtocolConfig,
    ) -> Self {
        Self::try_new(
            validator_name,
            committee,
            epoch_id,
            root_seed,
            network_dkg_third_round_delay,
            decryption_key_reconfiguration_third_round_delay,
            dwallet_mpc_metrics,
            sui_data_receivers,
            protocol_config,
        )
        .unwrap_or_else(|err| {
            error!(error=?err, "Failed to create DWalletMPCManager.");
            // We panic on purpose, this should not happen.
            panic!("DWalletMPCManager initialization failed: {err:?}");
        })
    }

    pub fn try_new(
        validator_name: AuthorityPublicKeyBytes,
        committee: Arc<Committee>,
        epoch_id: EpochId,
        root_seed: RootSeed,
        network_dkg_third_round_delay: u64,
        decryption_key_reconfiguration_third_round_delay: u64,
        dwallet_mpc_metrics: Arc<DWalletMPCMetrics>,
        sui_data_receivers: SuiDataReceivers,
        protocol_config: ProtocolConfig,
    ) -> DwalletMPCResult<Self> {
        let access_structure = generate_access_structure_from_committee(&committee)?;

        let mpc_computations_orchestrator =
            CryptographicComputationsOrchestrator::try_new(root_seed.clone())?;
        let party_id = authority_name_to_party_id_from_committee(&committee, &validator_name)?;

        let class_groups_key_pair_and_proof = ClassGroupsKeyPairAndProof::from_seed(&root_seed);

        let validator_private_data = ValidatorPrivateDecryptionKeyData {
            party_id,
            class_groups_decryption_key: class_groups_key_pair_and_proof.decryption_key(),
            validator_decryption_key_shares: HashMap::new(),
        };
        let dwallet_network_keys = DwalletMPCNetworkKeys::new(validator_private_data);

        // Re-initialize the malicious handler every epoch. This is done intentionally:
        // We want to "forget" the malicious actors from the previous epoch and start from scratch.
        Ok(Self {
            sessions: HashMap::new(),
            party_id: authority_name_to_party_id_from_committee(&committee, &validator_name)?,
            epoch_id,
            access_structure,
            validators_class_groups_public_keys_and_proofs:
                get_validators_class_groups_public_keys_and_proofs(&committee)?,
            cryptographic_computations_orchestrator: mpc_computations_orchestrator,
            malicious_actors: HashSet::new(),
            last_session_to_complete_in_current_epoch: 0,
            recognized_self_as_malicious: false,
            network_keys: Box::new(dwallet_network_keys),
            sui_data_receivers,
            requests_pending_for_next_active_committee: Vec::new(),
            requests_pending_for_network_key: HashMap::new(),
            dwallet_mpc_metrics,
            next_active_committee: None,
            validator_name,
            committee,
            network_dkg_third_round_delay,
            decryption_key_reconfiguration_third_round_delay,
            protocol_config,
        })
    }

    pub(crate) fn sync_last_session_to_complete_in_current_epoch(
        &mut self,
        previous_value_for_last_session_to_complete_in_current_epoch: u64,
    ) {
        if previous_value_for_last_session_to_complete_in_current_epoch
            > self.last_session_to_complete_in_current_epoch
        {
            self.last_session_to_complete_in_current_epoch =
                previous_value_for_last_session_to_complete_in_current_epoch;
        }
    }

    /// Handle the messages of a given consensus round.
    pub fn handle_consensus_round_messages(
        &mut self,
        consensus_round: u64,
        messages: Vec<DWalletMPCMessage>,
    ) {
        for message in messages {
            self.handle_message(consensus_round, message);
        }
    }

    /// Handle the outputs of a given consensus round.
    pub fn handle_consensus_round_outputs(
        &mut self,
        consensus_round: u64,
        outputs: Vec<DWalletMPCOutput>,
    ) -> (Vec<DWalletCheckpointMessageKind>, Vec<SessionIdentifier>) {
        // Not let's move to process MPC outputs for the current round.
        let mut checkpoint_messages = vec![];
        let mut completed_sessions = vec![];
        for output in &outputs {
            let session_identifier = output.session_identifier;

            let output_result = self.handle_output(consensus_round, output.clone());
            match output_result {
                Some((malicious_authorities, output_result)) => {
                    self.complete_mpc_session(&session_identifier);
                    let output_digest = output_result.iter().map(|m| m.digest()).collect_vec();
                    checkpoint_messages.extend(output_result);
                    completed_sessions.push(session_identifier);
                    info!(
                        ?output_digest,
                        consensus_round,
                        ?session_identifier,
                        ?malicious_authorities,
                        rejected = output.rejected(),
                        "MPC output reached quorum"
                    );
                }
                None => {
                    debug!(
                        consensus_round,
                        ?session_identifier,
                        ?output,
                        rejected = output.rejected(),
                        "MPC output yet to reach quorum"
                    );
                }
            };
        }

        (checkpoint_messages, completed_sessions)
    }

    /// Handles a message by forwarding it to the relevant MPC session.
    pub(crate) fn handle_message(&mut self, consensus_round: u64, message: DWalletMPCMessage) {
        let session_identifier = message.session_identifier;
        let sender_authority = message.authority;

        let Ok(sender_party_id) =
            authority_name_to_party_id_from_committee(&self.committee, &sender_authority)
        else {
            error!(
                session_identifier=?session_identifier,
                sender_authority=?sender_authority,
                receiver_authority=?self.validator_name,
                consensus_round=?consensus_round,
                "got a message for an authority without party ID",
            );

            return;
        };
        let mut message_hasher = DefaultHash::default();
        message_hasher.update(&message.message);
        info!(
            session_identifier=?session_identifier,
            sender_authority=?sender_authority,
            receiver_authority=?self.validator_name,
            consensus_round=?consensus_round,
            message_hash=?message_hasher.finalize().digest,
            "Received an MPC message for session",
        );

        if self.is_malicious_actor(&sender_authority) {
            info!(
                session_identifier=?session_identifier,
                sender_authority=?sender_authority,
                receiver_authority=?self.validator_name,
                consensus_round=?consensus_round,
                "Ignoring message from malicious authority",
            );

            return;
        }

        let session = match self.sessions.entry(session_identifier) {
            Entry::Occupied(session) => session.into_mut(),
            Entry::Vacant(_) => {
                info!(
                    ?session_identifier,
                    sender_authority=?sender_authority,
                    receiver_authority=?self.validator_name,
                    consensus_round=?consensus_round,
                    "received a message for an MPC session before receiving an event requesting it"
                );

                // This can happen if the session is not in the active sessions,
                // but we still want to store the message.
                // We will create a new session for it.
                self.new_session(
                    &session_identifier,
                    SessionStatus::WaitingForSessionRequest,
                    // only MPC sessions have messages.
                    SessionComputationType::MPC {
                        messages_by_consensus_round: HashMap::new(),
                    },
                );
                // Safe to `unwrap()`: we just created the session.
                self.sessions.get_mut(&session_identifier).unwrap()
            }
        };

        session.add_message(consensus_round, sender_party_id, message);
    }

    /// Creates a new session with SID `session_identifier`,
    /// and insert it into the MPC session map `self.mpc_sessions`.
    pub(super) fn new_session(
        &mut self,
        session_identifier: &SessionIdentifier,
        status: SessionStatus,
        session_type: SessionComputationType,
    ) {
        info!(
            status=?status,
            "Received start MPC flow request for session identifier {:?}",
            session_identifier,
        );
        let active = matches!(status, SessionStatus::Active { .. });

        let new_session = DWalletSession::new(
            self.validator_name,
            status,
            *session_identifier,
            self.party_id,
            session_type,
        );

        info!(
            party_id=self.party_id,
            authority=?self.validator_name,
            active,
            ?session_identifier,
            last_session_to_complete_in_current_epoch=?self.last_session_to_complete_in_current_epoch,
            "Adding a new MPC session to the active sessions map",
        );

        self.sessions.insert(*session_identifier, new_session);
    }

    /// Spawns all ready MPC cryptographic computations on separate threads using Rayon.
    /// If no local CPUs are available, computations will execute as CPUs are freed.
    ///
    /// A session must have its `request_data` set in order to be advanced.
    ///
    /// System sessions are always advanced if a CPU is free, user sessions are only advanced
    /// if they come before the last session to complete in the current epoch (at the current time).
    ///
    /// System sessions are always advanced before any user session,
    /// and both system and user sessions are ordered internally by their sequence numbers.
    ///
    /// The messages to advance with are built on the spot, assuming they satisfy required conditions.
    /// They are put on a `ComputationRequest` and forwarded to the `orchestrator` for execution.
    ///
    /// Returns the completed computation results.
    pub(crate) async fn perform_cryptographic_computation(
        &mut self,
        last_read_consensus_round: u64,
    ) -> HashMap<ComputationId, DwalletMPCResult<mpc::GuaranteedOutputDeliveryRoundResult>> {
        let mut ready_to_advance_sessions: Vec<_> = self
            .sessions
            .iter()
            .filter_map(|(_, session)| {
                let SessionStatus::Active { request, .. } = &session.status else {
                    return None;
                };

                // Always advance system sessions, and only advance user session
                // if they come before the last session to complete in the current epoch (at the current time).
                let should_advance = match request.session_type {
                    SessionType::User => {
                        request.session_sequence_number
                            <= self.last_session_to_complete_in_current_epoch
                    }
                    SessionType::System => true,
                };

                if should_advance {
                    Some((session, request))
                } else {
                    None
                }
            })
            .collect();

        ready_to_advance_sessions
            .sort_by(|(_, request), (_, other_request)| request.cmp(other_request));

        let computation_requests: Vec<_> = ready_to_advance_sessions
            .into_iter()
            .flat_map(|(session, _)| {
                let SessionStatus::Active {
                    public_input,
                    private_input: _,
                    request,
                } = &session.status
                else {
                    error!(
                        should_never_happen =? true,
                        session_identifier=?session.session_identifier,
                        "session is not active, cannot perform cryptographic computation",
                    );

                    return None;
                };

                self.generate_protocol_cryptographic_data(
                    &session.computation_type,
                    &request.protocol_data,
                    last_read_consensus_round,
                    public_input.clone(),
<<<<<<< HEAD
                    &self.protocol_config.version,
=======
                    &self.protocol_config,
>>>>>>> f47f5496
                )
                .ok()?
                .map(|protocol_cryptographic_data| {
                    let attempt_number = protocol_cryptographic_data.get_attempt_number();
                    let mpc_round = protocol_cryptographic_data.get_mpc_round();

                    let computation_id = ComputationId {
                        session_identifier: session.session_identifier,
                        consensus_round: last_read_consensus_round,
                        mpc_round,
                        attempt_number,
                    };

                    let computation_request = ComputationRequest {
                        party_id: self.party_id,
                        protocol_data: (&request.protocol_data).into(),
                        validator_name: self.validator_name,
                        access_structure: self.access_structure.clone(),
                        protocol_cryptographic_data,
                    };

                    (computation_id, computation_request)
                })
            })
            .collect();

        let completed_computation_results = self
            .cryptographic_computations_orchestrator
            .receive_completed_computations(self.dwallet_mpc_metrics.clone());
        for (computation_id, computation_request) in computation_requests {
            let spawned_computation = self
                .cryptographic_computations_orchestrator
                .try_spawn_cryptographic_computation(
                    computation_id,
                    computation_request,
                    self.dwallet_mpc_metrics.clone(),
                )
                .await;

            if !spawned_computation {
                return completed_computation_results;
            }
        }

        completed_computation_results
    }

    pub(crate) fn try_receiving_next_active_committee(&mut self) -> bool {
        match self
            .sui_data_receivers
            .next_epoch_committee_receiver
            .has_changed()
        {
            Ok(has_changed) => {
                if has_changed {
                    let committee = self
                        .sui_data_receivers
                        .next_epoch_committee_receiver
                        .borrow_and_update()
                        .clone();

                    debug!(
                        committee=?committee,
                        "Received next (upcoming) active committee"
                    );

                    if committee.epoch == self.epoch_id + 1 {
                        self.next_active_committee = Some(committee);

                        return true;
                    }
                }
            }
            Err(err) => {
                error!(error=?err, "failed to check next epoch committee receiver");
            }
        }

        false
    }

    pub(crate) async fn maybe_update_network_keys(&mut self) -> Vec<ObjectID> {
        match self.sui_data_receivers.network_keys_receiver.has_changed() {
            Ok(has_changed) => {
                if has_changed {
                    let new_keys = self.borrow_and_update_network_keys();

                    let mut results = vec![];
                    for (key_id, key_data) in new_keys {
                        info!(key_id=?key_id, "Instantiating network key");
                        if let Ok(key_data_bcs) = bcs::to_bytes(&key_data) {
                            debug_variable_chunks(
                                format!("Instantiating network key {:?}", key_id).as_str(),
                                "key_data",
                                &key_data_bcs,
                            );
                        }

                        let res = instantiate_dwallet_mpc_network_encryption_key_public_data_from_public_output(
                            key_data.current_epoch,
                            self.access_structure.clone(),
                            key_data,
                        ).await;

                        results.push((key_id, res))
                    }

                    let mut new_key_ids = vec![];
                    for (key_id, res) in results {
                        match res {
                            Ok(key) => {
                                if key.epoch() != self.epoch_id {
                                    info!(
                                        key_id=?key_id,
                                        epoch=?key.epoch(),
                                        "Network key epoch does not match current epoch, ignoring"
                                    );

                                    continue;
                                }
                                info!(key_id=?key_id, "Updating (decrypting new shares) network key for key_id");
                                if let Err(e) = self
                                    .network_keys
                                    .update_network_key(key_id, &key, &self.access_structure)
                                    .await
                                {
                                    error!(error=?e, key_id=?key_id, "failed to update the network key");
                                } else {
                                    new_key_ids.push(key_id);
                                }
                            }
                            Err(err) => {
                                error!(
                                    error=?err,
                                    key_id=?key_id,
                                    "failed to instantiate network decryption key shares from public output for"
                                );
                            }
                        }
                    }

                    new_key_ids
                } else {
                    vec![]
                }
            }
            Err(err) => {
                error!(error=?err, "failed to check network keys receiver");

                vec![]
            }
        }
    }

    // This has to be a function to solve compilation errors with async.
    fn borrow_and_update_network_keys(
        &mut self,
    ) -> HashMap<ObjectID, DWalletNetworkEncryptionKeyData> {
        let new_keys = self
            .sui_data_receivers
            .network_keys_receiver
            .borrow_and_update();

        new_keys
            .iter()
            .map(|(&key_id, key_data)| (key_id, key_data.clone()))
            .collect()
    }

    pub(crate) fn handle_output(
        &mut self,
        consensus_round: u64,
        output: DWalletMPCOutput,
    ) -> Option<(HashSet<AuthorityName>, Vec<DWalletCheckpointMessageKind>)> {
        let session_identifier = output.session_identifier;
        let sender_authority = output.authority;

        let Ok(sender_party_id) =
            authority_name_to_party_id_from_committee(&self.committee, &sender_authority)
        else {
            error!(
                session_identifier=?session_identifier,
                sender_authority=?sender_authority,
                receiver_authority=?self.validator_name,
                "got a output for an authority without party ID",
            );

            return None;
        };

        let session = match self.sessions.entry(session_identifier) {
            Entry::Occupied(session) => session.into_mut(),
            Entry::Vacant(_) => {
                info!(
                    ?session_identifier,
                    sender_authority=?sender_authority,
                    receiver_authority=?self.validator_name,
                    "received a output for an MPC session before receiving an event requesting it"
                );

                // All output kinds are constructed from the same type, so we can safely use the first one.
                let Ok(session_computation_type) = SessionComputationType::try_from(
                    output.output.first().expect("output must have a kind"),
                ) else {
                    error!(
                        session_identifier=?session_identifier,
                        sender_authority=?sender_authority,
                        receiver_authority=?self.validator_name,
                        "got a output for an invalid computation type",
                    );

                    return None;
                };

                // This can happen if the session is not in the active sessions,
                // but we still want to store the message.
                // We will create a new session for it.
                self.new_session(
                    &session_identifier,
                    SessionStatus::WaitingForSessionRequest,
                    session_computation_type.clone(),
                );
                // Safe to `unwrap()`: we just created the session.
                self.sessions.get_mut(&session_identifier).unwrap()
            }
        };

        session.add_output(consensus_round, sender_party_id, output);

        let outputs_by_consensus_round = session.outputs_by_consensus_round().clone();

        match self.build_outputs_to_finalize(&session_identifier, outputs_by_consensus_round) {
            Some((malicious_authorities, majority_vote)) => {
                self.record_malicious_actors(&malicious_authorities);

                Some((malicious_authorities, majority_vote))
            }
            None => None,
        }
    }

    pub(crate) fn is_malicious_actor(&self, authority: &AuthorityName) -> bool {
        self.malicious_actors.contains(authority)
    }

    /// Records malicious actors that were identified as part of the execution of an MPC session.
    pub(crate) fn record_malicious_actors(&mut self, authorities: &HashSet<AuthorityName>) {
<<<<<<< HEAD
        self.malicious_actors.extend(authorities);
=======
        if !authorities.is_empty() {
            self.malicious_actors.extend(authorities);
>>>>>>> f47f5496

            if self.is_malicious_actor(&self.validator_name) {
                self.recognized_self_as_malicious = true;

                error!(
                    authority=?self.validator_name,
                    "node recognized itself as malicious"
                );
            }

            error!(
                authority=?self.validator_name,
                malicious_authorities =? authorities,
                "malicious actors identified & recorded"
            );
        }
    }

    /// Builds the outputs to finalize based on the outputs received in the consensus rounds.
    /// If a majority vote is reached, it returns the malicious voters (didn't vote with majority) and the majority vote.
    /// If the threshold is not reached, it returns `None`.
    pub(crate) fn build_outputs_to_finalize(
        &self,
        session_identifier: &SessionIdentifier,
        outputs_by_consensus_round: HashMap<u64, HashMap<PartyID, DWalletMPCSessionOutput>>,
    ) -> Option<(HashSet<AuthorityName>, Vec<DWalletCheckpointMessageKind>)> {
        let mut outputs_to_finalize: HashMap<PartyID, DWalletMPCSessionOutput> = HashMap::new();

        for (_, outputs) in outputs_by_consensus_round {
            for (sender_party_id, output) in outputs {
                // take the last output from each sender party ID
                outputs_to_finalize.insert(sender_party_id, output);
            }
        }

        match outputs_to_finalize.weighted_majority_vote(&self.access_structure) {
            Ok((malicious_voters, majority_vote)) => {
                let output = majority_vote.output;
                let malicious_authorities = malicious_voters
                    .iter()
                    .flat_map(|party_id| party_id_to_authority_name(*party_id, &self.committee))
                    .chain(majority_vote.malicious_authorities)
                    .collect();

                Some((malicious_authorities, output))
            }
            Err(mpc::Error::ThresholdNotReached) => None,
            Err(e) => {
                error!(
                    ?session_identifier,
                    "Failed to build outputs to finalize: {e}"
                );
                None
            }
        }
    }

    pub(crate) fn complete_mpc_session(&mut self, session_identifier: &SessionIdentifier) {
        if let Some(session) = self.sessions.get_mut(session_identifier) {
            if let Some(request_data) = session.request_metric_data() {
                self.dwallet_mpc_metrics.add_completion(&request_data);
            }
            session.mark_mpc_session_as_completed();
            session.clear_data();
        }
    }

    pub(crate) fn complete_computation_mpc_session_and_create_if_not_exists(
        &mut self,
        session_identifier: &SessionIdentifier,
        session_type: SessionComputationType,
    ) {
        match self.sessions.entry(*session_identifier) {
            Entry::Occupied(session) => session
                .into_mut()
                .mark_mpc_session_as_computation_completed(),
            Entry::Vacant(_) => {
                // This can happen if the session is not in the active sessions,
                // but we still want to store the message.
                // We will create a new session for it.
                self.new_session(
                    session_identifier,
                    SessionStatus::ComputationCompleted,
                    session_type,
                );
            }
        };
    }
}<|MERGE_RESOLUTION|>--- conflicted
+++ resolved
@@ -1,10 +1,6 @@
 // Copyright (c) dWallet Labs, Ltd.
 // SPDX-License-Identifier: BSD-3-Clause-Clear
 
-<<<<<<< HEAD
-use crate::SuiDataReceivers;
-=======
->>>>>>> f47f5496
 use crate::dwallet_mpc::crytographic_computation::{
     ComputationId, ComputationRequest, CryptographicComputationsOrchestrator,
 };
@@ -19,13 +15,8 @@
     get_validators_class_groups_public_keys_and_proofs, party_id_to_authority_name,
 };
 use crate::dwallet_session_request::DWalletSessionRequest;
-<<<<<<< HEAD
-use dwallet_classgroups_types::ClassGroupsKeyPairAndProof;
-use dwallet_mpc_types::dwallet_mpc::NetworkEncryptionKeyPublicDataTrait;
-=======
 use crate::{SuiDataReceivers, debug_variable_chunks};
 use dwallet_classgroups_types::ClassGroupsKeyPairAndProof;
->>>>>>> f47f5496
 use dwallet_rng::RootSeed;
 use fastcrypto::hash::HashFunction;
 use group::PartyID;
@@ -421,11 +412,7 @@
                     &request.protocol_data,
                     last_read_consensus_round,
                     public_input.clone(),
-<<<<<<< HEAD
-                    &self.protocol_config.version,
-=======
                     &self.protocol_config,
->>>>>>> f47f5496
                 )
                 .ok()?
                 .map(|protocol_cryptographic_data| {
@@ -673,12 +660,8 @@
 
     /// Records malicious actors that were identified as part of the execution of an MPC session.
     pub(crate) fn record_malicious_actors(&mut self, authorities: &HashSet<AuthorityName>) {
-<<<<<<< HEAD
-        self.malicious_actors.extend(authorities);
-=======
         if !authorities.is_empty() {
             self.malicious_actors.extend(authorities);
->>>>>>> f47f5496
 
             if self.is_malicious_actor(&self.validator_name) {
                 self.recognized_self_as_malicious = true;
