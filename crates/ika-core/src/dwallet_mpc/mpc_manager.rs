--- conflicted
+++ resolved
@@ -133,11 +133,8 @@
     /// A message that continas a [`MaliciousReport`] after an advance/finalize.
     /// AuthorityName is the name of the authority that reported the malicious parties.
     MaliciousReport(AuthorityName, MaliciousReport),
-<<<<<<< HEAD
-=======
     /// A meesage indicating that some of the parteis were malicous,
     /// but we can still retry once we recieve more messages.
->>>>>>> babda415
     ThresholdNotReachedReport(AuthorityName, ThresholdNotReachedReport),
 }
 
@@ -300,14 +297,6 @@
                     );
                 }
             }
-            DWalletMPCDBMessage::ThresholdNotReachedReport(authority, report) => {
-                if let Err(err) = self.handle_threshold_not_reached_report(report, authority) {
-                    error!(
-                        "dWallet MPC session failed with threshold not reached with error: {:?}",
-                        err
-                    );
-                }
-            }
         }
     }
 
@@ -321,6 +310,7 @@
             .threshold_not_reached_reports
             .entry(report.clone())
             .or_insert(StakeAggregator::new(committee));
+        // We already have a quorum for this report.
         if current_voters_for_report.has_quorum() {
             // do nothing, quorum has already been reached
             return Ok(());
@@ -329,12 +319,12 @@
             .insert_generic(origin_authority, ())
             .is_quorum_reached()
         {
-            self.wait_for_more_messages_and_retry(report.session_id);
+            self.prepare_for_round_retry(report.session_id);
         }
         Ok(())
     }
 
-    fn wait_for_more_messages_and_retry(&mut self, session_id: ObjectID) -> DwalletMPCResult<()> {
+    fn prepare_for_round_retry(&mut self, session_id: ObjectID) -> DwalletMPCResult<()> {
         let epoch_store = self.epoch_store()?;
         if let Some(session) = self.mpc_sessions.get_mut(&session_id) {
             session.received_more_messages_since_last_retry = false;
@@ -358,38 +348,6 @@
             session.current_round -= 1;
         }
         Ok(())
-    }
-
-    fn handle_threshold_not_reached_report(
-        &mut self,
-        report: ThresholdNotReachedReport,
-        origin_authority: AuthorityName,
-    ) -> DwalletMPCResult<()> {
-        let committee = self.epoch_store()?.committee().clone();
-        let current_voters_for_report = self
-            .threshold_not_reached_reports
-            .entry(report.clone())
-            .or_insert(StakeAggregator::new(committee));
-        // We already have a quorum for this report.
-        if current_voters_for_report.has_quorum() {
-            // Do nothing, quorum has already been reached
-            return Ok(());
-        }
-        if current_voters_for_report
-            .insert_generic(origin_authority, ())
-            .is_quorum_reached()
-        {
-            self.prepare_for_round_retry(report.session_id);
-        }
-        Ok(())
-    }
-
-    /// Change the session data to make the last round retry possible.
-    fn prepare_for_round_retry(&mut self, session_id: ObjectID) {
-        if let Some(session) = self.mpc_sessions.get_mut(&session_id) {
-            session.attempts_count += 1;
-            session.pending_quorum_for_highest_round_number -= 1;
-        }
     }
 
     /// Advance all the MPC sessions that either received enough messages
