--- conflicted
+++ resolved
@@ -567,12 +567,9 @@
         session_sequence_number: u64,
     ) -> DWalletMPCSession {
         if self.mpc_sessions.contains_key(&session_id) {
-<<<<<<< HEAD
-=======
             // This can happpen because the event will be loaded once from the `load_missed_events` function,
             // and once by querying the events from Sui.
             // These sessions are ignored since we already have them in the `mpc_sessions` map.
->>>>>>> fd236a2e
             warn!(
                 "received start flow event for session ID {:?} that already exists",
                 &session_id
@@ -598,11 +595,7 @@
             info!(
                 session_sequence_number=?session_sequence_number,
                 last_session_to_complete_in_current_epoch=?self.last_session_to_complete_in_current_epoch,
-<<<<<<< HEAD
-                "Adding session to active sessions",
-=======
                 "Adding MPC session to active sessions",
->>>>>>> fd236a2e
             );
             self.mpc_sessions
                 .insert(session_id.clone(), new_session.clone());
@@ -610,22 +603,11 @@
             info!(
                 session_sequence_number=?session_sequence_number,
                 last_session_to_complete_in_current_epoch=?self.last_session_to_complete_in_current_epoch,
-<<<<<<< HEAD
-                "Adding session to pending sessions, as its sequence number is too high",
-=======
                 "Adding MPC session to pending sessions, as its sequence number is too high",
->>>>>>> fd236a2e
             );
             self.pending_sessions
                 .insert(session_sequence_number, new_session.clone());
         }
-<<<<<<< HEAD
-        info!(
-            "Added MPCSession to MPC manager for session_id {:?}",
-            session_id
-        );
-=======
->>>>>>> fd236a2e
         new_session
     }
 }