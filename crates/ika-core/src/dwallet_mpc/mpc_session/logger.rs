--- conflicted
+++ resolved
@@ -156,12 +156,8 @@
                 return;
             }
         };
-<<<<<<< HEAD
         let filename =
             format!("{round}_{idx}_session_{session_id}_from_{output_sender_party_id}.json",);
-=======
-        let filename = format!("session_{session_id}_output_from_{output_sender_party_id}.json");
->>>>>>> 93fddd5f
         let path = log_dir.join(&filename);
 
         // Serialize to JSON.
