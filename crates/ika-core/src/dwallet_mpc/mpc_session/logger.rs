--- conflicted
+++ resolved
@@ -139,13 +139,9 @@
         party_id: PartyID,
         output_sender_party_id: PartyID,
         output: &[u8],
-<<<<<<< HEAD
-        session_info: &SessionInfo,
+        session_request: &MPCSessionRequest,
         round: u64,
         idx: usize,
-=======
-        session_request: &MPCSessionRequest,
->>>>>>> 5e091073
     ) {
         if std::env::var("IKA_WRITE_MPC_OUTPUTS_TO_DISK").unwrap_or_default() != "1" {
             return;
@@ -175,13 +171,8 @@
             "party_id": party_id,
             "mpc_protocol": self.mpc_protocol_name,
             "party_to_authority_map": self.party_to_authority_map,
-<<<<<<< HEAD
             "output": output,
-            "session_info": session_info.clone(),
-=======
-            "output": output.to_owned(),
             "session_request": session_request.clone(),
->>>>>>> 5e091073
         });
 
         let mut file = match File::create(&path) {
