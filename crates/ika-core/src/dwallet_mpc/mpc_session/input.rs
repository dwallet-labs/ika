--- conflicted
+++ resolved
@@ -38,13 +38,8 @@
     DKGFirst(<DWalletDKGFirstParty as mpc::Party>::PublicInput),
     // Used only for V1 dWallets
     Secp256K1DWalletDKG(<Secp256K1DWalletDKGParty as mpc::Party>::PublicInput),
-<<<<<<< HEAD
-    Presign(PresignPublicInputByCurve),
+    Presign(PresignPublicInputByProtocol),
     Sign(SignPublicInputByCurve),
-=======
-    Presign(PresignPublicInputByProtocol),
-    Sign(<SignParty as mpc::Party>::PublicInput),
->>>>>>> 9c727d50
     NetworkEncryptionKeyDkgV1(<dkg::Secp256k1Party as mpc::Party>::PublicInput),
     NetworkEncryptionKeyDkgV2(
         <twopc_mpc::decentralized_party::dkg::Party as mpc::Party>::PublicInput,
