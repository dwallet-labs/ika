--- conflicted
+++ resolved
@@ -16,7 +16,6 @@
 };
 use crate::dwallet_mpc::sign::SignPublicInputByProtocol;
 use crate::dwallet_session_request::DWalletSessionRequest;
-<<<<<<< HEAD
 use crate::request_protocol_data::{
     EncryptedShareVerificationData, MakeDWalletUserSecretKeySharesPublicData,
     PartialSignatureVerificationData, PresignData, ProtocolData,
@@ -25,14 +24,6 @@
 use commitment::CommitmentSizedNumber;
 use dwallet_mpc_types::dwallet_mpc::{
     MPCPrivateInput, NetworkEncryptionKeyPublicDataTrait, VersionedImportedDWalletPublicOutput,
-=======
-use crate::request_protocol_data::{PresignData, ProtocolData};
-use class_groups::dkg;
-use commitment::CommitmentSizedNumber;
-use dwallet_mpc_types::dwallet_mpc::{
-    MPCPrivateInput, ReconfigurationParty, ReconfigurationV2Party,
-    VersionedImportedDWalletPublicOutput,
->>>>>>> 65b07f8d
 };
 use group::PartyID;
 use ika_protocol_config::{ProtocolConfig, ProtocolVersion};
@@ -53,11 +44,7 @@
     // Used only for V1 dWallets
     Secp256K1DWalletDKG(<Secp256K1DWalletDKGParty as mpc::Party>::PublicInput),
     Presign(PresignPublicInputByProtocol),
-<<<<<<< HEAD
     Sign(SignPublicInputByProtocol),
-=======
-    Sign(<SignParty as mpc::Party>::PublicInput),
->>>>>>> 65b07f8d
     NetworkEncryptionKeyDkgV1(<dkg::Secp256k1Party as mpc::Party>::PublicInput),
     NetworkEncryptionKeyDkgV2(
         <twopc_mpc::decentralized_party::dkg::Party as mpc::Party>::PublicInput,
@@ -294,10 +281,8 @@
 
             Ok((
                 PublicInput::Presign(PresignPublicInputByProtocol::try_new(
-<<<<<<< HEAD
-=======
-                    request.session_identifier,
->>>>>>> 65b07f8d
+                    signature_algorithm.clone(),
+                    encryption_key_public_data,
                     signature_algorithm.clone(),
                     encryption_key_public_data,
                     dwallet_public_output.clone(),
