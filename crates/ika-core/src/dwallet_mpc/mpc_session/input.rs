// Copyright (c) dWallet Labs, Ltd.
// SPDX-License-Identifier: BSD-3-Clause-Clear

use crate::dwallet_mpc::crytographic_computation::protocol_public_parameters::ProtocolPublicParametersByCurve;
use crate::dwallet_mpc::dwallet_dkg::{
    BytesCentralizedPartyKeyShareVerification, DWalletDKGFirstParty, DWalletDKGPublicInputByCurve,
    DWalletImportedKeyVerificationPublicInputByCurve, Secp256k1DWalletDKGParty,
    dwallet_dkg_first_public_input, dwallet_dkg_second_public_input,
};
use crate::dwallet_mpc::network_dkg::{
    DwalletMPCNetworkKeys, network_dkg_v1_public_input, network_dkg_v2_public_input,
};
use crate::dwallet_mpc::presign::PresignPublicInputByProtocol;
use crate::dwallet_mpc::reconfiguration::{
<<<<<<< HEAD
    ReconfigurationPartyPublicInputGenerator, ReconfigurationSecp256k1Party,
    ReconfigurationV1ToV2PartyPublicInputGenerator, ReconfigurationV1toV2Secp256k1Party,
    ReconfigurationV2PartyPublicInputGenerator, ReconfigurationV2Secp256k1Party,
};
use crate::dwallet_mpc::sign::{SignParty, sign_session_public_input};
use crate::dwallet_session_request::DWalletSessionRequest;
use crate::request_protocol_data::ProtocolData;
=======
    ReconfigurationPartyPublicInputGenerator, ReconfigurationV1ToV2PartyPublicInputGenerator,
    ReconfigurationV1toV2Party, ReconfigurationV2PartyPublicInputGenerator,
};
use crate::dwallet_mpc::sign::{DKGAndSignPublicInputByProtocol, SignPublicInputByProtocol};
use crate::dwallet_session_request::DWalletSessionRequest;
use crate::request_protocol_data::{
    EncryptedShareVerificationData, MakeDWalletUserSecretKeySharesPublicData,
    PartialSignatureVerificationData, PresignData, ProtocolData,
};
>>>>>>> a88c7897
use class_groups::dkg;
use commitment::CommitmentSizedNumber;
use dwallet_mpc_types::dwallet_mpc::{
    MPCPrivateInput, NetworkEncryptionKeyPublicDataTrait, ReconfigurationParty,
    ReconfigurationV2Party,
};
use group::PartyID;
use ika_protocol_config::ProtocolConfig;
use ika_types::committee::{ClassGroupsEncryptionKeyAndProof, Committee};
use ika_types::dwallet_mpc_error::{DwalletMPCError, DwalletMPCResult};
use mpc::WeightedThresholdAccessStructure;
use std::collections::HashMap;

#[derive(Debug, Clone, PartialEq, Eq)]
#[allow(clippy::large_enum_variant)]
pub(crate) enum PublicInput {
    DWalletImportedKeyVerificationRequest(DWalletImportedKeyVerificationPublicInputByCurve),
    DWalletDKG(DWalletDKGPublicInputByCurve),
    DWalletDKGAndSign(DKGAndSignPublicInputByProtocol),
    // Used only for V1 dWallets
    DKGFirst(<DWalletDKGFirstParty as mpc::Party>::PublicInput),
<<<<<<< HEAD
    DKGSecond(<DWalletDKGSecondParty as mpc::Party>::PublicInput),
    Presign(<PresignParty as mpc::Party>::PublicInput),
    Sign(<SignParty as mpc::Party>::PublicInput),
    NetworkEncryptionKeyDkg(<dkg::Secp256k1Party as mpc::Party>::PublicInput),
    EncryptedShareVerification(twopc_mpc::secp256k1::class_groups::ProtocolPublicParameters),
    PartialSignatureVerification(twopc_mpc::secp256k1::class_groups::ProtocolPublicParameters),
    // TODO (#1487): Remove temporary v1 to v2 & v1 reconfiguration code
    NetworkEncryptionKeyReconfigurationV1(
        <ReconfigurationSecp256k1Party as mpc::Party>::PublicInput,
    ),
    // TODO (#1487): Remove temporary v1 to v2 & v1 reconfiguration code
    NetworkEncryptionKeyReconfigurationV1ToV2(
        <ReconfigurationV1toV2Secp256k1Party as mpc::Party>::PublicInput,
    ),
    NetworkEncryptionKeyReconfigurationV2(
        <ReconfigurationV2Secp256k1Party as mpc::Party>::PublicInput,
    ),
    MakeDWalletUserSecretKeySharesPublic(
        twopc_mpc::secp256k1::class_groups::ProtocolPublicParameters,
=======
    // Used only for V1 dWallets
    Secp256k1DWalletDKG(<Secp256k1DWalletDKGParty as mpc::Party>::PublicInput),
    Presign(PresignPublicInputByProtocol),
    Sign(SignPublicInputByProtocol),
    NetworkEncryptionKeyDkgV1(<dkg::Secp256k1Party as mpc::Party>::PublicInput),
    NetworkEncryptionKeyDkgV2(
        <twopc_mpc::decentralized_party::dkg::Party as mpc::Party>::PublicInput,
>>>>>>> a88c7897
    ),
    EncryptedShareVerification(ProtocolPublicParametersByCurve),
    PartialSignatureVerification(ProtocolPublicParametersByCurve),
    // TODO (#1487): Remove temporary v1 to v2 & v1 reconfiguration code
    NetworkEncryptionKeyReconfigurationV1(<ReconfigurationParty as mpc::Party>::PublicInput),
    // TODO (#1487): Remove temporary v1 to v2 & v1 reconfiguration code
    NetworkEncryptionKeyReconfigurationV1ToV2(
        <ReconfigurationV1toV2Party as mpc::Party>::PublicInput,
    ),
    NetworkEncryptionKeyReconfigurationV2(<ReconfigurationV2Party as mpc::Party>::PublicInput),
    MakeDWalletUserSecretKeySharesPublic(ProtocolPublicParametersByCurve),
}

// TODO (#542): move this logic to run before writing the event to the DB, maybe include within the session info
/// Parses a [`DWalletSessionRequest`] to extract the corresponding [`MPCParty`],
/// public input, private input and session information.
///
/// Returns an error if the event type does not correspond to any known MPC rounds
/// or if deserialization fails.
pub(crate) fn session_input_from_request(
    request: &DWalletSessionRequest,
    access_structure: &WeightedThresholdAccessStructure,
    committee: &Committee,
    network_keys: &DwalletMPCNetworkKeys,
    next_active_committee: Option<Committee>,
    validators_class_groups_public_keys_and_proofs: HashMap<
        PartyID,
        ClassGroupsEncryptionKeyAndProof,
    >,
    protocol_config: &ProtocolConfig,
) -> DwalletMPCResult<(PublicInput, MPCPrivateInput)> {
    let session_id =
        CommitmentSizedNumber::from_le_slice(request.session_identifier.to_vec().as_slice());
    match &request.protocol_data {
<<<<<<< HEAD
        ProtocolData::ImportedKeyVerification {
            dwallet_network_encryption_key_id,
            centralized_party_message,
            ..
        } => {
            let protocol_public_parameters = network_keys.get_protocol_public_parameters(
                // The request is assign with a Secp256k1 dWallet.
                // Todo (#473): Support generic network key scheme
                dwallet_network_encryption_key_id,
=======
        ProtocolData::DWalletDKG {
            dwallet_network_encryption_key_id,
            data,
            ..
        } => {
            let encryption_key_public_data = network_keys
                .get_network_encryption_key_public_data(dwallet_network_encryption_key_id)?;
            Ok((
                PublicInput::DWalletDKG(DWalletDKGPublicInputByCurve::try_new(
                    &data.curve,
                    encryption_key_public_data,
                    &data.centralized_public_key_share_and_proof,
                    BytesCentralizedPartyKeyShareVerification::from(
                        data.user_secret_key_share.clone(),
                    ),
                )?),
                None,
            ))
        }
        ProtocolData::DWalletDKGAndSign {
            dwallet_network_encryption_key_id,
            data,
            ..
        } => {
            let encryption_key_public_data = network_keys
                .get_network_encryption_key_public_data(dwallet_network_encryption_key_id)?;
            let dwallet_dkg_public_input = DWalletDKGPublicInputByCurve::try_new(
                &data.curve,
                encryption_key_public_data,
                &data.centralized_public_key_share_and_proof,
                BytesCentralizedPartyKeyShareVerification::from(data.user_secret_key_share.clone()),
>>>>>>> a88c7897
            )?;
            Ok((
                PublicInput::DWalletDKGAndSign(DKGAndSignPublicInputByProtocol::try_new(
                    request.session_identifier,
                    dwallet_dkg_public_input,
                    data.message.clone(),
                    &data.presign,
                    &data.message_centralized_signature,
                    data.hash_scheme,
                    access_structure,
                    encryption_key_public_data,
                    data.signature_algorithm,
                )?),
                None,
            ))
        }
        ProtocolData::ImportedKeyVerification {
            data,
            dwallet_network_encryption_key_id,
            centralized_party_message,
            ..
        } => {
            let encryption_key_public_data = network_keys
                .get_network_encryption_key_public_data(dwallet_network_encryption_key_id)?;

<<<<<<< HEAD
            let VersionedImportedDWalletPublicOutput::V1(centralized_party_message) =
                bcs::from_bytes(&centralized_party_message)?;

            let public_input = (
                protocol_public_parameters,
=======
            let public_input = DWalletImportedKeyVerificationPublicInputByCurve::try_new(
>>>>>>> a88c7897
                session_id,
                &data.curve,
                encryption_key_public_data,
                centralized_party_message,
                BytesCentralizedPartyKeyShareVerification::Encrypted {
                    encryption_key_value: data.encryption_key.clone(),
                    encrypted_secret_key_share_message: data
                        .encrypted_centralized_secret_share_and_proof
                        .clone(),
                },
            )?;

            Ok((
                PublicInput::DWalletImportedKeyVerificationRequest(public_input),
                None,
            ))
        }
        ProtocolData::MakeDWalletUserSecretKeySharesPublic {
<<<<<<< HEAD
            dwallet_network_encryption_key_id,
            ..
        } => {
            let protocol_public_parameters =
                network_keys.get_protocol_public_parameters(dwallet_network_encryption_key_id)?;
=======
            data: MakeDWalletUserSecretKeySharesPublicData { curve, .. },
            dwallet_network_encryption_key_id,
            ..
        } => {
            let protocol_public_parameters = network_keys
                .get_protocol_public_parameters(curve, dwallet_network_encryption_key_id)?
                .clone();
>>>>>>> a88c7897

            Ok((
                PublicInput::MakeDWalletUserSecretKeySharesPublic(protocol_public_parameters),
                None,
            ))
        }
        ProtocolData::NetworkEncryptionKeyDkg { .. } => {
            let class_groups_decryption_key = network_keys
                .validator_private_dec_key_data
                .class_groups_decryption_key;
            if protocol_config.is_network_encryption_key_version_v2() {
                Ok((
                    PublicInput::NetworkEncryptionKeyDkgV2(network_dkg_v2_public_input(
                        access_structure,
                        validators_class_groups_public_keys_and_proofs,
                    )?),
                    Some(bcs::to_bytes(&class_groups_decryption_key)?),
                ))
            } else {
                Ok((
                    PublicInput::NetworkEncryptionKeyDkgV1(network_dkg_v1_public_input(
                        access_structure,
                        validators_class_groups_public_keys_and_proofs,
                    )?),
                    Some(bcs::to_bytes(&class_groups_decryption_key)?),
                ))
            }
        }
        ProtocolData::NetworkEncryptionKeyReconfiguration {
            dwallet_network_encryption_key_id,
            ..
        } => {
            let class_groups_decryption_key = network_keys
                .validator_private_dec_key_data
                .class_groups_decryption_key;

            let next_active_committee = next_active_committee.ok_or(
                DwalletMPCError::MissingNextActiveCommittee(session_id.to_be_bytes().to_vec()),
            )?;
            let key_version =
                network_keys.get_network_key_version(dwallet_network_encryption_key_id)?;
<<<<<<< HEAD
            if (key_version == 1) && protocol_config.network_encryption_key_version == Some(2) {
                Ok((
                    PublicInput::NetworkEncryptionKeyReconfigurationV1ToV2(<ReconfigurationV1toV2Secp256k1Party as ReconfigurationV1ToV2PartyPublicInputGenerator>::generate_public_input(
=======
            if (key_version == 1) && protocol_config.is_network_encryption_key_version_v2() {
                Ok((
                    PublicInput::NetworkEncryptionKeyReconfigurationV1ToV2(<ReconfigurationV1toV2Party as ReconfigurationV1ToV2PartyPublicInputGenerator>::generate_public_input(
>>>>>>> a88c7897
                        committee,
                        next_active_committee,
                        network_keys
                            .get_network_dkg_public_output(
                                dwallet_network_encryption_key_id,
                            )?,
                        network_keys
                            .get_decryption_key_share_public_parameters(
                                dwallet_network_encryption_key_id,
                            )?,
                    )?),
                    Some(bcs::to_bytes(
                        &class_groups_decryption_key
                    )?),
                ))
<<<<<<< HEAD
            } else if protocol_config.network_encryption_key_version == Some(2) {
                Ok((
                    PublicInput::NetworkEncryptionKeyReconfigurationV2(<ReconfigurationV2Secp256k1Party as ReconfigurationV2PartyPublicInputGenerator>::generate_public_input(
=======
            } else if protocol_config.is_network_encryption_key_version_v2() {
                Ok((
                    PublicInput::NetworkEncryptionKeyReconfigurationV2(<ReconfigurationV2Party as ReconfigurationV2PartyPublicInputGenerator>::generate_public_input(
>>>>>>> a88c7897
                        committee,
                        next_active_committee,
                        network_keys
                            .get_network_dkg_public_output(
                                dwallet_network_encryption_key_id,
                            )?,
                        network_keys
                            .get_last_reconfiguration_output(
                                dwallet_network_encryption_key_id,
<<<<<<< HEAD
                            )?.ok_or(DwalletMPCError::InternalError("reconfiguration output missing".to_string()))?,
=======
                            ),
>>>>>>> a88c7897
                    )?),
                    Some(bcs::to_bytes(
                        &class_groups_decryption_key
                    )?),
                ))
            } else {
                Ok((
<<<<<<< HEAD
                    PublicInput::NetworkEncryptionKeyReconfigurationV1(<ReconfigurationSecp256k1Party as ReconfigurationPartyPublicInputGenerator>::generate_public_input(
=======
                    PublicInput::NetworkEncryptionKeyReconfigurationV1(<ReconfigurationParty as ReconfigurationPartyPublicInputGenerator>::generate_public_input(
>>>>>>> a88c7897
                        committee,
                        next_active_committee,
                        network_keys.get_decryption_key_share_public_parameters(
                            dwallet_network_encryption_key_id,
                        )?,
                        network_keys
                            .get_network_dkg_public_output(
                                dwallet_network_encryption_key_id,
                            )?,
                    )?),
                    Some(bcs::to_bytes(
                        &class_groups_decryption_key
                    )?),
                ))
            }
        }
        ProtocolData::DKGFirst {
            dwallet_network_encryption_key_id,
            ..
        } => {
<<<<<<< HEAD
            let protocol_public_parameters = network_keys.get_protocol_public_parameters(
                // The event is assign with a Secp256k1 dwallet.
                // Todo (#473): Support generic network key scheme - take curve from event
                dwallet_network_encryption_key_id,
            )?;
=======
            let protocol_public_parameters = network_keys
                .get_network_encryption_key_public_data(dwallet_network_encryption_key_id)?
                .secp256k1_protocol_public_parameters()
                .clone();
>>>>>>> a88c7897

            Ok((
                PublicInput::DKGFirst(dwallet_dkg_first_public_input(&protocol_public_parameters)?),
                None,
            ))
        }
        ProtocolData::DKGSecond {
            dwallet_network_encryption_key_id,
            first_round_output,
            centralized_public_key_share_and_proof,
            ..
        } => {
<<<<<<< HEAD
            let protocol_public_parameters = network_keys.get_protocol_public_parameters(
                // The event is assign with a Secp256k1 dwallet.
                // Todo (#473): Support generic network key scheme
                dwallet_network_encryption_key_id,
            )?;

            Ok((
                PublicInput::DKGSecond(dwallet_dkg_second_public_input(
                    first_round_output,
                    centralized_public_key_share_and_proof,
                    protocol_public_parameters,
                )?),
                None,
            ))
        }
        ProtocolData::Presign {
            dwallet_network_encryption_key_id,
            dwallet_public_output,
            ..
        } => {
            let protocol_public_parameters = network_keys.get_protocol_public_parameters(
                // The event is assign with a Secp256k1 dwallet.
                // Todo (#473): Support generic network key scheme
                dwallet_network_encryption_key_id,
            )?;

            Ok((
                PublicInput::Presign(presign_public_input(
                    request.session_identifier,
                    dwallet_public_output.clone(),
=======
            let protocol_public_parameters = network_keys
                .get_network_encryption_key_public_data(dwallet_network_encryption_key_id)?
                .secp256k1_protocol_public_parameters()
                .clone();

            Ok((
                PublicInput::Secp256k1DWalletDKG(dwallet_dkg_second_public_input(
                    first_round_output,
                    centralized_public_key_share_and_proof,
>>>>>>> a88c7897
                    protocol_public_parameters,
                )?),
                None,
            ))
        }
<<<<<<< HEAD
        ProtocolData::Sign {
            data,
            dwallet_network_encryption_key_id,
            dwallet_decentralized_public_output,
            message,
            presign,
            message_centralized_signature,
            ..
        } => {
            let protocol_public_parameters = network_keys.get_protocol_public_parameters(
                // The event is assign with a Secp256k1 dwallet.
                // Todo (#473): Support generic network key scheme
                dwallet_network_encryption_key_id,
            )?;

            Ok((
                PublicInput::Sign(sign_session_public_input(
                    dwallet_network_encryption_key_id,
                    request.session_identifier,
                    dwallet_decentralized_public_output,
                    message.clone(),
                    presign,
                    message_centralized_signature,
                    data.hash_scheme.clone(),
                    access_structure,
                    network_keys,
                    protocol_public_parameters,
=======
        ProtocolData::Presign {
            data:
                PresignData {
                    signature_algorithm,
                    ..
                },
            dwallet_network_encryption_key_id,
            dwallet_public_output,
            ..
        } => {
            let encryption_key_public_data = network_keys
                .get_network_encryption_key_public_data(dwallet_network_encryption_key_id)?;

            Ok((
                PublicInput::Presign(PresignPublicInputByProtocol::try_new(
                    *signature_algorithm,
                    encryption_key_public_data,
                    dwallet_public_output.clone(),
>>>>>>> a88c7897
                )?),
                None,
            ))
        }
<<<<<<< HEAD
        ProtocolData::EncryptedShareVerification {
            dwallet_network_encryption_key_id,
            ..
        } => {
            let protocol_public_parameters = network_keys.get_protocol_public_parameters(
                // The event is assign with a Secp256k1 dwallet.
                // Todo (#473): Support generic network key scheme
                dwallet_network_encryption_key_id,
            )?;
=======
        ProtocolData::Sign {
            data,
            dwallet_network_encryption_key_id,
            dwallet_decentralized_public_output,
            message,
            presign,
            message_centralized_signature,
            ..
        } => Ok((
            PublicInput::Sign(SignPublicInputByProtocol::try_new(
                request.session_identifier,
                dwallet_decentralized_public_output,
                message.clone(),
                presign,
                message_centralized_signature,
                data.hash_scheme,
                access_structure,
                network_keys
                    .get_network_encryption_key_public_data(dwallet_network_encryption_key_id)?,
                data.signature_algorithm,
            )?),
            None,
        )),
        ProtocolData::EncryptedShareVerification {
            data: EncryptedShareVerificationData { curve, .. },
            dwallet_network_encryption_key_id,
            ..
        } => {
            let protocol_public_parameters = network_keys
                .get_protocol_public_parameters(curve, dwallet_network_encryption_key_id)?
                .clone();
>>>>>>> a88c7897

            Ok((
                PublicInput::EncryptedShareVerification(protocol_public_parameters),
                None,
            ))
        }
        ProtocolData::PartialSignatureVerification {
<<<<<<< HEAD
            dwallet_network_encryption_key_id,
            ..
        } => {
            let protocol_public_parameters = network_keys.get_protocol_public_parameters(
                // The event is assign with a Secp256k1 dwallet.
                // Todo (#473): Support generic network key scheme
                dwallet_network_encryption_key_id,
            )?;
=======
            data: PartialSignatureVerificationData { curve, .. },
            dwallet_network_encryption_key_id,
            ..
        } => {
            let protocol_public_parameters = network_keys
                .get_protocol_public_parameters(curve, dwallet_network_encryption_key_id)?;
>>>>>>> a88c7897

            Ok((
                PublicInput::PartialSignatureVerification(protocol_public_parameters),
                None,
            ))
        }
    }
}<|MERGE_RESOLUTION|>--- conflicted
+++ resolved
@@ -12,15 +12,6 @@
 };
 use crate::dwallet_mpc::presign::PresignPublicInputByProtocol;
 use crate::dwallet_mpc::reconfiguration::{
-<<<<<<< HEAD
-    ReconfigurationPartyPublicInputGenerator, ReconfigurationSecp256k1Party,
-    ReconfigurationV1ToV2PartyPublicInputGenerator, ReconfigurationV1toV2Secp256k1Party,
-    ReconfigurationV2PartyPublicInputGenerator, ReconfigurationV2Secp256k1Party,
-};
-use crate::dwallet_mpc::sign::{SignParty, sign_session_public_input};
-use crate::dwallet_session_request::DWalletSessionRequest;
-use crate::request_protocol_data::ProtocolData;
-=======
     ReconfigurationPartyPublicInputGenerator, ReconfigurationV1ToV2PartyPublicInputGenerator,
     ReconfigurationV1toV2Party, ReconfigurationV2PartyPublicInputGenerator,
 };
@@ -30,7 +21,6 @@
     EncryptedShareVerificationData, MakeDWalletUserSecretKeySharesPublicData,
     PartialSignatureVerificationData, PresignData, ProtocolData,
 };
->>>>>>> a88c7897
 use class_groups::dkg;
 use commitment::CommitmentSizedNumber;
 use dwallet_mpc_types::dwallet_mpc::{
@@ -52,27 +42,6 @@
     DWalletDKGAndSign(DKGAndSignPublicInputByProtocol),
     // Used only for V1 dWallets
     DKGFirst(<DWalletDKGFirstParty as mpc::Party>::PublicInput),
-<<<<<<< HEAD
-    DKGSecond(<DWalletDKGSecondParty as mpc::Party>::PublicInput),
-    Presign(<PresignParty as mpc::Party>::PublicInput),
-    Sign(<SignParty as mpc::Party>::PublicInput),
-    NetworkEncryptionKeyDkg(<dkg::Secp256k1Party as mpc::Party>::PublicInput),
-    EncryptedShareVerification(twopc_mpc::secp256k1::class_groups::ProtocolPublicParameters),
-    PartialSignatureVerification(twopc_mpc::secp256k1::class_groups::ProtocolPublicParameters),
-    // TODO (#1487): Remove temporary v1 to v2 & v1 reconfiguration code
-    NetworkEncryptionKeyReconfigurationV1(
-        <ReconfigurationSecp256k1Party as mpc::Party>::PublicInput,
-    ),
-    // TODO (#1487): Remove temporary v1 to v2 & v1 reconfiguration code
-    NetworkEncryptionKeyReconfigurationV1ToV2(
-        <ReconfigurationV1toV2Secp256k1Party as mpc::Party>::PublicInput,
-    ),
-    NetworkEncryptionKeyReconfigurationV2(
-        <ReconfigurationV2Secp256k1Party as mpc::Party>::PublicInput,
-    ),
-    MakeDWalletUserSecretKeySharesPublic(
-        twopc_mpc::secp256k1::class_groups::ProtocolPublicParameters,
-=======
     // Used only for V1 dWallets
     Secp256k1DWalletDKG(<Secp256k1DWalletDKGParty as mpc::Party>::PublicInput),
     Presign(PresignPublicInputByProtocol),
@@ -80,7 +49,6 @@
     NetworkEncryptionKeyDkgV1(<dkg::Secp256k1Party as mpc::Party>::PublicInput),
     NetworkEncryptionKeyDkgV2(
         <twopc_mpc::decentralized_party::dkg::Party as mpc::Party>::PublicInput,
->>>>>>> a88c7897
     ),
     EncryptedShareVerification(ProtocolPublicParametersByCurve),
     PartialSignatureVerification(ProtocolPublicParametersByCurve),
@@ -115,17 +83,6 @@
     let session_id =
         CommitmentSizedNumber::from_le_slice(request.session_identifier.to_vec().as_slice());
     match &request.protocol_data {
-<<<<<<< HEAD
-        ProtocolData::ImportedKeyVerification {
-            dwallet_network_encryption_key_id,
-            centralized_party_message,
-            ..
-        } => {
-            let protocol_public_parameters = network_keys.get_protocol_public_parameters(
-                // The request is assign with a Secp256k1 dWallet.
-                // Todo (#473): Support generic network key scheme
-                dwallet_network_encryption_key_id,
-=======
         ProtocolData::DWalletDKG {
             dwallet_network_encryption_key_id,
             data,
@@ -157,7 +114,6 @@
                 encryption_key_public_data,
                 &data.centralized_public_key_share_and_proof,
                 BytesCentralizedPartyKeyShareVerification::from(data.user_secret_key_share.clone()),
->>>>>>> a88c7897
             )?;
             Ok((
                 PublicInput::DWalletDKGAndSign(DKGAndSignPublicInputByProtocol::try_new(
@@ -183,15 +139,7 @@
             let encryption_key_public_data = network_keys
                 .get_network_encryption_key_public_data(dwallet_network_encryption_key_id)?;
 
-<<<<<<< HEAD
-            let VersionedImportedDWalletPublicOutput::V1(centralized_party_message) =
-                bcs::from_bytes(&centralized_party_message)?;
-
-            let public_input = (
-                protocol_public_parameters,
-=======
             let public_input = DWalletImportedKeyVerificationPublicInputByCurve::try_new(
->>>>>>> a88c7897
                 session_id,
                 &data.curve,
                 encryption_key_public_data,
@@ -210,13 +158,6 @@
             ))
         }
         ProtocolData::MakeDWalletUserSecretKeySharesPublic {
-<<<<<<< HEAD
-            dwallet_network_encryption_key_id,
-            ..
-        } => {
-            let protocol_public_parameters =
-                network_keys.get_protocol_public_parameters(dwallet_network_encryption_key_id)?;
-=======
             data: MakeDWalletUserSecretKeySharesPublicData { curve, .. },
             dwallet_network_encryption_key_id,
             ..
@@ -224,7 +165,6 @@
             let protocol_public_parameters = network_keys
                 .get_protocol_public_parameters(curve, dwallet_network_encryption_key_id)?
                 .clone();
->>>>>>> a88c7897
 
             Ok((
                 PublicInput::MakeDWalletUserSecretKeySharesPublic(protocol_public_parameters),
@@ -266,15 +206,9 @@
             )?;
             let key_version =
                 network_keys.get_network_key_version(dwallet_network_encryption_key_id)?;
-<<<<<<< HEAD
-            if (key_version == 1) && protocol_config.network_encryption_key_version == Some(2) {
-                Ok((
-                    PublicInput::NetworkEncryptionKeyReconfigurationV1ToV2(<ReconfigurationV1toV2Secp256k1Party as ReconfigurationV1ToV2PartyPublicInputGenerator>::generate_public_input(
-=======
             if (key_version == 1) && protocol_config.is_network_encryption_key_version_v2() {
                 Ok((
                     PublicInput::NetworkEncryptionKeyReconfigurationV1ToV2(<ReconfigurationV1toV2Party as ReconfigurationV1ToV2PartyPublicInputGenerator>::generate_public_input(
->>>>>>> a88c7897
                         committee,
                         next_active_committee,
                         network_keys
@@ -290,15 +224,9 @@
                         &class_groups_decryption_key
                     )?),
                 ))
-<<<<<<< HEAD
-            } else if protocol_config.network_encryption_key_version == Some(2) {
-                Ok((
-                    PublicInput::NetworkEncryptionKeyReconfigurationV2(<ReconfigurationV2Secp256k1Party as ReconfigurationV2PartyPublicInputGenerator>::generate_public_input(
-=======
             } else if protocol_config.is_network_encryption_key_version_v2() {
                 Ok((
                     PublicInput::NetworkEncryptionKeyReconfigurationV2(<ReconfigurationV2Party as ReconfigurationV2PartyPublicInputGenerator>::generate_public_input(
->>>>>>> a88c7897
                         committee,
                         next_active_committee,
                         network_keys
@@ -308,11 +236,7 @@
                         network_keys
                             .get_last_reconfiguration_output(
                                 dwallet_network_encryption_key_id,
-<<<<<<< HEAD
-                            )?.ok_or(DwalletMPCError::InternalError("reconfiguration output missing".to_string()))?,
-=======
                             ),
->>>>>>> a88c7897
                     )?),
                     Some(bcs::to_bytes(
                         &class_groups_decryption_key
@@ -320,11 +244,7 @@
                 ))
             } else {
                 Ok((
-<<<<<<< HEAD
-                    PublicInput::NetworkEncryptionKeyReconfigurationV1(<ReconfigurationSecp256k1Party as ReconfigurationPartyPublicInputGenerator>::generate_public_input(
-=======
                     PublicInput::NetworkEncryptionKeyReconfigurationV1(<ReconfigurationParty as ReconfigurationPartyPublicInputGenerator>::generate_public_input(
->>>>>>> a88c7897
                         committee,
                         next_active_committee,
                         network_keys.get_decryption_key_share_public_parameters(
@@ -345,18 +265,10 @@
             dwallet_network_encryption_key_id,
             ..
         } => {
-<<<<<<< HEAD
-            let protocol_public_parameters = network_keys.get_protocol_public_parameters(
-                // The event is assign with a Secp256k1 dwallet.
-                // Todo (#473): Support generic network key scheme - take curve from event
-                dwallet_network_encryption_key_id,
-            )?;
-=======
             let protocol_public_parameters = network_keys
                 .get_network_encryption_key_public_data(dwallet_network_encryption_key_id)?
                 .secp256k1_protocol_public_parameters()
                 .clone();
->>>>>>> a88c7897
 
             Ok((
                 PublicInput::DKGFirst(dwallet_dkg_first_public_input(&protocol_public_parameters)?),
@@ -369,15 +281,13 @@
             centralized_public_key_share_and_proof,
             ..
         } => {
-<<<<<<< HEAD
-            let protocol_public_parameters = network_keys.get_protocol_public_parameters(
-                // The event is assign with a Secp256k1 dwallet.
-                // Todo (#473): Support generic network key scheme
-                dwallet_network_encryption_key_id,
-            )?;
-
-            Ok((
-                PublicInput::DKGSecond(dwallet_dkg_second_public_input(
+            let protocol_public_parameters = network_keys
+                .get_network_encryption_key_public_data(dwallet_network_encryption_key_id)?
+                .secp256k1_protocol_public_parameters()
+                .clone();
+
+            Ok((
+                PublicInput::Secp256k1DWalletDKG(dwallet_dkg_second_public_input(
                     first_round_output,
                     centralized_public_key_share_and_proof,
                     protocol_public_parameters,
@@ -385,66 +295,6 @@
                 None,
             ))
         }
-        ProtocolData::Presign {
-            dwallet_network_encryption_key_id,
-            dwallet_public_output,
-            ..
-        } => {
-            let protocol_public_parameters = network_keys.get_protocol_public_parameters(
-                // The event is assign with a Secp256k1 dwallet.
-                // Todo (#473): Support generic network key scheme
-                dwallet_network_encryption_key_id,
-            )?;
-
-            Ok((
-                PublicInput::Presign(presign_public_input(
-                    request.session_identifier,
-                    dwallet_public_output.clone(),
-=======
-            let protocol_public_parameters = network_keys
-                .get_network_encryption_key_public_data(dwallet_network_encryption_key_id)?
-                .secp256k1_protocol_public_parameters()
-                .clone();
-
-            Ok((
-                PublicInput::Secp256k1DWalletDKG(dwallet_dkg_second_public_input(
-                    first_round_output,
-                    centralized_public_key_share_and_proof,
->>>>>>> a88c7897
-                    protocol_public_parameters,
-                )?),
-                None,
-            ))
-        }
-<<<<<<< HEAD
-        ProtocolData::Sign {
-            data,
-            dwallet_network_encryption_key_id,
-            dwallet_decentralized_public_output,
-            message,
-            presign,
-            message_centralized_signature,
-            ..
-        } => {
-            let protocol_public_parameters = network_keys.get_protocol_public_parameters(
-                // The event is assign with a Secp256k1 dwallet.
-                // Todo (#473): Support generic network key scheme
-                dwallet_network_encryption_key_id,
-            )?;
-
-            Ok((
-                PublicInput::Sign(sign_session_public_input(
-                    dwallet_network_encryption_key_id,
-                    request.session_identifier,
-                    dwallet_decentralized_public_output,
-                    message.clone(),
-                    presign,
-                    message_centralized_signature,
-                    data.hash_scheme.clone(),
-                    access_structure,
-                    network_keys,
-                    protocol_public_parameters,
-=======
         ProtocolData::Presign {
             data:
                 PresignData {
@@ -463,22 +313,10 @@
                     *signature_algorithm,
                     encryption_key_public_data,
                     dwallet_public_output.clone(),
->>>>>>> a88c7897
                 )?),
                 None,
             ))
         }
-<<<<<<< HEAD
-        ProtocolData::EncryptedShareVerification {
-            dwallet_network_encryption_key_id,
-            ..
-        } => {
-            let protocol_public_parameters = network_keys.get_protocol_public_parameters(
-                // The event is assign with a Secp256k1 dwallet.
-                // Todo (#473): Support generic network key scheme
-                dwallet_network_encryption_key_id,
-            )?;
-=======
         ProtocolData::Sign {
             data,
             dwallet_network_encryption_key_id,
@@ -510,7 +348,6 @@
             let protocol_public_parameters = network_keys
                 .get_protocol_public_parameters(curve, dwallet_network_encryption_key_id)?
                 .clone();
->>>>>>> a88c7897
 
             Ok((
                 PublicInput::EncryptedShareVerification(protocol_public_parameters),
@@ -518,23 +355,12 @@
             ))
         }
         ProtocolData::PartialSignatureVerification {
-<<<<<<< HEAD
-            dwallet_network_encryption_key_id,
-            ..
-        } => {
-            let protocol_public_parameters = network_keys.get_protocol_public_parameters(
-                // The event is assign with a Secp256k1 dwallet.
-                // Todo (#473): Support generic network key scheme
-                dwallet_network_encryption_key_id,
-            )?;
-=======
             data: PartialSignatureVerificationData { curve, .. },
             dwallet_network_encryption_key_id,
             ..
         } => {
             let protocol_public_parameters = network_keys
                 .get_protocol_public_parameters(curve, dwallet_network_encryption_key_id)?;
->>>>>>> a88c7897
 
             Ok((
                 PublicInput::PartialSignatureVerification(protocol_public_parameters),
