use crate::dwallet_mpc::dwallet_dkg::{
    dwallet_dkg_first_public_input, dwallet_dkg_second_public_input, DWalletDKGFirstParty,
    DWalletDKGSecondParty, DWalletImportedKeyVerificationParty,
};
use crate::dwallet_mpc::network_dkg::{network_dkg_public_input, DwalletMPCNetworkKeys};
use crate::dwallet_mpc::presign::{presign_public_input, PresignParty};
use crate::dwallet_mpc::reconfiguration::{
    ReconfigurationPartyPublicInputGenerator, ReconfigurationSecp256k1Party,
};
use crate::dwallet_mpc::sign::{sign_session_public_input, SignFirstParty};
use class_groups::dkg;
use commitment::CommitmentSizedNumber;
use dwallet_mpc_types::dwallet_mpc::{
    DWalletMPCNetworkKeyScheme, MPCPrivateInput, VersionedImportedDWalletPublicOutput,
};
use group::PartyID;
use ika_types::committee::{ClassGroupsEncryptionKeyAndProof, Committee};
use ika_types::dwallet_mpc_error::{DwalletMPCError, DwalletMPCResult};
use ika_types::messages_dwallet_mpc::{DWalletMPCEvent, MPCRequestInput};
use mpc::WeightedThresholdAccessStructure;
use std::collections::HashMap;

#[derive(Clone, PartialEq, Eq)]
pub enum PublicInput {
    DWalletImportedKeyVerificationRequest(
        <DWalletImportedKeyVerificationParty as mpc::Party>::PublicInput,
    ),
    DKGFirst(<DWalletDKGFirstParty as mpc::Party>::PublicInput),
    DKGSecond(<DWalletDKGSecondParty as mpc::Party>::PublicInput),
    Presign(<PresignParty as mpc::Party>::PublicInput),
    Sign(<SignFirstParty as mpc::Party>::PublicInput),
    NetworkEncryptionKeyDkg(<dkg::Secp256k1Party as mpc::Party>::PublicInput),
    EncryptedShareVerification(twopc_mpc::secp256k1::class_groups::ProtocolPublicParameters),
    PartialSignatureVerification(twopc_mpc::secp256k1::class_groups::ProtocolPublicParameters),
    NetworkEncryptionKeyReconfiguration(<ReconfigurationSecp256k1Party as mpc::Party>::PublicInput),
<<<<<<< HEAD
    MakeDWalletUserSecretKeySharesPublicParameters(
=======
    MakeDWalletUserSecretKeySharesPublic(
>>>>>>> 81b21d31
        twopc_mpc::secp256k1::class_groups::ProtocolPublicParameters,
    ),
}

// TODO (#542): move this logic to run before writing the event to the DB, maybe include within the session info
/// Parses an [`Event`] to extract the corresponding [`MPCParty`],
/// public input, private input and session information.
///
/// Returns an error if the event type does not correspond to any known MPC rounds
/// or if deserialization fails.
pub(crate) fn session_input_from_event(
    event: DWalletMPCEvent,
    access_structure: &WeightedThresholdAccessStructure,
    committee: &Committee,
    network_keys: &DwalletMPCNetworkKeys,
    next_active_committee: Option<Committee>,
    validators_class_groups_public_keys_and_proofs: HashMap<
        PartyID,
        ClassGroupsEncryptionKeyAndProof,
    >,
) -> DwalletMPCResult<(PublicInput, MPCPrivateInput)> {
    let session_id = CommitmentSizedNumber::from_le_slice(
        event.session_request.session_identifier.to_vec().as_slice(),
    );
    match event.session_request.request_input {
        MPCRequestInput::DWalletImportedKeyVerificationRequest(event) => {
            let protocol_public_parameters = network_keys.get_protocol_public_parameters(
                // The event is assign with a Secp256k1 dwallet.
                // Todo (#473): Support generic network key scheme
                &event.event_data.dwallet_network_encryption_key_id,
            )?;

            let VersionedImportedDWalletPublicOutput::V1(centralized_party_message) =
                bcs::from_bytes(&event.event_data.centralized_party_message)?;

            let public_input = (
                protocol_public_parameters,
                session_id,
                bcs::from_bytes(&centralized_party_message)?,
            )
                .into();

            Ok((
                PublicInput::DWalletImportedKeyVerificationRequest(public_input),
                None,
            ))
        }
        MPCRequestInput::MakeDWalletUserSecretKeySharesPublicRequest(event) => {
            let protocol_public_parameters = network_keys.get_protocol_public_parameters(
                &event.event_data.dwallet_network_encryption_key_id,
            )?;

            Ok((
<<<<<<< HEAD
                PublicInput::MakeDWalletUserSecretKeySharesPublicParameters(
                    protocol_public_parameters,
                ),
=======
                PublicInput::MakeDWalletUserSecretKeySharesPublic(protocol_public_parameters),
>>>>>>> 81b21d31
                None,
            ))
        }
        MPCRequestInput::NetworkEncryptionKeyDkg(_, _) => {
            let class_groups_decryption_key = network_keys
                .validator_private_dec_key_data
                .class_groups_decryption_key;

            Ok((
                PublicInput::NetworkEncryptionKeyDkg(network_dkg_public_input(
                    access_structure,
                    validators_class_groups_public_keys_and_proofs,
                    // Todo (#473): Support generic network key scheme
                    DWalletMPCNetworkKeyScheme::Secp256k1,
                )?),
                Some(bcs::to_bytes(&class_groups_decryption_key)?),
            ))
        }
        MPCRequestInput::NetworkEncryptionKeyReconfiguration(event) => {
            let class_groups_decryption_key = network_keys
                .validator_private_dec_key_data
                .class_groups_decryption_key;

            let next_active_committee = next_active_committee.ok_or(
                DwalletMPCError::MissingNextActiveCommittee(session_id.to_be_bytes().to_vec()),
            )?;

            Ok((
                    PublicInput::NetworkEncryptionKeyReconfiguration(<ReconfigurationSecp256k1Party as ReconfigurationPartyPublicInputGenerator>::generate_public_input(
                        committee,
                        next_active_committee,
                        network_keys.get_decryption_key_share_public_parameters(
                            &event
                                .event_data
                                .dwallet_network_encryption_key_id,
                        )?,
                        network_keys
                            .get_network_dkg_public_output(
                                &event
                                    .event_data
                                    .dwallet_network_encryption_key_id,
                            )?,
                    )?),
                    Some(bcs::to_bytes(
                        &class_groups_decryption_key
                    )?),
                ))
        }
        MPCRequestInput::DKGFirst(event) => {
            let protocol_public_parameters = network_keys.get_protocol_public_parameters(
                // The event is assign with a Secp256k1 dwallet.
                // Todo (#473): Support generic network key scheme - take curve from event
                &event.event_data.dwallet_network_encryption_key_id,
            )?;

            Ok((
                PublicInput::DKGFirst(dwallet_dkg_first_public_input(&protocol_public_parameters)?),
                None,
            ))
        }
        MPCRequestInput::DKGSecond(event) => {
            let protocol_public_parameters = network_keys.get_protocol_public_parameters(
                // The event is assign with a Secp256k1 dwallet.
                // Todo (#473): Support generic network key scheme
                &event.event_data.dwallet_network_encryption_key_id,
            )?;

            Ok((
                PublicInput::DKGSecond(dwallet_dkg_second_public_input(
                    &event.event_data,
                    protocol_public_parameters,
                )?),
                None,
            ))
        }
        MPCRequestInput::Presign(event) => {
            let protocol_public_parameters = network_keys.get_protocol_public_parameters(
                // The event is assign with a Secp256k1 dwallet.
                // Todo (#473): Support generic network key scheme
                &event.event_data.dwallet_network_encryption_key_id,
            )?;

            Ok((
                PublicInput::Presign(presign_public_input(
                    event.session_identifier_digest(),
                    event.event_data,
                    protocol_public_parameters,
                )?),
                None,
            ))
        }
        MPCRequestInput::Sign(event) => {
            let protocol_public_parameters = network_keys.get_protocol_public_parameters(
                // The event is assign with a Secp256k1 dwallet.
                // Todo (#473): Support generic network key scheme
                &event.event_data.dwallet_network_encryption_key_id,
            )?;

            Ok((
                PublicInput::Sign(sign_session_public_input(
                    &event,
                    access_structure,
                    network_keys,
                    protocol_public_parameters,
                )?),
                None,
            ))
        }
        MPCRequestInput::EncryptedShareVerification(event) => {
            let protocol_public_parameters = network_keys.get_protocol_public_parameters(
                // The event is assign with a Secp256k1 dwallet.
                // Todo (#473): Support generic network key scheme
                &event.event_data.dwallet_network_encryption_key_id,
            )?;

            Ok((
                PublicInput::EncryptedShareVerification(protocol_public_parameters),
                None,
            ))
        }
        MPCRequestInput::PartialSignatureVerification(event) => {
            let protocol_public_parameters = network_keys.get_protocol_public_parameters(
                // The event is assign with a Secp256k1 dwallet.
                // Todo (#473): Support generic network key scheme
                &event.event_data.dwallet_network_encryption_key_id,
            )?;

            Ok((
                PublicInput::PartialSignatureVerification(protocol_public_parameters),
                None,
            ))
        }
    }
}<|MERGE_RESOLUTION|>--- conflicted
+++ resolved
@@ -33,11 +33,7 @@
     EncryptedShareVerification(twopc_mpc::secp256k1::class_groups::ProtocolPublicParameters),
     PartialSignatureVerification(twopc_mpc::secp256k1::class_groups::ProtocolPublicParameters),
     NetworkEncryptionKeyReconfiguration(<ReconfigurationSecp256k1Party as mpc::Party>::PublicInput),
-<<<<<<< HEAD
-    MakeDWalletUserSecretKeySharesPublicParameters(
-=======
     MakeDWalletUserSecretKeySharesPublic(
->>>>>>> 81b21d31
         twopc_mpc::secp256k1::class_groups::ProtocolPublicParameters,
     ),
 }
@@ -91,13 +87,7 @@
             )?;
 
             Ok((
-<<<<<<< HEAD
-                PublicInput::MakeDWalletUserSecretKeySharesPublicParameters(
-                    protocol_public_parameters,
-                ),
-=======
                 PublicInput::MakeDWalletUserSecretKeySharesPublic(protocol_public_parameters),
->>>>>>> 81b21d31
                 None,
             ))
         }
