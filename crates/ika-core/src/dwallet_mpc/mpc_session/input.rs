// Copyright (c) dWallet Labs, Ltd.
// SPDX-License-Identifier: BSD-3-Clause-Clear

use crate::dwallet_mpc::crytographic_computation::protocol_public_parameters::ProtocolPublicParametersByCurve;
use crate::dwallet_mpc::dwallet_dkg::{
    DWalletDKGFirstParty, DWalletDKGPublicInputByCurve,
    DWalletImportedKeyVerificationPublicInputByCurve, Secp256K1DWalletDKGParty,
    dwallet_dkg_first_public_input, dwallet_dkg_second_public_input,
};
use crate::dwallet_mpc::network_dkg::{
    DwalletMPCNetworkKeys, network_dkg_v1_public_input, network_dkg_v2_public_input,
};
use crate::dwallet_mpc::presign::PresignPublicInputByProtocol;
use crate::dwallet_mpc::reconfiguration::{
    ReconfigurationPartyPublicInputGenerator, ReconfigurationV1ToV2PartyPublicInputGenerator,
    ReconfigurationV1toV2Party, ReconfigurationV2PartyPublicInputGenerator,
};
use crate::dwallet_mpc::sign::SignPublicInputByProtocol;
use crate::dwallet_session_request::DWalletSessionRequest;
use crate::request_protocol_data::{
    EncryptedShareVerificationData, MakeDWalletUserSecretKeySharesPublicData,
    PartialSignatureVerificationData, PresignData, ProtocolData,
};
use class_groups::dkg;
use commitment::CommitmentSizedNumber;
use dwallet_mpc_types::dwallet_mpc::{
    MPCPrivateInput, NetworkEncryptionKeyPublicDataTrait, ReconfigurationParty,
    ReconfigurationV2Party,
};
use group::PartyID;
use ika_protocol_config::ProtocolConfig;
use ika_types::committee::{ClassGroupsEncryptionKeyAndProof, Committee};
use ika_types::dwallet_mpc_error::{DwalletMPCError, DwalletMPCResult};
use mpc::WeightedThresholdAccessStructure;
use std::collections::HashMap;
use twopc_mpc::dkg::CentralizedPartyKeyShareVerification;

#[derive(Debug, Clone, PartialEq, Eq)]
#[allow(clippy::large_enum_variant)]
pub enum PublicInput {
    DWalletImportedKeyVerificationRequest(DWalletImportedKeyVerificationPublicInputByCurve),
    DWalletDKG(DWalletDKGPublicInputByCurve),
    // Used only for V1 dWallets
    DKGFirst(<DWalletDKGFirstParty as mpc::Party>::PublicInput),
    // Used only for V1 dWallets
    Secp256K1DWalletDKG(<Secp256K1DWalletDKGParty as mpc::Party>::PublicInput),
    Presign(PresignPublicInputByProtocol),
    Sign(SignPublicInputByProtocol),
    NetworkEncryptionKeyDkgV1(<dkg::Secp256k1Party as mpc::Party>::PublicInput),
    NetworkEncryptionKeyDkgV2(
        <twopc_mpc::decentralized_party::dkg::Party as mpc::Party>::PublicInput,
    ),
    EncryptedShareVerification(ProtocolPublicParametersByCurve),
    PartialSignatureVerification(ProtocolPublicParametersByCurve),
    // TODO (#1487): Remove temporary v1 to v2 & v1 reconfiguration code
    NetworkEncryptionKeyReconfigurationV1(<ReconfigurationParty as mpc::Party>::PublicInput),
    // TODO (#1487): Remove temporary v1 to v2 & v1 reconfiguration code
    NetworkEncryptionKeyReconfigurationV1ToV2(
        <ReconfigurationV1toV2Party as mpc::Party>::PublicInput,
    ),
    NetworkEncryptionKeyReconfigurationV2(<ReconfigurationV2Party as mpc::Party>::PublicInput),
    MakeDWalletUserSecretKeySharesPublic(ProtocolPublicParametersByCurve),
}

// TODO (#542): move this logic to run before writing the event to the DB, maybe include within the session info
/// Parses a [`DWalletSessionRequest`] to extract the corresponding [`MPCParty`],
/// public input, private input and session information.
///
/// Returns an error if the event type does not correspond to any known MPC rounds
/// or if deserialization fails.
pub(crate) fn session_input_from_request(
    request: &DWalletSessionRequest,
    access_structure: &WeightedThresholdAccessStructure,
    committee: &Committee,
    network_keys: &DwalletMPCNetworkKeys,
    next_active_committee: Option<Committee>,
    validators_class_groups_public_keys_and_proofs: HashMap<
        PartyID,
        ClassGroupsEncryptionKeyAndProof,
    >,
    protocol_config: &ProtocolConfig,
) -> DwalletMPCResult<(PublicInput, MPCPrivateInput)> {
    let session_id =
        CommitmentSizedNumber::from_le_slice(request.session_identifier.to_vec().as_slice());
    match &request.protocol_data {
        ProtocolData::DWalletDKG {
            dwallet_network_encryption_key_id,
            data,
            ..
        } => {
            let encryption_key_public_data = network_keys
                .get_network_encryption_key_public_data(dwallet_network_encryption_key_id)?;

            Ok((
                PublicInput::DWalletDKG(DWalletDKGPublicInputByCurve::try_new(
                    &data.curve,
                    encryption_key_public_data,
                    &data.centralized_public_key_share_and_proof,
                )?),
                None,
            ))
        }
        ProtocolData::ImportedKeyVerification {
            data,
            dwallet_network_encryption_key_id,
            centralized_party_message,
            ..
        } => {
            let encryption_key_public_data = network_keys
                .get_network_encryption_key_public_data(dwallet_network_encryption_key_id)?;

            let public_input = DWalletImportedKeyVerificationPublicInputByCurve::try_new(
                session_id,
<<<<<<< HEAD
                &data.curve,
                encryption_key_public_data,
                &centralized_party_message,
            )?;
=======
                bcs::from_bytes(&centralized_party_message)?,
                CentralizedPartyKeyShareVerification::None,
            )
                .into();
>>>>>>> 28a25a0c

            Ok((
                PublicInput::DWalletImportedKeyVerificationRequest(public_input),
                None,
            ))
        }
        ProtocolData::MakeDWalletUserSecretKeySharesPublic {
            data: MakeDWalletUserSecretKeySharesPublicData { curve, .. },
            dwallet_network_encryption_key_id,
            ..
        } => {
            let protocol_public_parameters = network_keys
                .get_protocol_public_parameters(curve, dwallet_network_encryption_key_id)?
                .clone();

            Ok((
                PublicInput::MakeDWalletUserSecretKeySharesPublic(protocol_public_parameters),
                None,
            ))
        }
        ProtocolData::NetworkEncryptionKeyDkg { .. } => {
            let class_groups_decryption_key = network_keys
                .validator_private_dec_key_data
                .class_groups_decryption_key;
            if protocol_config.network_encryption_key_version == Some(2) {
                Ok((
                    PublicInput::NetworkEncryptionKeyDkgV2(network_dkg_v2_public_input(
                        access_structure,
                        validators_class_groups_public_keys_and_proofs,
                    )?),
                    Some(bcs::to_bytes(&class_groups_decryption_key)?),
                ))
            } else {
                Ok((
                    PublicInput::NetworkEncryptionKeyDkgV1(network_dkg_v1_public_input(
                        access_structure,
                        validators_class_groups_public_keys_and_proofs,
                    )?),
                    Some(bcs::to_bytes(&class_groups_decryption_key)?),
                ))
            }
        }
        ProtocolData::NetworkEncryptionKeyReconfiguration {
            dwallet_network_encryption_key_id,
            ..
        } => {
            let class_groups_decryption_key = network_keys
                .validator_private_dec_key_data
                .class_groups_decryption_key;

            let next_active_committee = next_active_committee.ok_or(
                DwalletMPCError::MissingNextActiveCommittee(session_id.to_be_bytes().to_vec()),
            )?;
            let key_version =
                network_keys.get_network_key_version(dwallet_network_encryption_key_id)?;
            if (key_version == 1) && protocol_config.network_encryption_key_version == Some(2) {
                Ok((
                    PublicInput::NetworkEncryptionKeyReconfigurationV1ToV2(<ReconfigurationV1toV2Party as ReconfigurationV1ToV2PartyPublicInputGenerator>::generate_public_input(
                        committee,
                        next_active_committee,
                        network_keys
                            .get_network_dkg_public_output(
                                dwallet_network_encryption_key_id,
                            )?,
                        network_keys
                            .get_decryption_key_share_public_parameters(
                                dwallet_network_encryption_key_id,
                            )?,
                    )?),
                    Some(bcs::to_bytes(
                        &class_groups_decryption_key
                    )?),
                ))
            } else if protocol_config.network_encryption_key_version == Some(2) {
                Ok((
                    PublicInput::NetworkEncryptionKeyReconfigurationV2(<ReconfigurationV2Party as ReconfigurationV2PartyPublicInputGenerator>::generate_public_input(
                        committee,
                        next_active_committee,
                        network_keys
                            .get_network_dkg_public_output(
                                dwallet_network_encryption_key_id,
                            )?,
                        network_keys
                            .get_last_reconfiguration_output(
                                dwallet_network_encryption_key_id,
                            ),
                    )?),
                    Some(bcs::to_bytes(
                        &class_groups_decryption_key
                    )?),
                ))
            } else {
                Ok((
                    PublicInput::NetworkEncryptionKeyReconfigurationV1(<ReconfigurationParty as ReconfigurationPartyPublicInputGenerator>::generate_public_input(
                        committee,
                        next_active_committee,
                        network_keys.get_decryption_key_share_public_parameters(
                            dwallet_network_encryption_key_id,
                        )?,
                        network_keys
                            .get_network_dkg_public_output(
                                dwallet_network_encryption_key_id,
                            )?,
                    )?),
                    Some(bcs::to_bytes(
                        &class_groups_decryption_key
                    )?),
                ))
            }
        }
        ProtocolData::DKGFirst {
            dwallet_network_encryption_key_id,
            ..
        } => {
            let protocol_public_parameters = network_keys
                .get_network_encryption_key_public_data(dwallet_network_encryption_key_id)?
                .secp256k1_protocol_public_parameters()
                .clone();

            Ok((
                PublicInput::DKGFirst(dwallet_dkg_first_public_input(&protocol_public_parameters)?),
                None,
            ))
        }
        ProtocolData::DKGSecond {
            dwallet_network_encryption_key_id,
            first_round_output,
            centralized_public_key_share_and_proof,
            ..
        } => {
            let protocol_public_parameters = network_keys
                .get_network_encryption_key_public_data(dwallet_network_encryption_key_id)?
                .secp256k1_protocol_public_parameters()
                .clone();

            Ok((
                PublicInput::Secp256K1DWalletDKG(dwallet_dkg_second_public_input(
                    first_round_output,
                    centralized_public_key_share_and_proof,
                    protocol_public_parameters,
                )?),
                None,
            ))
        }
        ProtocolData::Presign {
            data:
                PresignData {
                    signature_algorithm,
                    ..
                },
            dwallet_network_encryption_key_id,
            dwallet_public_output,
            ..
        } => {
            let encryption_key_public_data = network_keys
                .get_network_encryption_key_public_data(dwallet_network_encryption_key_id)?;

            Ok((
                PublicInput::Presign(PresignPublicInputByProtocol::try_new(
                    request.session_identifier,
                    signature_algorithm.clone(),
                    encryption_key_public_data,
                    dwallet_public_output.clone(),
                )?),
                None,
            ))
        }
        ProtocolData::Sign {
            data,
            dwallet_network_encryption_key_id,
            dwallet_decentralized_public_output,
            message,
            presign,
            message_centralized_signature,
            ..
        } => Ok((
            PublicInput::Sign(SignPublicInputByProtocol::try_new(
                request.session_identifier,
                dwallet_decentralized_public_output,
                message.clone(),
                presign,
                message_centralized_signature,
                data.hash_scheme.clone(),
                access_structure,
                network_keys
                    .get_network_encryption_key_public_data(dwallet_network_encryption_key_id)?,
                data.signature_algorithm,
            )?),
            None,
        )),
        ProtocolData::EncryptedShareVerification {
            data: EncryptedShareVerificationData { curve, .. },
            dwallet_network_encryption_key_id,
            ..
        } => {
            let protocol_public_parameters = network_keys
                .get_protocol_public_parameters(curve, dwallet_network_encryption_key_id)?
                .clone();

            Ok((
                PublicInput::EncryptedShareVerification(protocol_public_parameters),
                None,
            ))
        }
        ProtocolData::PartialSignatureVerification {
            data: PartialSignatureVerificationData { curve, .. },
            dwallet_network_encryption_key_id,
            ..
        } => {
            let protocol_public_parameters = network_keys
                .get_protocol_public_parameters(curve, dwallet_network_encryption_key_id)?;

            Ok((
                PublicInput::PartialSignatureVerification(protocol_public_parameters),
                None,
            ))
        }
    }
}<|MERGE_RESOLUTION|>--- conflicted
+++ resolved
@@ -111,17 +111,11 @@
 
             let public_input = DWalletImportedKeyVerificationPublicInputByCurve::try_new(
                 session_id,
-<<<<<<< HEAD
                 &data.curve,
                 encryption_key_public_data,
                 &centralized_party_message,
+                CentralizedPartyKeyShareVerification::None,
             )?;
-=======
-                bcs::from_bytes(&centralized_party_message)?,
-                CentralizedPartyKeyShareVerification::None,
-            )
-                .into();
->>>>>>> 28a25a0c
 
             Ok((
                 PublicInput::DWalletImportedKeyVerificationRequest(public_input),
