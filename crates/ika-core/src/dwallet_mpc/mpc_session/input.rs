// Copyright (c) dWallet Labs, Ltd.
// SPDX-License-Identifier: BSD-3-Clause-Clear

use crate::dwallet_mpc::dwallet_dkg::{
<<<<<<< HEAD
    DWalletDKGFirstParty, DWalletDKGParty, DWalletDKGPublicInputGenerator,
    DWalletImportedKeyVerificationParty, dwallet_dkg_first_public_input,
    dwallet_dkg_second_public_input,
=======
    DWalletDKGFirstParty, DWalletDKGPublicInputByCurve, DWalletImportedKeyVerificationParty,
    Secp256K1DWalletDKGParty, dwallet_dkg_first_public_input, dwallet_dkg_second_public_input,
};
use crate::dwallet_mpc::network_dkg::{
    DwalletMPCNetworkKeys, network_dkg_v1_public_input, network_dkg_v2_public_input,
>>>>>>> d714479e
};
use crate::dwallet_mpc::presign::{PresignParty, presign_public_input};
use crate::dwallet_mpc::reconfiguration::{
    ReconfigurationParty, ReconfigurationPartyPublicInputGenerator,
    ReconfigurationV1ToV2PartyPublicInputGenerator, ReconfigurationV1toV2Party,
    ReconfigurationV2Party, ReconfigurationV2PartyPublicInputGenerator,
};
use crate::dwallet_mpc::sign::{SignParty, sign_session_public_input};
use crate::dwallet_session_request::DWalletSessionRequest;
use crate::request_protocol_data::ProtocolData;
use class_groups::dkg;
use commitment::CommitmentSizedNumber;
<<<<<<< HEAD
use dwallet_mpc_types::dwallet_mpc::{
    DWalletCurve, MPCPrivateInput, VersionedImportedDWalletPublicOutput,
};
=======
use dwallet_mpc_types::dwallet_mpc::{MPCPrivateInput, VersionedImportedDWalletPublicOutput};
>>>>>>> d714479e
use group::PartyID;
use ika_protocol_config::ProtocolConfig;
use ika_types::committee::{ClassGroupsEncryptionKeyAndProof, Committee};
use ika_types::dwallet_mpc_error::{DwalletMPCError, DwalletMPCResult};
use mpc::WeightedThresholdAccessStructure;
use std::collections::HashMap;

#[derive(Debug, Clone, PartialEq, Eq)]
#[allow(clippy::large_enum_variant)]
pub enum PublicInput {
    DWalletImportedKeyVerificationRequest(
        <DWalletImportedKeyVerificationParty as mpc::Party>::PublicInput,
    ),
    DWalletDKG(DWalletDKGPublicInputByCurve),
    // Used only for V1 dWallets
    DKGFirst(<DWalletDKGFirstParty as mpc::Party>::PublicInput),
<<<<<<< HEAD
    DWalletDKG(<DWalletDKGParty as mpc::Party>::PublicInput),
=======
    // Used only for V1 dWallets
    Secp256K1DWalletDKG(<Secp256K1DWalletDKGParty as mpc::Party>::PublicInput),
>>>>>>> d714479e
    Presign(<PresignParty as mpc::Party>::PublicInput),
    Sign(<SignParty as mpc::Party>::PublicInput),
    NetworkEncryptionKeyDkgV1(<dkg::Secp256k1Party as mpc::Party>::PublicInput),
    NetworkEncryptionKeyDkgV2(
        <twopc_mpc::decentralized_party::dkg::Party as mpc::Party>::PublicInput,
    ),
    EncryptedShareVerification(twopc_mpc::secp256k1::class_groups::ProtocolPublicParameters),
    PartialSignatureVerification(twopc_mpc::secp256k1::class_groups::ProtocolPublicParameters),
    // TODO (#1487): Remove temporary v1 to v2 & v1 reconfiguration code
    NetworkEncryptionKeyReconfigurationV1(<ReconfigurationParty as mpc::Party>::PublicInput),
    // TODO (#1487): Remove temporary v1 to v2 & v1 reconfiguration code
    NetworkEncryptionKeyReconfigurationV1ToV2(
        <ReconfigurationV1toV2Party as mpc::Party>::PublicInput,
    ),
    NetworkEncryptionKeyReconfigurationV2(<ReconfigurationV2Party as mpc::Party>::PublicInput),
    MakeDWalletUserSecretKeySharesPublic(
        twopc_mpc::secp256k1::class_groups::ProtocolPublicParameters,
    ),
}

// TODO (#542): move this logic to run before writing the event to the DB, maybe include within the session info
/// Parses a [`DWalletSessionRequest`] to extract the corresponding [`MPCParty`],
/// public input, private input and session information.
///
/// Returns an error if the event type does not correspond to any known MPC rounds
/// or if deserialization fails.
pub(crate) fn session_input_from_request(
    request: &DWalletSessionRequest,
    access_structure: &WeightedThresholdAccessStructure,
    committee: &Committee,
    network_keys: &DwalletMPCNetworkKeys,
    next_active_committee: Option<Committee>,
    validators_class_groups_public_keys_and_proofs: HashMap<
        PartyID,
        ClassGroupsEncryptionKeyAndProof,
    >,
    protocol_config: &ProtocolConfig,
) -> DwalletMPCResult<(PublicInput, MPCPrivateInput)> {
    let session_id =
        CommitmentSizedNumber::from_le_slice(request.session_identifier.to_vec().as_slice());
    match &request.protocol_data {
        ProtocolData::DWalletDKG {
            dwallet_network_encryption_key_id,
            data,
            ..
        } => {
<<<<<<< HEAD
            let protocol_public_parameters =
                network_keys.get_protocol_public_parameters(dwallet_network_encryption_key_id)?;

            Ok((
                PublicInput::DWalletDKG(
                    <DWalletDKGParty as DWalletDKGPublicInputGenerator>::generate_public_input(
                        protocol_public_parameters,
                        &data.centralized_public_key_share_and_proof,
                    )?,
                ),
=======
            let encryption_key_public_data = network_keys
                .get_network_encryption_key_public_data(dwallet_network_encryption_key_id)?;

            Ok((
                PublicInput::DWalletDKG(DWalletDKGPublicInputByCurve::try_new(
                    &data.curve,
                    encryption_key_public_data,
                    &data.centralized_public_key_share_and_proof,
                )?),
>>>>>>> d714479e
                None,
            ))
        }
        ProtocolData::ImportedKeyVerification {
            dwallet_network_encryption_key_id,
            centralized_party_message,
            ..
        } => {
            let protocol_public_parameters = network_keys.get_protocol_public_parameters(
                // The request is assign with a Secp256k1 dWallet.
                // Todo (#473): Support generic network key scheme
                dwallet_network_encryption_key_id,
            )?;

            let VersionedImportedDWalletPublicOutput::V1(centralized_party_message) =
                bcs::from_bytes(&centralized_party_message)?;

            let public_input = (
                protocol_public_parameters,
                session_id,
                bcs::from_bytes(&centralized_party_message)?,
            )
                .into();

            Ok((
                PublicInput::DWalletImportedKeyVerificationRequest(public_input),
                None,
            ))
        }
        ProtocolData::MakeDWalletUserSecretKeySharesPublic {
            dwallet_network_encryption_key_id,
            ..
        } => {
            let protocol_public_parameters =
                network_keys.get_protocol_public_parameters(dwallet_network_encryption_key_id)?;

            Ok((
                PublicInput::MakeDWalletUserSecretKeySharesPublic(protocol_public_parameters),
                None,
            ))
        }
        ProtocolData::NetworkEncryptionKeyDkg { .. } => {
            let class_groups_decryption_key = network_keys
                .validator_private_dec_key_data
                .class_groups_decryption_key;
<<<<<<< HEAD

            Ok((
                PublicInput::NetworkEncryptionKeyDkg(network_dkg_public_input(
                    access_structure,
                    validators_class_groups_public_keys_and_proofs,
                )?),
                Some(bcs::to_bytes(&class_groups_decryption_key)?),
            ))
=======
            if protocol_config.network_encryption_key_version == Some(2) {
                Ok((
                    PublicInput::NetworkEncryptionKeyDkgV2(network_dkg_v2_public_input(
                        access_structure,
                        validators_class_groups_public_keys_and_proofs,
                    )?),
                    Some(bcs::to_bytes(&class_groups_decryption_key)?),
                ))
            } else {
                Ok((
                    PublicInput::NetworkEncryptionKeyDkgV1(network_dkg_v1_public_input(
                        access_structure,
                        validators_class_groups_public_keys_and_proofs,
                    )?),
                    Some(bcs::to_bytes(&class_groups_decryption_key)?),
                ))
            }
>>>>>>> d714479e
        }
        ProtocolData::NetworkEncryptionKeyReconfiguration {
            dwallet_network_encryption_key_id,
            ..
        } => {
            let class_groups_decryption_key = network_keys
                .validator_private_dec_key_data
                .class_groups_decryption_key;

            let next_active_committee = next_active_committee.ok_or(
                DwalletMPCError::MissingNextActiveCommittee(session_id.to_be_bytes().to_vec()),
            )?;
            let key_version =
                network_keys.get_network_key_version(dwallet_network_encryption_key_id)?;
            if (key_version == 1) && protocol_config.network_encryption_key_version == Some(2) {
                Ok((
                    PublicInput::NetworkEncryptionKeyReconfigurationV1ToV2(<ReconfigurationV1toV2Party as ReconfigurationV1ToV2PartyPublicInputGenerator>::generate_public_input(
                        committee,
                        next_active_committee,
                        network_keys
                            .get_network_dkg_public_output(
                                dwallet_network_encryption_key_id,
                            )?,
                        network_keys
                            .get_decryption_key_share_public_parameters(
                                dwallet_network_encryption_key_id,
                            )?,
                    )?),
                    Some(bcs::to_bytes(
                        &class_groups_decryption_key
                    )?),
                ))
            } else if protocol_config.network_encryption_key_version == Some(2) {
                Ok((
                    PublicInput::NetworkEncryptionKeyReconfigurationV2(<ReconfigurationV2Party as ReconfigurationV2PartyPublicInputGenerator>::generate_public_input(
                        committee,
                        next_active_committee,
                        network_keys
                            .get_network_dkg_public_output(
                                dwallet_network_encryption_key_id,
                            )?,
                        network_keys
                            .get_last_reconfiguration_output(
                                dwallet_network_encryption_key_id,
                            ),
                    )?),
                    Some(bcs::to_bytes(
                        &class_groups_decryption_key
                    )?),
                ))
            } else {
                Ok((
                    PublicInput::NetworkEncryptionKeyReconfigurationV1(<ReconfigurationParty as ReconfigurationPartyPublicInputGenerator>::generate_public_input(
                        committee,
                        next_active_committee,
                        network_keys.get_decryption_key_share_public_parameters(
                            dwallet_network_encryption_key_id,
                        )?,
                        network_keys
                            .get_network_dkg_public_output(
                                dwallet_network_encryption_key_id,
                            )?,
                    )?),
                    Some(bcs::to_bytes(
                        &class_groups_decryption_key
                    )?),
                ))
            }
        }
        ProtocolData::DKGFirst {
            dwallet_network_encryption_key_id,
            ..
        } => {
            let protocol_public_parameters = network_keys.get_protocol_public_parameters(
                // The event is assign with a Secp256k1 dwallet.
                // Todo (#473): Support generic network key scheme - take curve from event
                dwallet_network_encryption_key_id,
            )?;

            Ok((
                PublicInput::DKGFirst(dwallet_dkg_first_public_input(&protocol_public_parameters)?),
                None,
            ))
        }
        ProtocolData::DKGSecond {
            dwallet_network_encryption_key_id,
            first_round_output,
            centralized_public_key_share_and_proof,
            ..
        } => {
            let protocol_public_parameters = network_keys.get_protocol_public_parameters(
                // The event is assign with a Secp256k1 dwallet.
                // Todo (#473): Support generic network key scheme
                dwallet_network_encryption_key_id,
            )?;

            Ok((
<<<<<<< HEAD
                PublicInput::DWalletDKG(dwallet_dkg_second_public_input(
=======
                PublicInput::Secp256K1DWalletDKG(dwallet_dkg_second_public_input(
>>>>>>> d714479e
                    first_round_output,
                    centralized_public_key_share_and_proof,
                    protocol_public_parameters,
                )?),
                None,
            ))
        }
        ProtocolData::Presign {
            dwallet_network_encryption_key_id,
            dwallet_public_output,
            ..
        } => {
            let protocol_public_parameters = network_keys.get_protocol_public_parameters(
                // The event is assign with a Secp256k1 dwallet.
                // Todo (#473): Support generic network key scheme
                dwallet_network_encryption_key_id,
            )?;

            Ok((
                PublicInput::Presign(presign_public_input(
                    request.session_identifier,
                    dwallet_public_output.clone(),
                    protocol_public_parameters,
                )?),
                None,
            ))
        }
        ProtocolData::Sign {
            data,
            dwallet_network_encryption_key_id,
            dwallet_decentralized_public_output,
            message,
            presign,
            message_centralized_signature,
            ..
        } => {
            let protocol_public_parameters = network_keys.get_protocol_public_parameters(
                // The event is assign with a Secp256k1 dwallet.
                // Todo (#473): Support generic network key scheme
                dwallet_network_encryption_key_id,
            )?;

            Ok((
                PublicInput::Sign(sign_session_public_input(
                    dwallet_network_encryption_key_id,
                    request.session_identifier,
                    dwallet_decentralized_public_output,
                    message.clone(),
                    presign,
                    message_centralized_signature,
                    data.hash_scheme.clone(),
                    access_structure,
                    network_keys,
                    protocol_public_parameters,
                )?),
                None,
            ))
        }
        ProtocolData::EncryptedShareVerification {
            dwallet_network_encryption_key_id,
            ..
        } => {
            let protocol_public_parameters = network_keys.get_protocol_public_parameters(
                // The event is assign with a Secp256k1 dwallet.
                // Todo (#473): Support generic network key scheme
                dwallet_network_encryption_key_id,
            )?;

            Ok((
                PublicInput::EncryptedShareVerification(protocol_public_parameters),
                None,
            ))
        }
        ProtocolData::PartialSignatureVerification {
            dwallet_network_encryption_key_id,
            ..
        } => {
            let protocol_public_parameters = network_keys.get_protocol_public_parameters(
                // The event is assign with a Secp256k1 dwallet.
                // Todo (#473): Support generic network key scheme
                dwallet_network_encryption_key_id,
            )?;

            Ok((
                PublicInput::PartialSignatureVerification(protocol_public_parameters),
                None,
            ))
        }
    }
}<|MERGE_RESOLUTION|>--- conflicted
+++ resolved
@@ -2,17 +2,11 @@
 // SPDX-License-Identifier: BSD-3-Clause-Clear
 
 use crate::dwallet_mpc::dwallet_dkg::{
-<<<<<<< HEAD
-    DWalletDKGFirstParty, DWalletDKGParty, DWalletDKGPublicInputGenerator,
-    DWalletImportedKeyVerificationParty, dwallet_dkg_first_public_input,
-    dwallet_dkg_second_public_input,
-=======
     DWalletDKGFirstParty, DWalletDKGPublicInputByCurve, DWalletImportedKeyVerificationParty,
     Secp256K1DWalletDKGParty, dwallet_dkg_first_public_input, dwallet_dkg_second_public_input,
 };
 use crate::dwallet_mpc::network_dkg::{
     DwalletMPCNetworkKeys, network_dkg_v1_public_input, network_dkg_v2_public_input,
->>>>>>> d714479e
 };
 use crate::dwallet_mpc::presign::{PresignParty, presign_public_input};
 use crate::dwallet_mpc::reconfiguration::{
@@ -25,13 +19,7 @@
 use crate::request_protocol_data::ProtocolData;
 use class_groups::dkg;
 use commitment::CommitmentSizedNumber;
-<<<<<<< HEAD
-use dwallet_mpc_types::dwallet_mpc::{
-    DWalletCurve, MPCPrivateInput, VersionedImportedDWalletPublicOutput,
-};
-=======
 use dwallet_mpc_types::dwallet_mpc::{MPCPrivateInput, VersionedImportedDWalletPublicOutput};
->>>>>>> d714479e
 use group::PartyID;
 use ika_protocol_config::ProtocolConfig;
 use ika_types::committee::{ClassGroupsEncryptionKeyAndProof, Committee};
@@ -48,12 +36,8 @@
     DWalletDKG(DWalletDKGPublicInputByCurve),
     // Used only for V1 dWallets
     DKGFirst(<DWalletDKGFirstParty as mpc::Party>::PublicInput),
-<<<<<<< HEAD
-    DWalletDKG(<DWalletDKGParty as mpc::Party>::PublicInput),
-=======
     // Used only for V1 dWallets
     Secp256K1DWalletDKG(<Secp256K1DWalletDKGParty as mpc::Party>::PublicInput),
->>>>>>> d714479e
     Presign(<PresignParty as mpc::Party>::PublicInput),
     Sign(<SignParty as mpc::Party>::PublicInput),
     NetworkEncryptionKeyDkgV1(<dkg::Secp256k1Party as mpc::Party>::PublicInput),
@@ -100,18 +84,6 @@
             data,
             ..
         } => {
-<<<<<<< HEAD
-            let protocol_public_parameters =
-                network_keys.get_protocol_public_parameters(dwallet_network_encryption_key_id)?;
-
-            Ok((
-                PublicInput::DWalletDKG(
-                    <DWalletDKGParty as DWalletDKGPublicInputGenerator>::generate_public_input(
-                        protocol_public_parameters,
-                        &data.centralized_public_key_share_and_proof,
-                    )?,
-                ),
-=======
             let encryption_key_public_data = network_keys
                 .get_network_encryption_key_public_data(dwallet_network_encryption_key_id)?;
 
@@ -121,7 +93,6 @@
                     encryption_key_public_data,
                     &data.centralized_public_key_share_and_proof,
                 )?),
->>>>>>> d714479e
                 None,
             ))
         }
@@ -167,16 +138,6 @@
             let class_groups_decryption_key = network_keys
                 .validator_private_dec_key_data
                 .class_groups_decryption_key;
-<<<<<<< HEAD
-
-            Ok((
-                PublicInput::NetworkEncryptionKeyDkg(network_dkg_public_input(
-                    access_structure,
-                    validators_class_groups_public_keys_and_proofs,
-                )?),
-                Some(bcs::to_bytes(&class_groups_decryption_key)?),
-            ))
-=======
             if protocol_config.network_encryption_key_version == Some(2) {
                 Ok((
                     PublicInput::NetworkEncryptionKeyDkgV2(network_dkg_v2_public_input(
@@ -194,7 +155,6 @@
                     Some(bcs::to_bytes(&class_groups_decryption_key)?),
                 ))
             }
->>>>>>> d714479e
         }
         ProtocolData::NetworkEncryptionKeyReconfiguration {
             dwallet_network_encryption_key_id,
@@ -292,11 +252,7 @@
             )?;
 
             Ok((
-<<<<<<< HEAD
-                PublicInput::DWalletDKG(dwallet_dkg_second_public_input(
-=======
                 PublicInput::Secp256K1DWalletDKG(dwallet_dkg_second_public_input(
->>>>>>> d714479e
                     first_round_output,
                     centralized_public_key_share_and_proof,
                     protocol_public_parameters,
