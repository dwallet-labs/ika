--- conflicted
+++ resolved
@@ -16,48 +16,12 @@
 const MPC_SIGN_SECOND_ROUND: u64 = 2;
 
 /// A unique key for a computation request.
-<<<<<<< HEAD
-#[derive(Debug, Clone, Copy)]
-=======
 #[derive(Derivative)]
 #[derivative(Debug, Clone, Copy, Hash, PartialEq, Eq)]
->>>>>>> 1f7c5bf4
 pub(crate) struct ComputationId {
     pub(crate) session_identifier: SessionIdentifier,
     pub(crate) mpc_round: u64,
     pub(crate) attempt_number: u64,
-<<<<<<< HEAD
-}
-
-/// Do not include the consensus round in the equality check. A new computation is created
-/// every few consensus rounds when
-/// [`crate::dwallet_mpc::mpc_manager::DWalletMPCManager::perform_cryptographic_computation`]
-/// is called. Then, the chain checks if this computation has already been spawned.
-/// If the consensus round were part of the equality check, the chain would always treat it
-/// as a new computation and spawn one unnecessarily.
-impl PartialEq for ComputationId {
-    fn eq(&self, other: &Self) -> bool {
-        self.session_identifier == other.session_identifier
-            && self.mpc_round == other.mpc_round
-            && self.attempt_number == other.attempt_number
-    }
-}
-
-impl Eq for ComputationId {}
-
-/// Do not include the consensus round in the hash. A new computation is created
-/// every few consensus rounds when
-/// [`crate::dwallet_mpc::mpc_manager::DWalletMPCManager::perform_cryptographic_computation`]
-/// is called. Then, the chain checks if this computation has already been spawned.
-/// If the consensus round were part of the hash, the chain would always treat it
-/// as a new computation and spawn one unnecessarily.
-impl Hash for ComputationId {
-    fn hash<H: std::hash::Hasher>(&self, state: &mut H) {
-        self.session_identifier.hash(state);
-        self.mpc_round.hash(state);
-        self.attempt_number.hash(state);
-    }
-=======
 
     /// Do not include the consensus round in the equality check. A new computation is created
     /// every few consensus rounds when
@@ -68,5 +32,4 @@
     #[derivative(Hash = "ignore")]
     #[derivative(PartialEq = "ignore")]
     pub(crate) consensus_round: u64,
->>>>>>> 1f7c5bf4
 }