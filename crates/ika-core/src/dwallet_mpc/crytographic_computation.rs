--- conflicted
+++ resolved
@@ -20,12 +20,7 @@
 #[derivative(Debug, Clone, Copy, Hash, PartialEq, Eq)]
 pub(crate) struct ComputationId {
     pub(crate) session_identifier: SessionIdentifier,
-<<<<<<< HEAD
-    pub(crate) consensus_round: u64,
     pub(crate) current_round: u64,
-=======
-    pub(crate) mpc_round: u64,
->>>>>>> 6b1b2bb2
     pub(crate) attempt_number: u64,
 
     /// Do not include the consensus round in the equality check. A new computation is created
