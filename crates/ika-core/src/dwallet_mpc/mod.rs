--- conflicted
+++ resolved
@@ -537,32 +537,8 @@
                 None,
             ))
         }
-<<<<<<< HEAD
-        t if t == &DWalletMPCSuiEvent::<StartPresignSecondRoundData>::type_(packages_config) => {
-            let deserialized_event: DWalletMPCSuiEvent<StartPresignSecondRoundData> =
-                serde_json::from_value(event.parsed_json)?;
-            let protocol_public_parameters = dwallet_mpc_manager.get_protocol_public_parameters(
-                // The event is assign with a Secp256k1 dwallet.
-                // Todo (#473): Support generic network key scheme
-                DWalletMPCNetworkKeyScheme::Secp256k1,
-                deserialized_event
-                    .event_data
-                    .dwallet_mpc_network_key_version,
-            )?;
-            Ok((
-                presign_second_public_input(
-                    deserialized_event.event_data,
-                    protocol_public_parameters,
-                )?,
-                None,
-            ))
-        }
         t if t == &DWalletMPCSuiEvent::<StartSignEvent<SignData>>::type_(packages_config) => {
             let deserialized_event: DWalletMPCSuiEvent<StartSignEvent<SignData>> =
-=======
-        t if t == &StartSignEvent::<SignData>::type_(SignData::type_().into()) => {
-            let deserialized_event: StartSignEvent<SignData> =
->>>>>>> 7420ca08
                 serde_json::from_value(event.parsed_json)?;
             let protocol_public_parameters = dwallet_mpc_manager.get_protocol_public_parameters(
                 // The event is assign with a Secp256k1 dwallet.
