--- conflicted
+++ resolved
@@ -152,11 +152,7 @@
             let deserialized_event: DWalletMPCSuiEvent<DWalletDecryptionKeyReshareRequestEvent> =
                 deserialize_event_or_dynamic_field(&event.contents)?;
             Ok(Some(
-<<<<<<< HEAD
-                reshare::network_decryption_key_reshare_secp256k1_session_info(deserialized_event),
-=======
                 reshare::network_decryption_key_reshare_session_info_from_event(deserialized_event),
->>>>>>> fdaf0df4
             ))
         }
         t if t
@@ -481,13 +477,7 @@
             Ok((
                 ReshareSecp256k1Party::generate_public_input(
                     dwallet_mpc_manager.epoch_store()?.committee().as_ref(),
-<<<<<<< HEAD
-                    dwallet_mpc_manager
-                        .get_next_active_committee_until_success()
-                        .await,
-=======
                     dwallet_mpc_manager.must_get_next_active_committee().await,
->>>>>>> fdaf0df4
                     protocol_public_parameters,
                     dwallet_mpc_manager.get_decryption_key_share_public_parameters(
                         &deserialized_event
@@ -495,17 +485,7 @@
                             .dwallet_network_decryption_key_id,
                     )?,
                 )?,
-<<<<<<< HEAD
-                Some(bcs::to_bytes(
-                    &dwallet_mpc_manager
-                        .node_config
-                        .class_groups_key_pair_and_proof
-                        .class_groups_keypair()
-                        .decryption_key(),
-                )?),
-=======
                 None,
->>>>>>> fdaf0df4
             ))
         }
         t if t == &DWalletMPCSuiEvent::<StartDKGFirstRoundEvent>::type_(packages_config) => {
