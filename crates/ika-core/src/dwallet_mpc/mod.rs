use crate::authority::authority_per_epoch_store::AuthorityPerEpochStore;
use crate::dwallet_mpc::dkg::{
    DKGFirstParty, DKGFirstPartyPublicInputGenerator, DKGSecondParty,
    DKGSecondPartyPublicInputGenerator,
};
use crate::dwallet_mpc::mpc_manager::DWalletMPCManager;
use crate::dwallet_mpc::presign::{PresignParty, PresignPartyPublicInputGenerator};
use crate::dwallet_mpc::reshare::{ResharePartyPublicInputGenerator, ReshareSecp256k1Party};
use crate::dwallet_mpc::sign::{SignFirstParty, SignPartyPublicInputGenerator};
use commitment::CommitmentSizedNumber;
use dwallet_mpc_types::dwallet_mpc::{
    DWalletMPCNetworkKeyScheme, MPCMessage, MPCPrivateInput, MPCPrivateOutput, MPCPublicInput,
    MPCPublicOutput, MPCPublicOutputClassGroups, SerializedWrappedMPCPublicOutput,
};
use group::PartyID;
use ika_types::committee::{Committee, CommitteeTrait};
use ika_types::crypto::AuthorityName;
use ika_types::dwallet_mpc_error::{DwalletMPCError, DwalletMPCResult};
use ika_types::messages_dwallet_mpc::StartPartialSignaturesVerificationEvent;
use ika_types::messages_dwallet_mpc::{DBSuiEvent, StartDKGFirstRoundEvent, StartSignEvent};
use ika_types::messages_dwallet_mpc::{
    DWalletDecryptionKeyReshareRequestEvent, StartNetworkDKGEvent,
};
use ika_types::messages_dwallet_mpc::{
    DWalletMPCEventTrait, DWalletMPCSuiEvent, IkaPackagesConfig, MPCProtocolInitData, SessionInfo,
    StartDKGSecondRoundEvent, StartEncryptedShareVerificationEvent, StartPresignFirstRoundEvent,
};
use jsonrpsee::core::Serialize;
use k256::elliptic_curve::ops::Reduce;
use mpc::{AsynchronouslyAdvanceable, Weight, WeightedThresholdAccessStructure};
use serde::de::DeserializeOwned;
use serde::Deserialize;
use sha3::digest::FixedOutput as Sha3FixedOutput;
use sha3::Digest as Sha3Digest;
use shared_wasm_class_groups::message_digest::{message_digest, Hash};
use std::collections::{HashMap, HashSet};
use std::sync::Arc;
use std::vec::Vec;
use sui_types::base_types::{EpochId, ObjectID, TransactionDigest};
use sui_types::dynamic_field::Field;
use sui_types::id::{ID, UID};

mod cryptographic_computations_orchestrator;
mod dkg;
pub mod dwallet_mpc_service;
mod encrypt_user_share;
mod malicious_handler;
pub mod mpc_manager;
pub mod mpc_outputs_verifier;
pub mod mpc_session;
pub mod network_dkg;
mod presign;

pub mod dwallet_mpc_metrics;
mod reshare;
pub(crate) mod sign;

pub const FIRST_EPOCH_ID: EpochId = 0;

pub(crate) fn authority_name_to_party_id_from_committee(
    committee: &Committee,
    authority_name: &AuthorityName,
) -> DwalletMPCResult<PartyID> {
    committee
        .authority_index(authority_name)
        // Need to add 1 because the authority index is 0-based,
        // and the twopc_mpc library uses 1-based party IDs.
        .map(|index| (index + 1) as PartyID)
        .ok_or_else(|| DwalletMPCError::AuthorityNameNotFound(*authority_name))
}

pub(crate) fn generate_access_structure_from_committee(
    committee: &Committee,
) -> DwalletMPCResult<WeightedThresholdAccessStructure> {
    let weighted_parties: HashMap<PartyID, Weight> = committee
        .voting_rights
        .iter()
        .map(|(name, weight)| {
            Ok((
                authority_name_to_party_id_from_committee(committee, name)?,
                *weight as Weight,
            ))
        })
        .collect::<DwalletMPCResult<HashMap<PartyID, Weight>>>()?;

    WeightedThresholdAccessStructure::new(committee.quorum_threshold() as PartyID, weighted_parties)
        .map_err(|e| DwalletMPCError::TwoPCMPCError(e.to_string()))
}

/// Convert a given [`PartyID`] to it's corresponding authority name (address).
pub(crate) fn party_id_to_authority_name(
    party_id: PartyID,
    epoch_store: &AuthorityPerEpochStore,
) -> DwalletMPCResult<AuthorityName> {
    Ok(epoch_store
        .committee()
        .authority_by_index(party_id as u32 - 1)
        .ok_or(DwalletMPCError::AuthorityIndexNotFound(party_id - 1))?
        .clone())
}

/// Convert a given [`Vec<PartyID>`] to the corresponding [`Vec<AuthorityName>`].
pub(crate) fn party_ids_to_authority_names(
    party_ids: &[PartyID],
    epoch_store: &AuthorityPerEpochStore,
) -> DwalletMPCResult<Vec<AuthorityName>> {
    party_ids
        .iter()
        .map(|party_id| party_id_to_authority_name(*party_id, &epoch_store))
        .collect::<DwalletMPCResult<Vec<AuthorityName>>>()
}

/// The type of the event is different when we receive an emitted event and when we
/// fetch the event's the dynamic field directly from Sui.
/// This function first tried to deserialize the event as a [`DWalletMPCSuiEvent`], and if it fails,
/// it tries to deserialize it as a [`Field<ID, DWalletMPCSuiEvent<T>>`].
fn deserialize_event_or_dynamic_field<T: DeserializeOwned + DWalletMPCEventTrait>(
    event_contents: &[u8],
) -> Result<DWalletMPCSuiEvent<T>, bcs::Error> {
    bcs::from_bytes::<DWalletMPCSuiEvent<T>>(event_contents).or_else(|_| {
        bcs::from_bytes::<Field<ID, DWalletMPCSuiEvent<T>>>(event_contents).map(|field| field.value)
    })
}

/// Parses the session info from the event and returns it.
/// Return `None` if the event is not a DWallet MPC event.
pub(crate) fn session_info_from_event(
    event: DBSuiEvent,
    packages_config: &IkaPackagesConfig,
) -> anyhow::Result<Option<SessionInfo>> {
    match &event.type_ {
        t if t == &DWalletMPCSuiEvent::<StartDKGFirstRoundEvent>::type_(packages_config) => {
            Ok(Some(dkg_first_party_session_info(
                deserialize_event_or_dynamic_field::<StartDKGFirstRoundEvent>(&event.contents)?,
            )?))
        }
        t if t == &DWalletMPCSuiEvent::<StartDKGSecondRoundEvent>::type_(packages_config) => {
            Ok(Some(dkg_second_party_session_info(
                deserialize_event_or_dynamic_field::<StartDKGSecondRoundEvent>(&event.contents)?,
            )))
        }
        t if t == &DWalletMPCSuiEvent::<StartPresignFirstRoundEvent>::type_(packages_config) => {
            let deserialized_event: DWalletMPCSuiEvent<StartPresignFirstRoundEvent> =
                deserialize_event_or_dynamic_field(&event.contents)?;
            Ok(Some(presign_party_session_info(deserialized_event)))
        }
        t if t == &DWalletMPCSuiEvent::<StartSignEvent>::type_(packages_config) => {
            let deserialized_event: DWalletMPCSuiEvent<StartSignEvent> =
                deserialize_event_or_dynamic_field(&event.contents)?;
            Ok(Some(sign_party_session_info(&deserialized_event)))
        }
        t if t
            == &DWalletMPCSuiEvent::<StartPartialSignaturesVerificationEvent>::type_(
                packages_config,
            ) =>
        {
            let deserialized_event: DWalletMPCSuiEvent<StartPartialSignaturesVerificationEvent> =
                deserialize_event_or_dynamic_field(&event.contents)?;
            Ok(Some(get_verify_partial_signatures_session_info(
                &deserialized_event,
            )))
        }
        t if t == &DWalletMPCSuiEvent::<StartNetworkDKGEvent>::type_(packages_config) => {
            let deserialized_event: DWalletMPCSuiEvent<StartNetworkDKGEvent> =
                deserialize_event_or_dynamic_field(&event.contents)?;
            Ok(Some(network_dkg::network_dkg_session_info(
                deserialized_event,
                DWalletMPCNetworkKeyScheme::Secp256k1,
            )?))
        }
        t if t
            == &DWalletMPCSuiEvent::<DWalletDecryptionKeyReshareRequestEvent>::type_(
                packages_config,
            ) =>
        {
            let deserialized_event: DWalletMPCSuiEvent<DWalletDecryptionKeyReshareRequestEvent> =
                deserialize_event_or_dynamic_field(&event.contents)?;
            Ok(Some(
                reshare::network_decryption_key_reshare_session_info_from_event(deserialized_event),
            ))
        }
        t if t
            == &DWalletMPCSuiEvent::<StartEncryptedShareVerificationEvent>::type_(
                packages_config,
            ) =>
        {
            let deserialized_event: DWalletMPCSuiEvent<StartEncryptedShareVerificationEvent> =
                deserialize_event_or_dynamic_field(&event.contents)?;
            Ok(Some(start_encrypted_share_verification_session_info(
                deserialized_event,
            )))
        }
        _ => Ok(None),
    }
}

fn start_encrypted_share_verification_session_info(
    deserialized_event: DWalletMPCSuiEvent<StartEncryptedShareVerificationEvent>,
) -> SessionInfo {
    SessionInfo {
        session_type: deserialized_event.session_type.clone(),
        session_id: deserialized_event.session_id,
        epoch: deserialized_event.epoch,
        mpc_round: MPCProtocolInitData::EncryptedShareVerification(deserialized_event),
    }
}

fn dkg_first_public_input(protocol_public_parameters: Vec<u8>) -> DwalletMPCResult<Vec<u8>> {
    <DKGFirstParty as DKGFirstPartyPublicInputGenerator>::generate_public_input(
        protocol_public_parameters,
    )
}

fn dkg_first_party_session_info(
    deserialized_event: DWalletMPCSuiEvent<StartDKGFirstRoundEvent>,
) -> anyhow::Result<SessionInfo> {
    Ok(SessionInfo {
        session_type: deserialized_event.session_type.clone(),
        session_id: deserialized_event.session_id,
        epoch: deserialized_event.epoch,
        mpc_round: MPCProtocolInitData::DKGFirst(deserialized_event),
    })
}

fn dkg_second_public_input(
    deserialized_event: StartDKGSecondRoundEvent,
    protocol_public_parameters: Vec<u8>,
) -> DwalletMPCResult<Vec<u8>> {
    Ok(
        <DKGSecondParty as DKGSecondPartyPublicInputGenerator>::generate_public_input(
            protocol_public_parameters,
            deserialized_event.first_round_output.clone(),
            deserialized_event
                .centralized_public_key_share_and_proof
                .clone(),
        )?,
    )
}

fn dkg_second_party_session_info(
    deserialized_event: DWalletMPCSuiEvent<StartDKGSecondRoundEvent>,
) -> SessionInfo {
    SessionInfo {
        session_type: deserialized_event.session_type.clone(),
        session_id: ObjectID::from(deserialized_event.session_id),
        mpc_round: MPCProtocolInitData::DKGSecond(deserialized_event.clone()),

        epoch: deserialized_event.epoch,
    }
}

pub(crate) fn presign_public_input(
    deserialized_event: StartPresignFirstRoundEvent,
    protocol_public_parameters: Vec<u8>,
) -> DwalletMPCResult<Vec<u8>> {
    Ok(
        <PresignParty as PresignPartyPublicInputGenerator>::generate_public_input(
            protocol_public_parameters,
            deserialized_event.dkg_output.clone(),
        )?,
    )
}

fn presign_party_session_info(
    deserialized_event: DWalletMPCSuiEvent<StartPresignFirstRoundEvent>,
) -> SessionInfo {
    SessionInfo {
        session_type: deserialized_event.session_type.clone(),
        session_id: deserialized_event.session_id,
        epoch: deserialized_event.epoch,
        mpc_round: MPCProtocolInitData::Presign(deserialized_event),
    }
}

fn get_expected_decrypters(
    epoch_store: Arc<AuthorityPerEpochStore>,
    session_id: &ObjectID,
) -> DwalletMPCResult<HashSet<PartyID>> {
    let committee = epoch_store.committee();
    let session_id_as_32_bytes: [u8; 32] = session_id.into_bytes();
    let total_votes = committee.total_votes();
    let mut shuffled_committee = committee.shuffle_by_stake_from_seed(session_id_as_32_bytes);
    let weighted_threshold_access_structure =
        epoch_store.get_weighted_threshold_access_structure()?;
    let expected_decrypters_votes = weighted_threshold_access_structure.threshold as u32
        + (total_votes as f64 * 0.05).floor() as u32;
    let mut votes_sum = 0;
    let mut expected_decrypters = vec![];
    while (votes_sum < expected_decrypters_votes) {
        let authority_name = shuffled_committee.pop().unwrap();
        let authority_index = epoch_store.authority_name_to_party_id(&authority_name)?;
        votes_sum += weighted_threshold_access_structure.party_to_weight[&authority_index] as u32;
        expected_decrypters.push(authority_index);
    }
    Ok(expected_decrypters
        .into_iter()
        .collect::<HashSet<PartyID>>())
}

fn sign_session_public_input(
    deserialized_event: &DWalletMPCSuiEvent<StartSignEvent>,
    dwallet_mpc_manager: &DWalletMPCManager,
    protocol_public_parameters: Vec<u8>,
) -> DwalletMPCResult<Vec<u8>> {
    let decryption_pp = dwallet_mpc_manager.get_decryption_key_share_public_parameters(
        // The `StartSignRoundEvent` is assign with a Secp256k1 dwallet.
        // Todo (#473): Support generic network key scheme
        &deserialized_event.event_data.dwallet_mpc_network_key_id,
    )?;

    let expected_decrypters = get_expected_decrypters(
        dwallet_mpc_manager.epoch_store()?,
        &deserialized_event.session_id,
    )?;

    Ok(
        <SignFirstParty as SignPartyPublicInputGenerator>::generate_public_input(
            protocol_public_parameters,
            deserialized_event
                .event_data
                .dwallet_decentralized_public_output
                .clone(),
            bcs::to_bytes(
                &message_digest(
                    &deserialized_event.event_data.message.clone(),
                    &Hash::try_from(deserialized_event.event_data.hash_scheme)
                        .map_err(|e| DwalletMPCError::SignatureVerificationFailed(e.to_string()))?,
                )
                .map_err(|e| DwalletMPCError::SignatureVerificationFailed(e.to_string()))?,
            )?,
            deserialized_event.event_data.presign.clone(),
            deserialized_event
                .event_data
                .message_centralized_signature
                .clone(),
            bcs::from_bytes(&decryption_pp)?,
            expected_decrypters,
        )?,
    )
}

fn sign_party_session_info(deserialized_event: &DWalletMPCSuiEvent<StartSignEvent>) -> SessionInfo {
    SessionInfo {
        session_type: deserialized_event.session_type.clone(),
        session_id: deserialized_event.session_id,
        epoch: deserialized_event.epoch,
        mpc_round: MPCProtocolInitData::Sign(deserialized_event.clone()),
    }
}

fn get_verify_partial_signatures_session_info(
    deserialized_event: &DWalletMPCSuiEvent<StartPartialSignaturesVerificationEvent>,
) -> SessionInfo {
    SessionInfo {
        session_type: deserialized_event.session_type.clone(),
        session_id: deserialized_event.session_id,
        epoch: deserialized_event.epoch,
        mpc_round: MPCProtocolInitData::PartialSignatureVerification(deserialized_event.clone()),
    }
}

fn calculate_total_voting_weight(
    weighted_parties: &HashMap<PartyID, Weight>,
    parties: &HashSet<PartyID>,
) -> usize {
    let mut total_voting_weight = 0;
    for party in parties {
        if let Some(weight) = weighted_parties.get(&party) {
            total_voting_weight += *weight as usize;
        }
    }
    total_voting_weight
}
/// Advances the state of an MPC party and serializes the result into bytes.
///
/// This helper function wraps around a party `P`'s `advance()` method,
/// converting its output into a serialized byte format.
/// This abstraction allows the system's generic components to operate uniformly on byte arrays,
/// rather than requiring generics to handle the different message and output types
/// for each MPC protocol.
///
/// By maintaining a structured transition between instantiated types, and their
/// serialized forms, this function ensures compatibility across various components.
pub(crate) fn advance_and_serialize<P: AsynchronouslyAdvanceable>(
    session_id: CommitmentSizedNumber,
    party_id: PartyID,
    access_threshold: &WeightedThresholdAccessStructure,
    messages: HashMap<usize, HashMap<PartyID, MPCMessage>>,
    public_input: P::PublicInput,
    private_input: P::PrivateInput,
) -> DwalletMPCResult<
    mpc::AsynchronousRoundResult<MPCMessage, MPCPrivateOutput, SerializedWrappedMPCPublicOutput>,
> {
    let DeserializeMPCMessagesResponse {
        messages,
        malicious_parties: _,
    } = deserialize_mpc_messages(messages);

<<<<<<< HEAD
=======
    // When a `ThresholdNotReached` error is received, the system now waits for additional messages
    // (including those from previous rounds) and retries.
>>>>>>> babda415
    let res = match P::advance_with_guaranteed_output(
        session_id,
        party_id,
        access_threshold,
        messages.clone(),
        Some(private_input),
        &public_input,
        &mut rand_core::OsRng,
    ) {
        Ok(res) => res,
        Err(e) => {
            let general_error = DwalletMPCError::TwoPCMPCError(format!(
                "MPC error in party {party_id} session {} at round #{} {:?}",
                session_id,
                messages.len() + 1,
                e
            ));
            return match e.into() {
                // No threshold was reached, so we can't proceed.
                mpc::Error::ThresholdNotReached => {
                    return Err(DwalletMPCError::TWOPCMPCThresholdNotReached)
                }
                _ => Err(general_error),
            };
        }
    };

    Ok(match res {
        mpc::AsynchronousRoundResult::Advance {
            malicious_parties,
            message,
        } => mpc::AsynchronousRoundResult::Advance {
            malicious_parties,
            message: bcs::to_bytes(&message)?,
        },
        mpc::AsynchronousRoundResult::Finalize {
            malicious_parties,
            private_output,
            public_output,
        } => {
            let public_output: P::PublicOutputValue = public_output.into();
            let wrapped_public_output = MPCPublicOutput::ClassGroups(
                MPCPublicOutputClassGroups::V1(bcs::to_bytes(&public_output)?),
            );
            let private_output = bcs::to_bytes(&private_output)?;
            mpc::AsynchronousRoundResult::Finalize {
                malicious_parties,
                private_output,
                public_output: bcs::to_bytes(&wrapped_public_output)?,
            }
        }
    })
}

struct DeserializeMPCMessagesResponse<M: DeserializeOwned + Clone> {
<<<<<<< HEAD
=======
    /// round -> {party -> message}
>>>>>>> babda415
    messages: HashMap<usize, HashMap<PartyID, M>>,
    malicious_parties: Vec<PartyID>,
}

/// Deserializes the messages received from other parties for the next advancement.
/// Any value that fails to deserialize is considered to be sent by a malicious party.
/// Returns the deserialized messages or an error including the IDs of the malicious parties.
fn deserialize_mpc_messages<M: DeserializeOwned + Clone>(
    messages: HashMap<usize, HashMap<PartyID, MPCMessage>>,
) -> DeserializeMPCMessagesResponse<M> {
    let mut deserialized_results = HashMap::new();
<<<<<<< HEAD
    // TODO (#1015): Use a HashSet when reporting malicious actors.
    let mut malicious_parties = Vec::new();

    for (index, message_batch) in messages.iter() {
=======
    let mut malicious_parties = Vec::new();

    for (index, message_batch) in messages.iter().enumerate() {
>>>>>>> babda415
        let mut valid_messages = HashMap::new();

        for (party_id, message) in message_batch {
            match bcs::from_bytes::<M>(&message) {
                Ok(value) => {
                    valid_messages.insert(*party_id, value);
                }
                Err(e) => {
                    tracing::error!(
                        party_id=?party_id,
                        error=?e,
                        "malicious party detected — failed to deserialize a message from party"
                    );
                    malicious_parties.push(*party_id);
                }
            }
        }

        if !valid_messages.is_empty() {
<<<<<<< HEAD
            deserialized_results.insert(*index, valid_messages);
=======
            deserialized_results.insert(index, valid_messages);
>>>>>>> babda415
        }
    }
    DeserializeMPCMessagesResponse {
        messages: deserialized_results,
        malicious_parties,
    }
}

// TODO (#542): move this logic to run before writing the event to the DB, maybe include within the session info
/// Parses an [`Event`] to extract the corresponding [`MPCParty`],
/// public input, private input and session information.
///
/// Returns an error if the event type does not correspond to any known MPC rounds
/// or if deserialization fails.
pub(crate) async fn session_input_from_event(
    event: DBSuiEvent,
    dwallet_mpc_manager: &DWalletMPCManager,
) -> DwalletMPCResult<(MPCPublicInput, MPCPrivateInput)> {
    let packages_config = &dwallet_mpc_manager.epoch_store()?.packages_config;
    match &event.type_ {
        t if t == &DWalletMPCSuiEvent::<StartNetworkDKGEvent>::type_(packages_config) => {
            let class_groups_key_pair_and_proof = dwallet_mpc_manager
                .node_config
                .class_groups_key_pair_and_proof
                .clone();
            let class_groups_key_pair_and_proof = class_groups_key_pair_and_proof
                .ok_or(DwalletMPCError::ClassGroupsKeyPairNotFound)?;
            Ok((
                network_dkg::network_dkg_public_input(
                    &dwallet_mpc_manager
                        .epoch_store()?
                        .get_weighted_threshold_access_structure()?,
                    dwallet_mpc_manager
                        .validators_class_groups_public_keys_and_proofs
                        .clone(),
                    DWalletMPCNetworkKeyScheme::Secp256k1,
                )?,
                Some(bcs::to_bytes(
                    &class_groups_key_pair_and_proof
                        .class_groups_keypair()
                        .decryption_key(),
                )?),
            ))
        }
        t if t
            == &DWalletMPCSuiEvent::<DWalletDecryptionKeyReshareRequestEvent>::type_(
                packages_config,
            ) =>
        {
            let deserialized_event: DWalletMPCSuiEvent<DWalletDecryptionKeyReshareRequestEvent> =
                deserialize_event_or_dynamic_field(&event.contents)?;
            let protocol_public_parameters = dwallet_mpc_manager.get_protocol_public_parameters(
                // The event is assign with a Secp256k1 dwallet.
                // Todo (#473): Support generic network key scheme
                &deserialized_event
                    .event_data
                    .dwallet_network_decryption_key_id,
                DWalletMPCNetworkKeyScheme::Secp256k1,
            )?;
            let class_groups_key_pair_and_proof = dwallet_mpc_manager
                .node_config
                .class_groups_key_pair_and_proof
                .clone();
            let class_groups_key_pair_and_proof = class_groups_key_pair_and_proof
                .ok_or(DwalletMPCError::ClassGroupsKeyPairNotFound)?;
            Ok((
                <ReshareSecp256k1Party as ResharePartyPublicInputGenerator>::generate_public_input(
                    dwallet_mpc_manager.epoch_store()?.committee().as_ref(),
                    dwallet_mpc_manager.must_get_next_active_committee().await,
                    dwallet_mpc_manager.get_decryption_key_share_public_parameters(
                        &deserialized_event
                            .event_data
                            .dwallet_network_decryption_key_id,
                    )?,
                    dwallet_mpc_manager
                        .get_network_dkg_public_output(
                            &deserialized_event
                                .event_data
                                .dwallet_network_decryption_key_id,
                        )
                        .await?,
                )?,
                Some(bcs::to_bytes(
                    &class_groups_key_pair_and_proof
                        .class_groups_keypair()
                        .decryption_key(),
                )?),
            ))
        }
        t if t == &DWalletMPCSuiEvent::<StartDKGFirstRoundEvent>::type_(packages_config) => {
            let deserialized_event: DWalletMPCSuiEvent<StartDKGFirstRoundEvent> =
                deserialize_event_or_dynamic_field(&event.contents)?;
            let protocol_public_parameters = dwallet_mpc_manager.get_protocol_public_parameters(
                // The event is assign with a Secp256k1 dwallet.
                // Todo (#473): Support generic network key scheme
                &deserialized_event
                    .event_data
                    .dwallet_network_decryption_key_id,
                DWalletMPCNetworkKeyScheme::Secp256k1,
            )?;
            Ok((dkg_first_public_input(protocol_public_parameters)?, None))
        }
        t if t == &DWalletMPCSuiEvent::<StartDKGSecondRoundEvent>::type_(packages_config) => {
            let deserialized_event: DWalletMPCSuiEvent<StartDKGSecondRoundEvent> =
                deserialize_event_or_dynamic_field(&event.contents)?;
            let protocol_public_parameters = dwallet_mpc_manager.get_protocol_public_parameters(
                // The event is assign with a Secp256k1 dwallet.
                // Todo (#473): Support generic network key scheme
                &deserialized_event.event_data.dwallet_mpc_network_key_id,
                DWalletMPCNetworkKeyScheme::Secp256k1,
            )?;
            Ok((
                dkg_second_public_input(deserialized_event.event_data, protocol_public_parameters)?,
                None,
            ))
        }
        t if t == &DWalletMPCSuiEvent::<StartPresignFirstRoundEvent>::type_(packages_config) => {
            let deserialized_event: DWalletMPCSuiEvent<StartPresignFirstRoundEvent> =
                deserialize_event_or_dynamic_field(&event.contents)?;
            let protocol_public_parameters = dwallet_mpc_manager.get_protocol_public_parameters(
                // The event is assign with a Secp256k1 dwallet.
                // Todo (#473): Support generic network key scheme
                &deserialized_event
                    .event_data
                    .dwallet_network_decryption_key_id,
                DWalletMPCNetworkKeyScheme::Secp256k1,
            )?;
            Ok((
                presign_public_input(deserialized_event.event_data, protocol_public_parameters)?,
                None,
            ))
        }
        t if t == &DWalletMPCSuiEvent::<StartSignEvent>::type_(packages_config) => {
            let deserialized_event: DWalletMPCSuiEvent<StartSignEvent> =
                deserialize_event_or_dynamic_field(&event.contents)?;
            let protocol_public_parameters = dwallet_mpc_manager.get_protocol_public_parameters(
                // The event is assign with a Secp256k1 dwallet.
                // Todo (#473): Support generic network key scheme
                &deserialized_event.event_data.dwallet_mpc_network_key_id,
                DWalletMPCNetworkKeyScheme::Secp256k1,
            )?;
            Ok((
                sign_session_public_input(
                    &deserialized_event,
                    dwallet_mpc_manager,
                    protocol_public_parameters,
                )?,
                None,
            ))
        }
        t if t
            == &DWalletMPCSuiEvent::<StartEncryptedShareVerificationEvent>::type_(
                packages_config,
            ) =>
        {
            let deserialized_event: DWalletMPCSuiEvent<StartEncryptedShareVerificationEvent> =
                bcs::from_bytes(&event.contents)?;
            let protocol_public_parameters = dwallet_mpc_manager.get_protocol_public_parameters(
                // The event is assign with a Secp256k1 dwallet.
                // Todo (#473): Support generic network key scheme
                &deserialized_event.event_data.dwallet_mpc_network_key_id,
                DWalletMPCNetworkKeyScheme::Secp256k1,
            )?;
            Ok((protocol_public_parameters, None))
        }
        t if t
            == &DWalletMPCSuiEvent::<StartPartialSignaturesVerificationEvent>::type_(
                packages_config,
            ) =>
        {
            let deserialized_event: DWalletMPCSuiEvent<StartPartialSignaturesVerificationEvent> =
                deserialize_event_or_dynamic_field(&event.contents)?;
            let protocol_public_parameters = dwallet_mpc_manager.get_protocol_public_parameters(
                // The event is assign with a Secp256k1 dwallet.
                // Todo (#473): Support generic network key scheme
                &deserialized_event.event_data.dwallet_mpc_network_key_id,
                DWalletMPCNetworkKeyScheme::Secp256k1,
            )?;
            Ok((protocol_public_parameters, None))
        }
        _ => Err(DwalletMPCError::NonMPCEvent(event.type_.name.to_string()).into()),
    }
}

// TODO (#683): Parse the network key version from the network key object ID
pub(crate) fn network_key_version_from_key_id(_key_id: &ObjectID) -> u8 {
    0
}<|MERGE_RESOLUTION|>--- conflicted
+++ resolved
@@ -396,11 +396,8 @@
         malicious_parties: _,
     } = deserialize_mpc_messages(messages);
 
-<<<<<<< HEAD
-=======
     // When a `ThresholdNotReached` error is received, the system now waits for additional messages
     // (including those from previous rounds) and retries.
->>>>>>> babda415
     let res = match P::advance_with_guaranteed_output(
         session_id,
         party_id,
@@ -456,10 +453,7 @@
 }
 
 struct DeserializeMPCMessagesResponse<M: DeserializeOwned + Clone> {
-<<<<<<< HEAD
-=======
     /// round -> {party -> message}
->>>>>>> babda415
     messages: HashMap<usize, HashMap<PartyID, M>>,
     malicious_parties: Vec<PartyID>,
 }
@@ -471,16 +465,9 @@
     messages: HashMap<usize, HashMap<PartyID, MPCMessage>>,
 ) -> DeserializeMPCMessagesResponse<M> {
     let mut deserialized_results = HashMap::new();
-<<<<<<< HEAD
-    // TODO (#1015): Use a HashSet when reporting malicious actors.
     let mut malicious_parties = Vec::new();
 
     for (index, message_batch) in messages.iter() {
-=======
-    let mut malicious_parties = Vec::new();
-
-    for (index, message_batch) in messages.iter().enumerate() {
->>>>>>> babda415
         let mut valid_messages = HashMap::new();
 
         for (party_id, message) in message_batch {
@@ -500,11 +487,7 @@
         }
 
         if !valid_messages.is_empty() {
-<<<<<<< HEAD
             deserialized_results.insert(*index, valid_messages);
-=======
-            deserialized_results.insert(index, valid_messages);
->>>>>>> babda415
         }
     }
     DeserializeMPCMessagesResponse {
