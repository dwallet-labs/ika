--- conflicted
+++ resolved
@@ -1,8 +1,5 @@
-<<<<<<< HEAD
-=======
 use anyhow::anyhow;
 use class_groups::Secp256k1EncryptionKey;
->>>>>>> 38411ae9
 use dwallet_mpc_types::dwallet_mpc::{
     SerializedWrappedMPCPublicOutput, VersionedDwalletDKGSecondRoundPublicOutput,
     VersionedImportedSecretShare,
@@ -21,17 +18,7 @@
 ) -> anyhow::Result<()> {
     let secret_share: VersionedImportedSecretShare = bcs::from_bytes(&secret_share)?;
     let secret_share = match secret_share {
-<<<<<<< HEAD
-        MPCPublicOutput::ClassGroups(MPCPublicOutputClassGroups::V1(output)) => output,
-=======
         VersionedImportedSecretShare::V1(output) => output,
-        _ => {
-            return Err(anyhow!(
-                "invalid centralized public output version: expected ClassGroups::V1, got {:?}",
-                secret_share
-            ));
-        }
->>>>>>> 38411ae9
     };
     let dkg_output = bcs::from_bytes(&dkg_output)?;
     match dkg_output {
