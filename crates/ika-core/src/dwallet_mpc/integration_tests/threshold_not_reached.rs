--- conflicted
+++ resolved
@@ -1,12 +1,5 @@
 use crate::dwallet_mpc::integration_tests::utils;
-<<<<<<< HEAD
-use crate::dwallet_mpc::integration_tests::utils::{
-    IntegrationTestState, TestingAuthorityPerEpochStore, TestingDWalletCheckpointNotify,
-    TestingSubmitToConsensus, override_legit_messages_with_false_messages,
-};
-=======
 use crate::dwallet_mpc::integration_tests::utils::IntegrationTestState;
->>>>>>> a88c7897
 use ika_types::committee::Committee;
 use ika_types::messages_consensus::ConsensusTransactionKind;
 use itertools::Itertools;
@@ -22,11 +15,7 @@
         HashMap::from([(3, [0].to_vec())]);
     let crypto_round_to_delayed_parties: HashMap<usize, Vec<usize>> =
         HashMap::from([(3, [1].to_vec())]);
-<<<<<<< HEAD
-    let expected_threshold_not_reached_occurrences_crypto_rounds = vec![4];
-=======
     let expected_threshold_not_reached_occurrences_crypto_rounds = [4];
->>>>>>> a88c7897
 
     let _ = tracing_subscriber::fmt().with_test_writer().try_init();
     let (committee, _) = Committee::new_simple_test_committee_of_size(committee_size);
@@ -139,11 +128,7 @@
 
 /// To mimic malicious behavior, we make the malicious parties copy their round message from the honest party.
 pub(crate) async fn advance_parties_and_replace_malicious_parties_messages(
-<<<<<<< HEAD
-    mut test_state: &mut IntegrationTestState,
-=======
     test_state: &mut IntegrationTestState,
->>>>>>> a88c7897
     parties_to_advance: &[usize],
     malicious_parties: &[usize],
     honest_party: usize,
@@ -160,11 +145,7 @@
         &mut test_state.sent_consensus_messages_collectors,
         &test_state.epoch_stores,
         &test_state.notify_services,
-<<<<<<< HEAD
-        &parties_to_advance,
-=======
         parties_to_advance,
->>>>>>> a88c7897
     )
     .await
     {
@@ -216,11 +197,7 @@
 }
 
 pub(crate) async fn advance_parties_and_send_results(
-<<<<<<< HEAD
-    mut test_state: &mut IntegrationTestState,
-=======
     test_state: &mut IntegrationTestState,
->>>>>>> a88c7897
     parties_to_advance: &[usize],
 ) -> bool {
     info!(
@@ -233,11 +210,7 @@
         &mut test_state.sent_consensus_messages_collectors,
         &test_state.epoch_stores,
         &test_state.notify_services,
-<<<<<<< HEAD
-        &parties_to_advance,
-=======
         parties_to_advance,
->>>>>>> a88c7897
     )
     .await
     {
