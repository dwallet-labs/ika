--- conflicted
+++ resolved
@@ -51,15 +51,10 @@
         mut epoch_stores,
         notify_services,
     ) = utils::create_dwallet_mpc_services(committee_size);
-<<<<<<< HEAD
     utils::send_start_network_dkg_event_to_all_parties(
-        &ika_network_config,
         epoch_id,
         &mut sui_data_senders,
     );
-=======
-    utils::send_start_network_dkg_event(epoch_id, &mut sui_data_senders);
->>>>>>> 88455808
     let mut test_state = utils::IntegrationTestState {
         dwallet_mpc_services,
         sent_consensus_messages_collectors,
