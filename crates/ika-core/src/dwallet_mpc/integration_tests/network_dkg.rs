// Copyright (c) dWallet Labs, Ltd.
// SPDX-License-Identifier: BSD-3-Clause-Clear

//! This module contains the DWalletMPCService struct.
//! It is responsible to read DWallet MPC messages from the
//! local DB every [`READ_INTERVAL_MS`] seconds
//! and forward them to the [`DWalletMPCManager`].

use crate::SuiDataSenders;
<<<<<<< HEAD
use crate::consensus_adapter::SubmitToConsensus;
use crate::dwallet_checkpoints::PendingDWalletCheckpoint;
use crate::dwallet_mpc::dwallet_mpc_service::DWalletMPCService;
use crate::dwallet_mpc::integration_tests::utils;
use crate::dwallet_mpc::integration_tests::utils::{
    IntegrationTestState, TestingAuthorityPerEpochStore, TestingDWalletCheckpointNotify,
    TestingSubmitToConsensus, send_start_network_dkg_event_to_all_parties,
};
use crate::dwallet_mpc::mpc_manager::DWalletMPCManager;
use crate::dwallet_session_request::DWalletSessionRequest;
use crate::epoch::submit_to_consensus::DWalletMPCSubmitToConsensus;
use crate::request_protocol_data::{NetworkEncryptionKeyReconfigurationData, ProtocolData};
use ika_types::committee::Committee;
use ika_types::message::DWalletCheckpointMessageKind;
use ika_types::messages_consensus::ConsensusTransactionKind;
use ika_types::messages_dwallet_mpc::test_helpers::new_dwallet_session_event;
use ika_types::messages_dwallet_mpc::{
    DBSuiEvent, DWalletDKGFirstRoundRequestEvent, DWalletEncryptionKeyReconfigurationRequestEvent,
    DWalletNetworkEncryptionKeyData, DWalletNetworkEncryptionKeyState, IkaNetworkConfig,
    SessionIdentifier, SessionType,
};
=======
use crate::dwallet_mpc::integration_tests::utils;
use crate::dwallet_mpc::integration_tests::utils::{
    IntegrationTestState, send_start_network_dkg_event_to_all_parties,
};
use crate::dwallet_session_request::DWalletSessionRequest;
use crate::request_protocol_data::{NetworkEncryptionKeyReconfigurationData, ProtocolData};
use ika_types::committee::Committee;
use ika_types::message::DWalletCheckpointMessageKind;
>>>>>>> a88c7897
use ika_types::messages_dwallet_mpc::{
    DWalletNetworkEncryptionKeyData, DWalletNetworkEncryptionKeyState, SessionIdentifier,
    SessionType,
};
<<<<<<< HEAD
use ika_types::sui::EpochStartSystemTrait;
use itertools::Itertools;
use std::collections::HashMap;
use std::sync::Arc;
use std::time::Duration;
=======
use std::collections::HashMap;
use std::sync::Arc;
>>>>>>> a88c7897
use sui_types::base_types::{EpochId, ObjectID};
use sui_types::messages_consensus::Round;
use tracing::{error, info};

#[tokio::test]
#[cfg(test)]
async fn test_network_dkg_full_flow() {
    let _ = tracing_subscriber::fmt().with_test_writer().try_init();
    let (committee, _) = Committee::new_simple_test_committee();
    let (
        dwallet_mpc_services,
        sui_data_senders,
        sent_consensus_messages_collectors,
        epoch_stores,
        notify_services,
    ) = utils::create_dwallet_mpc_services(4);
    let mut test_state = utils::IntegrationTestState {
        dwallet_mpc_services,
        sent_consensus_messages_collectors,
        epoch_stores,
        notify_services,
        crypto_round: 1,
        consensus_round: 1,
        committee,
        sui_data_senders,
    };
    create_network_key_test(&mut test_state).await;
}

#[tokio::test]
#[cfg(test)]
async fn test_network_key_reconfiguration() {
    let _ = tracing_subscriber::fmt().with_test_writer().try_init();
    let (committee, _) = Committee::new_simple_test_committee();
    let epoch_id = 1;
    let (
<<<<<<< HEAD
        mut dwallet_mpc_services,
        mut sui_data_senders,
        mut sent_consensus_messages_collectors,
        mut epoch_stores,
        notify_services,
    ) = utils::create_dwallet_mpc_services(4);
    let mut test_state = utils::IntegrationTestState {
=======
        dwallet_mpc_services,
        sui_data_senders,
        sent_consensus_messages_collectors,
        epoch_stores,
        notify_services,
    ) = utils::create_dwallet_mpc_services(4);
    let mut test_state = IntegrationTestState {
>>>>>>> a88c7897
        dwallet_mpc_services,
        sent_consensus_messages_collectors,
        epoch_stores,
        notify_services,
        crypto_round: 1,
        consensus_round: 1,
<<<<<<< HEAD
        committee,
        sui_data_senders,
    };
    create_network_key_test(&mut test_state).await;
}

#[tokio::test]
#[cfg(test)]
async fn test_network_key_reconfiguration() {
    let _ = tracing_subscriber::fmt().with_test_writer().try_init();
    let (committee, _) = Committee::new_simple_test_committee();
    let ika_network_config = IkaNetworkConfig::new_for_testing();
    let epoch_id = 1;
    let (
        dwallet_mpc_services,
        sui_data_senders,
        sent_consensus_messages_collectors,
        epoch_stores,
        notify_services,
    ) = utils::create_dwallet_mpc_services(4);
    let mut test_state = IntegrationTestState {
        dwallet_mpc_services,
        sent_consensus_messages_collectors,
        epoch_stores,
        notify_services,
        crypto_round: 1,
        consensus_round: 1,
        committee: committee.clone(),
        sui_data_senders,
    };
    let (consensus_round, network_key_bytes, key_id) =
        create_network_key_test(&mut test_state).await;
    let (
        next_epoch_dwallet_mpc_services,
        next_epoch_sui_data_senders,
        next_epoch_sent_consensus_messages_collectors,
        next_epoch_epoch_stores,
        next_epoch_notify_services,
    ) = utils::create_dwallet_mpc_services(4);
    let mut next_committee = (*next_epoch_dwallet_mpc_services[0].committee.clone()).clone();
    next_committee.epoch = epoch_id + 1;
    test_state
        .sui_data_senders
        .iter()
        .for_each(|sui_data_sender| {
            let _ = sui_data_sender
                .next_epoch_committee_sender
                .send(next_committee.clone());
        });
    send_start_network_key_reconfiguration_event(
        epoch_id,
        &mut test_state.sui_data_senders,
        [3u8; 32],
        3,
        key_id,
    );
    let (consensus_round, reconfiguration_checkpoint) =
        utils::advance_mpc_flow_until_completion(&mut test_state, consensus_round).await;
    info!(
        ?reconfiguration_checkpoint,
        "Network key reconfiguration checkpoint received"
    );
    let DWalletCheckpointMessageKind::RespondDWalletMPCNetworkReconfigurationOutput(message) =
        reconfiguration_checkpoint
            .messages()
            .first()
            .expect("Expected a message")
    else {
        error!("Expected a RespondDWalletMPCNetworkReconfigurationOutput message");
        panic!("Test failed due to unexpected message type");
    };
    assert!(
        !message.rejected,
        "Network key reconfiguration should not be rejected"
    );
}

pub(crate) async fn create_network_key_test(
    mut test_state: &mut IntegrationTestState,
=======
        committee: committee.clone(),
        sui_data_senders,
    };
    let (consensus_round, _, key_id) = create_network_key_test(&mut test_state).await;
    let (
        next_epoch_dwallet_mpc_services,
        _next_epoch_sui_data_senders,
        _next_epoch_sent_consensus_messages_collectors,
        _next_epoch_epoch_stores,
        _next_epoch_notify_services,
    ) = utils::create_dwallet_mpc_services(4);
    let mut next_committee = (*next_epoch_dwallet_mpc_services[0].committee.clone()).clone();
    next_committee.epoch = epoch_id + 1;
    test_state
        .sui_data_senders
        .iter()
        .for_each(|sui_data_sender| {
            let _ = sui_data_sender
                .next_epoch_committee_sender
                .send(next_committee.clone());
        });
    send_start_network_key_reconfiguration_event(
        epoch_id,
        &mut test_state.sui_data_senders,
        [3u8; 32],
        3,
        key_id,
    );
    let (_, reconfiguration_checkpoint) =
        utils::advance_mpc_flow_until_completion(&mut test_state, consensus_round).await;
    info!(
        ?reconfiguration_checkpoint,
        "Network key reconfiguration checkpoint received"
    );
    let DWalletCheckpointMessageKind::RespondDWalletMPCNetworkReconfigurationOutput(message) =
        reconfiguration_checkpoint
            .messages()
            .first()
            .expect("Expected a message")
    else {
        error!("Expected a RespondDWalletMPCNetworkReconfigurationOutput message");
        panic!("Test failed due to unexpected message type");
    };
    assert!(
        !message.rejected,
        "Network key reconfiguration should not be rejected"
    );
}

pub(crate) async fn create_network_key_test(
    test_state: &mut IntegrationTestState,
>>>>>>> a88c7897
) -> (Round, Vec<u8>, ObjectID) {
    for service in &mut test_state.dwallet_mpc_services {
        service
            .dwallet_mpc_manager_mut()
            .last_session_to_complete_in_current_epoch = 400;
<<<<<<< HEAD
    }
    let epoch_id = test_state
        .dwallet_mpc_services
        .first()
        .expect("At least one service should exist")
        .epoch;
    send_start_network_dkg_event_to_all_parties(epoch_id, &mut test_state).await;
    let (consensus_round, network_key_checkpoint) =
        utils::advance_mpc_flow_until_completion(&mut test_state, 1).await;
    info!(?network_key_checkpoint, "Network key checkpoint received");
    assert_eq!(
        consensus_round, 5,
        "Network DKG should complete in 5 rounds"
    );
    let mut network_key_bytes = vec![];
    let mut key_id = None;
    for message in network_key_checkpoint.messages() {
        let DWalletCheckpointMessageKind::RespondDWalletMPCNetworkDKGOutput(message) = message
        else {
            continue;
        };
        key_id =
            Some(ObjectID::from_bytes(message.dwallet_network_encryption_key_id.clone()).unwrap());
        network_key_bytes.extend(message.public_output.clone())
    }
    test_state
        .sui_data_senders
        .iter()
        .for_each(|mut sui_data_sender| {
            let _ = sui_data_sender
                .network_keys_sender
                .send(Arc::new(HashMap::from([(
                    key_id.clone().unwrap(),
                    DWalletNetworkEncryptionKeyData {
                        id: key_id.clone().unwrap(),
=======
    }
    let epoch_id = test_state
        .dwallet_mpc_services
        .first()
        .expect("At least one service should exist")
        .epoch;
    send_start_network_dkg_event_to_all_parties(epoch_id, test_state).await;
    let (consensus_round, network_key_checkpoint) =
        utils::advance_mpc_flow_until_completion(test_state, 1).await;
    info!(?network_key_checkpoint, "Network key checkpoint received");
    assert_eq!(
        consensus_round, 5,
        "Network DKG should complete in 5 rounds"
    );
    let mut network_key_bytes = vec![];
    let mut key_id = None;
    for message in network_key_checkpoint.messages() {
        let DWalletCheckpointMessageKind::RespondDWalletMPCNetworkDKGOutput(message) = message
        else {
            continue;
        };
        key_id =
            Some(ObjectID::from_bytes(message.dwallet_network_encryption_key_id.clone()).unwrap());
        network_key_bytes.extend(message.public_output.clone())
    }
    test_state
        .sui_data_senders
        .iter()
        .for_each(|sui_data_sender| {
            let _ = sui_data_sender
                .network_keys_sender
                .send(Arc::new(HashMap::from([(
                    key_id.unwrap(),
                    DWalletNetworkEncryptionKeyData {
                        id: key_id.unwrap(),
>>>>>>> a88c7897
                        current_epoch: 1,
                        current_reconfiguration_public_output: vec![],
                        network_dkg_public_output: network_key_bytes.clone(),
                        state: DWalletNetworkEncryptionKeyState::AwaitingNetworkReconfiguration,
                    },
                )])));
        });
    for service in test_state.dwallet_mpc_services.iter_mut() {
        service.run_service_loop_iteration().await;
    }
    (consensus_round, network_key_bytes, key_id.unwrap())
}

pub(crate) fn send_start_network_key_reconfiguration_event(
    epoch_id: EpochId,
<<<<<<< HEAD
    sui_data_senders: &mut Vec<SuiDataSenders>,
=======
    sui_data_senders: &mut [SuiDataSenders],
>>>>>>> a88c7897
    session_identifier_preimage: [u8; 32],
    session_sequence_number: u64,
    dwallet_network_encryption_key_id: ObjectID,
) {
<<<<<<< HEAD
    sui_data_senders.iter().for_each(|mut sui_data_sender| {
=======
    sui_data_senders.iter().for_each(|sui_data_sender| {
>>>>>>> a88c7897
        info!(
            "Sending DWalletEncryptionKeyReconfigurationRequestEvent to epoch {}",
            epoch_id
        );
        let _ = sui_data_sender.uncompleted_events_sender.send((
            vec![DWalletSessionRequest {
                session_type: SessionType::System,
                session_identifier: SessionIdentifier::new(
                    SessionType::System,
                    session_identifier_preimage,
                ),
                session_sequence_number,
                protocol_data: ProtocolData::NetworkEncryptionKeyReconfiguration {
                    data: NetworkEncryptionKeyReconfigurationData {},
                    dwallet_network_encryption_key_id,
                },
                epoch: 1,
                requires_network_key_data: true,
                requires_next_active_committee: true,
                pulled: false,
            }],
            epoch_id,
        ));
    });
}<|MERGE_RESOLUTION|>--- conflicted
+++ resolved
@@ -7,29 +7,6 @@
 //! and forward them to the [`DWalletMPCManager`].
 
 use crate::SuiDataSenders;
-<<<<<<< HEAD
-use crate::consensus_adapter::SubmitToConsensus;
-use crate::dwallet_checkpoints::PendingDWalletCheckpoint;
-use crate::dwallet_mpc::dwallet_mpc_service::DWalletMPCService;
-use crate::dwallet_mpc::integration_tests::utils;
-use crate::dwallet_mpc::integration_tests::utils::{
-    IntegrationTestState, TestingAuthorityPerEpochStore, TestingDWalletCheckpointNotify,
-    TestingSubmitToConsensus, send_start_network_dkg_event_to_all_parties,
-};
-use crate::dwallet_mpc::mpc_manager::DWalletMPCManager;
-use crate::dwallet_session_request::DWalletSessionRequest;
-use crate::epoch::submit_to_consensus::DWalletMPCSubmitToConsensus;
-use crate::request_protocol_data::{NetworkEncryptionKeyReconfigurationData, ProtocolData};
-use ika_types::committee::Committee;
-use ika_types::message::DWalletCheckpointMessageKind;
-use ika_types::messages_consensus::ConsensusTransactionKind;
-use ika_types::messages_dwallet_mpc::test_helpers::new_dwallet_session_event;
-use ika_types::messages_dwallet_mpc::{
-    DBSuiEvent, DWalletDKGFirstRoundRequestEvent, DWalletEncryptionKeyReconfigurationRequestEvent,
-    DWalletNetworkEncryptionKeyData, DWalletNetworkEncryptionKeyState, IkaNetworkConfig,
-    SessionIdentifier, SessionType,
-};
-=======
 use crate::dwallet_mpc::integration_tests::utils;
 use crate::dwallet_mpc::integration_tests::utils::{
     IntegrationTestState, send_start_network_dkg_event_to_all_parties,
@@ -38,21 +15,12 @@
 use crate::request_protocol_data::{NetworkEncryptionKeyReconfigurationData, ProtocolData};
 use ika_types::committee::Committee;
 use ika_types::message::DWalletCheckpointMessageKind;
->>>>>>> a88c7897
 use ika_types::messages_dwallet_mpc::{
     DWalletNetworkEncryptionKeyData, DWalletNetworkEncryptionKeyState, SessionIdentifier,
     SessionType,
 };
-<<<<<<< HEAD
-use ika_types::sui::EpochStartSystemTrait;
-use itertools::Itertools;
 use std::collections::HashMap;
 use std::sync::Arc;
-use std::time::Duration;
-=======
-use std::collections::HashMap;
-use std::sync::Arc;
->>>>>>> a88c7897
 use sui_types::base_types::{EpochId, ObjectID};
 use sui_types::messages_consensus::Round;
 use tracing::{error, info};
@@ -89,15 +57,6 @@
     let (committee, _) = Committee::new_simple_test_committee();
     let epoch_id = 1;
     let (
-<<<<<<< HEAD
-        mut dwallet_mpc_services,
-        mut sui_data_senders,
-        mut sent_consensus_messages_collectors,
-        mut epoch_stores,
-        notify_services,
-    ) = utils::create_dwallet_mpc_services(4);
-    let mut test_state = utils::IntegrationTestState {
-=======
         dwallet_mpc_services,
         sui_data_senders,
         sent_consensus_messages_collectors,
@@ -105,94 +64,12 @@
         notify_services,
     ) = utils::create_dwallet_mpc_services(4);
     let mut test_state = IntegrationTestState {
->>>>>>> a88c7897
         dwallet_mpc_services,
         sent_consensus_messages_collectors,
         epoch_stores,
         notify_services,
         crypto_round: 1,
         consensus_round: 1,
-<<<<<<< HEAD
-        committee,
-        sui_data_senders,
-    };
-    create_network_key_test(&mut test_state).await;
-}
-
-#[tokio::test]
-#[cfg(test)]
-async fn test_network_key_reconfiguration() {
-    let _ = tracing_subscriber::fmt().with_test_writer().try_init();
-    let (committee, _) = Committee::new_simple_test_committee();
-    let ika_network_config = IkaNetworkConfig::new_for_testing();
-    let epoch_id = 1;
-    let (
-        dwallet_mpc_services,
-        sui_data_senders,
-        sent_consensus_messages_collectors,
-        epoch_stores,
-        notify_services,
-    ) = utils::create_dwallet_mpc_services(4);
-    let mut test_state = IntegrationTestState {
-        dwallet_mpc_services,
-        sent_consensus_messages_collectors,
-        epoch_stores,
-        notify_services,
-        crypto_round: 1,
-        consensus_round: 1,
-        committee: committee.clone(),
-        sui_data_senders,
-    };
-    let (consensus_round, network_key_bytes, key_id) =
-        create_network_key_test(&mut test_state).await;
-    let (
-        next_epoch_dwallet_mpc_services,
-        next_epoch_sui_data_senders,
-        next_epoch_sent_consensus_messages_collectors,
-        next_epoch_epoch_stores,
-        next_epoch_notify_services,
-    ) = utils::create_dwallet_mpc_services(4);
-    let mut next_committee = (*next_epoch_dwallet_mpc_services[0].committee.clone()).clone();
-    next_committee.epoch = epoch_id + 1;
-    test_state
-        .sui_data_senders
-        .iter()
-        .for_each(|sui_data_sender| {
-            let _ = sui_data_sender
-                .next_epoch_committee_sender
-                .send(next_committee.clone());
-        });
-    send_start_network_key_reconfiguration_event(
-        epoch_id,
-        &mut test_state.sui_data_senders,
-        [3u8; 32],
-        3,
-        key_id,
-    );
-    let (consensus_round, reconfiguration_checkpoint) =
-        utils::advance_mpc_flow_until_completion(&mut test_state, consensus_round).await;
-    info!(
-        ?reconfiguration_checkpoint,
-        "Network key reconfiguration checkpoint received"
-    );
-    let DWalletCheckpointMessageKind::RespondDWalletMPCNetworkReconfigurationOutput(message) =
-        reconfiguration_checkpoint
-            .messages()
-            .first()
-            .expect("Expected a message")
-    else {
-        error!("Expected a RespondDWalletMPCNetworkReconfigurationOutput message");
-        panic!("Test failed due to unexpected message type");
-    };
-    assert!(
-        !message.rejected,
-        "Network key reconfiguration should not be rejected"
-    );
-}
-
-pub(crate) async fn create_network_key_test(
-    mut test_state: &mut IntegrationTestState,
-=======
         committee: committee.clone(),
         sui_data_senders,
     };
@@ -244,49 +121,11 @@
 
 pub(crate) async fn create_network_key_test(
     test_state: &mut IntegrationTestState,
->>>>>>> a88c7897
 ) -> (Round, Vec<u8>, ObjectID) {
     for service in &mut test_state.dwallet_mpc_services {
         service
             .dwallet_mpc_manager_mut()
             .last_session_to_complete_in_current_epoch = 400;
-<<<<<<< HEAD
-    }
-    let epoch_id = test_state
-        .dwallet_mpc_services
-        .first()
-        .expect("At least one service should exist")
-        .epoch;
-    send_start_network_dkg_event_to_all_parties(epoch_id, &mut test_state).await;
-    let (consensus_round, network_key_checkpoint) =
-        utils::advance_mpc_flow_until_completion(&mut test_state, 1).await;
-    info!(?network_key_checkpoint, "Network key checkpoint received");
-    assert_eq!(
-        consensus_round, 5,
-        "Network DKG should complete in 5 rounds"
-    );
-    let mut network_key_bytes = vec![];
-    let mut key_id = None;
-    for message in network_key_checkpoint.messages() {
-        let DWalletCheckpointMessageKind::RespondDWalletMPCNetworkDKGOutput(message) = message
-        else {
-            continue;
-        };
-        key_id =
-            Some(ObjectID::from_bytes(message.dwallet_network_encryption_key_id.clone()).unwrap());
-        network_key_bytes.extend(message.public_output.clone())
-    }
-    test_state
-        .sui_data_senders
-        .iter()
-        .for_each(|mut sui_data_sender| {
-            let _ = sui_data_sender
-                .network_keys_sender
-                .send(Arc::new(HashMap::from([(
-                    key_id.clone().unwrap(),
-                    DWalletNetworkEncryptionKeyData {
-                        id: key_id.clone().unwrap(),
-=======
     }
     let epoch_id = test_state
         .dwallet_mpc_services
@@ -322,7 +161,6 @@
                     key_id.unwrap(),
                     DWalletNetworkEncryptionKeyData {
                         id: key_id.unwrap(),
->>>>>>> a88c7897
                         current_epoch: 1,
                         current_reconfiguration_public_output: vec![],
                         network_dkg_public_output: network_key_bytes.clone(),
@@ -338,20 +176,12 @@
 
 pub(crate) fn send_start_network_key_reconfiguration_event(
     epoch_id: EpochId,
-<<<<<<< HEAD
-    sui_data_senders: &mut Vec<SuiDataSenders>,
-=======
     sui_data_senders: &mut [SuiDataSenders],
->>>>>>> a88c7897
     session_identifier_preimage: [u8; 32],
     session_sequence_number: u64,
     dwallet_network_encryption_key_id: ObjectID,
 ) {
-<<<<<<< HEAD
-    sui_data_senders.iter().for_each(|mut sui_data_sender| {
-=======
     sui_data_senders.iter().for_each(|sui_data_sender| {
->>>>>>> a88c7897
         info!(
             "Sending DWalletEncryptionKeyReconfigurationRequestEvent to epoch {}",
             epoch_id
