use crate::authority::AuthorityStateTrait;
use crate::authority::authority_per_epoch_store::{
    AuthorityPerEpochStore, AuthorityPerEpochStoreTrait,
};
use crate::dwallet_checkpoints::{DWalletCheckpointServiceNotify, PendingDWalletCheckpoint};
use crate::dwallet_mpc::dwallet_mpc_service::DWalletMPCService;
use crate::epoch::submit_to_consensus::DWalletMPCSubmitToConsensus;
use crate::{SuiDataReceivers, SuiDataSenders};
use dwallet_classgroups_types::ClassGroupsKeyPairAndProof;
use dwallet_mpc_types::dwallet_mpc::DWalletMPCNetworkKeyScheme;
use dwallet_rng::RootSeed;
use ika_types::committee::Committee;
use ika_types::crypto::AuthorityName;
use ika_types::error::IkaResult;
use ika_types::message::DWalletCheckpointMessageKind;
use ika_types::messages_consensus::{ConsensusTransaction, ConsensusTransactionKind};
use ika_types::messages_dwallet_checkpoint::DWalletCheckpointSignatureMessage;
use ika_types::messages_dwallet_mpc::{
    DBSuiEvent, DWalletDKGFirstRoundRequestEvent, DWalletDKGSecondRoundRequestEvent,
    DWalletMPCMessage, DWalletMPCOutput, DWalletNetworkDKGEncryptionKeyRequestEvent,
    DWalletNetworkEncryptionKeyData, DWalletNetworkEncryptionKeyState, DWalletSessionEvent,
    DWalletSessionEventTrait, IkaNetworkConfig, PresignRequestEvent, SessionIdentifier,
<<<<<<< HEAD
    SignRequestEvent,
=======
    SessionType,
>>>>>>> 73c91089
};
use std::collections::HashMap;
use std::sync::{Arc, Mutex};
use std::time::Duration;
use sui_types::base_types::{EpochId, ObjectID, SuiAddress};
use sui_types::messages_consensus::Round;
use tracing::{error, info};

/// A testing implementation of the `AuthorityPerEpochStoreTrait`.
/// Records all received data for testing purposes.
pub(crate) struct TestingAuthorityPerEpochStore {
    pub(crate) pending_checkpoints: Arc<Mutex<Vec<PendingDWalletCheckpoint>>>,
    pub(crate) round_to_messages: Arc<Mutex<HashMap<Round, Vec<DWalletMPCMessage>>>>,
    pub(crate) round_to_outputs: Arc<Mutex<HashMap<Round, Vec<DWalletMPCOutput>>>>,
    pub(crate) round_to_verified_checkpoint:
        Arc<Mutex<HashMap<Round, Vec<DWalletCheckpointMessageKind>>>>,
}

pub(crate) struct IntegrationTestState {
    pub(crate) dwallet_mpc_services: Vec<DWalletMPCService>,
    pub(crate) sent_consensus_messages_collectors: Vec<Arc<TestingSubmitToConsensus>>,
    pub(crate) epoch_stores: Vec<Arc<TestingAuthorityPerEpochStore>>,
    pub(crate) notify_services: Vec<Arc<TestingDWalletCheckpointNotify>>,
    pub(crate) crypto_round: usize,
    pub(crate) consensus_round: usize,
    pub(crate) committee: Committee,
    pub(crate) sui_data_senders: Vec<SuiDataSenders>,
}

/// A testing implementation of the `DWalletMPCSubmitToConsensus` trait.
/// Records all submitted messages for testing purposes.
#[derive(Clone)]
pub(crate) struct TestingSubmitToConsensus {
    pub(crate) submitted_messages: Arc<Mutex<Vec<ConsensusTransaction>>>,
}

/// A testing implementation of the `AuthorityStateTrait`.
/// Records all completed sessions for testing purposes.
pub(crate) struct TestingAuthorityState {
    pub(crate) dwallet_mpc_computation_completed_sessions:
        Arc<Mutex<HashMap<SessionIdentifier, bool>>>,
}

pub(crate) struct TestingDWalletCheckpointNotify {
    pub(crate) checkpoints_notification_count: Arc<Mutex<usize>>,
}

impl TestingDWalletCheckpointNotify {
    pub(crate) fn new() -> Self {
        Self {
            checkpoints_notification_count: Arc::new(Mutex::new(0)),
        }
    }
}

impl TestingAuthorityPerEpochStore {
    fn new() -> Self {
        Self {
            pending_checkpoints: Arc::new(Mutex::new(vec![])),
            // The DWalletMPCService expects at least on round of messages to be present before start functioning.
            round_to_messages: Arc::new(Mutex::new(HashMap::from([(0, vec![])]))),
            round_to_outputs: Arc::new(Mutex::new(Default::default())),
            round_to_verified_checkpoint: Arc::new(Mutex::new(Default::default())),
        }
    }
}

impl AuthorityPerEpochStoreTrait for TestingAuthorityPerEpochStore {
    fn insert_pending_dwallet_checkpoint(
        &self,
        checkpoint: PendingDWalletCheckpoint,
    ) -> IkaResult<()> {
        self.pending_checkpoints.lock().unwrap().push(checkpoint);
        Ok(())
    }

    fn last_dwallet_mpc_message_round(&self) -> IkaResult<Option<Round>> {
        Ok(Some(
            (self.round_to_messages.lock().unwrap().len() - 1) as u64,
        ))
    }

    fn next_dwallet_mpc_message(
        &self,
        last_consensus_round: Option<Round>,
    ) -> IkaResult<Option<(Round, Vec<DWalletMPCMessage>)>> {
        let round_to_messages = self.round_to_messages.lock().unwrap();
        if last_consensus_round.is_none() {
            return Ok(round_to_messages
                .get(&0)
                .and_then(|messages| return Some((0, messages.clone()))));
        }
        Ok(round_to_messages
            .get(&(last_consensus_round.unwrap() + 1))
            .and_then(|messages| {
                return Some((last_consensus_round.unwrap() + 1, messages.clone()));
            }))
    }

    fn next_dwallet_mpc_output(
        &self,
        last_consensus_round: Option<Round>,
    ) -> IkaResult<Option<(Round, Vec<DWalletMPCOutput>)>> {
        let round_to_outputs = self.round_to_outputs.lock().unwrap();
        if last_consensus_round.is_none() {
            return Ok(round_to_outputs
                .get(&0)
                .and_then(|outputs| return Some((0, outputs.clone()))));
        }
        Ok(round_to_outputs
            .get(&(last_consensus_round.unwrap() + 1))
            .and_then(|outputs| {
                return Some((last_consensus_round.unwrap() + 1, outputs.clone()));
            }))
    }

    fn next_verified_dwallet_checkpoint_message(
        &self,
        last_consensus_round: Option<Round>,
    ) -> IkaResult<Option<(Round, Vec<DWalletCheckpointMessageKind>)>> {
        let round_to_verified_checkpoint = self.round_to_verified_checkpoint.lock().unwrap();
        if last_consensus_round.is_none() {
            return Ok(round_to_verified_checkpoint
                .get(&0)
                .and_then(|messages| return Some((0, messages.clone()))));
        }
        Ok(round_to_verified_checkpoint
            .get(&(last_consensus_round.unwrap() + 1))
            .and_then(|messages| {
                return Some((last_consensus_round.unwrap() + 1, messages.clone()));
            }))
    }
}

impl TestingSubmitToConsensus {
    fn new() -> Self {
        Self {
            submitted_messages: Arc::new(Mutex::new(vec![])),
        }
    }
}

#[async_trait::async_trait]
impl DWalletMPCSubmitToConsensus for TestingSubmitToConsensus {
    async fn submit_to_consensus(&self, messages: &[ConsensusTransaction]) -> IkaResult<()> {
        self.submitted_messages
            .lock()
            .unwrap()
            .extend_from_slice(messages);
        Ok(())
    }
}

impl TestingAuthorityState {
    fn new() -> Self {
        Self {
            dwallet_mpc_computation_completed_sessions: Arc::new(Mutex::new(HashMap::new())),
        }
    }
}

impl AuthorityStateTrait for TestingAuthorityState {
    fn insert_dwallet_mpc_computation_completed_sessions(
        &self,
        newly_completed_session_ids: &[SessionIdentifier],
    ) -> IkaResult {
        self.dwallet_mpc_computation_completed_sessions
            .lock()
            .unwrap()
            .extend(
                newly_completed_session_ids
                    .iter()
                    .map(|id| (id.clone(), true)),
            );
        Ok(())
    }

    fn get_dwallet_mpc_sessions_completed_status(
        &self,
        session_identifiers: Vec<SessionIdentifier>,
    ) -> IkaResult<HashMap<SessionIdentifier, bool>> {
        let dwallet_mpc_computation_completed_sessions = self
            .dwallet_mpc_computation_completed_sessions
            .lock()
            .unwrap();
        Ok(session_identifiers
            .iter()
            .filter_map(|session_id| {
                dwallet_mpc_computation_completed_sessions
                    .get(session_id)
                    .and_then(|_| Some((*session_id, true)))
            })
            .collect())
    }
}

impl DWalletCheckpointServiceNotify for TestingDWalletCheckpointNotify {
    fn notify_checkpoint_signature(
        &self,
        epoch_store: &AuthorityPerEpochStore,
        info: &DWalletCheckpointSignatureMessage,
    ) -> IkaResult {
        todo!()
    }

    fn notify_checkpoint(&self) -> IkaResult {
        *self.checkpoints_notification_count.lock().unwrap() += 1;
        Ok(())
    }
}

#[cfg(test)]
pub fn create_dwallet_mpc_services(
    size: usize,
) -> (
    Vec<DWalletMPCService>,
    Vec<SuiDataSenders>,
    Vec<Arc<TestingSubmitToConsensus>>,
    Vec<Arc<TestingAuthorityPerEpochStore>>,
    Vec<Arc<TestingDWalletCheckpointNotify>>,
) {
    let mut seeds: HashMap<AuthorityName, RootSeed> = Default::default();
    let (mut committee, _) = Committee::new_simple_test_committee_of_size(size);
    for (authority_name, _) in committee.voting_rights.iter() {
        let seed = RootSeed::random_seed();
        seeds.insert(authority_name.clone(), seed.clone());
        let class_groups_key_pair = ClassGroupsKeyPairAndProof::from_seed(&seed);
        committee.class_groups_public_keys_and_proofs.insert(
            authority_name.clone(),
            class_groups_key_pair.encryption_key_and_proof(),
        );
    }
    let ika_network_config = IkaNetworkConfig::new_for_testing();
    let dwallet_mpc_services = committee
        .names()
        .map(|authority_name| {
            create_dwallet_mpc_service(
                authority_name,
                committee.clone(),
                ika_network_config.clone(),
                seeds.get(authority_name).unwrap().clone(),
            )
        })
        .collect::<Vec<_>>();
    let mut services = Vec::new();
    let mut sui_data_senders = Vec::new();
    let mut consensus_stores = Vec::new();
    let mut epoch_stores = Vec::new();
    let mut notify_services = Vec::new();
    for (
        dwallet_mpc_service,
        sui_data_sender,
        dwallet_submit_to_consensus,
        epoch_store,
        notify_service,
    ) in dwallet_mpc_services
    {
        services.push(dwallet_mpc_service);
        sui_data_senders.push(sui_data_sender);
        consensus_stores.push(dwallet_submit_to_consensus);
        epoch_stores.push(epoch_store);
        notify_services.push(notify_service);
    }
    (
        services,
        sui_data_senders,
        consensus_stores,
        epoch_stores,
        notify_services,
    )
}

fn create_dwallet_mpc_service(
    authority_name: &AuthorityName,
    committee: Committee,
    ika_network_config: IkaNetworkConfig,
    seed: RootSeed,
) -> (
    DWalletMPCService,
    SuiDataSenders,
    Arc<TestingSubmitToConsensus>,
    Arc<TestingAuthorityPerEpochStore>,
    Arc<TestingDWalletCheckpointNotify>,
) {
    let (sui_data_receivers, sui_data_senders) = SuiDataReceivers::new_for_testing();
    let dwallet_submit_to_consensus = Arc::new(TestingSubmitToConsensus::new());
    let epoch_store = Arc::new(TestingAuthorityPerEpochStore::new());
    let checkpoint_notify = Arc::new(TestingDWalletCheckpointNotify::new());
    (
        DWalletMPCService::new_for_testing(
            epoch_store.clone(),
            seed,
            dwallet_submit_to_consensus.clone(),
            Arc::new(TestingAuthorityState::new()),
            checkpoint_notify.clone(),
            authority_name.clone(),
            committee.clone(),
            sui_data_receivers.clone(),
        ),
        sui_data_senders,
        dwallet_submit_to_consensus,
        epoch_store,
        checkpoint_notify,
    )
}

pub(crate) fn send_advance_results_between_parties(
    committee: &Committee,
    sent_consensus_messages_collectors: &mut Vec<Arc<TestingSubmitToConsensus>>,
    epoch_stores: &mut Vec<Arc<TestingAuthorityPerEpochStore>>,
    new_data_consensus_round: Round,
) {
    for i in 0..committee.voting_rights.len() {
        let consensus_messages_store = sent_consensus_messages_collectors[i]
            .submitted_messages
            .clone();
        let consensus_messages = consensus_messages_store.lock().unwrap().clone();
        consensus_messages_store.lock().unwrap().clear();
        let dwallet_messages: Vec<_> = consensus_messages
            .clone()
            .into_iter()
            .filter_map(|message| {
                if let ConsensusTransactionKind::DWalletMPCMessage(message) = message.kind {
                    Some(message)
                } else {
                    None
                }
            })
            .collect();
        let dwallet_outputs: Vec<_> = consensus_messages
            .into_iter()
            .filter_map(|message| {
                if let ConsensusTransactionKind::DWalletMPCOutput(message) = message.kind {
                    Some(message)
                } else {
                    None
                }
            })
            .collect();
        for j in 0..committee.voting_rights.len() {
            let other_epoch_store = epoch_stores.get(j).unwrap();
            other_epoch_store
                .round_to_messages
                .lock()
                .unwrap()
                .entry(new_data_consensus_round)
                .or_default()
                .extend(dwallet_messages.clone());
            other_epoch_store
                .round_to_outputs
                .lock()
                .unwrap()
                .entry(new_data_consensus_round)
                .or_default()
                .extend(dwallet_outputs.clone());

            // The DWalletMPCService every round will have entries in all the round-specific DB tables.
            other_epoch_store
                .round_to_verified_checkpoint
                .lock()
                .unwrap()
                .insert(new_data_consensus_round, vec![]);
        }
    }
}

pub(crate) async fn advance_all_parties_and_wait_for_completions(
    committee: &Committee,
    dwallet_mpc_services: &mut Vec<DWalletMPCService>,
    sent_consensus_messages_collectors: &mut Vec<Arc<TestingSubmitToConsensus>>,
    testing_epoch_stores: &Vec<Arc<TestingAuthorityPerEpochStore>>,
    notify_services: &Vec<Arc<TestingDWalletCheckpointNotify>>,
) -> Option<PendingDWalletCheckpoint> {
    advance_some_parties_and_wait_for_completions(
        committee,
        dwallet_mpc_services,
        sent_consensus_messages_collectors,
        testing_epoch_stores,
        notify_services,
        &(0..committee.voting_rights.len()).collect::<Vec<_>>(),
    )
    .await
}

pub(crate) async fn advance_some_parties_and_wait_for_completions(
    committee: &Committee,
    dwallet_mpc_services: &mut Vec<DWalletMPCService>,
    sent_consensus_messages_collectors: &mut Vec<Arc<TestingSubmitToConsensus>>,
    testing_epoch_stores: &Vec<Arc<TestingAuthorityPerEpochStore>>,
    notify_services: &Vec<Arc<TestingDWalletCheckpointNotify>>,
    parties_to_advance: &[usize],
) -> Option<PendingDWalletCheckpoint> {
    let mut pending_checkpoints = vec![];
    let mut completed_parties = vec![];
    while completed_parties.len() < parties_to_advance.len() {
        for i in 0..committee.voting_rights.len() {
            if !parties_to_advance.contains(&i) || completed_parties.contains(&i) {
                continue;
            }
            let mut dwallet_mpc_service = dwallet_mpc_services.get_mut(i).unwrap();
            let _ = dwallet_mpc_service.run_service_loop_iteration().await;
            let consensus_messages_store = sent_consensus_messages_collectors[i]
                .submitted_messages
                .clone();
            let pending_checkpoints_store = testing_epoch_stores[i].pending_checkpoints.clone();
            let notify_service = notify_services[i].clone();
            if !consensus_messages_store.lock().unwrap().is_empty() {
                info!(
                    party_id=?i+1,
                    "Received messages for party",
                );
                completed_parties.push(i);
                continue;
            }
            if *notify_service
                .checkpoints_notification_count
                .lock()
                .unwrap()
                > 0
            {
                *notify_service
                    .checkpoints_notification_count
                    .lock()
                    .unwrap() = 0;
                let pending_checkpoint = pending_checkpoints_store.lock().unwrap().pop();
                assert!(
                    pending_checkpoint.is_some(),
                    "received a checkpoint notification, but no pending checkpoint was found"
                );
                let pending_dwallet_checkpoint = pending_checkpoint.unwrap();
                info!(?pending_dwallet_checkpoint, party_id=?i+1, "Pending checkpoint found");
                pending_checkpoints.push(pending_dwallet_checkpoint);
                completed_parties.push(i);
                continue;
            }

            let _ = dwallet_mpc_service.run_service_loop_iteration().await;
        }
        tokio::time::sleep(Duration::from_millis(100)).await;
    }
    if pending_checkpoints.len() == parties_to_advance.len()
        && pending_checkpoints
            .iter()
            .all(|x| x.clone() == pending_checkpoints[0].clone())
    {
        return Some(pending_checkpoints[0].clone());
    }
    assert!(
        pending_checkpoints.is_empty(),
        "Pending checkpoints are not equal across all parties: {:?}",
        pending_checkpoints
    );
    None
}

/// Overrides the legitimate messages of malicious parties with false messages for the given crypto round and
/// malicious parties. When other validators receive these messages, they will mark the malicious parties as malicious.
pub(crate) fn override_legit_messages_with_false_messages(
    malicious_parties: &[usize],
    sent_consensus_messages_collectors: &mut Vec<Arc<TestingSubmitToConsensus>>,
    crypto_round: u64,
) {
    for malicious_party_index in malicious_parties {
        // Create a malicious message for round 1, and set it as the patty's message.
        let mut original_message = sent_consensus_messages_collectors[*malicious_party_index]
            .submitted_messages
            .lock()
            .unwrap()
            .pop();
        original_message.map(|mut original_message| {
            let ConsensusTransactionKind::DWalletMPCMessage(ref mut msg) = original_message.kind
            else {
                panic!("Only DWalletMPCMessage messages can be overridden with false messages");
            };
            let mut new_message: Vec<u8> = vec![0];
            new_message.extend(bcs::to_bytes::<u64>(&crypto_round).unwrap());
            new_message.extend([3; 48]);
            msg.message = new_message;
            sent_consensus_messages_collectors[*malicious_party_index]
                .submitted_messages
                .lock()
                .unwrap()
                .push(original_message);
        });
    }
}
use crate::dwallet_session_request::DWalletSessionRequest;
use crate::request_protocol_data::{
    DKGFirstData, DKGSecondData, NetworkEncryptionKeyDkgData, ProtocolData,
};
use ika_types::messages_dwallet_mpc::test_helpers::new_dwallet_session_event;

pub(crate) fn send_start_network_dkg_event_to_all_parties(
    ika_network_config: &IkaNetworkConfig,
    epoch_id: EpochId,
    sui_data_senders: &mut Vec<SuiDataSenders>,
) {
    let key_id = ObjectID::random();
    send_configurable_start_network_dkg_event(
        ika_network_config,
        epoch_id,
        sui_data_senders,
        [1u8; 32],
        1,
        &(0..sui_data_senders.len()).collect::<Vec<_>>(),
        key_id,
    );
}

pub(crate) fn send_start_network_dkg_event_to_some_parties(
    ika_network_config: &IkaNetworkConfig,
    epoch_id: EpochId,
    sui_data_senders: &mut Vec<SuiDataSenders>,
    parties: &[usize],
    key_id: ObjectID,
) {
    send_configurable_start_network_dkg_event(
        ika_network_config,
        epoch_id,
        sui_data_senders,
        [1u8; 32],
        1,
        parties,
        key_id,
    );
}

pub(crate) fn send_configurable_start_network_dkg_event(
    _ika_network_config: &IkaNetworkConfig,
    epoch_id: EpochId,
    sui_data_senders: &mut Vec<SuiDataSenders>,
    session_identifier_preimage: [u8; 32],
    session_sequence_number: u64,
    parties: &[usize],
    key_id: ObjectID,
) {
    let network_key_id = ObjectID::random();
    sui_data_senders.iter().for_each(|mut sui_data_sender| {
        let _ = sui_data_sender.uncompleted_events_sender.send((
            vec![DWalletSessionRequest {
                session_type: SessionType::System,
                session_identifier: SessionIdentifier::new(
                    SessionType::System,
                    session_identifier_preimage,
                ),
                session_sequence_number,
                protocol_data: ProtocolData::NetworkEncryptionKeyDkg {
                    data: NetworkEncryptionKeyDkgData {
                        key_scheme: DWalletMPCNetworkKeyScheme::Secp256k1,
                    },
                    dwallet_network_encryption_key_id: network_key_id,
                },
                epoch: 1,
                requires_network_key_data: false,
                requires_next_active_committee: false,
                pulled: false,
            }],
            epoch_id,
        ));
    });
}

pub(crate) fn send_start_dwallet_dkg_first_round_event(
    _ika_network_config: &IkaNetworkConfig,
    epoch_id: EpochId,
    sui_data_senders: &mut Vec<SuiDataSenders>,
    session_identifier_preimage: [u8; 32],
    session_sequence_number: u64,
    dwallet_network_encryption_key_id: ObjectID,
) {
    let dwallet_id = ObjectID::random();
    sui_data_senders.iter().for_each(|mut sui_data_sender| {
        let _ = sui_data_sender.uncompleted_events_sender.send((
            vec![DWalletSessionRequest {
                session_type: SessionType::System,
                session_identifier: SessionIdentifier::new(
                    SessionType::System,
                    session_identifier_preimage,
                ),
                session_sequence_number,
                protocol_data: ProtocolData::DKGFirst {
                    data: DKGFirstData {
                        curve: DWalletMPCNetworkKeyScheme::Secp256k1,
                    },
                    dwallet_id,
                    dwallet_network_encryption_key_id,
                },
                epoch: 1,
                requires_network_key_data: true,
                requires_next_active_committee: false,
                pulled: false,
            }],
            epoch_id,
        ));
    });
}

pub(crate) fn send_start_dwallet_dkg_second_round_event(
    ika_network_config: &IkaNetworkConfig,
    epoch_id: EpochId,
    sui_data_senders: &Vec<SuiDataSenders>,
    session_identifier_preimage: [u8; 32],
    session_sequence_number: u64,
    dwallet_network_encryption_key_id: ObjectID,
    dwallet_id: ObjectID,
    first_round_output: Vec<u8>,
    centralized_public_key_share_and_proof: Vec<u8>,
    encrypted_centralized_secret_share_and_proof: Vec<u8>,
    encryption_key: Vec<u8>,
    user_public_output: Vec<u8>,
) {
    let encrypted_user_secret_key_share_id = ObjectID::random();
    sui_data_senders.iter().for_each(|sui_data_sender| {
        let _ = sui_data_sender.uncompleted_events_sender.send((
            vec![DWalletSessionRequest {
                session_type: SessionType::System,
                session_identifier: SessionIdentifier::new(
                    SessionType::System,
                    session_identifier_preimage,
                ),
                session_sequence_number,
                protocol_data: ProtocolData::DKGSecond {
                    data: DKGSecondData {
                        curve: DWalletMPCNetworkKeyScheme::Secp256k1,
                        encrypted_centralized_secret_share_and_proof:
                            encrypted_centralized_secret_share_and_proof.clone(),
                        encryption_key: encryption_key.clone(),
                    },
                    dwallet_id,
                    encrypted_secret_share_id: encrypted_user_secret_key_share_id,
                    dwallet_network_encryption_key_id,
                    first_round_output: first_round_output.clone(),
                    centralized_public_key_share_and_proof: centralized_public_key_share_and_proof
                        .clone(),
                },
                epoch: 1,
                requires_network_key_data: true,
                requires_next_active_committee: false,
                pulled: false,
            }],
            epoch_id,
        ));
    });
}

pub(crate) async fn advance_parties_and_send_result_messages(
    mut test_state: &mut IntegrationTestState,
    parties_to_advance: &[usize],
    malicious_parties: &[usize],
) -> bool {
    if let Some(pending_checkpoint) = advance_some_parties_and_wait_for_completions(
        &test_state.committee,
        &mut test_state.dwallet_mpc_services,
        &mut test_state.sent_consensus_messages_collectors,
        &test_state.epoch_stores,
        &test_state.notify_services,
        &parties_to_advance,
    )
    .await
    {
        info!(?pending_checkpoint, "MPC flow completed successfully");
        return true;
    }
    override_legit_messages_with_false_messages(
        malicious_parties,
        &mut test_state.sent_consensus_messages_collectors,
        test_state.crypto_round as u64,
    );
    send_advance_results_between_parties(
        &test_state.committee,
        &mut test_state.sent_consensus_messages_collectors,
        &mut test_state.epoch_stores,
        test_state.consensus_round as Round,
    );
    false
}

pub(crate) fn replace_party_message_with_other_party_message(
    party_to_replace: usize,
    other_party: usize,
    crypto_round: u64,
    sent_consensus_messages_collectors: &mut Vec<Arc<TestingSubmitToConsensus>>,
) {
    let original_message = sent_consensus_messages_collectors[party_to_replace]
        .submitted_messages
        .lock()
        .unwrap()
        .pop()
        .unwrap();

    let mut other_party_message = sent_consensus_messages_collectors[other_party]
        .submitted_messages
        .lock()
        .unwrap()
        .first()
        .unwrap()
        .clone();
    let ConsensusTransactionKind::DWalletMPCMessage(ref mut other_party_message_content) =
        other_party_message.kind
    else {
        panic!("Only DWalletMPCMessage messages can be replaced with other party messages");
    };
    let ConsensusTransactionKind::DWalletMPCMessage(mut original_message) = original_message.kind
    else {
        panic!("Only DWalletMPCMessage messages can be replaced with other party messages");
    };
    other_party_message_content.authority = original_message.authority;
    sent_consensus_messages_collectors[party_to_replace]
        .submitted_messages
        .lock()
        .unwrap()
        .push(other_party_message)
}

pub(crate) fn send_network_key_to_parties(
    parties_to_send_network_key_to: Vec<usize>,
    sui_data_senders: &mut Vec<SuiDataSenders>,
    network_key_bytes: Vec<u8>,
    key_id: Option<ObjectID>,
) {
    sui_data_senders
        .iter()
        .enumerate()
        .filter(|(i, _)| parties_to_send_network_key_to.contains(i))
        .for_each(|(i, mut sui_data_sender)| {
            let _ = sui_data_sender
                .network_keys_sender
                .send(Arc::new(HashMap::from([(
                    key_id.clone().unwrap(),
                    DWalletNetworkEncryptionKeyData {
                        id: key_id.clone().unwrap(),
                        current_epoch: 1,
                        current_reconfiguration_public_output: vec![],
                        network_dkg_public_output: network_key_bytes.clone(),
                        state: DWalletNetworkEncryptionKeyState::NetworkDKGCompleted,
                    },
                )])));
        });
}

pub(crate) async fn advance_mpc_flow_until_completion(
    mut test_state: &mut IntegrationTestState,
    start_consensus_round: Round,
) -> (Round, PendingDWalletCheckpoint) {
    let mut consensus_round = start_consensus_round;
    loop {
        if let Some(pending_checkpoint) = advance_all_parties_and_wait_for_completions(
            &test_state.committee,
            &mut test_state.dwallet_mpc_services,
            &mut test_state.sent_consensus_messages_collectors,
            &test_state.epoch_stores,
            &test_state.notify_services,
        )
        .await
        {
            info!(?pending_checkpoint, "MPC flow completed successfully");
            return (consensus_round, pending_checkpoint);
        }

        send_advance_results_between_parties(
            &test_state.committee,
            &mut test_state.sent_consensus_messages_collectors,
            &mut test_state.epoch_stores,
            consensus_round,
        );
        consensus_round += 1;
    }
}

pub(crate) fn send_start_presign_event(
    ika_network_config: &IkaNetworkConfig,
    epoch_id: EpochId,
    sui_data_senders: &Vec<SuiDataSenders>,
    session_identifier_preimage: [u8; 32],
    session_sequence_number: u64,
    dwallet_network_encryption_key_id: ObjectID,
    dwallet_id: Option<ObjectID>,
    dwallet_public_output: Option<Vec<u8>>,
) {
    let presign_id = ObjectID::random();
    sui_data_senders.iter().for_each(|sui_data_sender| {
        let _ = sui_data_sender.uncompleted_events_sender.send((
            vec![DBSuiEvent {
                type_: DWalletSessionEvent::<PresignRequestEvent>::type_(&ika_network_config),
                contents: bcs::to_bytes(&new_dwallet_session_event(
                    false,
                    session_sequence_number,
                    session_identifier_preimage.to_vec().clone(),
                    PresignRequestEvent {
                        dwallet_id,
                        presign_id,
                        dwallet_public_output: dwallet_public_output.clone(),
                        dwallet_network_encryption_key_id,
                        curve: 0,
                        signature_algorithm: 0,
                    },
                ))
                .unwrap(),
                pulled: false,
            }],
            epoch_id,
        ));
    });
}

pub(crate) fn send_start_sign_event(
    ika_network_config: &IkaNetworkConfig,
    epoch_id: EpochId,
    sui_data_senders: &Vec<SuiDataSenders>,
    session_identifier_preimage: [u8; 32],
    session_sequence_number: u64,
    dwallet_network_encryption_key_id: ObjectID,
    dwallet_id: ObjectID,
    dwallet_public_output: Vec<u8>,
    presign: Vec<u8>,
    message_centralized_signature: Vec<u8>,
    message: Vec<u8>,
) {
    let presign_id = ObjectID::random();
    let sign_id = ObjectID::random();
    sui_data_senders.iter().for_each(|sui_data_sender| {
        let _ = sui_data_sender.uncompleted_events_sender.send((
            vec![DBSuiEvent {
                type_: DWalletSessionEvent::<SignRequestEvent>::type_(&ika_network_config),
                contents: bcs::to_bytes(&new_dwallet_session_event(
                    true,
                    session_sequence_number,
                    session_identifier_preimage.to_vec().clone(),
                    SignRequestEvent {
                        sign_id,
                        dwallet_id,
                        presign_id,
                        presign: presign.clone(),
                        message_centralized_signature: message_centralized_signature.clone(),
                        dwallet_network_encryption_key_id,
                        curve: 0,
                        signature_algorithm: 0,
                        hash_scheme: 0,
                        dwallet_decentralized_public_output: dwallet_public_output.clone(),
                        message: message.clone(),
                        is_future_sign: false,
                    },
                ))
                .unwrap(),
                pulled: false,
            }],
            epoch_id,
        ));
    });
}<|MERGE_RESOLUTION|>--- conflicted
+++ resolved
@@ -20,11 +20,7 @@
     DWalletMPCMessage, DWalletMPCOutput, DWalletNetworkDKGEncryptionKeyRequestEvent,
     DWalletNetworkEncryptionKeyData, DWalletNetworkEncryptionKeyState, DWalletSessionEvent,
     DWalletSessionEventTrait, IkaNetworkConfig, PresignRequestEvent, SessionIdentifier,
-<<<<<<< HEAD
-    SignRequestEvent,
-=======
     SessionType,
->>>>>>> 73c91089
 };
 use std::collections::HashMap;
 use std::sync::{Arc, Mutex};
