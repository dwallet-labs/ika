--- conflicted
+++ resolved
@@ -554,42 +554,6 @@
     parties: &[usize],
     key_id: ObjectID,
 ) {
-<<<<<<< HEAD
-    let start_network_dkg_event = DBSuiEvent {
-        type_: DWalletSessionEvent::<DWalletNetworkDKGEncryptionKeyRequestEvent>::type_(
-            &ika_network_config,
-        ),
-        contents: bcs::to_bytes(&new_dwallet_session_event(
-            true,
-            session_sequence_number,
-            session_identifier_preimage.to_vec().clone(),
-            DWalletNetworkDKGEncryptionKeyRequestEvent {
-                dwallet_network_encryption_key_id: key_id,
-                params_for_network: vec![],
-            },
-        ))
-        .unwrap(),
-        pulled: false,
-    };
-    send_event_to_parties(epoch_id, sui_data_senders, start_network_dkg_event, parties);
-}
-
-pub(crate) fn send_event_to_parties(
-    epoch_id: EpochId,
-    sui_data_senders: &mut Vec<SuiDataSenders>,
-    event: DBSuiEvent,
-    parties: &[usize],
-) {
-    sui_data_senders
-        .iter()
-        .enumerate()
-        .filter(|(i, _)| parties.contains(i))
-        .for_each(|(_, mut sui_data_sender)| {
-            let _ = sui_data_sender
-                .uncompleted_events_sender
-                .send((vec![event.clone()], epoch_id));
-        });
-=======
     let network_key_id = ObjectID::random();
     sui_data_senders.iter().for_each(|mut sui_data_sender| {
         let _ = sui_data_sender.uncompleted_events_sender.send((
@@ -614,7 +578,6 @@
             epoch_id,
         ));
     });
->>>>>>> bff495de
 }
 
 pub(crate) fn send_start_dwallet_dkg_first_round_event(
