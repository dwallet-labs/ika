--- conflicted
+++ resolved
@@ -508,15 +508,12 @@
 use crate::request_protocol_data::{DKGFirstData, NetworkEncryptionKeyDkgData, ProtocolData};
 use ika_types::messages_dwallet_mpc::test_helpers::new_dwallet_session_event;
 
-<<<<<<< HEAD
 pub(crate) fn send_start_network_dkg_event_to_all_parties(
-    ika_network_config: &IkaNetworkConfig,
     epoch_id: EpochId,
     sui_data_senders: &mut Vec<SuiDataSenders>,
 ) {
     let key_id = ObjectID::random();
     send_configurable_start_network_dkg_event(
-        ika_network_config,
         epoch_id,
         sui_data_senders,
         [1u8; 32],
@@ -534,7 +531,6 @@
     key_id: ObjectID,
 ) {
     send_configurable_start_network_dkg_event(
-        ika_network_config,
         epoch_id,
         sui_data_senders,
         [1u8; 32],
@@ -542,13 +538,6 @@
         parties,
         key_id,
     );
-=======
-pub(crate) fn send_start_network_dkg_event(
-    epoch_id: EpochId,
-    sui_data_senders: &mut Vec<SuiDataSenders>,
-) {
-    send_configurable_start_network_dkg_event(epoch_id, sui_data_senders, [1u8; 32], 1);
->>>>>>> 88455808
 }
 
 pub(crate) fn send_configurable_start_network_dkg_event(
