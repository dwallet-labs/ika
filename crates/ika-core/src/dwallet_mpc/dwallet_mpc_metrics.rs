--- conflicted
+++ resolved
@@ -229,11 +229,7 @@
     pub(crate) fn add_completion(&self, protocol_data: &DWalletSessionRequestMetricData) {
         self.completions_count
             .with_label_values(&[
-<<<<<<< HEAD
-                &protocol_data.to_string(),
-=======
-                protocol_data.name(),
->>>>>>> f47f5496
+                protocol_data.name(),
                 &protocol_data.curve(),
                 &protocol_data.hash_scheme(),
                 &protocol_data.signature_algorithm(),
@@ -254,11 +250,7 @@
     ) {
         self.received_requests_start_count
             .with_label_values(&[
-<<<<<<< HEAD
-                &protocol_data.to_string(),
-=======
-                protocol_data.name(),
->>>>>>> f47f5496
+                protocol_data.name(),
                 &protocol_data.curve(),
                 &protocol_data.hash_scheme(),
                 &protocol_data.signature_algorithm(),
@@ -282,11 +274,7 @@
         if mpc_round == "1" {
             self.session_start_count
                 .with_label_values(&[
-<<<<<<< HEAD
-                    &protocol_data.to_string(),
-=======
-                    protocol_data.name(),
->>>>>>> f47f5496
+                    protocol_data.name(),
                     &protocol_data.curve(),
                     &protocol_data.hash_scheme(),
                     &protocol_data.signature_algorithm(),
@@ -295,11 +283,7 @@
         }
         self.advance_mpc_calls
             .with_label_values(&[
-<<<<<<< HEAD
-                &protocol_data.to_string(),
-=======
-                protocol_data.name(),
->>>>>>> f47f5496
+                protocol_data.name(),
                 &protocol_data.curve(),
                 mpc_round,
                 &protocol_data.hash_scheme(),
@@ -311,11 +295,7 @@
     pub(crate) fn add_compute_native_call(&self, protocol_data: &DWalletSessionRequestMetricData) {
         self.session_start_count
             .with_label_values(&[
-<<<<<<< HEAD
-                &protocol_data.to_string(),
-=======
-                protocol_data.name(),
->>>>>>> f47f5496
+                protocol_data.name(),
                 &protocol_data.curve(),
                 &protocol_data.hash_scheme(),
                 &protocol_data.signature_algorithm(),
@@ -323,11 +303,7 @@
             .inc();
         self.native_calls
             .with_label_values(&[
-<<<<<<< HEAD
-                &protocol_data.to_string(),
-=======
-                protocol_data.name(),
->>>>>>> f47f5496
+                protocol_data.name(),
                 &protocol_data.curve(),
                 &protocol_data.hash_scheme(),
                 &protocol_data.signature_algorithm(),
@@ -351,11 +327,7 @@
     ) {
         self.advance_completions
             .with_label_values(&[
-<<<<<<< HEAD
-                &protocol_data.to_string(),
-=======
-                protocol_data.name(),
->>>>>>> f47f5496
+                protocol_data.name(),
                 &protocol_data.curve(),
                 mpc_round,
                 &protocol_data.hash_scheme(),
@@ -365,11 +337,7 @@
         let current_avg = self
             .computation_duration_avg
             .with_label_values(&[
-<<<<<<< HEAD
-                &protocol_data.to_string(),
-=======
-                protocol_data.name(),
->>>>>>> f47f5496
+                protocol_data.name(),
                 &protocol_data.curve(),
                 mpc_round,
                 &protocol_data.hash_scheme(),
@@ -379,11 +347,7 @@
         let advance_completions_count = self
             .advance_completions
             .with_label_values(&[
-<<<<<<< HEAD
-                &protocol_data.to_string(),
-=======
-                protocol_data.name(),
->>>>>>> f47f5496
+                protocol_data.name(),
                 &protocol_data.curve(),
                 mpc_round,
                 &protocol_data.hash_scheme(),
@@ -394,11 +358,7 @@
             / (advance_completions_count as f64);
         self.computation_duration_avg
             .with_label_values(&[
-<<<<<<< HEAD
-                &protocol_data.to_string(),
-=======
-                protocol_data.name(),
->>>>>>> f47f5496
+                protocol_data.name(),
                 &protocol_data.curve(),
                 mpc_round,
                 &protocol_data.hash_scheme(),
@@ -409,11 +369,7 @@
             let current_variance = self
                 .computation_duration_variance
                 .with_label_values(&[
-<<<<<<< HEAD
-                    &protocol_data.to_string(),
-=======
-                    protocol_data.name(),
->>>>>>> f47f5496
+                    protocol_data.name(),
                     &protocol_data.curve(),
                     mpc_round,
                     &protocol_data.hash_scheme(),
@@ -429,11 +385,7 @@
             );
             self.computation_duration_variance
                 .with_label_values(&[
-<<<<<<< HEAD
-                    &protocol_data.to_string(),
-=======
-                    protocol_data.name(),
->>>>>>> f47f5496
+                    protocol_data.name(),
                     &protocol_data.curve(),
                     mpc_round,
                     &protocol_data.hash_scheme(),
@@ -443,11 +395,7 @@
         } else {
             self.computation_duration_variance
                 .with_label_values(&[
-<<<<<<< HEAD
-                    &protocol_data.to_string(),
-=======
-                    protocol_data.name(),
->>>>>>> f47f5496
+                    protocol_data.name(),
                     &protocol_data.curve(),
                     mpc_round,
                     &protocol_data.hash_scheme(),
@@ -464,11 +412,7 @@
     ) {
         self.native_completions
             .with_label_values(&[
-<<<<<<< HEAD
-                &protocol_data.to_string(),
-=======
-                protocol_data.name(),
->>>>>>> f47f5496
+                protocol_data.name(),
                 &protocol_data.curve(),
                 &protocol_data.hash_scheme(),
                 &protocol_data.signature_algorithm(),
@@ -477,11 +421,7 @@
         let current_avg = self
             .computation_duration_avg
             .with_label_values(&[
-<<<<<<< HEAD
-                &protocol_data.to_string(),
-=======
-                protocol_data.name(),
->>>>>>> f47f5496
+                protocol_data.name(),
                 &protocol_data.curve(),
                 "0",
                 &protocol_data.hash_scheme(),
@@ -491,11 +431,7 @@
         let advance_completions_count = self
             .native_completions
             .with_label_values(&[
-<<<<<<< HEAD
-                &protocol_data.to_string(),
-=======
-                protocol_data.name(),
->>>>>>> f47f5496
+                protocol_data.name(),
                 &protocol_data.curve(),
                 &protocol_data.hash_scheme(),
                 &protocol_data.signature_algorithm(),
@@ -506,11 +442,7 @@
 
         self.computation_duration_avg
             .with_label_values(&[
-<<<<<<< HEAD
-                &protocol_data.to_string(),
-=======
-                protocol_data.name(),
->>>>>>> f47f5496
+                protocol_data.name(),
                 &protocol_data.curve(),
                 "0",
                 &protocol_data.hash_scheme(),
@@ -521,11 +453,7 @@
             let current_variance = self
                 .computation_duration_variance
                 .with_label_values(&[
-<<<<<<< HEAD
-                    &protocol_data.to_string(),
-=======
-                    protocol_data.name(),
->>>>>>> f47f5496
+                    protocol_data.name(),
                     &protocol_data.curve(),
                     "0",
                     &protocol_data.hash_scheme(),
@@ -541,11 +469,7 @@
             );
             self.computation_duration_variance
                 .with_label_values(&[
-<<<<<<< HEAD
-                    &protocol_data.to_string(),
-=======
-                    protocol_data.name(),
->>>>>>> f47f5496
+                    protocol_data.name(),
                     &protocol_data.curve(),
                     "0",
                     &protocol_data.hash_scheme(),
@@ -555,11 +479,7 @@
         } else {
             self.computation_duration_variance
                 .with_label_values(&[
-<<<<<<< HEAD
-                    &protocol_data.to_string(),
-=======
-                    protocol_data.name(),
->>>>>>> f47f5496
+                    protocol_data.name(),
                     &protocol_data.curve(),
                     "0",
                     &protocol_data.hash_scheme(),
@@ -586,11 +506,7 @@
     ) {
         self.last_completion_duration
             .with_label_values(&[
-<<<<<<< HEAD
-                &protocol_data.to_string(),
-=======
-                protocol_data.name(),
->>>>>>> f47f5496
+                protocol_data.name(),
                 &protocol_data.curve(),
                 mpc_round,
                 &protocol_data.hash_scheme(),
