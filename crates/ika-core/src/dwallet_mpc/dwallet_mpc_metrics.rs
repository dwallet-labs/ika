--- conflicted
+++ resolved
@@ -423,11 +423,7 @@
             .with_label_values(&[
                 &protocol_data.to_string(),
                 &protocol_data.curve(),
-<<<<<<< HEAD
-                "native",
-=======
                 "0",
->>>>>>> ee4c4325
                 &protocol_data.hash_scheme(),
                 &protocol_data.signature_algorithm(),
             ])
@@ -448,11 +444,7 @@
             .with_label_values(&[
                 &protocol_data.to_string(),
                 &protocol_data.curve(),
-<<<<<<< HEAD
-                "native",
-=======
                 "0",
->>>>>>> ee4c4325
                 &protocol_data.hash_scheme(),
                 &protocol_data.signature_algorithm(),
             ])
@@ -463,11 +455,7 @@
                 .with_label_values(&[
                     &protocol_data.to_string(),
                     &protocol_data.curve(),
-<<<<<<< HEAD
-                    "native",
-=======
                     "0",
->>>>>>> ee4c4325
                     &protocol_data.hash_scheme(),
                     &protocol_data.signature_algorithm(),
                 ])
@@ -483,11 +471,7 @@
                 .with_label_values(&[
                     &protocol_data.to_string(),
                     &protocol_data.curve(),
-<<<<<<< HEAD
-                    "native",
-=======
                     "0",
->>>>>>> ee4c4325
                     &protocol_data.hash_scheme(),
                     &protocol_data.signature_algorithm(),
                 ])
@@ -497,11 +481,7 @@
                 .with_label_values(&[
                     &protocol_data.to_string(),
                     &protocol_data.curve(),
-<<<<<<< HEAD
-                    "native",
-=======
                     "0",
->>>>>>> ee4c4325
                     &protocol_data.hash_scheme(),
                     &protocol_data.signature_algorithm(),
                 ])
