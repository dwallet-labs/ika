use crate::dwallet_mpc::protocol_cryptographic_data::ProtocolCryptographicData;
use crate::request_protocol_data::ProtocolData;
use dwallet_mpc_types::dwallet_mpc::{DWalletCurve, DWalletSignatureAlgorithm};
use group::HashScheme;
use ika_types::messages_dwallet_mpc::{SessionIdentifier, SessionType};
use std::cmp::Ordering;
use std::fmt;

#[derive(Debug, Clone, Eq, PartialEq)]
pub struct DWalletSessionRequest {
    pub session_type: SessionType,
    /// Unique identifier for the MPC session.
    pub session_identifier: SessionIdentifier,
    pub session_sequence_number: u64,
    pub(crate) protocol_data: ProtocolData,
    pub epoch: u64,
    pub requires_network_key_data: bool,
    pub requires_next_active_committee: bool,
    // True when the event was pulled from the state of the object,
    // and False when it was pushed as an event.
    pub pulled: bool,
}

#[derive(Debug, Clone, Eq, PartialEq)]
pub struct DWalletSessionRequestMetricData {
    name: String,
    curve: Option<DWalletCurve>,
    hash_scheme: Option<HashScheme>,
    signature_algorithm: Option<DWalletSignatureAlgorithm>,
}

impl fmt::Display for DWalletSessionRequestMetricData {
    fn fmt(&self, f: &mut fmt::Formatter<'_>) -> fmt::Result {
        fmt::Debug::fmt(self, f)
    }
}

impl PartialOrd<Self> for DWalletSessionRequest {
    fn partial_cmp(&self, other: &Self) -> Option<Ordering> {
        Some(self.cmp(other))
    }
}

impl Ord for DWalletSessionRequest {
    fn cmp(&self, other: &Self) -> Ordering {
        // System sessions have a higher priority than user session and therefore come first (are smaller).
        // Both system and user sessions are sorted by their sequence number between themselves.
        match (self.session_type, other.session_type) {
            (SessionType::User, SessionType::User) => self
                .session_sequence_number
                .cmp(&other.session_sequence_number),
            (SessionType::System, SessionType::User) => Ordering::Less,
            (SessionType::System, SessionType::System) => self
                .session_sequence_number
                .cmp(&other.session_sequence_number),
            (SessionType::User, SessionType::System) => Ordering::Greater,
        }
    }
}

impl DWalletSessionRequestMetricData {
    pub fn name(&self) -> &str {
        &self.name
    }

    pub fn curve(&self) -> String {
        let Some(curve) = self.curve else {
            return "Unknown".to_string();
        };
        curve.to_string()
    }

    pub fn hash_scheme(&self) -> String {
        let Some(hash_scheme) = &self.hash_scheme else {
            return "Unknown".to_string();
        };
        hash_scheme.to_string()
    }

    pub fn signature_algorithm(&self) -> String {
        let Some(signature_algorithm) = &self.signature_algorithm else {
            return "Unknown".to_string();
        };
        signature_algorithm.to_string()
    }
}

impl From<&ProtocolData> for DWalletSessionRequestMetricData {
    fn from(protocol_specific_data: &ProtocolData) -> Self {
        match protocol_specific_data {
            ProtocolData::DWalletDKG { data, .. } => DWalletSessionRequestMetricData {
                name: data.to_string(),
                curve: Some(data.curve),
                hash_scheme: None,
                signature_algorithm: None,
            },
            ProtocolData::DWalletDKGAndSign { data, .. } => DWalletSessionRequestMetricData {
                name: data.to_string(),
                curve: Some(data.curve),
                hash_scheme: Some(data.hash_scheme),
                signature_algorithm: Some(data.signature_algorithm),
            },
            ProtocolData::ImportedKeyVerification { data, .. } => DWalletSessionRequestMetricData {
                name: data.to_string(),
                curve: Some(data.curve),
                hash_scheme: None,
                signature_algorithm: None,
            },
            ProtocolData::MakeDWalletUserSecretKeySharesPublic { data, .. } => {
                DWalletSessionRequestMetricData {
                    name: data.to_string(),
                    curve: Some(data.curve),
                    hash_scheme: None,
                    signature_algorithm: None,
                }
            }
            ProtocolData::Presign { data, .. } => DWalletSessionRequestMetricData {
                name: data.to_string(),
                curve: Some(data.curve),
                hash_scheme: None,
                signature_algorithm: Some(data.signature_algorithm),
            },
            ProtocolData::Sign { data, .. } => DWalletSessionRequestMetricData {
                name: data.to_string(),
                curve: Some(data.curve),
                hash_scheme: Some(data.hash_scheme),
                signature_algorithm: Some(data.signature_algorithm),
            },
            ProtocolData::NetworkEncryptionKeyDkg { data, .. } => DWalletSessionRequestMetricData {
                name: data.to_string(),
                curve: None,
                hash_scheme: None,
                signature_algorithm: None,
            },
            ProtocolData::NetworkEncryptionKeyReconfiguration { data, .. } => {
                DWalletSessionRequestMetricData {
                    name: data.to_string(),
                    curve: None,
                    hash_scheme: None,
                    signature_algorithm: None,
                }
            }
            ProtocolData::EncryptedShareVerification { data, .. } => {
                DWalletSessionRequestMetricData {
                    name: data.to_string(),
                    curve: Some(data.curve),
                    hash_scheme: None,
                    signature_algorithm: None,
                }
            }
            ProtocolData::PartialSignatureVerification { data, .. } => {
                DWalletSessionRequestMetricData {
                    name: data.to_string(),
                    curve: Some(data.curve),
                    hash_scheme: Some(data.hash_scheme),
                    signature_algorithm: Some(data.signature_algorithm),
                }
            }
        }
    }
}

impl From<&ProtocolCryptographicData> for DWalletSessionRequestMetricData {
    fn from(advance_specific_data: &ProtocolCryptographicData) -> Self {
        match advance_specific_data {
            ProtocolCryptographicData::ImportedKeyVerification { data, .. } => {
                DWalletSessionRequestMetricData {
                    name: data.to_string(),
                    curve: Some(data.curve),
                    hash_scheme: None,
                    signature_algorithm: None,
                }
            }
            ProtocolCryptographicData::MakeDWalletUserSecretKeySharesPublic { data, .. } => {
                DWalletSessionRequestMetricData {
                    name: data.to_string(),
                    curve: Some(data.curve),
                    hash_scheme: None,
                    signature_algorithm: None,
                }
            }
            ProtocolCryptographicData::DWalletDKG { data, .. } => DWalletSessionRequestMetricData {
                name: data.to_string(),
                curve: Some(data.curve),
                hash_scheme: None,
                signature_algorithm: None,
            },
            ProtocolCryptographicData::Presign { data, .. } => DWalletSessionRequestMetricData {
                name: data.to_string(),
                curve: Some(data.curve),
                hash_scheme: None,
                signature_algorithm: Some(data.signature_algorithm),
            },
            ProtocolCryptographicData::Sign { data, .. } => DWalletSessionRequestMetricData {
                name: data.to_string(),
                curve: Some(data.curve),
                hash_scheme: Some(data.hash_scheme),
                signature_algorithm: Some(data.signature_algorithm),
            },
            ProtocolCryptographicData::DWalletDKGAndSign { data, .. } => {
                DWalletSessionRequestMetricData {
                    name: data.to_string(),
                    curve: Some(data.curve),
                    hash_scheme: Some(data.hash_scheme),
                    signature_algorithm: Some(data.signature_algorithm),
                }
            }
            ProtocolCryptographicData::EncryptedShareVerification { data, .. } => {
                DWalletSessionRequestMetricData {
                    name: data.to_string(),
                    curve: Some(data.curve),
                    hash_scheme: None,
                    signature_algorithm: None,
                }
            }
            ProtocolCryptographicData::PartialSignatureVerification { data, .. } => {
                DWalletSessionRequestMetricData {
                    name: data.to_string(),
                    curve: Some(data.curve),
                    hash_scheme: Some(data.hash_scheme),
                    signature_algorithm: Some(data.signature_algorithm),
                }
            }
            ProtocolCryptographicData::NetworkEncryptionKeyReconfiguration { data, .. } => {
                DWalletSessionRequestMetricData {
                    name: data.to_string(),
                    curve: None,
                    hash_scheme: None,
                    signature_algorithm: None,
                }
            }
<<<<<<< HEAD
=======
            ProtocolCryptographicData::NetworkEncryptionKeyReconfigurationBackwardCompatible {
                data,
                ..
            } => DWalletSessionRequestMetricData {
                name: data.to_string(),
                curve: None,
                hash_scheme: None,
                signature_algorithm: None,
            },
>>>>>>> 5c05f8f5
            ProtocolCryptographicData::NetworkEncryptionKeyDkg { .. } => {
                DWalletSessionRequestMetricData {
                    name: "NetworkEncryptionKeyDkg".to_string(),
                    curve: None,
                    hash_scheme: None,
                    signature_algorithm: None,
                }
            }
        }
    }
}<|MERGE_RESOLUTION|>--- conflicted
+++ resolved
@@ -229,8 +229,6 @@
                     signature_algorithm: None,
                 }
             }
-<<<<<<< HEAD
-=======
             ProtocolCryptographicData::NetworkEncryptionKeyReconfigurationBackwardCompatible {
                 data,
                 ..
@@ -240,7 +238,6 @@
                 hash_scheme: None,
                 signature_algorithm: None,
             },
->>>>>>> 5c05f8f5
             ProtocolCryptographicData::NetworkEncryptionKeyDkg { .. } => {
                 DWalletSessionRequestMetricData {
                     name: "NetworkEncryptionKeyDkg".to_string(),
