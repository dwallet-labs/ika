--- conflicted
+++ resolved
@@ -205,12 +205,8 @@
                 hash_scheme: Some(data.hash_scheme.clone()),
                 signature_algorithm: Some(data.signature_algorithm.clone()),
             },
-<<<<<<< HEAD
             ProtocolCryptographicData::NetworkEncryptionKeyDkgV1 { data, .. } => {
-=======
-            ProtocolCryptographicData::NetworkEncryptionKeyDkg { data, .. } => {
                 // TODO (#1508): Remove the curve label completely from protocols the curve label is irrelevant for
->>>>>>> 51b9d386
                 DWalletSessionRequestMetricData {
                     name: data.to_string(),
                     curve: None,
