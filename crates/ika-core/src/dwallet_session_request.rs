--- conflicted
+++ resolved
@@ -233,8 +233,6 @@
                 hash_scheme: None,
                 signature_algorithm: None,
             },
-<<<<<<< HEAD
-=======
             ProtocolCryptographicData::NetworkEncryptionKeyV2Reconfiguration { data, .. } => {
                 DWalletSessionRequestMetricData {
                     name: data.to_string(),
@@ -244,7 +242,6 @@
                     signature_algorithm: None,
                 }
             }
->>>>>>> 0d085ee7
         }
     }
 }