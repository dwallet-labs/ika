--- conflicted
+++ resolved
@@ -17,10 +17,7 @@
 use ika_types::messages_dwallet_checkpoint::DWalletCheckpointMessage;
 use ika_types::messages_dwallet_mpc::{
     DWALLET_2PC_MPC_COORDINATOR_MODULE_NAME, DWalletNetworkEncryptionKeyData,
-<<<<<<< HEAD
-=======
     DWalletNetworkEncryptionKeyState,
->>>>>>> d43095c2
 };
 use ika_types::messages_system_checkpoints::SystemCheckpointMessage;
 use ika_types::sui::epoch_start_system::EpochStartSystem;
@@ -175,28 +172,6 @@
         let DWalletCoordinatorInner::V1(coordinator_inner) = dwallet_coordinator_inner;
 
         if clock.timestamp_ms > mid_epoch_time
-<<<<<<< HEAD
-            && coordinator_inner
-                .pricing_and_fee_management
-                .calculation_votes
-                .is_some()
-            && coordinator_inner.next_epoch_active_committee.is_some()
-            // network_encryption_key_ids holds only keys that finished dkg
-            && coordinator_inner.dwallet_network_encryption_keys.size == network_encryption_key_ids.len() as u64
-            && !epoch_switch_state.calculated_protocol_pricing
-        {
-            info!(
-                "Running network encryption key mid-epoch reconfiguration and Calculating protocol pricing"
-            );
-
-            let default_pricing_keys = coordinator_inner
-                .pricing_and_fee_management
-                .default
-                .pricing_map
-                .contents
-                .iter()
-                .map(|c| c.key.clone())
-=======
             && coordinator_inner.next_epoch_active_committee.is_some()
             // network_encryption_key_ids holds only keys that finished dkg
             && coordinator_inner.dwallet_network_encryption_keys.size == network_encryption_keys.len() as u64
@@ -212,21 +187,15 @@
                     v.state != DWalletNetworkEncryptionKeyState::AwaitingNetworkReconfiguration
                 })
                 .map(|(k, _)| *k)
->>>>>>> d43095c2
                 .collect_vec();
 
             let result = retry_with_max_elapsed_time!(
                 Self::request_mid_epoch_reconfiguration(
                     &self.sui_client,
                     ika_dwallet_2pc_mpc_package_id,
-<<<<<<< HEAD
-                    network_encryption_key_ids.clone(),
-=======
                     network_encryption_for_reconfiguration_key_ids.clone(),
->>>>>>> d43095c2
                     sui_notifier,
                     self.notifier_tx_lock.clone(),
-                    &default_pricing_keys
                 ),
                 Duration::from_secs(ONE_HOUR_IN_SECONDS)
             );
@@ -444,11 +413,7 @@
                     ika_dwallet_2pc_mpc_package_id,
                     sui_notifier,
                     &system_inner,
-<<<<<<< HEAD
-                    network_encryption_key_ids,
-=======
                     network_encryption_keys,
->>>>>>> d43095c2
                     &mut epoch_switch_state,
                 )
                 .await;
@@ -645,7 +610,6 @@
         network_encryption_key_ids: Vec<ObjectID>,
         sui_notifier: &SuiNotifier,
         notifier_tx_lock: Arc<tokio::sync::Mutex<Option<TransactionDigest>>>,
-        default_pricing_keys: &Vec<PricingInfoKey>,
     ) -> anyhow::Result<SuiTransactionBlockResponse> {
         let gas_coins = sui_client.get_gas_objects(sui_notifier.sui_address).await;
         // let gas_coin = gas_coins
@@ -670,8 +634,6 @@
             );
         }
 
-<<<<<<< HEAD
-=======
         let transaction = super::build_sui_transaction(
             sui_notifier.sui_address,
             ptb.finish(),
@@ -702,7 +664,6 @@
 
         let dwallet_coordinator_ptb_arg = ptb.input(CallArg::Object(dwallet_coordinator_arg))?;
 
->>>>>>> d43095c2
         for PricingInfoKey {
             curve,
             signature_algorithm,
