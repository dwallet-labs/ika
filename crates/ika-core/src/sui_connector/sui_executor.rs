--- conflicted
+++ resolved
@@ -447,54 +447,6 @@
                         .get_system_checkpoint_by_sequence_number(
                             next_system_checkpoint_sequence_number,
                         )
-<<<<<<< HEAD
-                    {
-                        self.metrics
-                            .system_checkpoint_sequence
-                            .set(next_dwallet_checkpoint_sequence_number as i64);
-
-                        let active_members: BlsCommittee =
-                            system_inner.validator_set().clone().active_committee;
-                        let auth_sig = system_checkpoint.auth_sig();
-                        let signature = auth_sig.signature.as_bytes().to_vec();
-                        let signers_bitmap =
-                            Self::calculate_signers_bitmap(&auth_sig.signers_map, &active_members);
-                        let message = bcs::to_bytes::<SystemCheckpointMessage>(
-                            &system_checkpoint.into_message(),
-                        )
-                        .expect("Serializing `system_checkpoint` message cannot fail");
-
-                        info!("Signers_bitmap: {:?}", signers_bitmap);
-                        self.metrics.system_checkpoint_write_requests_total.inc();
-                        let response = retry_with_max_elapsed_time!(
-                            Self::handle_system_checkpoint_execution_task(
-                                ika_system_package_id,
-                                signature.clone(),
-                                signers_bitmap.clone(),
-                                message.clone(),
-                                sui_notifier,
-                                &self.sui_client.clone(),
-                                &self.metrics.clone(),
-                                self.notifier_tx_lock.clone(),
-                            ),
-                            Duration::from_secs(ONE_HOUR_IN_SECONDS)
-                        );
-                        if response.is_err() {
-                            panic!(
-                                "failed to submit system checkpoint for over an hour, err: {:?}",
-                                response.err()
-                            );
-                        }
-                        self.metrics.system_checkpoint_writes_success_total.inc();
-                        self.metrics
-                            .last_written_system_checkpoint_sequence
-                            .set(next_dwallet_checkpoint_sequence_number as i64);
-                        last_submitted_system_checkpoint =
-                            Some(next_system_checkpoint_sequence_number);
-                        info!(
-                            "Sui transaction successfully executed for system_checkpoint sequence number: {}",
-                            next_system_checkpoint_sequence_number
-=======
                 {
                     self.metrics
                         .system_checkpoint_sequence
@@ -529,7 +481,6 @@
                         panic!(
                             "failed to submit system checkpoint for over an hour, err: {:?}",
                             response.err()
->>>>>>> a88c7897
                         );
                     }
                     self.metrics.system_checkpoint_writes_success_total.inc();
