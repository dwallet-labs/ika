--- conflicted
+++ resolved
@@ -347,20 +347,6 @@
         let mut loop_index = 0;
         loop {
             loop_index += 1;
-<<<<<<< HEAD
-            if loop_index % 10 == 0 {
-                info!("Querying epoch start cursor from Sui");
-                let system_inner = match sui_client.must_get_system_inner_object().await {
-                    SystemInner::V1(system_inner) => system_inner,
-                };
-                let start_epoch_event = EventID::from((
-                    system_inner
-                        .epoch_start_tx_digest
-                        .try_into()
-                        .expect("start epoch TX digest in wrong length"),
-                    0,
-                ));
-=======
             // Fetching the epoch start TX digest less frequently
             // as it is unexpected to change often.
             if loop_index % 10 == 0 {
@@ -373,7 +359,6 @@
                     continue;
                 };
                 let start_epoch_event = EventID::from((epoch_start_tx_digest, 0));
->>>>>>> 6a1fc165
                 if start_epoch_cursor != Some(start_epoch_event) {
                     start_epoch_cursor = Some(start_epoch_event);
                     cursor = start_epoch_cursor;
