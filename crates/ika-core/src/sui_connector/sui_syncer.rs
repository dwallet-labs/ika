// Copyright (c) Mysten Labs, Inc.
// SPDX-License-Identifier: BSD-3-Clause-Clear

//! The SuiSyncer module handles synchronizing Events emitted
//! on the Sui blockchain from concerned modules of `ika_system` package.
use crate::authority::authority_perpetual_tables::AuthorityPerpetualTables;
use crate::dwallet_mpc::network_dkg::{
<<<<<<< HEAD
    create_dwallet_mpc_network_decryption_key_from_onchain_public_output, DwalletMPCNetworkKeys,
=======
    dwallet_mpc_network_key_from_session_output, DwalletMPCNetworkKeys,
>>>>>>> 3a7e0d98
};
use crate::sui_connector::metrics::SuiConnectorMetrics;
use dwallet_mpc_types::dwallet_mpc::{DWalletMPCNetworkKeyScheme, NetworkDecryptionKeyShares};
use ika_sui_client::{retry_with_max_elapsed_time, SuiClient, SuiClientInner};
use ika_types::committee::Committee;
<<<<<<< HEAD
use ika_types::dwallet_mpc_error::{DwalletMPCError, DwalletMPCResult};
use ika_types::error::IkaResult;
use ika_types::messages_dwallet_mpc::DWalletNetworkDecryptionKey;
=======
use ika_types::dwallet_mpc_error::DwalletMPCResult;
use ika_types::error::IkaResult;
>>>>>>> 3a7e0d98
use ika_types::sui::SystemInnerTrait;
use itertools::Itertools;
use mpc::WeightedThresholdAccessStructure;
use mysten_metrics::spawn_logged_monitored_task;
use std::{collections::HashMap, sync::Arc};
use sui_json_rpc_types::SuiEvent;
use sui_types::base_types::ObjectID;
use sui_types::BRIDGE_PACKAGE_ID;
use sui_types::{event::EventID, Identifier};
use tokio::sync::RwLock;
use tokio::{
    sync::Notify,
    task::JoinHandle,
    time::{self, Duration},
};
use tracing::{debug, error, info, warn};

/// Map from contract address to their start cursor (exclusive)
pub type SuiTargetModules = HashMap<Identifier, Option<EventID>>;

pub struct SuiSyncer<C> {
    sui_client: Arc<SuiClient<C>>,
    // The last transaction that the syncer has fully processed.
    // Syncer will resume posting this transaction (i.e., exclusive) when it starts.
    cursors: SuiTargetModules,
    metrics: Arc<SuiConnectorMetrics>,
    perpetual_tables: Arc<AuthorityPerpetualTables>,
}

impl<C> SuiSyncer<C>
where
    C: SuiClientInner + 'static,
{
    pub fn new(
        sui_client: Arc<SuiClient<C>>,
        cursors: SuiTargetModules,
        metrics: Arc<SuiConnectorMetrics>,
        perpetual_tables: Arc<AuthorityPerpetualTables>,
    ) -> Self {
        Self {
            sui_client,
            cursors,
            metrics,
            perpetual_tables,
        }
    }

    pub async fn run(
        self,
        query_interval: Duration,
        dwallet_mpc_network_keys: Option<Arc<DwalletMPCNetworkKeys>>,
        weighted_threshold_access_structure: WeightedThresholdAccessStructure,
<<<<<<< HEAD
        next_epoch_active_committee: Arc<RwLock<Option<Committee>>>,
=======
        next_epoch_committee: Arc<RwLock<Option<Committee>>>,
>>>>>>> 3a7e0d98
    ) -> IkaResult<Vec<JoinHandle<()>>> {
        info!("Starting SuiSyncer");
        let mut task_handles = vec![];
        let sui_client_clone = self.sui_client.clone();
        tokio::spawn(Self::sync_next_committee(
            sui_client_clone.clone(),
<<<<<<< HEAD
            next_epoch_active_committee,
=======
            next_epoch_committee,
>>>>>>> 3a7e0d98
        ));
        if let Some(dwallet_mpc_network_keys) = dwallet_mpc_network_keys {
            // Todo (#810): Check the usage adding the task handle to the task_handles vector.
            tokio::spawn(Self::sync_dwallet_network_keys(
                sui_client_clone,
                dwallet_mpc_network_keys,
                weighted_threshold_access_structure,
            ));
        }
        for (module, cursor) in self.cursors {
            let metrics = self.metrics.clone();
            let sui_client_clone = self.sui_client.clone();
            let perpetual_tables_clone = self.perpetual_tables.clone();
            task_handles.push(spawn_logged_monitored_task!(
                Self::run_event_listening_task(
                    module,
                    cursor,
                    sui_client_clone,
                    query_interval,
                    metrics,
                    perpetual_tables_clone
                )
            ));
        }
        Ok(task_handles)
    }

    async fn sync_next_committee(
        sui_client: Arc<SuiClient<C>>,
<<<<<<< HEAD
        next_epoch_active_committee: Arc<RwLock<Option<Committee>>>,
    ) {
        loop {
            time::sleep(Duration::from_secs(2)).await;
            let system_inner = sui_client.get_system_inner_until_success().await;
            let system_inner = system_inner.into_init_version_for_tooling();

            let Some(new_next_committee) = system_inner.get_ika_next_epoch_active_committee()
            else {
                let mut committee_lock = next_epoch_active_committee.write().await;
                *committee_lock = None;
=======
        next_epoch_committee: Arc<RwLock<Option<Committee>>>,
    ) {
        loop {
            if let Some(_) = next_epoch_committee.read().await.as_ref() {
                info!("The next epoch committee already set, skipping sync");
                return;
            } else {
                info!("The next epoch committee wasn't set, syncing...");
            };
            let system_inner = sui_client.get_system_inner_until_success().await;
            let system_inner = system_inner.into_init_version_for_tooling();

            let Some(new_next_committee) = system_inner.get_ika_next_epoch_committee() else {
>>>>>>> 3a7e0d98
                info!("ika next epoch active committee not found, retrying...");
                continue;
            };

            let validator_ids: Vec<_> = new_next_committee.keys().cloned().collect();

            let validators = match sui_client
                .get_validators_info_by_ids(&system_inner, validator_ids)
                .await
            {
                Ok(v) => v,
                Err(e) => {
                    error!("failed to fetch validators info: {e}");
                    continue;
                }
            };

<<<<<<< HEAD
            let class_group_data = match sui_client
=======
            let class_group_encryption_keys_and_proofs = match sui_client
>>>>>>> 3a7e0d98
                .get_class_groups_public_keys_and_proofs(&validators)
                .await
            {
                Ok(data) => data,
                Err(e) => {
                    error!("can't get_class_groups_public_keys_and_proofs: {e}");
                    continue;
                }
            };

<<<<<<< HEAD
            let class_group_map = class_group_data
                .into_iter()
                .filter_map(|(id, class_groups)| {
                    let authority_name = match new_next_committee.get(&id) {
                        Some((authority_name, _)) => *authority_name,
=======
            let class_group_encryption_keys_and_proofs = class_group_encryption_keys_and_proofs
                .into_iter()
                .filter_map(|(id, class_groups)| {
                    let voting_power = match new_next_committee.get(&id) {
                        Some((power, _)) => *power,
>>>>>>> 3a7e0d98
                        None => {
                            error!("missing validator voting power for id: {id}");
                            return None;
                        }
                    };

                    match bcs::to_bytes(&class_groups) {
<<<<<<< HEAD
                        Ok(bytes) => Some((authority_name, bytes)),
                        Err(e) => {
                            error!("failed to serialize class group for id {id}: {e}");
=======
                        Ok(bytes) => Some((voting_power, bytes)),
                        Err(e) => {
                            error!("failed to serialize class group for ID {id}: {e}");
>>>>>>> 3a7e0d98
                            None
                        }
                    }
                })
                .collect();

            let committee = Committee::new(
                system_inner.epoch + 1,
                new_next_committee.values().cloned().collect(),
<<<<<<< HEAD
                class_group_map,
            );

            let mut committee_lock = next_epoch_active_committee.write().await;
=======
                class_group_encryption_keys_and_proofs,
            );

            let mut committee_lock = next_epoch_committee.write().await;
>>>>>>> 3a7e0d98
            *committee_lock = Some(committee);
        }
    }

    /// Sync the DwalletMPC network keys from the Sui client to the local store.
    async fn sync_dwallet_network_keys(
        sui_client: Arc<SuiClient<C>>,
        dwallet_mpc_network_keys: Arc<DwalletMPCNetworkKeys>,
        weighted_threshold_access_structure: WeightedThresholdAccessStructure,
    ) {
        loop {
            time::sleep(Duration::from_secs(2)).await;

            let network_decryption_keys = sui_client
                .get_dwallet_mpc_network_keys()
                .await
                .unwrap_or_else(|e| {
                    error!("failed to fetch dwallet MPC network keys: {e}");
                    HashMap::new()
<<<<<<< HEAD
                });

            for (key_id, network_dec_key_shares) in network_decryption_keys.into_iter() {
                match Self::sync_network_decryption_key_inner(
                    &sui_client,
                    dwallet_mpc_network_keys.clone(),
                    &weighted_threshold_access_structure,
                    &key_id,
                    &network_dec_key_shares,
                )
                .await
                {
                    Ok(_) => {
                        info!(
                            "Successfully synced network decryption key for key_id: {:?}",
                            key_id
                        );
=======
                })
                .iter()
                .map(|(key_id, key_data)| {
                    (
                        *key_id,
                        dwallet_mpc_network_key_from_session_output(
                            key_data.current_epoch,
                            DWalletMPCNetworkKeyScheme::Secp256k1,
                            &weighted_threshold_access_structure,
                            &key_data.network_dkg_public_output,
                        ),
                    )
                })
                .collect::<HashMap<_, DwalletMPCResult<NetworkDecryptionKeyShares>>>();
            let mut local_network_decryption_keys =
                dwallet_mpc_network_keys.network_decryption_keys();
            network_decryption_keys
                .into_iter()
                .for_each(|(key_id, network_dec_key_shares)| {
                    let network_dec_key_shares = match network_dec_key_shares {
                        Ok(val) => val,
                        Err(e) => {
                            error!("failed to create network decryption key shares for key_id: {:?}: {}", key_id, e);
                            return;
                        }
                    };
                    if let Some(local_dec_key_shares) = local_network_decryption_keys.get(&key_id) {
                        if *local_dec_key_shares != network_dec_key_shares {
                            info!("Updating the network key for `key_id`: {:?}", key_id);
                            if let Err(e) =
                                dwallet_mpc_network_keys.update_network_key(key_id, network_dec_key_shares, &weighted_threshold_access_structure,)
                            {
                                error!(
                                    "failed to update the key version for key_id: {:?}, error: {:?}",
                                    key_id, e
                                );
                            }
                        }
                    } else {
                        info!("Adding a new network key with ID: {:?}", key_id);
                        if let Err(e) =
                            dwallet_mpc_network_keys.add_new_network_key(key_id, network_dec_key_shares, &weighted_threshold_access_structure,)
                        {
                            error!(
                                "failed to add new key for `key_id`: {:?}, error: {:?}",
                                key_id, e
                            );
                        }
>>>>>>> 3a7e0d98
                    }
                    Err(e) => {
                        error!(
                            "Failed to sync network decryption key for key_id: {:?}, error: {:?}",
                            key_id, e
                        );
                    }
                }
            }
        }
    }

    async fn sync_network_decryption_key_inner(
        sui_client: &Arc<SuiClient<C>>,
        dwallet_mpc_network_keys: Arc<DwalletMPCNetworkKeys>,
        weighted_threshold_access_structure: &WeightedThresholdAccessStructure,
        key_id: &ObjectID,
        network_dec_key_shares: &DWalletNetworkDecryptionKey,
    ) -> DwalletMPCResult<()> {
        let local_network_decryption_keys = dwallet_mpc_network_keys.network_decryption_keys();

        let should_update = match local_network_decryption_keys.get(key_id) {
            Some(local_key) => local_key.epoch != network_dec_key_shares.current_epoch,
            None => true,
        };

        if !should_update {
            info!(
                "Network decryption key for key_id: {:?} is up to date",
                key_id
            );
            return Ok(());
        }

        let key = Self::fetch_and_create_network_key(
            &sui_client,
            &network_dec_key_shares,
            &weighted_threshold_access_structure,
        )
        .await?;

        if local_network_decryption_keys.contains_key(&key_id) {
            info!("Updating network key for key_id: {:?}", key_id);
            dwallet_mpc_network_keys.update_network_key(
                *key_id,
                key,
                &weighted_threshold_access_structure,
            )
        } else {
            info!("Adding new network key for key_id: {:?}", key_id);
            dwallet_mpc_network_keys.add_new_network_key(
                *key_id,
                key,
                &weighted_threshold_access_structure,
            )
        }
    }

    async fn fetch_and_create_network_key(
        sui_client: &SuiClient<C>,
        network_dec_key_shares: &DWalletNetworkDecryptionKey,
        access_structure: &WeightedThresholdAccessStructure,
    ) -> DwalletMPCResult<NetworkDecryptionKeyShares> {
        let output = sui_client
            .get_network_decryption_key_with_full_data(network_dec_key_shares)
            .await
            .map_err(|e| DwalletMPCError::MissingDwalletMPCDecryptionKeyShares)?;

        create_dwallet_mpc_network_decryption_key_from_onchain_public_output(
            output.current_epoch,
            DWalletMPCNetworkKeyScheme::Secp256k1,
            access_structure,
            output,
        )
    }

    async fn run_event_listening_task(
        // The module where interested events are defined.
        // Module is always of ika system package.
        module: Identifier,
        mut cursor: Option<EventID>,
        sui_client: Arc<SuiClient<C>>,
        query_interval: Duration,
        metrics: Arc<SuiConnectorMetrics>,
        perpetual_tables: Arc<AuthorityPerpetualTables>,
    ) {
        info!(?module, ?cursor, "Starting sui events listening task");
        let mut interval = time::interval(query_interval);
        interval.set_missed_tick_behavior(time::MissedTickBehavior::Skip);

        // Create a task to update metrics
        let notify = Arc::new(Notify::new());
        let notify_clone = notify.clone();
        let sui_client_clone = sui_client.clone();
        let last_synced_sui_checkpoints_metric = metrics
            .last_synced_sui_checkpoints
            .with_label_values(&[&module.to_string()]);
        spawn_logged_monitored_task!(async move {
            loop {
                notify_clone.notified().await;
                let Ok(Ok(latest_checkpoint_sequence_number)) = retry_with_max_elapsed_time!(
                    sui_client_clone.get_latest_checkpoint_sequence_number(),
                    Duration::from_secs(120)
                ) else {
                    error!("failed to query the latest checkpoint sequence number from the sui client after retry");
                    continue;
                };
                last_synced_sui_checkpoints_metric.set(latest_checkpoint_sequence_number as i64);
            }
        });

        loop {
            interval.tick().await;
            let Ok(Ok(events)) = retry_with_max_elapsed_time!(
                sui_client.query_events_by_module(module.clone(), cursor),
                Duration::from_secs(120)
            ) else {
                error!("failed to query events from the sui client — retrying");
                continue;
            };

            let len = events.data.len();
            if len != 0 {
                if !events.has_next_page {
                    // If this is the last page, it means we have processed all
                    // events up to the latest checkpoint
                    // We can then update the latest checkpoint metric.
                    notify.notify_one();
                }
                perpetual_tables
                    .insert_pending_events(module.clone(), &events.data)
                    // todo(zeev): this code can panic, check it.
                    .expect("failed to insert pending events");
                if let Some(next) = events.next_cursor {
                    cursor = Some(next);
                }
                info!(
                    ?module,
                    ?cursor,
                    "Observed {len} new events from Sui network"
                );
            }
        }
    }
}<|MERGE_RESOLUTION|>--- conflicted
+++ resolved
@@ -5,24 +5,15 @@
 //! on the Sui blockchain from concerned modules of `ika_system` package.
 use crate::authority::authority_perpetual_tables::AuthorityPerpetualTables;
 use crate::dwallet_mpc::network_dkg::{
-<<<<<<< HEAD
     create_dwallet_mpc_network_decryption_key_from_onchain_public_output, DwalletMPCNetworkKeys,
-=======
-    dwallet_mpc_network_key_from_session_output, DwalletMPCNetworkKeys,
->>>>>>> 3a7e0d98
 };
 use crate::sui_connector::metrics::SuiConnectorMetrics;
 use dwallet_mpc_types::dwallet_mpc::{DWalletMPCNetworkKeyScheme, NetworkDecryptionKeyShares};
 use ika_sui_client::{retry_with_max_elapsed_time, SuiClient, SuiClientInner};
 use ika_types::committee::Committee;
-<<<<<<< HEAD
 use ika_types::dwallet_mpc_error::{DwalletMPCError, DwalletMPCResult};
 use ika_types::error::IkaResult;
 use ika_types::messages_dwallet_mpc::DWalletNetworkDecryptionKey;
-=======
-use ika_types::dwallet_mpc_error::DwalletMPCResult;
-use ika_types::error::IkaResult;
->>>>>>> 3a7e0d98
 use ika_types::sui::SystemInnerTrait;
 use itertools::Itertools;
 use mpc::WeightedThresholdAccessStructure;
@@ -75,22 +66,14 @@
         query_interval: Duration,
         dwallet_mpc_network_keys: Option<Arc<DwalletMPCNetworkKeys>>,
         weighted_threshold_access_structure: WeightedThresholdAccessStructure,
-<<<<<<< HEAD
-        next_epoch_active_committee: Arc<RwLock<Option<Committee>>>,
-=======
         next_epoch_committee: Arc<RwLock<Option<Committee>>>,
->>>>>>> 3a7e0d98
     ) -> IkaResult<Vec<JoinHandle<()>>> {
         info!("Starting SuiSyncer");
         let mut task_handles = vec![];
         let sui_client_clone = self.sui_client.clone();
         tokio::spawn(Self::sync_next_committee(
             sui_client_clone.clone(),
-<<<<<<< HEAD
-            next_epoch_active_committee,
-=======
             next_epoch_committee,
->>>>>>> 3a7e0d98
         ));
         if let Some(dwallet_mpc_network_keys) = dwallet_mpc_network_keys {
             // Todo (#810): Check the usage adding the task handle to the task_handles vector.
@@ -120,7 +103,6 @@
 
     async fn sync_next_committee(
         sui_client: Arc<SuiClient<C>>,
-<<<<<<< HEAD
         next_epoch_active_committee: Arc<RwLock<Option<Committee>>>,
     ) {
         loop {
@@ -128,25 +110,9 @@
             let system_inner = sui_client.get_system_inner_until_success().await;
             let system_inner = system_inner.into_init_version_for_tooling();
 
-            let Some(new_next_committee) = system_inner.get_ika_next_epoch_active_committee()
-            else {
+            let Some(new_next_committee) = system_inner.get_ika_next_epoch_committee() else {
                 let mut committee_lock = next_epoch_active_committee.write().await;
                 *committee_lock = None;
-=======
-        next_epoch_committee: Arc<RwLock<Option<Committee>>>,
-    ) {
-        loop {
-            if let Some(_) = next_epoch_committee.read().await.as_ref() {
-                info!("The next epoch committee already set, skipping sync");
-                return;
-            } else {
-                info!("The next epoch committee wasn't set, syncing...");
-            };
-            let system_inner = sui_client.get_system_inner_until_success().await;
-            let system_inner = system_inner.into_init_version_for_tooling();
-
-            let Some(new_next_committee) = system_inner.get_ika_next_epoch_committee() else {
->>>>>>> 3a7e0d98
                 info!("ika next epoch active committee not found, retrying...");
                 continue;
             };
@@ -164,11 +130,7 @@
                 }
             };
 
-<<<<<<< HEAD
             let class_group_data = match sui_client
-=======
-            let class_group_encryption_keys_and_proofs = match sui_client
->>>>>>> 3a7e0d98
                 .get_class_groups_public_keys_and_proofs(&validators)
                 .await
             {
@@ -179,19 +141,11 @@
                 }
             };
 
-<<<<<<< HEAD
             let class_group_map = class_group_data
                 .into_iter()
                 .filter_map(|(id, class_groups)| {
                     let authority_name = match new_next_committee.get(&id) {
                         Some((authority_name, _)) => *authority_name,
-=======
-            let class_group_encryption_keys_and_proofs = class_group_encryption_keys_and_proofs
-                .into_iter()
-                .filter_map(|(id, class_groups)| {
-                    let voting_power = match new_next_committee.get(&id) {
-                        Some((power, _)) => *power,
->>>>>>> 3a7e0d98
                         None => {
                             error!("missing validator voting power for id: {id}");
                             return None;
@@ -199,15 +153,9 @@
                     };
 
                     match bcs::to_bytes(&class_groups) {
-<<<<<<< HEAD
                         Ok(bytes) => Some((authority_name, bytes)),
                         Err(e) => {
                             error!("failed to serialize class group for id {id}: {e}");
-=======
-                        Ok(bytes) => Some((voting_power, bytes)),
-                        Err(e) => {
-                            error!("failed to serialize class group for ID {id}: {e}");
->>>>>>> 3a7e0d98
                             None
                         }
                     }
@@ -217,17 +165,10 @@
             let committee = Committee::new(
                 system_inner.epoch + 1,
                 new_next_committee.values().cloned().collect(),
-<<<<<<< HEAD
                 class_group_map,
             );
 
             let mut committee_lock = next_epoch_active_committee.write().await;
-=======
-                class_group_encryption_keys_and_proofs,
-            );
-
-            let mut committee_lock = next_epoch_committee.write().await;
->>>>>>> 3a7e0d98
             *committee_lock = Some(committee);
         }
     }
@@ -247,7 +188,6 @@
                 .unwrap_or_else(|e| {
                     error!("failed to fetch dwallet MPC network keys: {e}");
                     HashMap::new()
-<<<<<<< HEAD
                 });
 
             for (key_id, network_dec_key_shares) in network_decryption_keys.into_iter() {
@@ -265,56 +205,6 @@
                             "Successfully synced network decryption key for key_id: {:?}",
                             key_id
                         );
-=======
-                })
-                .iter()
-                .map(|(key_id, key_data)| {
-                    (
-                        *key_id,
-                        dwallet_mpc_network_key_from_session_output(
-                            key_data.current_epoch,
-                            DWalletMPCNetworkKeyScheme::Secp256k1,
-                            &weighted_threshold_access_structure,
-                            &key_data.network_dkg_public_output,
-                        ),
-                    )
-                })
-                .collect::<HashMap<_, DwalletMPCResult<NetworkDecryptionKeyShares>>>();
-            let mut local_network_decryption_keys =
-                dwallet_mpc_network_keys.network_decryption_keys();
-            network_decryption_keys
-                .into_iter()
-                .for_each(|(key_id, network_dec_key_shares)| {
-                    let network_dec_key_shares = match network_dec_key_shares {
-                        Ok(val) => val,
-                        Err(e) => {
-                            error!("failed to create network decryption key shares for key_id: {:?}: {}", key_id, e);
-                            return;
-                        }
-                    };
-                    if let Some(local_dec_key_shares) = local_network_decryption_keys.get(&key_id) {
-                        if *local_dec_key_shares != network_dec_key_shares {
-                            info!("Updating the network key for `key_id`: {:?}", key_id);
-                            if let Err(e) =
-                                dwallet_mpc_network_keys.update_network_key(key_id, network_dec_key_shares, &weighted_threshold_access_structure,)
-                            {
-                                error!(
-                                    "failed to update the key version for key_id: {:?}, error: {:?}",
-                                    key_id, e
-                                );
-                            }
-                        }
-                    } else {
-                        info!("Adding a new network key with ID: {:?}", key_id);
-                        if let Err(e) =
-                            dwallet_mpc_network_keys.add_new_network_key(key_id, network_dec_key_shares, &weighted_threshold_access_structure,)
-                        {
-                            error!(
-                                "failed to add new key for `key_id`: {:?}, error: {:?}",
-                                key_id, e
-                            );
-                        }
->>>>>>> 3a7e0d98
                     }
                     Err(e) => {
                         error!(
