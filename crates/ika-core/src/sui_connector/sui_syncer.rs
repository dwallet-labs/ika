--- conflicted
+++ resolved
@@ -11,10 +11,7 @@
 use dwallet_mpc_types::dwallet_mpc::{DWalletMPCNetworkKeyScheme, NetworkDecryptionKeyShares};
 use ika_sui_client::{retry_with_max_elapsed_time, SuiClient, SuiClientInner};
 use ika_types::committee::Committee;
-<<<<<<< HEAD
 use ika_types::dwallet_mpc_error::DwalletMPCResult;
-=======
->>>>>>> 6afcc8bd
 use ika_types::error::IkaResult;
 use ika_types::sui::SystemInnerTrait;
 use itertools::Itertools;
@@ -67,22 +64,14 @@
         query_interval: Duration,
         dwallet_mpc_network_keys: Option<Arc<DwalletMPCNetworkKeys>>,
         weighted_threshold_access_structure: WeightedThresholdAccessStructure,
-<<<<<<< HEAD
-        next_epoch_active_committee: Arc<RwLock<Option<Committee>>>,
-=======
         next_epoch_committee: Arc<RwLock<Option<Committee>>>,
->>>>>>> 6afcc8bd
     ) -> IkaResult<Vec<JoinHandle<()>>> {
         info!("Starting SuiSyncer");
         let mut task_handles = vec![];
         let sui_client_clone = self.sui_client.clone();
         tokio::spawn(Self::sync_next_committee(
             sui_client_clone.clone(),
-<<<<<<< HEAD
-            next_epoch_active_committee,
-=======
             next_epoch_committee,
->>>>>>> 6afcc8bd
         ));
         if let Some(dwallet_mpc_network_keys) = dwallet_mpc_network_keys {
             // Todo (#810): Check the usage adding the task handle to the task_handles vector.
@@ -112,16 +101,6 @@
 
     async fn sync_next_committee(
         sui_client: Arc<SuiClient<C>>,
-<<<<<<< HEAD
-        next_epoch_active_committee: Arc<RwLock<Option<Committee>>>,
-    ) {
-        loop {
-            if let Some(_) = next_epoch_active_committee.read().await.as_ref() {
-                info!("next epoch active committee already set, skipping sync");
-                return;
-            } else {
-                info!("next epoch active committee not set, syncing...");
-=======
         next_epoch_committee: Arc<RwLock<Option<Committee>>>,
     ) {
         loop {
@@ -130,17 +109,11 @@
                 return;
             } else {
                 info!("The next epoch committee wasn't set, syncing...");
->>>>>>> 6afcc8bd
             };
             let system_inner = sui_client.get_system_inner_until_success().await;
             let system_inner = system_inner.into_init_version_for_tooling();
 
-<<<<<<< HEAD
-            let Some(new_next_committee) = system_inner.get_ika_next_epoch_active_committee()
-            else {
-=======
             let Some(new_next_committee) = system_inner.get_ika_next_epoch_committee() else {
->>>>>>> 6afcc8bd
                 info!("ika next epoch active committee not found, retrying...");
                 continue;
             };
@@ -158,11 +131,7 @@
                 }
             };
 
-<<<<<<< HEAD
-            let class_group_data = match sui_client
-=======
             let class_group_encryption_keys_and_proofs = match sui_client
->>>>>>> 6afcc8bd
                 .get_class_groups_public_keys_and_proofs(&validators)
                 .await
             {
@@ -173,11 +142,7 @@
                 }
             };
 
-<<<<<<< HEAD
-            let class_group_map = class_group_data
-=======
             let class_group_encryption_keys_and_proofs = class_group_encryption_keys_and_proofs
->>>>>>> 6afcc8bd
                 .into_iter()
                 .filter_map(|(id, class_groups)| {
                     let voting_power = match new_next_committee.get(&id) {
@@ -201,17 +166,10 @@
             let committee = Committee::new(
                 system_inner.epoch + 1,
                 new_next_committee.values().cloned().collect(),
-<<<<<<< HEAD
-                class_group_map,
-            );
-
-            let mut committee_lock = next_epoch_active_committee.write().await;
-=======
                 class_group_encryption_keys_and_proofs,
             );
 
             let mut committee_lock = next_epoch_committee.write().await;
->>>>>>> 6afcc8bd
             *committee_lock = Some(committee);
         }
     }
