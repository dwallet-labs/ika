--- conflicted
+++ resolved
@@ -18,11 +18,7 @@
 class_groups.workspace = true
 dwallet-classgroups-types.workspace = true
 schemars.workspace = true
-<<<<<<< HEAD
-commitment = { git = "https://github.com/dwallet-labs/cryptography-private", subdir = "commitment", rev = "abac7c5"}
-=======
 commitment = { git = "https://github.com/dwallet-labs/cryptography-private", subdir = "commitment", rev = "124ce1d"}
->>>>>>> 6c83f24b
 shared_wasm_class_groups = { path = "../shared-wasm-class-groups" }
 rand_core = "0.6.4"
 crypto-bigint = { workspace = true, features = ["rand_core", "serde"], default-features = false }
