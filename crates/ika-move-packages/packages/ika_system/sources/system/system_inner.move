// Copyright (c) dWallet Labs, Ltd.
// SPDX-License-Identifier: BSD-3-Clause-Clear

module ika_system::system_inner;

use ika::ika::IKA;
use ika_common::{
  bls_committee::BlsCommittee,
  class_groups_public_key_and_proof::ClassGroupsPublicKeyAndProof
};
use ika_staking::{
  staked_ika::StakedIka,
  token_exchange_rate::TokenExchangeRate,
  validator_cap::{
    ValidatorCap,
    ValidatorOperationCap,
    ValidatorCommissionCap,
    VerifiedValidatorCap,
    VerifiedValidatorOperationCap,
    VerifiedValidatorCommissionCap
  },
  validator_metadata::ValidatorMetadata,
  validator_set::ValidatorSet
};
use ika_system::{
  advance_epoch_approver::{Self, AdvanceEpochApprover},
  protocol_cap::{Self, ProtocolCap, VerifiedProtocolCap},
  protocol_treasury::ProtocolTreasury,
  system_current_status_info::{Self, SystemCurrentStatusInfo}
};
use std::string::String;
use sui::{
  bag::{Self, Bag},
  balance::{Self, Balance},
  bcs,
  clock::Clock,
  coin::Coin,
  event,
  package::{UpgradeCap, UpgradeTicket, UpgradeReceipt},
  table::Table,
  vec_map::{Self, VecMap},
  vec_set::VecSet
};

// === Imports ===

// === Constants ===

const PARAMS_MESSAGE_INTENT: vector<u8> = vector[2, 0, 0];

// System checkpoint message data type constants corresponding to system parameters
// Note: the order of these fields, and the number must correspond to the Rust code in
// `crates/ika-types/src/messages_system_checkpoints.rs`.
const SET_NEXT_PROTOCOL_VERSION_MESSAGE_TYPE: u32 = 0;
const SET_EPOCH_DURATION_MS_MESSAGE_TYPE: u32 = 1;
const SET_STAKE_SUBSIDY_START_EPOCH_MESSAGE_TYPE: u32 = 2;
const SET_STAKE_SUBSIDY_RATE_MESSAGE_TYPE: u32 = 3;
const SET_STAKE_SUBSIDY_PERIOD_LENGTH_MESSAGE_TYPE: u32 = 4;
const SET_MIN_VALIDATOR_COUNT_MESSAGE_TYPE: u32 = 5;
const SET_MAX_VALIDATOR_COUNT_MESSAGE_TYPE: u32 = 6;
const SET_MIN_VALIDATOR_JOINING_STAKE_MESSAGE_TYPE: u32 = 7;
const SET_MAX_VALIDATOR_CHANGE_COUNT_MESSAGE_TYPE: u32 = 8;
const SET_REWARD_SLASHING_RATE_MESSAGE_TYPE: u32 = 9;
const END_OF_PUBLISH_MESSAGE_TYPE: u32 = 10;
const SET_APPROVED_UPGRADE_MESSAGE_TYPE: u32 = 11;
const SetOrRemoveWitnessApprovingAdvanceEpochMessageType: u32 = 12;

// === Errors ===

/// The system has not reached the end epoch time.
const EHaveNotReachedEndEpochTime: u64 = 0;
/// The active BLS committee must be initialized.
const EActiveBlsCommitteeMustInitialize: u64 = 1;
/// The epoch in the system checkpoint is incorrect.
const EIncorrectEpochInSystemCheckpoint: u64 = 2;
/// The sequence number in the system checkpoint is incorrect.
const EWrongSystemCheckpointSequenceNumber: u64 = 3;
/// The approved upgrade is not found.
const EApprovedUpgradeNotFound: u64 = 4;
/// The protocol cap is unauthorized.
const EUnauthorizedProtocolCap: u64 = 5;
/// Too early for initialization time or already initialized.
const ECannotInitialize: u64 = 6;
/// The system has not reached the mid epoch time.
const EHaveNotReachedMidEpochTime: u64 = 7;

// === Structs ===

/// Uses SystemParametersV1 as the parameters.
public struct SystemInner<phantom Witness: drop> has store {
  /// The current epoch ID, starting from 0.
  epoch: u64,
  epoch_start_tx_digest: vector<u8>,
  /// The current protocol version, starting from 1.
  protocol_version: u64,
  next_protocol_version: Option<u64>,
  /// Upgrade caps for this package and others like ika coin of the ika protocol.
  upgrade_caps: vector<UpgradeCap>,
  /// Approved upgrade for package id to its approved digest.
  approved_upgrades: VecMap<ID, vector<u8>>,
  /// Contains all information about the validators.
  validator_set: ValidatorSet<Witness>,
  /// The duration of an epoch, in milliseconds.
  epoch_duration_ms: u64,
  /// The starting epoch in which stake subsidies start being paid out
  stake_subsidy_start_epoch: u64,
  /// Schedule of stake subsidies given out each epoch.
  protocol_treasury: ProtocolTreasury,
  /// Unix timestamp of the current epoch start.
  epoch_start_timestamp_ms: u64,
  /// The last processed checkpoint sequence number.
  last_processed_checkpoint_sequence_number: u64,
  /// The last checkpoint sequence number of the previous epoch.
  previous_epoch_last_checkpoint_sequence_number: u64,
  /// The total messages processed.
  total_messages_processed: u64,
  /// The fees paid for computation.
  remaining_rewards: Balance<IKA>,
  /// List of authorized protocol cap ids.
  authorized_protocol_cap_ids: vector<ID>,
  /// List of witnesses approving advance epoch.
  /// as part of the epoch advancement, we have to collect approval from all witnesses.
  witness_approving_advance_epoch: vector<String>,
  /// Whether the system has received the end of publish message.
  received_end_of_publish: bool,
  /// Any extra fields that's not defined statically.
  extra_fields: Bag,
}

// === Events ===

/// Event containing system-level epoch information, emitted during
/// the epoch advancement message.
public struct SystemEpochInfoEvent has copy, drop {
  epoch: u64,
  protocol_version: u64,
  total_stake: u64,
  stake_subsidy_amount: u64,
  total_computation_fees: u64,
  total_stake_rewards_distributed: u64,
}

/// Event containing system-level checkpoint information, emitted during
/// the system checkpoint submission message.
public struct SystemCheckpointInfoEvent has copy, drop {
  epoch: u64,
  sequence_number: u64,
  timestamp_ms: u64,
}

/// Event emitted when protocol version is set via checkpoint message.
public struct SetNextProtocolVersionEvent has copy, drop {
  epoch: u64,
  next_protocol_version: u64,
}

/// Event emitted when epoch duration is set via checkpoint message.
public struct SetEpochDurationMsEvent has copy, drop {
  epoch: u64,
  epoch_duration_ms: u64,
}

/// Event emitted when stake subsidy start epoch is set via checkpoint message.
public struct SetStakeSubsidyStartEpochEvent has copy, drop {
  epoch: u64,
  stake_subsidy_start_epoch: u64,
}

/// Event emitted when stake subsidy rate is set via checkpoint message.
public struct SetStakeSubsidyRateEvent has copy, drop {
  epoch: u64,
  stake_subsidy_rate: u16,
}

/// Event emitted when stake subsidy period length is set via checkpoint message.
public struct SetStakeSubsidyPeriodLengthEvent has copy, drop {
  epoch: u64,
  stake_subsidy_period_length: u64,
}

/// Event emitted when minimum validator count is set via checkpoint message.
public struct SetMinValidatorCountEvent has copy, drop {
  epoch: u64,
  min_validator_count: u64,
}

/// Event emitted when maximum validator count is set via checkpoint message.
public struct SetMaxValidatorCountEvent has copy, drop {
  epoch: u64,
  max_validator_count: u64,
}

/// Event emitted when minimum validator joining stake is set via checkpoint message.
public struct SetMinValidatorJoiningStakeEvent has copy, drop {
  epoch: u64,
  min_validator_joining_stake: u64,
}

/// Event emitted when maximum validator change count is set via checkpoint message.
public struct SetMaxValidatorChangeCountEvent has copy, drop {
  epoch: u64,
  max_validator_change_count: u64,
}

/// Event emitted when reward slashing rate is set via checkpoint message.
public struct SetRewardSlashingRateEvent has copy, drop {
  epoch: u64,
  reward_slashing_rate: u16,
}

/// Event emitted when approved upgrade is set via checkpoint message.
public struct SetApprovedUpgradeEvent has copy, drop {
  epoch: u64,
  package_id: ID,
  digest: Option<vector<u8>>,
}

/// Event emitted when the epoch ends.
public struct EndOfPublishEvent has copy, drop {
  epoch: u64,
}

/// Event emitted when witness approving advance epoch is set or removed via checkpoint message.
public struct SetOrRemoveWitnessApprovingAdvanceEpochEvent has copy, drop {
  epoch: u64,
  witness_type: String,
  remove: bool,
}

// ==== functions that can only be called by init ====

/// Create a new IkaSystemState object and make it shared.
/// This function will be called only once in init.
public(package) fun create<Witness: drop>(
  upgrade_caps: vector<UpgradeCap>,
  validator_set: ValidatorSet<Witness>,
  protocol_version: u64,
  epoch_start_timestamp_ms: u64,
  epoch_duration_ms: u64,
  stake_subsidy_start_epoch: u64,
  protocol_treasury: ProtocolTreasury,
  ctx: &mut TxContext,
): (SystemInner<Witness>, ProtocolCap) {
  let protocol_cap = protocol_cap::create(ctx);
  let protocol_cap_id = object::id(&protocol_cap);

  let authorized_protocol_cap_ids = vector[protocol_cap_id];
  // This type is fixed as it's created at init. It should not be updated during type upgrade.
  let system_state = SystemInner {
    epoch: 0,
    epoch_start_tx_digest: *ctx.digest(),
    protocol_version,
    next_protocol_version: option::none(),
    upgrade_caps,
    approved_upgrades: vec_map::empty(),
    validator_set,
    epoch_duration_ms,
    stake_subsidy_start_epoch,
    protocol_treasury,
    epoch_start_timestamp_ms,
    last_processed_checkpoint_sequence_number: 0,
    previous_epoch_last_checkpoint_sequence_number: 0,
    total_messages_processed: 0,
    remaining_rewards: balance::zero(),
    authorized_protocol_cap_ids,
    witness_approving_advance_epoch: vector[],
    // We advance epoch `0` immediately, and so the network doesn't participate in it and won't
    // send `END_OF_PUBLISH` - so we shouldn't expect one, and we set `received_end_of_publish`
    // to overcome the check in `advance_epoch()`.
    received_end_of_publish: true,
    extra_fields: bag::new(ctx),
  };
  (system_state, protocol_cap)
}

// === Package Functions ===

public(package) fun initialize<Witness: drop>(
  self: &mut SystemInner<Witness>,
  max_validator_change_count: u64,
  cap: &ProtocolCap,
  clock: &Clock,
): AdvanceEpochApprover {
  self.verify_protocol_cap_impl(cap);
  let now = clock.timestamp_ms();
  assert!(self.epoch == 0 && now >= self.epoch_start_timestamp_ms, ECannotInitialize);
  assert!(self.active_committee().members().is_empty(), ECannotInitialize);
  let pending_active_set = self.validator_set.pending_active_set();
  assert!(pending_active_set.size() >= pending_active_set.min_validator_count(), ECannotInitialize);
  self.validator_set.set_max_validator_change_count(max_validator_change_count);

  self.validator_set.initiate_mid_epoch_reconfiguration();

  // Create for the first time the advance epoch approver for epoch 0.
  // This is done to avoid the case where the epoch 0 is advanced before the
  // committee is initialized.
  advance_epoch_approver::create(
    self.witness_approving_advance_epoch,
    balance::zero(),
  )
}

/// Can be called by anyone who wishes to become a validator candidate and starts accusing delegated
/// stakes in their staking pool. Once they have at least `MIN_VALIDATOR_JOINING_STAKE` amount of stake they
/// can call `request_add_validator` to officially become an active validator at the next epoch.
/// Aborts if the caller is already a pending or active validator, or a validator candidate.
/// Note: `proof_of_possession_bytes` MUST be a valid signature using proof_of_possession_sender and protocol_pubkey_bytes.
/// To produce a valid PoP, run [fn test_proof_of_possession_bytes].
public(package) fun request_add_validator_candidate<Witness: drop>(
  self: &mut SystemInner<Witness>,
  name: String,
  protocol_pubkey_bytes: vector<u8>,
  network_pubkey_bytes: vector<u8>,
  consensus_pubkey_bytes: vector<u8>,
  class_groups_pubkey_and_proof_bytes: ClassGroupsPublicKeyAndProof,
  proof_of_possession_bytes: vector<u8>,
  network_address: String,
  p2p_address: String,
  consensus_address: String,
  commission_rate: u16,
  metadata: ValidatorMetadata,
  ctx: &mut TxContext,
): (ValidatorCap<Witness>, ValidatorOperationCap<Witness>, ValidatorCommissionCap<Witness>) {
  self
    .validator_set
    .request_add_validator_candidate(
      self.epoch,
      name,
      protocol_pubkey_bytes,
      network_pubkey_bytes,
      consensus_pubkey_bytes,
      class_groups_pubkey_and_proof_bytes,
      proof_of_possession_bytes,
      network_address,
      p2p_address,
      consensus_address,
      commission_rate,
      metadata,
      ctx,
    )
}

/// Called by a validator candidate to remove themselves from the candidacy. After this call
/// their staking pool becomes deactivate.
public(package) fun request_remove_validator_candidate<Witness: drop>(
  self: &mut SystemInner<Witness>,
  cap: &ValidatorCap<Witness>,
) {
  self.validator_set.request_remove_validator_candidate(self.epoch, cap);
}

/// Called by a validator candidate to add themselves to the active validator set beginning next epoch.
/// Aborts if the validator is a duplicate with one of the pending or active validators, or if the amount of
/// stake the validator has doesn't meet the min threshold, or if the number of new validators for the next
/// epoch has already reached the maximum.
public(package) fun request_add_validator<Witness: drop>(
  self: &mut SystemInner<Witness>,
  cap: &ValidatorCap<Witness>,
) {
  self.validator_set.request_add_validator(self.epoch, cap);
}

/// A validator can call this function to request a removal in the next epoch.
/// We use the sender of `ctx` to look up the validator
/// (i.e. sender must match the sui_address in the validator).
/// At the end of the epoch, the `validator` object will be returned to the sui_address
/// of the validator.
public(package) fun request_remove_validator<Witness: drop>(
  self: &mut SystemInner<Witness>,
  cap: &ValidatorCap<Witness>,
) {
  self.validator_set.request_remove_validator(self.epoch, cap);
}

public(package) fun validator_metadata<Witness: drop>(
  self: &SystemInner<Witness>,
  validator_id: ID,
): ValidatorMetadata {
  self.validator_set.validator_metadata(validator_id)
}

public(package) fun set_validator_metadata<Witness: drop>(
  self: &mut SystemInner<Witness>,
  cap: &ValidatorOperationCap<Witness>,
  metadata: ValidatorMetadata,
) {
  self.validator_set.set_validator_metadata(cap, metadata);
}

/// A validator can call this function to set a new commission rate, updated at the end of
/// the epoch.
public(package) fun set_next_commission<Witness: drop>(
  self: &mut SystemInner<Witness>,
  new_commission_rate: u16,
  cap: &ValidatorOperationCap<Witness>,
) {
  self
    .validator_set
    .set_next_commission(
      new_commission_rate,
      cap,
      self.epoch,
    );
}

/// Add stake to a validator's staking pool.
public(package) fun request_add_stake<Witness: drop>(
  self: &mut SystemInner<Witness>,
  stake: Coin<IKA>,
  validator_id: ID,
  ctx: &mut TxContext,
): StakedIka {
  self
    .validator_set
    .request_add_stake(
      self.epoch,
      validator_id,
      stake.into_balance(),
      ctx,
    )
}

/// Withdraw some portion of a stake from a validator's staking pool.
public(package) fun request_withdraw_stake<Witness: drop>(
  self: &mut SystemInner<Witness>,
  staked_ika: &mut StakedIka,
) {
  self.validator_set.request_withdraw_stake(staked_ika, self.epoch);
}

public(package) fun withdraw_stake<Witness: drop>(
  self: &mut SystemInner<Witness>,
  staked_ika: StakedIka,
  ctx: &mut TxContext,
): Coin<IKA> {
  self.validator_set.withdraw_stake(staked_ika, self.epoch, ctx)
}

public(package) fun report_validator<Witness: drop>(
  self: &mut SystemInner<Witness>,
  cap: &ValidatorOperationCap<Witness>,
  reportee_id: ID,
) {
  self.validator_set.report_validator(cap, reportee_id);
}

public(package) fun undo_report_validator<Witness: drop>(
  self: &mut SystemInner<Witness>,
  cap: &ValidatorOperationCap<Witness>,
  reportee_id: ID,
) {
  self.validator_set.undo_report_validator(cap, reportee_id);
}

// ==== validator metadata management functions ====

/// Create a new `ValidatorOperationCap` and registers it.
/// The original object is thus revoked.
public(package) fun rotate_operation_cap<Witness: drop>(
  self: &mut SystemInner<Witness>,
  cap: &ValidatorCap<Witness>,
  ctx: &mut TxContext,
): ValidatorOperationCap<Witness> {
  self.validator_set.rotate_operation_cap(cap, ctx)
}

public(package) fun rotate_commission_cap<Witness: drop>(
  self: &mut SystemInner<Witness>,
  cap: &ValidatorCap<Witness>,
  ctx: &mut TxContext,
): ValidatorCommissionCap<Witness> {
  self.validator_set.rotate_commission_cap(cap, ctx)
}

public(package) fun collect_commission<Witness: drop>(
  self: &mut SystemInner<Witness>,
  cap: &ValidatorCommissionCap<Witness>,
  amount: Option<u64>,
  ctx: &mut TxContext,
): Coin<IKA> {
  self.validator_set.collect_commission(cap, amount).into_coin(ctx)
}

/// Sets a validator's name.
public(package) fun set_validator_name<Witness: drop>(
  self: &mut SystemInner<Witness>,
  name: String,
  cap: &ValidatorOperationCap<Witness>,
) {
  self.validator_set.set_validator_name(name, cap);
}

/// Sets a validator's network address.
/// The change will only take effects starting from the next epoch.
public(package) fun set_next_epoch_network_address<Witness: drop>(
  self: &mut SystemInner<Witness>,
  network_address: String,
  cap: &ValidatorOperationCap<Witness>,
) {
  self.validator_set.set_next_epoch_network_address(network_address, cap);
}

/// Sets a validator's p2p address.
/// The change will only take effects starting from the next epoch.
public(package) fun set_next_epoch_p2p_address<Witness: drop>(
  self: &mut SystemInner<Witness>,
  p2p_address: String,
  cap: &ValidatorOperationCap<Witness>,
) {
  self.validator_set.set_next_epoch_p2p_address(p2p_address, cap);
}

/// Sets a validator's consensus address.
/// The change will only take effects starting from the next epoch.
public(package) fun set_next_epoch_consensus_address<Witness: drop>(
  self: &mut SystemInner<Witness>,
  consensus_address: String,
  cap: &ValidatorOperationCap<Witness>,
) {
  self.validator_set.set_next_epoch_consensus_address(consensus_address, cap);
}

/// Sets a validator's public key of protocol key and proof of possession.
/// The change will only take effects starting from the next epoch.
public(package) fun set_next_epoch_protocol_pubkey_bytes<Witness: drop>(
  self: &mut SystemInner<Witness>,
  protocol_pubkey_bytes: vector<u8>,
  proof_of_possession_bytes: vector<u8>,
  cap: &ValidatorOperationCap<Witness>,
  ctx: &TxContext,
) {
  self
    .validator_set
    .set_next_epoch_protocol_pubkey_bytes(
      protocol_pubkey_bytes,
      proof_of_possession_bytes,
      cap,
      ctx,
    );
}

/// Sets a validator's public key of network key.
/// The change will only take effects starting from the next epoch.
public(package) fun set_next_epoch_network_pubkey_bytes<Witness: drop>(
  self: &mut SystemInner<Witness>,
  network_pubkey_bytes: vector<u8>,
  cap: &ValidatorOperationCap<Witness>,
) {
  self.validator_set.set_next_epoch_network_pubkey_bytes(network_pubkey_bytes, cap);
}

/// Sets a validator's public key of worker key.
/// The change will only take effects starting from the next epoch.
public(package) fun set_next_epoch_consensus_pubkey_bytes<Witness: drop>(
  self: &mut SystemInner<Witness>,
  consensus_pubkey_bytes: vector<u8>,
  cap: &ValidatorOperationCap<Witness>,
) {
  self.validator_set.set_next_epoch_consensus_pubkey_bytes(consensus_pubkey_bytes, cap);
}

/// Sets a validator's public key and its associated proof of class groups key.
/// The change will only take effects starting from the next epoch.
public(package) fun set_next_epoch_class_groups_pubkey_and_proof_bytes<Witness: drop>(
  self: &mut SystemInner<Witness>,
  class_groups_pubkey_and_proof_bytes: ClassGroupsPublicKeyAndProof,
  cap: &ValidatorOperationCap<Witness>,
) {
  self
    .validator_set
    .set_next_epoch_class_groups_pubkey_and_proof_bytes(class_groups_pubkey_and_proof_bytes, cap);
}

public(package) fun is_mid_epoch_time<Witness: drop>(
  self: &SystemInner<Witness>,
  clock: &Clock,
): bool {
  let now = clock.timestamp_ms();
  let last_epoch_change = self.epoch_start_timestamp_ms;
  self.epoch > 0 && self.validator_set.next_epoch_active_committee().is_none() && now >= last_epoch_change + (self.epoch_duration_ms / 2)
}

public(package) fun is_end_epoch_time<Witness: drop>(
  self: &SystemInner<Witness>,
  clock: &Clock,
): bool {
  let now = clock.timestamp_ms();
  let last_epoch_change = self.epoch_start_timestamp_ms;
  self.epoch > 0 && self.validator_set.next_epoch_active_committee().is_some() && now >= last_epoch_change + self.epoch_duration_ms
}

public(package) fun assert_mid_epoch_time<Witness: drop>(
  self: &SystemInner<Witness>,
  clock: &Clock,
) {
  assert!(self.is_mid_epoch_time(clock), EHaveNotReachedMidEpochTime);
}

public(package) fun assert_end_epoch_time<Witness: drop>(
  self: &SystemInner<Witness>,
  clock: &Clock,
) {
  assert!(self.is_end_epoch_time(clock), EHaveNotReachedEndEpochTime);
}

public(package) fun create_system_current_status_info<Witness: drop>(
  self: &SystemInner<Witness>,
  clock: &Clock,
): SystemCurrentStatusInfo {
  system_current_status_info::create(
    self.epoch,
    self.is_mid_epoch_time(clock),
    self.is_end_epoch_time(clock),
    self.active_committee(),
    self.validator_set.next_epoch_active_committee(),
  )
}

public(package) fun initiate_advance_epoch<Witness: drop>(
  self: &SystemInner<Witness>,
  clock: &Clock,
): AdvanceEpochApprover {
  self.assert_end_epoch_time(clock);

  advance_epoch_approver::create(
    self.witness_approving_advance_epoch,
    balance::zero(),
  )
}

/// This function should be called at the end of an epoch, and advances the system to the next epoch.
/// It does the following things:
/// 1. Add storage charge to the storage fund.
/// 2. Burn the storage rebates from the storage fund. These are already refunded to transaction sender's
///    gas coins.
/// 3. Distribute computation charge to validator stake.
/// 4. Update all validators.
public(package) fun advance_epoch<Witness: drop>(
  self: &mut SystemInner<Witness>,
  advance_epoch_approver: AdvanceEpochApprover,
  clock: &Clock,
  ctx: &mut TxContext,
) {
  advance_epoch_approver.assert_all_witnesses_approved();

  assert!(self.received_end_of_publish, EHaveNotReachedEndEpochTime);
  self.received_end_of_publish = false;
  self.epoch_start_tx_digest = *ctx.digest();
  self.epoch_start_timestamp_ms = clock.timestamp_ms();

  self.previous_epoch_last_checkpoint_sequence_number =
    self.last_processed_checkpoint_sequence_number;

  let dwallet_computation_and_consensus_validation_rewards = advance_epoch_approver.destroy();

  let mut stake_subsidy = balance::zero();

  // during the transition from epoch N to epoch N + 1, self.epoch() will return N
  let current_epoch = self.epoch();
  // Include stake subsidy in the rewards given out to validators and stakers.
  // Delay distributing any stake subsidies until after `stake_subsidy_start_epoch`.
  if (current_epoch >= self.stake_subsidy_start_epoch) {
    stake_subsidy.join(self.protocol_treasury.stake_subsidy_for_distribution(ctx));
  };

  let stake_subsidy_amount = stake_subsidy.value();

  let total_computation_fees = dwallet_computation_and_consensus_validation_rewards.value();

  let mut total_reward = sui::balance::zero<IKA>();
  total_reward.join(dwallet_computation_and_consensus_validation_rewards);
  total_reward.join(stake_subsidy);
  total_reward.join(self.remaining_rewards.withdraw_all());

  let total_reward_amount_before_distribution = total_reward.value();
  let new_epoch = current_epoch + 1;
  self.epoch = new_epoch;
  if (self.next_protocol_version.is_some()) {
    self.protocol_version = self.next_protocol_version.extract();
  };

  self
    .validator_set
    .advance_epoch(
      new_epoch,
      &mut total_reward,
    );

  let new_total_stake = self.validator_set.total_stake();

  let total_reward_amount_after_distribution = total_reward.value();
  let total_reward_distributed =
    total_reward_amount_before_distribution - total_reward_amount_after_distribution;

  // Because of precision issues with integer divisions, we expect that there will be some
  // remaining balance in `remaining_rewards`.
  self.remaining_rewards.join(total_reward);

  event::emit(SystemEpochInfoEvent {
    epoch: self.epoch,
    protocol_version: self.protocol_version,
    total_stake: new_total_stake,
    stake_subsidy_amount,
    total_computation_fees,
    total_stake_rewards_distributed: total_reward_distributed,
  });
}

public(package) fun initiate_mid_epoch_reconfiguration<Witness: drop>(
  self: &mut SystemInner<Witness>,
  clock: &Clock,
) {
  self.assert_mid_epoch_time(clock);

  self.validator_set.initiate_mid_epoch_reconfiguration();
}

/// Return the current epoch number. Useful for applications that need a coarse-grained concept of time,
/// since epochs are ever-increasing and epoch changes are intended to happen every 24 hours.
public(package) fun epoch<Witness: drop>(self: &SystemInner<Witness>): u64 {
  self.epoch
}

public(package) fun protocol_version<Witness: drop>(self: &SystemInner<Witness>): u64 {
  self.protocol_version
}

/// Returns unix timestamp of the start of current epoch
public(package) fun epoch_start_timestamp_ms<Witness: drop>(self: &SystemInner<Witness>): u64 {
  self.epoch_start_timestamp_ms
}

/// Returns the total amount staked with `validator_id`.
/// Aborts if `validator_id` is not an active validator.
public(package) fun validator_stake_amount<Witness: drop>(
  self: &mut SystemInner<Witness>,
  validator_id: ID,
): u64 {
  self.validator_set.validator_total_stake_amount(validator_id)
}

/// Returns all the validators who are currently reporting `validator_id`
<<<<<<< HEAD
public(package) fun get_reporters_of<Witness: drop>(
  self: &SystemInner<Witness>,
  validator_id: ID,
): VecSet<ID> {
  self.get_reporters_of(validator_id)
=======
public(package) fun get_reporters_of(self: &SystemInner, validator_id: ID): VecSet<ID> {
    self.validator_set.get_reporters_of(validator_id)
>>>>>>> e2cd5ce7
}

public(package) fun token_exchange_rates<Witness: drop>(
  self: &SystemInner<Witness>,
  validator_id: ID,
): &Table<u64, TokenExchangeRate> {
  self.validator_set.token_exchange_rates(validator_id)
}

public(package) fun active_committee<Witness: drop>(self: &SystemInner<Witness>): BlsCommittee {
  self.validator_set.active_committee()
}

public(package) fun next_epoch_active_committee<Witness: drop>(
  self: &SystemInner<Witness>,
): Option<BlsCommittee> {
  self.validator_set.next_epoch_active_committee()
}

public(package) fun verify_validator_cap<Witness: drop>(
  self: &SystemInner<Witness>,
  cap: &ValidatorCap<Witness>,
  witness: Witness,
): VerifiedValidatorCap<Witness> {
  self.validator_set.verify_validator_cap(cap);
  cap.create_verified_validator_cap(witness)
}

public(package) fun verify_operation_cap<Witness: drop>(
  self: &SystemInner<Witness>,
  cap: &ValidatorOperationCap<Witness>,
  witness: Witness,
): VerifiedValidatorOperationCap<Witness> {
  self.validator_set.verify_operation_cap(cap);
  cap.create_verified_validator_operation_cap(witness)
}

public(package) fun verify_commission_cap<Witness: drop>(
  self: &SystemInner<Witness>,
  cap: &ValidatorCommissionCap<Witness>,
  witness: Witness,
): VerifiedValidatorCommissionCap<Witness> {
  self.validator_set.verify_commission_cap(cap);
  cap.create_verified_validator_commission_cap(witness)
}

fun verify_protocol_cap_impl<Witness: drop>(self: &SystemInner<Witness>, cap: &ProtocolCap) {
  let protocol_cap_id = object::id(cap);

  assert!(self.authorized_protocol_cap_ids.contains(&protocol_cap_id), EUnauthorizedProtocolCap);
}

public(package) fun add_upgrade_cap_by_cap<Witness: drop>(
  self: &mut SystemInner<Witness>,
  cap: &ProtocolCap,
  upgrade_cap: UpgradeCap,
) {
  self.verify_protocol_cap_impl(cap);
  self.upgrade_caps.push_back(upgrade_cap);
}

public(package) fun authorize_upgrade<Witness: drop>(
  self: &mut SystemInner<Witness>,
  package_id: ID,
): UpgradeTicket {
  assert!(self.approved_upgrades.contains(&package_id), EApprovedUpgradeNotFound);
  let (_, digest) = self.approved_upgrades.remove(&package_id);
  let index = self.upgrade_caps.find_index!(|c| c.package() == package_id).extract();
  let policy = self.upgrade_caps[index].policy();
  self.upgrade_caps[index].authorize(policy, digest)
}

public(package) fun commit_upgrade<Witness: drop>(
  self: &mut SystemInner<Witness>,
  receipt: UpgradeReceipt,
): ID {
  let receipt_cap_id = receipt.cap();
  let index = self.upgrade_caps.find_index!(|c| object::id(c) == receipt_cap_id).extract();
  let old_package_id = self.upgrade_caps[index].package();
  self.upgrade_caps[index].commit(receipt);
  old_package_id
}

public(package) fun process_checkpoint_message_by_quorum<Witness: drop>(
  self: &mut SystemInner<Witness>,
  signature: vector<u8>,
  signers_bitmap: vector<u8>,
  message: vector<u8>,
  ctx: &mut TxContext,
) {
  let active_committee = self.validator_set.active_committee();
  assert!(!active_committee.members().is_empty(), EActiveBlsCommitteeMustInitialize);

  let mut intent_bytes = PARAMS_MESSAGE_INTENT;
  intent_bytes.append(message);
  intent_bytes.append(bcs::to_bytes(&self.epoch));

  active_committee.verify_certificate(self.epoch, &signature, &signers_bitmap, &intent_bytes);

  self.process_checkpoint_message(message, ctx);
}

public(package) fun process_checkpoint_message<Witness: drop>(
  self: &mut SystemInner<Witness>,
  message: vector<u8>,
  _ctx: &mut TxContext,
) {
  let mut bcs_body = bcs::new(copy message);

  let epoch = bcs_body.peel_u64();
  assert!(epoch == self.epoch, EIncorrectEpochInSystemCheckpoint);

  let sequence_number = bcs_body.peel_u64();

  assert!(
    self.last_processed_checkpoint_sequence_number + 1 == sequence_number,
    EWrongSystemCheckpointSequenceNumber,
  );
  self.last_processed_checkpoint_sequence_number = sequence_number;

  let timestamp_ms = bcs_body.peel_u64();

  event::emit(SystemCheckpointInfoEvent {
    epoch,
    sequence_number,
    timestamp_ms,
  });

  let len = bcs_body.peel_vec_length();
  let mut i = 0;
  // Note: the order of these fields, and the number must correspond to the Rust code in
  // `crates/ika-types/src/messages_system_checkpoints.rs`.
  while (i < len) {
    let message_data_enum_tag = bcs_body.peel_enum_tag();
    // Parses params message BCS bytes directly.
    match (message_data_enum_tag) {
      SET_NEXT_PROTOCOL_VERSION_MESSAGE_TYPE => {
        let next_protocol_version = bcs_body.peel_u64();
        self.next_protocol_version = option::some(next_protocol_version);
        event::emit(SetNextProtocolVersionEvent {
          epoch: self.epoch,
          next_protocol_version,
        });
      },
      SET_EPOCH_DURATION_MS_MESSAGE_TYPE => {
        let epoch_duration_ms = bcs_body.peel_u64();
        self.epoch_duration_ms = epoch_duration_ms;
        event::emit(SetEpochDurationMsEvent {
          epoch: self.epoch,
          epoch_duration_ms,
        });
      },
      SET_STAKE_SUBSIDY_START_EPOCH_MESSAGE_TYPE => {
        let stake_subsidy_start_epoch = bcs_body.peel_u64();
        self.stake_subsidy_start_epoch = stake_subsidy_start_epoch;
        event::emit(SetStakeSubsidyStartEpochEvent {
          epoch: self.epoch,
          stake_subsidy_start_epoch,
        });
      },
      SET_STAKE_SUBSIDY_RATE_MESSAGE_TYPE => {
        let stake_subsidy_rate = bcs_body.peel_u16();
        self.protocol_treasury.set_stake_subsidy_rate(stake_subsidy_rate);
        event::emit(SetStakeSubsidyRateEvent {
          epoch: self.epoch,
          stake_subsidy_rate,
        });
      },
      SET_STAKE_SUBSIDY_PERIOD_LENGTH_MESSAGE_TYPE => {
        let stake_subsidy_period_length = bcs_body.peel_u64();
        self.protocol_treasury.set_stake_subsidy_period_length(stake_subsidy_period_length);
        event::emit(SetStakeSubsidyPeriodLengthEvent {
          epoch: self.epoch,
          stake_subsidy_period_length,
        });
      },
      SET_MIN_VALIDATOR_COUNT_MESSAGE_TYPE => {
        let min_validator_count = bcs_body.peel_u64();
        self.validator_set.set_min_validator_count(min_validator_count);
        event::emit(SetMinValidatorCountEvent {
          epoch: self.epoch,
          min_validator_count,
        });
      },
      SET_MAX_VALIDATOR_COUNT_MESSAGE_TYPE => {
        let max_validator_count = bcs_body.peel_u64();
        self.validator_set.set_max_validator_count(max_validator_count);
        event::emit(SetMaxValidatorCountEvent {
          epoch: self.epoch,
          max_validator_count,
        });
      },
      SET_MIN_VALIDATOR_JOINING_STAKE_MESSAGE_TYPE => {
        let min_validator_joining_stake = bcs_body.peel_u64();
        self.validator_set.set_min_validator_joining_stake(min_validator_joining_stake);
        event::emit(SetMinValidatorJoiningStakeEvent {
          epoch: self.epoch,
          min_validator_joining_stake,
        });
      },
      SET_MAX_VALIDATOR_CHANGE_COUNT_MESSAGE_TYPE => {
        let max_validator_change_count = bcs_body.peel_u64();
        self.validator_set.set_max_validator_change_count(max_validator_change_count);
        event::emit(SetMaxValidatorChangeCountEvent {
          epoch: self.epoch,
          max_validator_change_count,
        });
      },
      SET_REWARD_SLASHING_RATE_MESSAGE_TYPE => {
        let reward_slashing_rate = bcs_body.peel_u16();
        self.validator_set.set_reward_slashing_rate(reward_slashing_rate);
        event::emit(SetRewardSlashingRateEvent {
          epoch: self.epoch,
          reward_slashing_rate,
        });
      },
      SET_APPROVED_UPGRADE_MESSAGE_TYPE => {
        let package_id = object::id_from_bytes(bcs_body.peel_vec_u8());
        let digest = bcs_body.peel_option!(|bcs| bcs.peel_vec_u8());
        self.set_approved_upgrade(package_id, digest);
      },
      END_OF_PUBLISH_MESSAGE_TYPE => {
        self.received_end_of_publish = true;
        event::emit(EndOfPublishEvent {
          epoch: self.epoch,
        });
      },
      SetOrRemoveWitnessApprovingAdvanceEpochMessageType => {
        let witness_type = bcs_body.peel_vec_u8().to_string();
        let remove = bcs_body.peel_bool();
        self.set_or_remove_witness_approving_advance_epoch(witness_type, remove);
      },
      _ => {},
    };
    i = i + 1;
  };
  self.total_messages_processed = self.total_messages_processed + i;
}

/// === Protocol Cap Functions ===

public(package) fun verify_protocol_cap<Witness: drop>(
  self: &SystemInner<Witness>,
  cap: &ProtocolCap,
): VerifiedProtocolCap {
  self.verify_protocol_cap_impl(cap);
  protocol_cap::create_verified()
}

public(package) fun set_approved_upgrade_by_cap<Witness: drop>(
  self: &mut SystemInner<Witness>,
  cap: &ProtocolCap,
  package_id: ID,
  digest: Option<vector<u8>>,
) {
  self.verify_protocol_cap_impl(cap);
  self.set_approved_upgrade(package_id, digest);
}

public(package) fun set_or_remove_witness_approving_advance_epoch_by_cap<Witness: drop>(
  self: &mut SystemInner<Witness>,
  cap: &ProtocolCap,
  witness_type: String,
  remove: bool,
) {
  self.verify_protocol_cap_impl(cap);
  self.set_or_remove_witness_approving_advance_epoch(witness_type, remove);
}

public(package) fun process_checkpoint_message_by_cap<Witness: drop>(
  self: &mut SystemInner<Witness>,
  cap: &ProtocolCap,
  message: vector<u8>,
  ctx: &mut TxContext,
) {
  self.verify_protocol_cap_impl(cap);
  self.process_checkpoint_message(message, ctx);
}

/// === Private Functions ===

/// Set approved upgrade for a package id.
/// If `digest` is `some`, it will be inserted into the `approved_upgrades` map.
/// If `digest` is `none`, it will be removed from the `approved_upgrades` map.
fun set_approved_upgrade<Witness: drop>(
  self: &mut SystemInner<Witness>,
  package_id: ID,
  mut digest: Option<vector<u8>>,
) {
  if (digest.is_some()) {
    if (self.approved_upgrades.contains(&package_id)) {
      *self.approved_upgrades.get_mut(&package_id) = digest.extract();
    } else {
      self.approved_upgrades.insert(package_id, digest.extract());
    }
  } else {
    if (self.approved_upgrades.contains(&package_id)) {
      self.approved_upgrades.remove(&package_id);
    }
  };
  event::emit(SetApprovedUpgradeEvent {
    epoch: self.epoch,
    package_id,
    digest,
  });
}

/// Set or remove a witness approving advance epoch.
/// If `remove` is `true`, the witness will be removed from the list of witnesses approving advance epoch.
/// If `remove` is `false`, the witness will be added to the list of witnesses approving advance epoch.
fun set_or_remove_witness_approving_advance_epoch<Witness: drop>(
  self: &mut SystemInner<Witness>,
  witness_type: String,
  remove: bool,
) {
  let (found, index) = self.witness_approving_advance_epoch.index_of(&witness_type);
  if (remove && found) {
    self.witness_approving_advance_epoch.remove(index);
  } else if (!found) {
    self.witness_approving_advance_epoch.push_back(witness_type);
  };
  event::emit(SetOrRemoveWitnessApprovingAdvanceEpochEvent {
    epoch: self.epoch,
    witness_type,
    remove,
  });
}

// === Utility functions ===

/// Calculate the rewards for an amount with value `staked_principal`, staked in the validator with
/// the given `validator_id` between `activation_epoch` and `withdraw_epoch`.
public(package) fun calculate_rewards<Witness: drop>(
  self: &SystemInner<Witness>,
  node_id: ID,
  staked_principal: u64,
  activation_epoch: u64,
  withdraw_epoch: u64,
): u64 {
  self.validator_set.calculate_rewards(node_id, staked_principal, activation_epoch, withdraw_epoch)
}

/// Check whether StakedIka can be withdrawn directly.
public(package) fun can_withdraw_staked_ika_early<Witness: drop>(
  self: &SystemInner<Witness>,
  staked_ika: &StakedIka,
): bool {
  self.validator_set.can_withdraw_staked_ika_early(staked_ika, self.epoch)
}

/// Returns the duration of an epoch in milliseconds.
public(package) fun epoch_duration_ms<Witness: drop>(self: &SystemInner<Witness>): u64 {
  self.epoch_duration_ms
}

// === Test Functions ===

#[test_only]
/// Return the current validator set
public(package) fun validator_set<Witness: drop>(
  self: &SystemInner<Witness>,
): &ValidatorSet<Witness> {
  &self.validator_set
}

#[test_only]
public(package) fun get_stake_subsidy_stake_subsidy_distribution_counter<Witness: drop>(
  self: &SystemInner<Witness>,
): u64 {
  self.protocol_treasury.get_stake_subsidy_distribution_counter()
}

#[test_only]
public(package) fun set_epoch_for_testing<Witness: drop>(
  self: &mut SystemInner<Witness>,
  epoch_num: u64,
) {
  self.epoch = epoch_num
}

#[test_only]
public(package) fun request_add_validator_for_testing<Witness: drop>(
  self: &mut SystemInner<Witness>,
  cap: &ValidatorCap<Witness>,
) {
  self.validator_set.request_add_validator(self.epoch, cap);
}

#[test_only]
public(package) fun set_stake_subsidy_stake_subsidy_distribution_counter<Witness: drop>(
  self: &mut SystemInner<Witness>,
  counter: u64,
) {
  self.protocol_treasury.set_stake_subsidy_distribution_counter(counter)
}<|MERGE_RESOLUTION|>--- conflicted
+++ resolved
@@ -740,17 +740,11 @@
 }
 
 /// Returns all the validators who are currently reporting `validator_id`
-<<<<<<< HEAD
 public(package) fun get_reporters_of<Witness: drop>(
   self: &SystemInner<Witness>,
   validator_id: ID,
 ): VecSet<ID> {
   self.get_reporters_of(validator_id)
-=======
-public(package) fun get_reporters_of(self: &SystemInner, validator_id: ID): VecSet<ID> {
-    self.validator_set.get_reporters_of(validator_id)
->>>>>>> e2cd5ce7
-}
 
 public(package) fun token_exchange_rates<Witness: drop>(
   self: &SystemInner<Witness>,
@@ -1143,5 +1137,5 @@
   self: &mut SystemInner<Witness>,
   counter: u64,
 ) {
-  self.protocol_treasury.set_stake_subsidy_distribution_counter(counter)
+    self.protocol_treasury.set_stake_subsidy_distribution_counter(counter)
 }