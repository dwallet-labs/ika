--- conflicted
+++ resolved
@@ -78,7 +78,7 @@
     consensus_pubkey_bytes: vector<u8>,
     /// The validator's Class Groups public key and its associated proof.
     /// This key is used for the network DKG process and for resharing the network MPC key
-    /// Must always contain value
+    /// Must always contain value 
     class_groups_pubkey_and_proof_bytes: Option<TableVec<vector<u8>>>,
     /// Next epoch configurations - only take effect in the next epoch
     /// If none, current value will stay unchanged.
@@ -290,16 +290,11 @@
         self.next_epoch_consensus_pubkey_bytes = option::none();
     };
 
-<<<<<<< HEAD
-    if (self.next_epoch_class_groups_pubkey_and_proof_bytes.is_some()
-        && self.class_groups_pubkey_and_proof_bytes.is_none()
-=======
     // `previous_class_groups_pubkey_and_proof_bytes` cannot be set if `next_epoch_class_groups_pubkey_and_proof_bytes` is already set.
     // This situation should never occur. If it does, it is considered an error,
     // so we ignore `next_epoch_class_groups_pubkey_and_proof_bytes` and retain the current one.
     if (self.next_epoch_class_groups_pubkey_and_proof_bytes.is_some() 
         && self.previous_class_groups_pubkey_and_proof_bytes.is_none()
->>>>>>> 148df034
     ) {
         let next_epoch_class_groups_pubkey_and_proof_bytes =
             self.next_epoch_class_groups_pubkey_and_proof_bytes.extract();
@@ -311,7 +306,7 @@
                 next_epoch_class_groups_pubkey_and_proof_bytes
             );
 
-        // At this point, we can assume that the previous class groups pubkey and proof bytes
+        // At this point, we can assume that the previous class groups pubkey and proof bytes 
         // are not set, so we can safely fill them.
         self.previous_class_groups_pubkey_and_proof_bytes.fill(previous_class_groups_pubkey_and_proof_bytes);
     };
