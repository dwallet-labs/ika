--- conflicted
+++ resolved
@@ -490,10 +490,7 @@
     /// The session ID.
     session_id: ID,
     presign_id: ID,
-<<<<<<< HEAD
     presign: vector<u8>,
-=======
->>>>>>> a7949658
 }
 
 // END OF PRESIGN TYPES
@@ -974,6 +971,31 @@
         ecdsa_signs: object_table::new(ctx),
         state: DWalletState::AwaitingUser {
             first_round_output
+        },
+    });
+    dwallet_cap
+}
+
+// TODO (#493): Remove mock functions
+public(package) fun mock_create_dwallet(
+    self: &mut DWallet2PcMpcSecp256K1InnerV1, output: vector<u8>, dwallet_network_decryption_key_id: ID, ctx: &mut TxContext
+): DWalletCap {
+    let id = object::new(ctx);
+    let dwallet_id = id.to_inner();
+    let dwallet_cap = DWalletCap {
+        id: object::new(ctx),
+        dwallet_id,
+    };
+    let dwallet_cap_id = object::id(&dwallet_cap);
+    self.dwallets.add(dwallet_id, DWallet {
+        id,
+        dwallet_cap_id,
+        dwallet_network_decryption_key_id,
+        encrypted_user_secret_key_shares: object_table::new(ctx),
+        ecdsa_presigns: object_table::new(ctx),
+        ecdsa_signs: object_table::new(ctx),
+        state: DWalletState::Active {
+            public_output: output
         },
     });
     dwallet_cap
@@ -1373,10 +1395,7 @@
         dwallet_id,
         session_id,
         presign_id,
-<<<<<<< HEAD
         presign
-=======
->>>>>>> a7949658
     });
 }
 
