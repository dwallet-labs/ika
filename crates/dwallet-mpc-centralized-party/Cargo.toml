--- conflicted
+++ resolved
@@ -9,15 +9,11 @@
 commitment = { git = "https://github.com/dwallet-labs/cryptography-private", branch = "pera-network-dkg", subdir = "commitment" }
 class_groups_constants = { path = "../class-groups-constants" }
 k256 = { git = 'https://github.com/ycscaly/elliptic-curves.git', branch = "13.3-fixed", features = ["arithmetic", "critical-section", "precomputed-tables", "serde", "ecdsa", "hash2curve", "alloc"], default-features = false }
-<<<<<<< HEAD
-dwallet-mpc-types.workspace = true
-=======
 class_groups.workspace = true
 group.workspace = true
 homomorphic_encryption.workspace = true
 maurer = { git = "https://github.com/dwallet-labs/cryptography-private", branch = "pera-network-dkg", subdir = "maurer" }
-
->>>>>>> 3938525d
+dwallet-mpc-types.workspace = true
 
 anyhow.workspace = true
 bcs.workspace = true
