--- conflicted
+++ resolved
@@ -6,11 +6,7 @@
 [dependencies]
 mpc.workspace = true
 twopc_mpc.workspace = true
-<<<<<<< HEAD
-commitment = { git = "https://github.com/dwallet-labs/cryptography-private", rev = "46ae5a0a", subdir = "commitment" }
-=======
 commitment = { git = "https://github.com/dwallet-labs/cryptography-private", rev = "3c2059c3", subdir = "commitment" }
->>>>>>> 9a26e937
 shared_wasm_class_groups = { path = "../shared-wasm-class-groups" }
 class_groups.workspace = true
 group.workspace = true
