--- conflicted
+++ resolved
@@ -6,11 +6,7 @@
 [dependencies]
 mpc.workspace = true
 twopc_mpc.workspace = true
-<<<<<<< HEAD
-commitment = { git = "https://github.com/dwallet-labs/inkrypto", rev = "7bc94723" }
-=======
 commitment = { git = "https://github.com/dwallet-labs/inkrypto", rev = "37bb549f" }
->>>>>>> 5c05f8f5
 web-sys = "0.3.77"
 class_groups.workspace = true
 group.workspace = true
