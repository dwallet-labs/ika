[package]
name = "dwallet-mpc-centralized-party"
edition = "2024"
version.workspace = true

[dependencies]
mpc.workspace = true
twopc_mpc.workspace = true
<<<<<<< HEAD
commitment = { git = "https://github.com/dwallet-labs/cryptography-private", rev = "8ed56680" }
=======
commitment = { git = "https://github.com/dwallet-labs/inkrypto", rev = "9a0261a" }
>>>>>>> a88c7897
web-sys = "0.3.77"
class_groups.workspace = true
group.workspace = true
homomorphic_encryption.workspace = true
dwallet-mpc-types.workspace = true
schemars.workspace = true
anyhow.workspace = true
bcs.workspace = true
rand_core = { version = "0.9", default-features = false }
rand_chacha = { version = "0.9", default-features = false }
getrandom = { version = "0.2.16", features = ["js"], optional = true } # TODO: idk why, but we need this, also this is old version
serde = { version = "1.0", features = ["derive"] }
tracing-subscriber = "0.3.19"
tracing = "0.1.41"
log = "0.4.27"
console_log = "1.0.0"
<<<<<<< HEAD
=======
crypto-bigint.workspace = true
>>>>>>> a88c7897

[features]
wasm_js = ["group/wasm_js", "dep:getrandom"]

[lints]
workspace = true

[patch.crates-io]
crypto-bigint = { git = "https://github.com/ycscaly/crypto-bigint.git", rev = "8aabcee5" }
rfc6979 = { git = "https://github.com/RustCrypto/signatures", tag = "rfc6979/v0.5.0-rc.1" }<|MERGE_RESOLUTION|>--- conflicted
+++ resolved
@@ -6,11 +6,7 @@
 [dependencies]
 mpc.workspace = true
 twopc_mpc.workspace = true
-<<<<<<< HEAD
-commitment = { git = "https://github.com/dwallet-labs/cryptography-private", rev = "8ed56680" }
-=======
 commitment = { git = "https://github.com/dwallet-labs/inkrypto", rev = "9a0261a" }
->>>>>>> a88c7897
 web-sys = "0.3.77"
 class_groups.workspace = true
 group.workspace = true
@@ -27,10 +23,7 @@
 tracing = "0.1.41"
 log = "0.4.27"
 console_log = "1.0.0"
-<<<<<<< HEAD
-=======
 crypto-bigint.workspace = true
->>>>>>> a88c7897
 
 [features]
 wasm_js = ["group/wasm_js", "dep:getrandom"]
