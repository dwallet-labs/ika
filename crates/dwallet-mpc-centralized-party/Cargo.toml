--- conflicted
+++ resolved
@@ -6,13 +6,8 @@
 [dependencies]
 mpc.workspace = true
 twopc_mpc.workspace = true
-<<<<<<< HEAD
-commitment = { git = "https://github.com/dwallet-labs/cryptography-private", rev = "4a497815", subdir = "commitment" }
-shared_wasm_class_groups = { path = "../shared-wasm-class-groups" }
-=======
 commitment = { git = "https://github.com/dwallet-labs/cryptography-private", rev = "ed85dfa" }
 message-digest = { path = "../message-digest" }
->>>>>>> 8f66d718
 class_groups.workspace = true
 group.workspace = true
 homomorphic_encryption.workspace = true
