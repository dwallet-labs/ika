--- conflicted
+++ resolved
@@ -529,36 +529,6 @@
             Err(anyhow!(err_str.clone()).context(err_str))
         }
     }
-<<<<<<< HEAD
-}
-
-pub(crate) type SignCentralizedParty<P: twopc_mpc::sign::Protocol> =
-    <P as twopc_mpc::sign::Protocol>::SignCentralizedParty;
-
-pub fn network_key_version_inner(
-    network_dkg_public_output: SerializedWrappedMPCPublicOutput,
-) -> anyhow::Result<u32> {
-    let network_dkg_public_output: VersionedNetworkDkgOutput =
-        bcs::from_bytes(&network_dkg_public_output)?;
-
-    match &network_dkg_public_output {
-        VersionedNetworkDkgOutput::V1(_) => Ok(1),
-        VersionedNetworkDkgOutput::V2(_) => Ok(2),
-    }
-}
-
-pub fn dwallet_version_inner(
-    dwallet_output: SerializedWrappedMPCPublicOutput,
-) -> anyhow::Result<u32> {
-    let dwallet_output: VersionedDwalletDKGSecondRoundPublicOutput =
-        bcs::from_bytes(&dwallet_output)?;
-
-    match &dwallet_output {
-        VersionedDwalletDKGSecondRoundPublicOutput::V1(_) => Ok(1),
-        VersionedDwalletDKGSecondRoundPublicOutput::V2(_) => Ok(2),
-    }
-=======
->>>>>>> 56cf18a2
 }
 
 pub(crate) type SignCentralizedParty<P: twopc_mpc::sign::Protocol> =
