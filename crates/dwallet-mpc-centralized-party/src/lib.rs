--- conflicted
+++ resolved
@@ -546,7 +546,6 @@
                     }
                     VersionedDwalletDKGPublicOutput::V2 { dkg_output, .. } => {
                         bcs::from_bytes::<DKGDecentralizedPartyVersionedOutputSecp256k1>(
-<<<<<<< HEAD
                             output.as_slice(),
                         ).map_err(
                             |e| {
@@ -555,9 +554,6 @@
                                     e
                                 )
                             },
-=======
-                            dkg_output.as_slice(),
->>>>>>> 8ad57f43
                         )?
                     }
                 };
