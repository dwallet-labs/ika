--- conflicted
+++ resolved
@@ -7,10 +7,7 @@
     Secp256k1DecryptionKey, SECP256K1_FUNDAMENTAL_DISCRIMINANT_LIMBS,
     SECP256K1_NON_FUNDAMENTAL_DISCRIMINANT_LIMBS,
 };
-<<<<<<< HEAD
-=======
 use dwallet_mpc_types::dwallet_mpc::DWalletMPCNetworkKeyScheme;
->>>>>>> 5ee7b318
 use group::{CyclicGroupElement, GroupElement, Samplable};
 use homomorphic_encryption::{
     AdditivelyHomomorphicDecryptionKey, AdditivelyHomomorphicEncryptionKey,
@@ -26,10 +23,6 @@
 use rand_core::{OsRng, SeedableRng};
 use std::fmt;
 use std::marker::PhantomData;
-<<<<<<< HEAD
-use twopc_mpc::secp256k1;
-=======
->>>>>>> 5ee7b318
 use twopc_mpc::secp256k1::SCALAR_LIMBS;
 
 use class_groups_constants::protocol_public_parameters;
@@ -37,13 +30,10 @@
 use twopc_mpc::languages::class_groups::{
     construct_encryption_of_discrete_log_public_parameters, EncryptionOfDiscreteLogProofWithoutCtx,
 };
-<<<<<<< HEAD
-=======
 use twopc_mpc::secp256k1::class_groups::{
     FUNDAMENTAL_DISCRIMINANT_LIMBS, NON_FUNDAMENTAL_DISCRIMINANT_LIMBS,
 };
 use twopc_mpc::{secp256k1, ProtocolPublicParameters};
->>>>>>> 5ee7b318
 
 type AsyncProtocol = secp256k1::class_groups::AsyncProtocol;
 type DKGCentralizedParty = <AsyncProtocol as twopc_mpc::dkg::Protocol>::DKGCentralizedParty;
@@ -120,26 +110,18 @@
 /// # Errors
 /// Returns an error if decoding or advancing the protocol fails.
 pub fn create_dkg_output(
-<<<<<<< HEAD
-    _protocol_public_parameters: Vec<u8>,
-=======
     protocol_public_parameters: Vec<u8>,
     key_scheme: u8,
->>>>>>> 5ee7b318
     decentralized_first_round_output: Vec<u8>,
     session_id: String,
 ) -> anyhow::Result<(Vec<u8>, Vec<u8>, Vec<u8>)> {
     let decentralized_first_round_output: EncryptionOfSecretKeyShareAndPublicKeyShare =
         bcs::from_bytes(&decentralized_first_round_output)
             .context("Failed to deserialize decentralized first round output")?;
-<<<<<<< HEAD
-    let public_parameters = class_groups_constants::protocol_public_parameters();
-=======
     let public_parameters = bcs::from_bytes(&get_protocol_public_parameters(
         protocol_public_parameters,
         key_scheme,
     )?)?;
->>>>>>> 5ee7b318
 
     let session_id = commitment::CommitmentSizedNumber::from_le_hex(&session_id);
 
@@ -187,12 +169,8 @@
 /// The `session_id` is a unique identifier for the session, represented as a hexadecimal string.
 /// The `hash` must fit the [`Hash`] enum.
 pub fn create_sign_output(
-<<<<<<< HEAD
-    _protocol_public_parameters: Vec<u8>,
-=======
     protocol_public_parameters: Vec<u8>,
     key_scheme: u8,
->>>>>>> 5ee7b318
     centralized_party_dkg_output: Vec<u8>,
     centralized_party_secret_key_share: Vec<u8>,
     presigns: Vec<Vec<u8>>,
@@ -200,11 +178,6 @@
     hash: u8,
     session_ids: Vec<String>,
 ) -> anyhow::Result<(Vec<HashedMessages>, Vec<SignedMessages>)> {
-<<<<<<< HEAD
-    let protocol_public_parameters = class_groups_constants::protocol_public_parameters();
-
-=======
->>>>>>> 5ee7b318
     let centralized_party_dkg_output: <AsyncProtocol as twopc_mpc::dkg::Protocol>::CentralizedPartyDKGPublicOutput =
         bcs::from_bytes(&centralized_party_dkg_output)?;
     let (signed_messages, hashed_messages): (Vec<_>, Vec<_>) = messages
@@ -222,14 +195,10 @@
                         hashed_message,
                         centralized_party_dkg_output.clone(),
                         presign,
-<<<<<<< HEAD
-                        protocol_public_parameters.clone(),
-=======
                         bcs::from_bytes(&get_protocol_public_parameters(
                             protocol_public_parameters.clone(),
                             key_scheme,
                         )?)?,
->>>>>>> 5ee7b318
                         session_id,
                     ),
                 );
@@ -253,8 +222,6 @@
     Ok((signed_messages, hashed_messages))
 }
 
-<<<<<<< HEAD
-=======
 fn get_protocol_public_parameters(
     protocol_public_parameters: Vec<u8>,
     key_scheme: u8,
@@ -278,7 +245,6 @@
     }
 }
 
->>>>>>> 5ee7b318
 /// Derives a Secp256k1 class groups keypair from a given seed.
 ///
 /// The class groups key being used to encrypt a Secp256k1 keypair should be different from
