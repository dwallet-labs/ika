// Copyright (c) dWallet Labs, Ltd.
// SPDX-License-Identifier: BSD-3-Clause-Clear

//! This crate contains the cryptographic logic for the centralized 2PC-MPC party.

// Allowed to improve code readability.
#![allow(unused_qualifications)]

use anyhow::{Context, anyhow};
use class_groups::dkg::Secp256k1Party;
use class_groups::setup::get_setup_parameters_secp256k1;
use class_groups::{
    CiphertextSpaceGroupElement, DecryptionKey, EncryptionKey,
    SECP256K1_FUNDAMENTAL_DISCRIMINANT_LIMBS, SECP256K1_NON_FUNDAMENTAL_DISCRIMINANT_LIMBS,
    Secp256k1DecryptionKey,
};
use dwallet_mpc_types::dwallet_mpc::{
<<<<<<< HEAD
    DKGDecentralizedPartyVersionedOutputSecp256k1, DWalletMPCNetworkKeyScheme,
    SerializedWrappedMPCPublicOutput, SpecificDKGDecentralizedPartyOutput,
=======
    DKGDecentralizedPartyOutputSecp256k1, DKGDecentralizedPartyVersionedOutputSecp256k1,
    DWalletMPCNetworkKeyScheme, SerializedWrappedMPCPublicOutput,
>>>>>>> 76bc1715
    VersionedCentralizedDKGPublicOutput, VersionedDwalletDKGFirstRoundPublicOutput,
    VersionedDwalletDKGSecondRoundPublicOutput, VersionedDwalletUserSecretShare,
    VersionedEncryptedUserShare, VersionedImportedDWalletPublicOutput,
    VersionedImportedDwalletOutgoingMessage, VersionedNetworkDkgOutput, VersionedPresignOutput,
    VersionedPublicKeyShareAndProof, VersionedSignOutput, VersionedUserSignedMessage,
};
use group::{CyclicGroupElement, GroupElement, HashType, OsCsRng, Samplable, secp256k1};
use homomorphic_encryption::{
    AdditivelyHomomorphicDecryptionKey, AdditivelyHomomorphicEncryptionKey,
    GroupsPublicParametersAccessors,
};
use mpc::Party;
use mpc::two_party::Round;
use rand_core::SeedableRng;
use twopc_mpc::secp256k1::SCALAR_LIMBS;

use class_groups::encryption_key::public_parameters::Instantiate;
use commitment::CommitmentSizedNumber;
use message_digest::message_digest::message_digest;
use twopc_mpc::class_groups::{
    DKGCentralizedPartyOutput, DKGCentralizedPartyVersionedOutput, DKGDecentralizedPartyOutput,
    DKGDecentralizedPartyVersionedOutput,
};
use twopc_mpc::dkg::Protocol;
use twopc_mpc::ecdsa::sign::verify_signature;
use twopc_mpc::secp256k1::class_groups::{
    FUNDAMENTAL_DISCRIMINANT_LIMBS, NON_FUNDAMENTAL_DISCRIMINANT_LIMBS, ProtocolPublicParameters,
};

type AsyncProtocol = twopc_mpc::secp256k1::class_groups::AsyncECDSAProtocol;
type DKGCentralizedParty = <AsyncProtocol as twopc_mpc::dkg::Protocol>::DKGCentralizedPartyRound;
pub type SignCentralizedParty = <AsyncProtocol as twopc_mpc::sign::Protocol>::SignCentralizedParty;

pub type DKGDecentralizedOutput =
    <AsyncProtocol as twopc_mpc::dkg::Protocol>::DecentralizedPartyDKGOutput;

type SignedMessage = Vec<u8>;

type Secp256k1EncryptionKey = EncryptionKey<
    SCALAR_LIMBS,
    SECP256K1_FUNDAMENTAL_DISCRIMINANT_LIMBS,
    SECP256K1_NON_FUNDAMENTAL_DISCRIMINANT_LIMBS,
    secp256k1::GroupElement,
>;

type ImportSecretKeyFirstStep =
    <AsyncProtocol as twopc_mpc::dkg::Protocol>::TrustedDealerDKGCentralizedPartyRound;

pub struct CentralizedDKGWasmResult {
    pub public_key_share_and_proof: Vec<u8>,
    pub public_output: Vec<u8>,
    pub centralized_secret_output: Vec<u8>,
}

pub fn network_dkg_public_output_to_protocol_pp_inner(
    network_dkg_public_output: SerializedWrappedMPCPublicOutput,
) -> anyhow::Result<Vec<u8>> {
    let public_parameters = protocol_public_parameters_by_key_scheme(
        network_dkg_public_output,
        DWalletMPCNetworkKeyScheme::Secp256k1 as u32,
    )?;
    Ok(bcs::to_bytes(&public_parameters)?)
}

pub type DWalletDKGFirstParty = twopc_mpc::secp256k1::class_groups::EncryptionOfSecretKeyShareParty;

/// Executes the second phase of the DKG protocol, part of a three-phase DKG flow.
///
/// This function is invoked by the centralized party to produce:
/// - A public key share and its proof.
/// - Centralized DKG output required for further protocol steps.
/// # Warning
/// The secret (private) key returned from this function should never be sent
/// and should always be kept private.
///
/// # Parameters
/// — `decentralized_first_round_output`:
///    Serialized output of the decentralized party from the first DKG round.
/// — `session_id`: Unique hexadecimal string identifying the session.
///
/// # Returns
/// A tuple containing:
/// - Serialized public key share and proof.
/// - Serialized centralized DKG output.
///
/// # Errors
/// Return an error if decoding or advancing the protocol fails.
/// This is okay since a malicious blockchain can always block a client.
pub fn create_dkg_output_v2(
    protocol_pp: Vec<u8>,
    session_id: Vec<u8>,
) -> anyhow::Result<CentralizedDKGWasmResult> {
<<<<<<< HEAD
    let public_parameters: ProtocolPublicParameters = bcs::from_bytes(&protocol_pp)?;
    // TODO (#1476): Derive the dwallet dkg protocol public parameters from the reconfiguration public output
    let protocol_pp_with_decentralized_dkg_output = ProtocolPublicParameters::new::<
        { group::secp256k1::SCALAR_LIMBS },
        SECP256K1_FUNDAMENTAL_DISCRIMINANT_LIMBS,
        SECP256K1_NON_FUNDAMENTAL_DISCRIMINANT_LIMBS,
        group::secp256k1::GroupElement,
    >(
        Default::default(),
        Default::default(),
        Default::default(),
        Default::default(),
        public_parameters
            .encryption_scheme_public_parameters
            .clone(),
    );
=======
    let protocol_public_parameters: ProtocolPublicParameters = bcs::from_bytes(&protocol_pp)?;
>>>>>>> 76bc1715
    let session_identifier = CommitmentSizedNumber::from_le_slice(&session_id);
    let round_result = DKGCentralizedParty::advance(
        (),
        &(),
<<<<<<< HEAD
        &(
            protocol_pp_with_decentralized_dkg_output,
            session_identifier,
        )
            .into(),
=======
        &(protocol_public_parameters, session_identifier).into(),
>>>>>>> 76bc1715
        &mut OsCsRng,
    )
    .context("advance() failed on the DKGCentralizedParty")?;

    // Centralized Public Key Share and Proof.
    let public_key_share_and_proof =
        VersionedPublicKeyShareAndProof::V1(bcs::to_bytes(&round_result.outgoing_message)?);

    let public_key_share_and_proof = bcs::to_bytes(&public_key_share_and_proof)?;
<<<<<<< HEAD
    // TODO(#1470): Use one network round in the dWallet DKG flow.
    // This is a temporary hack to keep working with the existing 2-round dWallet DKG mechanism.
    let centralized_output = match round_result.public_output {
        DKGCentralizedPartyVersionedOutput::<
            { group::secp256k1::SCALAR_LIMBS },
            group::secp256k1::GroupElement,
        >::UniversalPublicDKGOutput {
            output: dkg_output,
            ..
        } => dkg_output,
        DKGCentralizedPartyVersionedOutput::<
            { group::secp256k1::SCALAR_LIMBS },
            group::secp256k1::GroupElement,
        >::TargetedPublicDKGOutput(output) => output,
    };

    // Public Output:
    // centralized_public_key_share + public_key + decentralized_party_public_key_share
=======
    let centralized_output = round_result.public_output;

    // Public Output:
>>>>>>> 76bc1715
    let public_output = bcs::to_bytes(&VersionedCentralizedDKGPublicOutput::V2(bcs::to_bytes(
        &centralized_output,
    )?))?;
    // Centralized Secret Key Share.
    // Warning:
    // The secret (private)
    // key share returned from this function should never be sent
    // and should always be kept private.
    let centralized_secret_output =
        VersionedDwalletUserSecretShare::V1(bcs::to_bytes(&round_result.private_output)?);
    let centralized_secret_output = bcs::to_bytes(&centralized_secret_output)?;
    Ok(CentralizedDKGWasmResult {
        public_output,
        public_key_share_and_proof,
        centralized_secret_output,
    })
}
/// Executes the second phase of the DKG protocol, part of a three-phase DKG flow.
///
/// This function is invoked by the centralized party to produce:
/// - A public key share and its proof.
/// - Centralized DKG output required for further protocol steps.
/// # Warning
/// The secret (private) key returned from this function should never be sent
/// and should always be kept private.
///
/// # Parameters
/// — `decentralized_first_round_output`:
///    Serialized output of the decentralized party from the first DKG round.
/// — `session_id`: Unique hexadecimal string identifying the session.
///
/// # Returns
/// A tuple containing:
/// - Serialized public key share and proof.
/// - Serialized centralized DKG output.
///
/// # Errors
/// Return an error if decoding or advancing the protocol fails.
/// This is okay since a malicious blockchain can always block a client.
pub fn create_dkg_output_v1(
    protocol_pp: Vec<u8>,
    decentralized_first_round_public_output: SerializedWrappedMPCPublicOutput,
) -> anyhow::Result<CentralizedDKGWasmResult> {
    let protocol_public_parameters: ProtocolPublicParameters = bcs::from_bytes(&protocol_pp)?;
    let decentralized_first_round_public_output =
        bcs::from_bytes(&decentralized_first_round_public_output)?;
    match decentralized_first_round_public_output {
        VersionedDwalletDKGFirstRoundPublicOutput::V1(decentralized_first_round_public_output) => {
            let (output, session_identifier) =
                bcs::from_bytes::<(Vec<u8>, _)>(&decentralized_first_round_public_output)?;
            let [first_part, second_part]: <DWalletDKGFirstParty as Party>::PublicOutput =
                bcs::from_bytes(&output)
                    .context("failed to deserialize decentralized first round DKG output")?;
            let (first_first_part, first_second_part) = first_part.into();
            let (second_first_part, second_second_part) = second_part.into();
            // This is a temporary hack to keep working with the existing 2-round dWallet DKG mechanism.
            // TODO (#1470): Use one network round in the dWallet DKG flow.
            let protocol_pp_with_decentralized_dkg_output = ProtocolPublicParameters::new::<
                { group::secp256k1::SCALAR_LIMBS },
                SECP256K1_FUNDAMENTAL_DISCRIMINANT_LIMBS,
                SECP256K1_NON_FUNDAMENTAL_DISCRIMINANT_LIMBS,
                group::secp256k1::GroupElement,
            >(
                first_second_part,
                second_second_part,
                first_first_part,
                second_first_part,
<<<<<<< HEAD
                public_parameters
=======
                protocol_public_parameters
>>>>>>> 76bc1715
                    .encryption_scheme_public_parameters
                    .clone(),
            );
            let round_result = DKGCentralizedParty::advance(
                (),
                &(),
                &(
                    protocol_pp_with_decentralized_dkg_output,
                    session_identifier,
                )
                    .into(),
                &mut OsCsRng,
            )
            .context("advance() failed on the DKGCentralizedParty")?;

            // Centralized Public Key Share and Proof.
            let public_key_share_and_proof =
                VersionedPublicKeyShareAndProof::V1(bcs::to_bytes(&round_result.outgoing_message)?);

            let public_key_share_and_proof = bcs::to_bytes(&public_key_share_and_proof)?;
            // TODO(#1470): Use one network round in the dWallet DKG flow.
            // This is a temporary hack to keep working with the existing 2-round dWallet DKG mechanism.
            let centralized_output = match round_result.public_output {
                DKGCentralizedPartyVersionedOutput::<
                    { group::secp256k1::SCALAR_LIMBS },
                    group::secp256k1::GroupElement,
                >::UniversalPublicDKGOutput {
                    output: dkg_output,
                    ..
                } => dkg_output,
                DKGCentralizedPartyVersionedOutput::<
                    { group::secp256k1::SCALAR_LIMBS },
                    group::secp256k1::GroupElement,
                >::TargetedPublicDKGOutput(output) => output,
            };

            // Public Output:
            // centralized_public_key_share + public_key + decentralized_party_public_key_share
            let public_output = bcs::to_bytes(&VersionedCentralizedDKGPublicOutput::V1(
                bcs::to_bytes(&centralized_output)?,
            ))?;
            // Centralized Secret Key Share.
            // Warning:
            // The secret (private)
            // key share returned from this function should never be sent
            // and should always be kept private.
            let centralized_secret_output =
                VersionedDwalletUserSecretShare::V1(bcs::to_bytes(&round_result.private_output)?);
            let centralized_secret_output = bcs::to_bytes(&centralized_secret_output)?;
            Ok(CentralizedDKGWasmResult {
                public_output,
                public_key_share_and_proof,
                centralized_secret_output,
            })
        }
    }
}

pub fn public_key_from_dwallet_output_inner(dwallet_output: Vec<u8>) -> anyhow::Result<Vec<u8>> {
    let dkg_output: VersionedDwalletDKGSecondRoundPublicOutput = bcs::from_bytes(&dwallet_output)?;
    match dkg_output {
        VersionedDwalletDKGSecondRoundPublicOutput::V1(dkg_output) => {
<<<<<<< HEAD
            let output: SpecificDKGDecentralizedPartyOutput = bcs::from_bytes(&dkg_output)?;
=======
            let output: DKGDecentralizedPartyOutputSecp256k1 = bcs::from_bytes(&dkg_output)?;
>>>>>>> 76bc1715
            Ok(bcs::to_bytes(&output.public_key)?)
        }
        VersionedDwalletDKGSecondRoundPublicOutput::V2(dkg_output) => {
            let dkg_output: DKGDecentralizedOutput = bcs::from_bytes(&dkg_output)?;
            let public_key = match dkg_output {
                DKGDecentralizedPartyVersionedOutput::<
                    { group::secp256k1::SCALAR_LIMBS },
                    SECP256K1_FUNDAMENTAL_DISCRIMINANT_LIMBS,
                    SECP256K1_NON_FUNDAMENTAL_DISCRIMINANT_LIMBS,
                    group::secp256k1::GroupElement,
                >::UniversalPublicDKGOutput {
                    output: dkg_output,
                    ..
                } => dkg_output.public_key,
                DKGDecentralizedPartyVersionedOutput::<
                    { group::secp256k1::SCALAR_LIMBS },
                    SECP256K1_FUNDAMENTAL_DISCRIMINANT_LIMBS,
                    SECP256K1_NON_FUNDAMENTAL_DISCRIMINANT_LIMBS,
                    group::secp256k1::GroupElement,
                >::TargetedPublicDKGOutput(output) => output.public_key,
            };
            Ok(bcs::to_bytes(&public_key)?)
        }
    }
}

/// Check whether the centralized party (user)'s DKG output matches the decentralized party (network)'s DKG output.
///
/// Required usage: when accepting an encrypted user share after DKG before we sign on the network's public output.
pub fn centralized_and_decentralized_parties_dkg_output_match_inner(
    centralized_dkg_output: &Vec<u8>,
    decentralized_dkg_output: &Vec<u8>,
) -> anyhow::Result<bool> {
    let versioned_centralized_dkg_output =
        bcs::from_bytes::<VersionedCentralizedDKGPublicOutput>(centralized_dkg_output)?;
    let centralized_dkg_output = match versioned_centralized_dkg_output {
        VersionedCentralizedDKGPublicOutput::V1(output) => bcs::from_bytes::<
            DKGCentralizedPartyOutput<SCALAR_LIMBS, group::secp256k1::GroupElement>,
        >(output.as_slice())?
        .into(),
        VersionedCentralizedDKGPublicOutput::V2(output) => bcs::from_bytes::<
            DKGCentralizedPartyVersionedOutput<SCALAR_LIMBS, group::secp256k1::GroupElement>,
        >(output.as_slice())?,
    };

    let versioned_decentralized_dkg_output =
        bcs::from_bytes::<VersionedDwalletDKGSecondRoundPublicOutput>(decentralized_dkg_output)?;
    let decentralized_dkg_output = match versioned_decentralized_dkg_output {
        VersionedDwalletDKGSecondRoundPublicOutput::V1(output) => {
<<<<<<< HEAD
            bcs::from_bytes::<SpecificDKGDecentralizedPartyOutput>(output.as_slice())?.into()
=======
            bcs::from_bytes::<DKGDecentralizedPartyOutputSecp256k1>(output.as_slice())?.into()
>>>>>>> 76bc1715
        }
        VersionedDwalletDKGSecondRoundPublicOutput::V2(output) => {
            bcs::from_bytes::<DKGDecentralizedPartyVersionedOutputSecp256k1>(output.as_slice())?
        }
    };

    let does_centralized_and_decentralized_parties_dkg_output_match =
        decentralized_dkg_output == centralized_dkg_output;

    Ok(does_centralized_and_decentralized_parties_dkg_output_match)
}

/// Executes the centralized phase of the Sign protocol,
///  the first part of the protocol.
///
/// The [`advance_centralized_sign_party`] function is
/// called by the client (the centralized party).
pub fn advance_centralized_sign_party(
    protocol_pp: Vec<u8>,
    decentralized_party_dkg_public_output: SerializedWrappedMPCPublicOutput,
    centralized_party_secret_key_share: SerializedWrappedMPCPublicOutput,
    presign: SerializedWrappedMPCPublicOutput,
    message: Vec<u8>,
    hash_type: u32,
) -> anyhow::Result<SignedMessage> {
    let decentralized_dkg_output = match bcs::from_bytes(&decentralized_party_dkg_public_output)? {
        VersionedDwalletDKGSecondRoundPublicOutput::V1(output) => {
<<<<<<< HEAD
            bcs::from_bytes::<SpecificDKGDecentralizedPartyOutput>(output.as_slice())?.into()
=======
            bcs::from_bytes::<DKGDecentralizedPartyOutputSecp256k1>(output.as_slice())?.into()
>>>>>>> 76bc1715
        }
        VersionedDwalletDKGSecondRoundPublicOutput::V2(output) => {
            bcs::from_bytes::<DKGDecentralizedPartyVersionedOutputSecp256k1>(output.as_slice())?
        }
    };
    let presign = bcs::from_bytes(&presign)?;
    let VersionedPresignOutput::V1(presign) = presign;
    let centralized_party_secret_key_share: VersionedDwalletUserSecretShare =
        bcs::from_bytes(&centralized_party_secret_key_share)?;
    let VersionedDwalletUserSecretShare::V1(centralized_party_secret_key_share) =
        centralized_party_secret_key_share;
<<<<<<< HEAD
    let centralized_output = match decentralized_dkg_output {
=======
    // TODO (#1478): Use From to convert the decentralized DKG output to centralized public output.
    let decentralized_output = match decentralized_dkg_output {
>>>>>>> 76bc1715
        DKGDecentralizedPartyVersionedOutput::<
            { group::secp256k1::SCALAR_LIMBS },
            SECP256K1_FUNDAMENTAL_DISCRIMINANT_LIMBS,
            SECP256K1_NON_FUNDAMENTAL_DISCRIMINANT_LIMBS,
            group::secp256k1::GroupElement,
        >::UniversalPublicDKGOutput {
            output: dkg_output,
            ..
<<<<<<< HEAD
        } => DKGCentralizedPartyOutput::<SCALAR_LIMBS, group::secp256k1::GroupElement>::from(
            dkg_output,
        ),
=======
        } => dkg_output,
>>>>>>> 76bc1715
        DKGDecentralizedPartyVersionedOutput::<
            { group::secp256k1::SCALAR_LIMBS },
            SECP256K1_FUNDAMENTAL_DISCRIMINANT_LIMBS,
            SECP256K1_NON_FUNDAMENTAL_DISCRIMINANT_LIMBS,
            group::secp256k1::GroupElement,
<<<<<<< HEAD
        >::TargetedPublicDKGOutput(output) => {
            DKGCentralizedPartyOutput::<SCALAR_LIMBS, group::secp256k1::GroupElement>::from(output)
        }
=======
        >::TargetedPublicDKGOutput(output) => output,
>>>>>>> 76bc1715
    };
    let centralized_public_output = twopc_mpc::class_groups::DKGCentralizedPartyOutput::<
        { secp256k1::SCALAR_LIMBS },
        secp256k1::GroupElement,
    > {
<<<<<<< HEAD
        public_key_share: centralized_output.public_key_share,
        public_key: centralized_output.public_key,
        decentralized_party_public_key_share: centralized_output
            .decentralized_party_public_key_share,
=======
        public_key_share: decentralized_output.centralized_party_public_key_share,
        public_key: decentralized_output.public_key,
        decentralized_party_public_key_share: decentralized_output.public_key_share,
>>>>>>> 76bc1715
    };
    let presign: <AsyncProtocol as twopc_mpc::presign::Protocol>::Presign =
        bcs::from_bytes(&presign)?;
    let centralized_party_public_input =
        <AsyncProtocol as twopc_mpc::sign::Protocol>::SignCentralizedPartyPublicInput::from((
<<<<<<< HEAD
=======
            vec![],
>>>>>>> 76bc1715
            message,
            HashType::try_from(hash_type)?,
            centralized_public_output.clone().into(),
            presign,
            bcs::from_bytes(&protocol_pp)?,
        ));

    let round_result = SignCentralizedParty::advance(
        (),
        &bcs::from_bytes(&centralized_party_secret_key_share)?,
        &centralized_party_public_input,
        &mut OsCsRng,
    )
    .context("advance() failed on the SignCentralizedParty")?;

    let signed_message =
        VersionedUserSignedMessage::V1(bcs::to_bytes(&round_result.outgoing_message)?);
    let signed_message = bcs::to_bytes(&signed_message)?;
    Ok(signed_message)
}

pub fn sample_dwallet_keypair_inner(protocol_pp: Vec<u8>) -> anyhow::Result<(Vec<u8>, Vec<u8>)> {
    let protocol_public_parameters: ProtocolPublicParameters = bcs::from_bytes(&protocol_pp)?;
    let secret_key = twopc_mpc::secp256k1::Scalar::sample(
        &protocol_public_parameters
            .as_ref()
            .scalar_group_public_parameters,
        &mut OsCsRng,
    )?;
    let public_parameters = group::secp256k1::group_element::PublicParameters::default();
    let generator_group_element =
        group::secp256k1::group_element::GroupElement::generator_from_public_parameters(
            &public_parameters,
        )?;

    let expected_public_key = secret_key * generator_group_element;
    let bytes_public_key = bcs::to_bytes(&expected_public_key.value())?;
    Ok((bcs::to_bytes(&secret_key)?, bytes_public_key))
}

pub fn verify_secp_signature_inner(
    public_key: Vec<u8>,
    signature: Vec<u8>,
    message: Vec<u8>,
    protocol_pp: Vec<u8>,
    hash_type: u32,
) -> anyhow::Result<bool> {
    let VersionedSignOutput::V1(signature) = bcs::from_bytes(&signature)?;
    let protocol_public_parameters: ProtocolPublicParameters = bcs::from_bytes(&protocol_pp)?;
    let public_key = twopc_mpc::secp256k1::GroupElement::new(
        bcs::from_bytes(&public_key)?,
        &protocol_public_parameters.group_public_parameters,
    )?;
    let hashed_message =
        message_digest(&message, &hash_type.try_into()?).context("Message digest failed")?;
    let (r, s): (secp256k1::Scalar, secp256k1::Scalar) = bcs::from_bytes(&signature)?;
    Ok(verify_signature(r, s, hashed_message, public_key).is_ok())
}

pub fn create_imported_dwallet_centralized_step_inner(
    protocol_pp: Vec<u8>,
    session_identifier: Vec<u8>,
    secret_key: Vec<u8>,
) -> anyhow::Result<(Vec<u8>, Vec<u8>, Vec<u8>)> {
    let protocol_public_parameters: ProtocolPublicParameters = bcs::from_bytes(&protocol_pp)?;
    let secret_key = bcs::from_bytes(&secret_key)?;
    let session_identifier = CommitmentSizedNumber::from_le_slice(&session_identifier);

    let centralized_party_public_input =
        (protocol_public_parameters.clone(), session_identifier).into();

    match ImportSecretKeyFirstStep::advance(
        (),
        &secret_key,
        &centralized_party_public_input,
        &mut OsCsRng,
    ) {
        Ok(round_result) => {
            let public_output = round_result.public_output;
            let outgoing_message = round_result.outgoing_message;
            let secret_share = round_result.private_output;
            Ok((
                bcs::to_bytes(&VersionedDwalletUserSecretShare::V1(bcs::to_bytes(
                    &secret_share,
                )?))?,
                bcs::to_bytes(&VersionedImportedDWalletPublicOutput::V1(bcs::to_bytes(
                    &public_output,
                )?))?,
                bcs::to_bytes(&VersionedImportedDwalletOutgoingMessage::V1(bcs::to_bytes(
                    &outgoing_message,
                )?))?,
            ))
        }
        Err(e) => Err(e.into()),
    }
}

fn protocol_public_parameters_by_key_scheme(
    network_dkg_public_output: SerializedWrappedMPCPublicOutput,
    key_scheme: u32,
) -> anyhow::Result<ProtocolPublicParameters> {
    let network_dkg_public_output: VersionedNetworkDkgOutput =
        bcs::from_bytes(&network_dkg_public_output)?;

    match &network_dkg_public_output {
        // TODO (#1473): Add support for V2 network keys.
        VersionedNetworkDkgOutput::V1(network_dkg_public_output) => {
            let key_scheme = DWalletMPCNetworkKeyScheme::try_from(key_scheme)?;
            match key_scheme {
                DWalletMPCNetworkKeyScheme::Secp256k1 => {
                    let network_dkg_public_output: <Secp256k1Party as mpc::Party>::PublicOutput =
                        bcs::from_bytes(network_dkg_public_output)?;
                    let encryption_scheme_public_parameters = network_dkg_public_output
                        .default_encryption_scheme_public_parameters::<secp256k1::GroupElement>(
                    )?;
                    let protocol_public_parameters = ProtocolPublicParameters::new::<
                        { secp256k1::SCALAR_LIMBS },
                        { SECP256K1_FUNDAMENTAL_DISCRIMINANT_LIMBS },
                        { SECP256K1_NON_FUNDAMENTAL_DISCRIMINANT_LIMBS },
                        secp256k1::GroupElement,
                    >(
                        Default::default(),
                        Default::default(),
                        Default::default(),
                        Default::default(),
                        encryption_scheme_public_parameters.clone(),
                    );
                    Ok(protocol_public_parameters)
                }
                DWalletMPCNetworkKeyScheme::Ristretto => {
                    // To add support here, we need to either make this
                    // function generic or have an enum over `ProtocolPublicParameters`.
                    todo!()
                }
            }
        }
    }
}

/// Derives a Secp256k1 class groups keypair from a given seed.
///
/// The class groups public encryption key being used to encrypt a Secp256k1 keypair will be
/// different from the encryption key used to encrypt a Ristretto keypair.
/// The plaintext space/fundamental group will correspond to the order
/// of the respective elliptic curve.
/// The secret decryption key may be the same in terms of correctness,
/// but to simplify security analysis,
/// and the implementation current version maintains distinct key-pairs.
/// # Warning
/// The secret (private) key returned from this function should never be sent
/// and should always be kept private.
pub fn generate_secp256k1_cg_keypair_from_seed_internal(
    seed: [u8; 32],
) -> anyhow::Result<(Vec<u8>, Vec<u8>)> {
    let mut rng = rand_chacha::ChaCha20Rng::from_seed(seed);
    let setup_parameters = get_setup_parameters_secp256k1();
    let (encryption_scheme_public_parameters, decryption_key) =
        Secp256k1DecryptionKey::generate(setup_parameters, &mut rng)?;
    let decryption_key = bcs::to_bytes(&decryption_key.decryption_key)?;
    let encryption_key = bcs::to_bytes(&encryption_scheme_public_parameters.encryption_key)?;
    Ok((encryption_key, decryption_key))
}

/// Encrypts the given secret key share with the given encryption key.
/// Returns a serialized tuple containing the `proof of encryption`,
/// and an encrypted `secret key share`.
pub fn encrypt_secret_key_share_and_prove(
    secret_key_share: SerializedWrappedMPCPublicOutput,
    encryption_key: Vec<u8>,
    protocol_pp: SerializedWrappedMPCPublicOutput,
) -> anyhow::Result<Vec<u8>> {
    let protocol_public_params: ProtocolPublicParameters = bcs::from_bytes(&protocol_pp)?;
    let secret_key_share: VersionedDwalletUserSecretShare = bcs::from_bytes(&secret_key_share)?;
    match secret_key_share {
        VersionedDwalletUserSecretShare::V1(secret_key_share) => {
            let encryption_key = bcs::from_bytes(&encryption_key)?;
            let secret_key_share = bcs::from_bytes(&secret_key_share)?;
            let result = <AsyncProtocol as twopc_mpc::dkg::Protocol>::encrypt_and_prove_centralized_party_share(&protocol_public_params, encryption_key, secret_key_share, &mut OsCsRng)?;
            Ok(bcs::to_bytes(&VersionedEncryptedUserShare::V1(
                bcs::to_bytes(&result)?,
            ))?)
        }
    }
}

/// Verifies the given secret share matches the given dWallets`
/// DKG output centralized_party_public_key_share.
pub fn verify_secret_share(
    secret_share: SerializedWrappedMPCPublicOutput,
    dkg_output: SerializedWrappedMPCPublicOutput,
    protocol_pp: Vec<u8>,
) -> anyhow::Result<bool> {
    let protocol_public_params: ProtocolPublicParameters = bcs::from_bytes(&protocol_pp)?;
    let dkg_output = bcs::from_bytes(&dkg_output)?;
    let decentralized_dkg_output = match dkg_output {
        VersionedDwalletDKGSecondRoundPublicOutput::V1(output) => {
<<<<<<< HEAD
            bcs::from_bytes::<SpecificDKGDecentralizedPartyOutput>(output.as_slice())?.into()
=======
            bcs::from_bytes::<DKGDecentralizedPartyOutputSecp256k1>(output.as_slice())?.into()
>>>>>>> 76bc1715
        }
        VersionedDwalletDKGSecondRoundPublicOutput::V2(output) => {
            bcs::from_bytes::<DKGDecentralizedPartyVersionedOutputSecp256k1>(output.as_slice())?
        }
    };

    let secret_share: VersionedDwalletUserSecretShare = bcs::from_bytes(&secret_share)?;
    Ok(
        <twopc_mpc::secp256k1::class_groups::AsyncECDSAProtocol as twopc_mpc::dkg::Protocol>::verify_centralized_party_secret_key_share(
                &protocol_public_params,
                decentralized_dkg_output,
                match secret_share {
                    VersionedDwalletUserSecretShare::V1(secret_share) => bcs::from_bytes(&secret_share)?
                },
            )
                .is_ok())
}

/// Decrypts the given encrypted user share using the given decryption key.
pub fn decrypt_user_share_inner(
    decryption_key: Vec<u8>,
    encryption_key: Vec<u8>,
    dwallet_dkg_output: Vec<u8>,
    encrypted_user_share_and_proof: Vec<u8>,
    protocol_pp: Vec<u8>,
) -> anyhow::Result<Vec<u8>> {
    let protocol_public_params: ProtocolPublicParameters = bcs::from_bytes(&protocol_pp)?;
    let VersionedEncryptedUserShare::V1(encrypted_user_share_and_proof) =
        bcs::from_bytes(&encrypted_user_share_and_proof)?;
    let dwallet_dkg_output = match bcs::from_bytes(&dwallet_dkg_output)? {
        VersionedDwalletDKGSecondRoundPublicOutput::V1(output) => {
<<<<<<< HEAD
            bcs::from_bytes::<SpecificDKGDecentralizedPartyOutput>(output.as_slice())?.into()
=======
            bcs::from_bytes::<DKGDecentralizedPartyOutputSecp256k1>(output.as_slice())?.into()
>>>>>>> 76bc1715
        }
        VersionedDwalletDKGSecondRoundPublicOutput::V2(output) => {
            bcs::from_bytes::<DKGDecentralizedPartyVersionedOutputSecp256k1>(output.as_slice())?
        }
    };

    let (_, encryption_of_discrete_log): <AsyncProtocol as twopc_mpc::dkg::Protocol>::EncryptedSecretKeyShareMessage = bcs::from_bytes(&encrypted_user_share_and_proof)?;
    <twopc_mpc::secp256k1::class_groups::AsyncECDSAProtocol as Protocol>::verify_encryption_of_centralized_party_share_proof(
        &protocol_public_params,
        dwallet_dkg_output,
        bcs::from_bytes(&encryption_key)?,
        bcs::from_bytes(&encrypted_user_share_and_proof)?,
        &mut OsCsRng,
    )
        .map_err(Into::<anyhow::Error>::into)?;
    let decryption_key = bcs::from_bytes(&decryption_key)?;
    let public_parameters = homomorphic_encryption::PublicParameters::<
        SCALAR_LIMBS,
        crate::Secp256k1EncryptionKey,
    >::new_from_secret_key(
        protocol_public_params
            .encryption_scheme_public_parameters
            .setup_parameters
            .clone(),
        decryption_key,
    )?;
    let ciphertext = CiphertextSpaceGroupElement::new(
        encryption_of_discrete_log,
        public_parameters.ciphertext_space_public_parameters(),
    )?;

    let decryption_key: DecryptionKey<
        SCALAR_LIMBS,
        SECP256K1_FUNDAMENTAL_DISCRIMINANT_LIMBS,
        SECP256K1_NON_FUNDAMENTAL_DISCRIMINANT_LIMBS,
        secp256k1::GroupElement,
    > = DecryptionKey::new(decryption_key, &public_parameters)?;
    let Some(plaintext): Option<<Secp256k1EncryptionKey as AdditivelyHomomorphicEncryptionKey<SCALAR_LIMBS>>::PlaintextSpaceGroupElement> = decryption_key
        .decrypt(&ciphertext, &public_parameters).into() else {
        return Err(anyhow!("Decryption failed"));
    };
    let secret_share_bytes =
        VersionedDwalletUserSecretShare::V1(bcs::to_bytes(&plaintext.value())?);
    let secret_share_bytes = bcs::to_bytes(&secret_share_bytes)?;
    Ok(secret_share_bytes)
}<|MERGE_RESOLUTION|>--- conflicted
+++ resolved
@@ -15,13 +15,8 @@
     Secp256k1DecryptionKey,
 };
 use dwallet_mpc_types::dwallet_mpc::{
-<<<<<<< HEAD
-    DKGDecentralizedPartyVersionedOutputSecp256k1, DWalletMPCNetworkKeyScheme,
-    SerializedWrappedMPCPublicOutput, SpecificDKGDecentralizedPartyOutput,
-=======
     DKGDecentralizedPartyOutputSecp256k1, DKGDecentralizedPartyVersionedOutputSecp256k1,
     DWalletMPCNetworkKeyScheme, SerializedWrappedMPCPublicOutput,
->>>>>>> 76bc1715
     VersionedCentralizedDKGPublicOutput, VersionedDwalletDKGFirstRoundPublicOutput,
     VersionedDwalletDKGSecondRoundPublicOutput, VersionedDwalletUserSecretShare,
     VersionedEncryptedUserShare, VersionedImportedDWalletPublicOutput,
@@ -114,39 +109,12 @@
     protocol_pp: Vec<u8>,
     session_id: Vec<u8>,
 ) -> anyhow::Result<CentralizedDKGWasmResult> {
-<<<<<<< HEAD
-    let public_parameters: ProtocolPublicParameters = bcs::from_bytes(&protocol_pp)?;
-    // TODO (#1476): Derive the dwallet dkg protocol public parameters from the reconfiguration public output
-    let protocol_pp_with_decentralized_dkg_output = ProtocolPublicParameters::new::<
-        { group::secp256k1::SCALAR_LIMBS },
-        SECP256K1_FUNDAMENTAL_DISCRIMINANT_LIMBS,
-        SECP256K1_NON_FUNDAMENTAL_DISCRIMINANT_LIMBS,
-        group::secp256k1::GroupElement,
-    >(
-        Default::default(),
-        Default::default(),
-        Default::default(),
-        Default::default(),
-        public_parameters
-            .encryption_scheme_public_parameters
-            .clone(),
-    );
-=======
     let protocol_public_parameters: ProtocolPublicParameters = bcs::from_bytes(&protocol_pp)?;
->>>>>>> 76bc1715
     let session_identifier = CommitmentSizedNumber::from_le_slice(&session_id);
     let round_result = DKGCentralizedParty::advance(
         (),
         &(),
-<<<<<<< HEAD
-        &(
-            protocol_pp_with_decentralized_dkg_output,
-            session_identifier,
-        )
-            .into(),
-=======
         &(protocol_public_parameters, session_identifier).into(),
->>>>>>> 76bc1715
         &mut OsCsRng,
     )
     .context("advance() failed on the DKGCentralizedParty")?;
@@ -156,30 +124,9 @@
         VersionedPublicKeyShareAndProof::V1(bcs::to_bytes(&round_result.outgoing_message)?);
 
     let public_key_share_and_proof = bcs::to_bytes(&public_key_share_and_proof)?;
-<<<<<<< HEAD
-    // TODO(#1470): Use one network round in the dWallet DKG flow.
-    // This is a temporary hack to keep working with the existing 2-round dWallet DKG mechanism.
-    let centralized_output = match round_result.public_output {
-        DKGCentralizedPartyVersionedOutput::<
-            { group::secp256k1::SCALAR_LIMBS },
-            group::secp256k1::GroupElement,
-        >::UniversalPublicDKGOutput {
-            output: dkg_output,
-            ..
-        } => dkg_output,
-        DKGCentralizedPartyVersionedOutput::<
-            { group::secp256k1::SCALAR_LIMBS },
-            group::secp256k1::GroupElement,
-        >::TargetedPublicDKGOutput(output) => output,
-    };
+    let centralized_output = round_result.public_output;
 
     // Public Output:
-    // centralized_public_key_share + public_key + decentralized_party_public_key_share
-=======
-    let centralized_output = round_result.public_output;
-
-    // Public Output:
->>>>>>> 76bc1715
     let public_output = bcs::to_bytes(&VersionedCentralizedDKGPublicOutput::V2(bcs::to_bytes(
         &centralized_output,
     )?))?;
@@ -247,11 +194,7 @@
                 second_second_part,
                 first_first_part,
                 second_first_part,
-<<<<<<< HEAD
-                public_parameters
-=======
                 protocol_public_parameters
->>>>>>> 76bc1715
                     .encryption_scheme_public_parameters
                     .clone(),
             );
@@ -314,11 +257,7 @@
     let dkg_output: VersionedDwalletDKGSecondRoundPublicOutput = bcs::from_bytes(&dwallet_output)?;
     match dkg_output {
         VersionedDwalletDKGSecondRoundPublicOutput::V1(dkg_output) => {
-<<<<<<< HEAD
-            let output: SpecificDKGDecentralizedPartyOutput = bcs::from_bytes(&dkg_output)?;
-=======
             let output: DKGDecentralizedPartyOutputSecp256k1 = bcs::from_bytes(&dkg_output)?;
->>>>>>> 76bc1715
             Ok(bcs::to_bytes(&output.public_key)?)
         }
         VersionedDwalletDKGSecondRoundPublicOutput::V2(dkg_output) => {
@@ -368,11 +307,7 @@
         bcs::from_bytes::<VersionedDwalletDKGSecondRoundPublicOutput>(decentralized_dkg_output)?;
     let decentralized_dkg_output = match versioned_decentralized_dkg_output {
         VersionedDwalletDKGSecondRoundPublicOutput::V1(output) => {
-<<<<<<< HEAD
-            bcs::from_bytes::<SpecificDKGDecentralizedPartyOutput>(output.as_slice())?.into()
-=======
             bcs::from_bytes::<DKGDecentralizedPartyOutputSecp256k1>(output.as_slice())?.into()
->>>>>>> 76bc1715
         }
         VersionedDwalletDKGSecondRoundPublicOutput::V2(output) => {
             bcs::from_bytes::<DKGDecentralizedPartyVersionedOutputSecp256k1>(output.as_slice())?
@@ -400,11 +335,7 @@
 ) -> anyhow::Result<SignedMessage> {
     let decentralized_dkg_output = match bcs::from_bytes(&decentralized_party_dkg_public_output)? {
         VersionedDwalletDKGSecondRoundPublicOutput::V1(output) => {
-<<<<<<< HEAD
-            bcs::from_bytes::<SpecificDKGDecentralizedPartyOutput>(output.as_slice())?.into()
-=======
             bcs::from_bytes::<DKGDecentralizedPartyOutputSecp256k1>(output.as_slice())?.into()
->>>>>>> 76bc1715
         }
         VersionedDwalletDKGSecondRoundPublicOutput::V2(output) => {
             bcs::from_bytes::<DKGDecentralizedPartyVersionedOutputSecp256k1>(output.as_slice())?
@@ -416,12 +347,8 @@
         bcs::from_bytes(&centralized_party_secret_key_share)?;
     let VersionedDwalletUserSecretShare::V1(centralized_party_secret_key_share) =
         centralized_party_secret_key_share;
-<<<<<<< HEAD
-    let centralized_output = match decentralized_dkg_output {
-=======
     // TODO (#1478): Use From to convert the decentralized DKG output to centralized public output.
     let decentralized_output = match decentralized_dkg_output {
->>>>>>> 76bc1715
         DKGDecentralizedPartyVersionedOutput::<
             { group::secp256k1::SCALAR_LIMBS },
             SECP256K1_FUNDAMENTAL_DISCRIMINANT_LIMBS,
@@ -430,49 +357,27 @@
         >::UniversalPublicDKGOutput {
             output: dkg_output,
             ..
-<<<<<<< HEAD
-        } => DKGCentralizedPartyOutput::<SCALAR_LIMBS, group::secp256k1::GroupElement>::from(
-            dkg_output,
-        ),
-=======
         } => dkg_output,
->>>>>>> 76bc1715
         DKGDecentralizedPartyVersionedOutput::<
             { group::secp256k1::SCALAR_LIMBS },
             SECP256K1_FUNDAMENTAL_DISCRIMINANT_LIMBS,
             SECP256K1_NON_FUNDAMENTAL_DISCRIMINANT_LIMBS,
             group::secp256k1::GroupElement,
-<<<<<<< HEAD
-        >::TargetedPublicDKGOutput(output) => {
-            DKGCentralizedPartyOutput::<SCALAR_LIMBS, group::secp256k1::GroupElement>::from(output)
-        }
-=======
         >::TargetedPublicDKGOutput(output) => output,
->>>>>>> 76bc1715
     };
     let centralized_public_output = twopc_mpc::class_groups::DKGCentralizedPartyOutput::<
         { secp256k1::SCALAR_LIMBS },
         secp256k1::GroupElement,
     > {
-<<<<<<< HEAD
-        public_key_share: centralized_output.public_key_share,
-        public_key: centralized_output.public_key,
-        decentralized_party_public_key_share: centralized_output
-            .decentralized_party_public_key_share,
-=======
         public_key_share: decentralized_output.centralized_party_public_key_share,
         public_key: decentralized_output.public_key,
         decentralized_party_public_key_share: decentralized_output.public_key_share,
->>>>>>> 76bc1715
     };
     let presign: <AsyncProtocol as twopc_mpc::presign::Protocol>::Presign =
         bcs::from_bytes(&presign)?;
     let centralized_party_public_input =
         <AsyncProtocol as twopc_mpc::sign::Protocol>::SignCentralizedPartyPublicInput::from((
-<<<<<<< HEAD
-=======
             vec![],
->>>>>>> 76bc1715
             message,
             HashType::try_from(hash_type)?,
             centralized_public_output.clone().into(),
@@ -669,11 +574,7 @@
     let dkg_output = bcs::from_bytes(&dkg_output)?;
     let decentralized_dkg_output = match dkg_output {
         VersionedDwalletDKGSecondRoundPublicOutput::V1(output) => {
-<<<<<<< HEAD
-            bcs::from_bytes::<SpecificDKGDecentralizedPartyOutput>(output.as_slice())?.into()
-=======
             bcs::from_bytes::<DKGDecentralizedPartyOutputSecp256k1>(output.as_slice())?.into()
->>>>>>> 76bc1715
         }
         VersionedDwalletDKGSecondRoundPublicOutput::V2(output) => {
             bcs::from_bytes::<DKGDecentralizedPartyVersionedOutputSecp256k1>(output.as_slice())?
@@ -705,11 +606,7 @@
         bcs::from_bytes(&encrypted_user_share_and_proof)?;
     let dwallet_dkg_output = match bcs::from_bytes(&dwallet_dkg_output)? {
         VersionedDwalletDKGSecondRoundPublicOutput::V1(output) => {
-<<<<<<< HEAD
-            bcs::from_bytes::<SpecificDKGDecentralizedPartyOutput>(output.as_slice())?.into()
-=======
             bcs::from_bytes::<DKGDecentralizedPartyOutputSecp256k1>(output.as_slice())?.into()
->>>>>>> 76bc1715
         }
         VersionedDwalletDKGSecondRoundPublicOutput::V2(output) => {
             bcs::from_bytes::<DKGDecentralizedPartyVersionedOutputSecp256k1>(output.as_slice())?
