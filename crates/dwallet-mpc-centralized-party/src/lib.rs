--- conflicted
+++ resolved
@@ -277,8 +277,6 @@
         }
     }
 }
-use k256::elliptic_curve::group::GroupEncoding;
-use k256::{AffinePoint, PublicKey};
 
 pub fn public_key_from_dwallet_output_inner(dwallet_output: Vec<u8>) -> anyhow::Result<Vec<u8>> {
     let dkg_output: VersionedDwalletDKGSecondRoundPublicOutput = bcs::from_bytes(&dwallet_output)?;
@@ -307,47 +305,6 @@
                 >::TargetedPublicDKGOutput(output) => output.public_key,
             };
             Ok(bcs::to_bytes(&public_key)?)
-        }
-    }
-}
-
-pub fn bitcoin_address_from_dwallet_output_inner(
-    dwallet_output: Vec<u8>,
-) -> anyhow::Result<String> {
-    let dkg_output: VersionedDwalletDKGSecondRoundPublicOutput = bcs::from_bytes(&dwallet_output)?;
-    match dkg_output {
-        VersionedDwalletDKGSecondRoundPublicOutput::V1(dkg_output) => {
-            let output: DKGDecentralizedPartyOutputSecp256k1 = bcs::from_bytes(&dkg_output)?;
-            let pk = bitcoin::secp256k1::PublicKey::from_slice(
-                &AffinePoint::from(output.public_key).to_bytes(),
-            )
-            .expect("creation of public key from affine failed");
-            Ok(pk.to_string())
-        }
-        VersionedDwalletDKGSecondRoundPublicOutput::V2(dkg_output) => {
-            let dkg_output: DKGDecentralizedOutput = bcs::from_bytes(&dkg_output)?;
-            let public_key = match dkg_output {
-                DKGDecentralizedPartyVersionedOutput::<
-                    { group::secp256k1::SCALAR_LIMBS },
-                    SECP256K1_FUNDAMENTAL_DISCRIMINANT_LIMBS,
-                    SECP256K1_NON_FUNDAMENTAL_DISCRIMINANT_LIMBS,
-                    group::secp256k1::GroupElement,
-                >::UniversalPublicDKGOutput {
-                    output: dkg_output,
-                    ..
-                } => dkg_output.public_key,
-                DKGDecentralizedPartyVersionedOutput::<
-                    { group::secp256k1::SCALAR_LIMBS },
-                    SECP256K1_FUNDAMENTAL_DISCRIMINANT_LIMBS,
-                    SECP256K1_NON_FUNDAMENTAL_DISCRIMINANT_LIMBS,
-                    group::secp256k1::GroupElement,
-                >::TargetedPublicDKGOutput(output) => output.public_key,
-            };
-            let pk = bitcoin::secp256k1::PublicKey::from_slice(
-                &AffinePoint::from(public_key).to_bytes(),
-            )
-            .expect("creation of public key from affine failed");
-            Ok(pk.to_string())
         }
     }
 }
@@ -592,14 +549,11 @@
                 encryption_scheme_public_parameters.clone(),
             );
             Ok(protocol_public_parameters)
-<<<<<<< HEAD
-=======
         }
         VersionedNetworkDkgOutput::V2(network_dkg_public_output) => {
             let network_dkg_public_output: <dkg::Party as mpc::Party>::PublicOutput =
                 bcs::from_bytes(network_dkg_public_output)?;
             Ok(network_dkg_public_output.secp256k1_protocol_public_parameters()?)
->>>>>>> d714479e
         }
     }
 }
