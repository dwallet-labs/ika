// Copyright (c) dWallet Labs, Ltd.
// SPDX-License-Identifier: BSD-3-Clause-Clear

//! This crate contains the cryptographic logic for the centralized 2PC-MPC party.

// Allowed to improve code readability.
#![allow(unused_qualifications)]

use anyhow::{Context, anyhow};
use class_groups::dkg::Secp256k1Party;
use class_groups::setup::get_setup_parameters_secp256k1;
use class_groups::{
    CiphertextSpaceGroupElement, DEFAULT_COMPUTATIONAL_SECURITY_PARAMETER, DecryptionKey,
    EncryptionKey, SECP256K1_FUNDAMENTAL_DISCRIMINANT_LIMBS,
    SECP256K1_NON_FUNDAMENTAL_DISCRIMINANT_LIMBS, SECP256K1_SCALAR_LIMBS, Secp256k1DecryptionKey,
    setup::DeriveFromPlaintextPublicParameters,
};
use dwallet_mpc_types::dwallet_mpc::{
    DKGDecentralizedPartyOutputSecp256k1, DKGDecentralizedPartyVersionedOutputSecp256k1,
    DWalletCurve, DWalletSignatureScheme, NetworkDecryptionKeyPublicOutputType,
    NetworkEncryptionKeyPublicDataV1, NetworkEncryptionKeyPublicDataV2,
    SerializedWrappedMPCPublicOutput, VersionedCentralizedDKGPublicOutput,
    VersionedDecryptionKeyReconfigurationOutput, VersionedDwalletDKGFirstRoundPublicOutput,
    VersionedDwalletDKGSecondRoundPublicOutput, VersionedDwalletUserSecretShare,
    VersionedEncryptedUserShare, VersionedImportedDWalletPublicOutput,
    VersionedImportedDwalletOutgoingMessage, VersionedNetworkDkgOutput,
    VersionedNetworkEncryptionKeyPublicData, VersionedPresignOutput,
    VersionedPublicKeyShareAndProof, VersionedSignOutput, VersionedUserSignedMessage,
};
use group::{CyclicGroupElement, GroupElement, HashType, OsCsRng, PartyID, Samplable, secp256k1};
use homomorphic_encryption::{
    AdditivelyHomomorphicDecryptionKey, AdditivelyHomomorphicEncryptionKey,
    GroupsPublicParametersAccessors,
};
use mpc::two_party::Round;
use mpc::{Party, Weight, WeightedThresholdAccessStructure};
use rand_core::SeedableRng;
use twopc_mpc::secp256k1::SCALAR_LIMBS;

use class_groups::encryption_key::public_parameters::Instantiate;
use commitment::CommitmentSizedNumber;
use twopc_mpc::class_groups::{
    DKGCentralizedPartyOutput, DKGCentralizedPartyVersionedOutput,
    DKGDecentralizedPartyVersionedOutput,
};
use twopc_mpc::decentralized_party::dkg;
use twopc_mpc::dkg::Protocol;
use twopc_mpc::ecdsa::VerifyingKey;
use twopc_mpc::secp256k1::class_groups::{
    FUNDAMENTAL_DISCRIMINANT_LIMBS, NON_FUNDAMENTAL_DISCRIMINANT_LIMBS, ProtocolPublicParameters,
    TaprootProtocol,
};

type Secp256K1ECDSAProtocol = twopc_mpc::secp256k1::class_groups::ECDSAProtocol;

type Secp256K1DKGProtocol = twopc_mpc::secp256k1::class_groups::DKGProtocol;
type Secp256R1DKGProtocol = twopc_mpc::secp256r1::class_groups::DKGProtocol;
type Curve25519DKGProtocol = twopc_mpc::curve25519::class_groups::DKGProtocol;
type RistrettoDKGProtocol = twopc_mpc::ristretto::class_groups::DKGProtocol;

type DKGCentralizedParty =
    <Secp256K1DKGProtocol as twopc_mpc::dkg::Protocol>::DKGCentralizedPartyRound;
type SignCentralizedParty =
    <Secp256K1DKGProtocol as twopc_mpc::sign::Protocol>::SignCentralizedParty;
type DKGDecentralizedOutput =
    <Secp256K1DKGProtocol as twopc_mpc::dkg::Protocol>::DecentralizedPartyDKGOutput;

type SignedMessage = Vec<u8>;

type Secp256k1EncryptionKey = EncryptionKey<
    SCALAR_LIMBS,
    SECP256K1_FUNDAMENTAL_DISCRIMINANT_LIMBS,
    SECP256K1_NON_FUNDAMENTAL_DISCRIMINANT_LIMBS,
    secp256k1::GroupElement,
>;

type ImportSecretKeyFirstStep =
    <Secp256K1DKGProtocol as twopc_mpc::dkg::Protocol>::TrustedDealerDKGCentralizedPartyRound;

pub struct CentralizedDKGWasmResult {
    pub public_key_share_and_proof: Vec<u8>,
    pub public_output: Vec<u8>,
    pub centralized_secret_output: Vec<u8>,
}

pub fn network_dkg_public_output_to_protocol_pp_inner(
    network_dkg_public_output: SerializedWrappedMPCPublicOutput,
) -> anyhow::Result<Vec<u8>> {
    let public_parameters = protocol_public_parameters(network_dkg_public_output)?;
    Ok(bcs::to_bytes(&public_parameters)?)
}

pub fn reconfiguration_public_output_to_protocol_pp_inner(
    reconfiguration_dkg_public_output: SerializedWrappedMPCPublicOutput,
    versioned_network_dkg_output: SerializedWrappedMPCPublicOutput,
) -> anyhow::Result<Vec<u8>> {
    let public_parameters = protocol_public_parameters_from_reconfiguration_output(
        reconfiguration_dkg_public_output,
        versioned_network_dkg_output,
    )?;
    Ok(bcs::to_bytes(&public_parameters)?)
}

pub type DWalletDKGFirstParty = twopc_mpc::secp256k1::class_groups::EncryptionOfSecretKeyShareParty;

/// Executes the second phase of the DKG protocol, part of a three-phase DKG flow.
///
/// This function is invoked by the centralized party to produce:
/// - A public key share and its proof.
/// - Centralized DKG output required for further protocol steps.
/// # Warning
/// The secret (private) key returned from this function should never be sent
/// and should always be kept private.
///
/// # Parameters
/// — `decentralized_first_round_output`:
///    Serialized output of the decentralized party from the first DKG round.
/// — `session_id`: Unique hexadecimal string identifying the session.
///
/// # Returns
/// A tuple containing:
/// - Serialized public key share and proof.
/// - Serialized centralized DKG output.
///
/// # Errors
/// Return an error if decoding or advancing the protocol fails.
/// This is okay since a malicious blockchain can always block a client.
pub fn create_dkg_output_by_curve_v2(
    dwallet_curve: u32,
    protocol_pp: Vec<u8>,
    session_id: Vec<u8>,
) -> anyhow::Result<CentralizedDKGWasmResult> {
    match dwallet_curve.try_into()? {
        DWalletCurve::Secp256k1 => {
            centralized_dkg_output_v2::<Secp256K1DKGProtocol>(protocol_pp, session_id)
        }
        DWalletCurve::Ristretto => {
            centralized_dkg_output_v2::<RistrettoDKGProtocol>(protocol_pp, session_id)
        }
        DWalletCurve::Curve25519 => {
            centralized_dkg_output_v2::<Curve25519DKGProtocol>(protocol_pp, session_id)
        }
        DWalletCurve::Secp256r1 => {
            centralized_dkg_output_v2::<Secp256R1DKGProtocol>(protocol_pp, session_id)
        }
    }
}

fn centralized_dkg_output_v2<P: twopc_mpc::dkg::Protocol>(
    protocol_pp: Vec<u8>,
    session_id: Vec<u8>,
) -> anyhow::Result<CentralizedDKGWasmResult> {
    let protocol_public_parameters: P::ProtocolPublicParameters = bcs::from_bytes(&protocol_pp)?;
    let session_identifier = CommitmentSizedNumber::from_le_slice(&session_id);
    let round_result = P::DKGCentralizedPartyRound::advance(
        (),
        &(),
        &(protocol_public_parameters, session_identifier).into(),
        &mut OsCsRng,
    )
    .map_err(|e| anyhow!("advance() failed on the DKGCentralizedParty: {}", e.into()))?;

    // Centralized Public Key Share and Proof.
    let public_key_share_and_proof =
        VersionedPublicKeyShareAndProof::V1(bcs::to_bytes(&round_result.outgoing_message)?);

    let public_key_share_and_proof = bcs::to_bytes(&public_key_share_and_proof)?;
    let centralized_output = round_result.public_output;

    // Public Output:
    let public_output = bcs::to_bytes(&VersionedCentralizedDKGPublicOutput::V2(bcs::to_bytes(
        &centralized_output,
    )?))?;
    // Centralized Secret Key Share.
    // Warning:
    // The secret (private)
    // key share returned from this function should never be sent
    // and should always be kept private.
    let centralized_secret_output =
        VersionedDwalletUserSecretShare::V1(bcs::to_bytes(&round_result.private_output)?);
    let centralized_secret_output = bcs::to_bytes(&centralized_secret_output)?;
    Ok(CentralizedDKGWasmResult {
        public_output,
        public_key_share_and_proof,
        centralized_secret_output,
    })
}

/// Executes the second phase of the DKG protocol, part of a three-phase DKG flow.
///
/// This function is invoked by the centralized party to produce:
/// - A public key share and its proof.
/// - Centralized DKG output required for further protocol steps.
/// # Warning
/// The secret (private) key returned from this function should never be sent
/// and should always be kept private.
///
/// # Parameters
/// — `decentralized_first_round_output`:
///    Serialized output of the decentralized party from the first DKG round.
/// — `session_id`: Unique hexadecimal string identifying the session.
///
/// # Returns
/// A tuple containing:
/// - Serialized public key share and proof.
/// - Serialized centralized DKG output.
///
/// # Errors
/// Return an error if decoding or advancing the protocol fails.
/// This is okay since a malicious blockchain can always block a client.
pub fn create_dkg_output_v1(
    protocol_pp: Vec<u8>,
    decentralized_first_round_public_output: SerializedWrappedMPCPublicOutput,
) -> anyhow::Result<CentralizedDKGWasmResult> {
    let protocol_public_parameters: ProtocolPublicParameters = bcs::from_bytes(&protocol_pp)?;
    let decentralized_first_round_public_output =
        bcs::from_bytes(&decentralized_first_round_public_output)?;
    match decentralized_first_round_public_output {
        VersionedDwalletDKGFirstRoundPublicOutput::V1(decentralized_first_round_public_output) => {
            let (output, session_identifier) =
                bcs::from_bytes::<(Vec<u8>, _)>(&decentralized_first_round_public_output)?;
            let [first_part, second_part]: <DWalletDKGFirstParty as Party>::PublicOutput =
                bcs::from_bytes(&output)
                    .context("failed to deserialize decentralized first round DKG output")?;
            let (first_first_part, first_second_part) = first_part.into();
            let (second_first_part, second_second_part) = second_part.into();
            // This is a temporary hack to keep working with the existing 2-round dWallet DKG mechanism.
            // TODO (#1470): Use one network round in the dWallet DKG flow.
            let protocol_pp_with_decentralized_dkg_output = ProtocolPublicParameters::new::<
                { group::secp256k1::SCALAR_LIMBS },
                SECP256K1_FUNDAMENTAL_DISCRIMINANT_LIMBS,
                SECP256K1_NON_FUNDAMENTAL_DISCRIMINANT_LIMBS,
                group::secp256k1::GroupElement,
            >(
                first_second_part,
                second_second_part,
                first_first_part,
                second_first_part,
                protocol_public_parameters
                    .encryption_scheme_public_parameters
                    .clone(),
            );
            let round_result = DKGCentralizedParty::advance(
                (),
                &(),
                &(
                    protocol_pp_with_decentralized_dkg_output,
                    session_identifier,
                )
                    .into(),
                &mut OsCsRng,
            )
            .context("advance() failed on the DKGCentralizedParty")?;

            // Centralized Public Key Share and Proof.
            let public_key_share_and_proof =
                VersionedPublicKeyShareAndProof::V1(bcs::to_bytes(&round_result.outgoing_message)?);

            let public_key_share_and_proof = bcs::to_bytes(&public_key_share_and_proof)?;
            // TODO(#1470): Use one network round in the dWallet DKG flow.
            // This is a temporary hack to keep working with the existing 2-round dWallet DKG mechanism.
            let centralized_output = match round_result.public_output {
                DKGCentralizedPartyVersionedOutput::<
                    { group::secp256k1::SCALAR_LIMBS },
                    group::secp256k1::GroupElement,
                >::UniversalPublicDKGOutput {
                    output: dkg_output,
                    ..
                } => dkg_output,
                DKGCentralizedPartyVersionedOutput::<
                    { group::secp256k1::SCALAR_LIMBS },
                    group::secp256k1::GroupElement,
                >::TargetedPublicDKGOutput(output) => output,
            };

            // Public Output:
            // centralized_public_key_share + public_key + decentralized_party_public_key_share
            let public_output = bcs::to_bytes(&VersionedCentralizedDKGPublicOutput::V1(
                bcs::to_bytes(&centralized_output)?,
            ))?;
            // Centralized Secret Key Share.
            // Warning:
            // The secret (private)
            // key share returned from this function should never be sent
            // and should always be kept private.
            let centralized_secret_output =
                VersionedDwalletUserSecretShare::V1(bcs::to_bytes(&round_result.private_output)?);
            let centralized_secret_output = bcs::to_bytes(&centralized_secret_output)?;
            Ok(CentralizedDKGWasmResult {
                public_output,
                public_key_share_and_proof,
                centralized_secret_output,
            })
        }
    }
}

pub fn public_key_from_dwallet_output_inner(dwallet_output: Vec<u8>) -> anyhow::Result<Vec<u8>> {
    let dkg_output: VersionedDwalletDKGSecondRoundPublicOutput = bcs::from_bytes(&dwallet_output)?;
    match dkg_output {
        VersionedDwalletDKGSecondRoundPublicOutput::V1(dkg_output) => {
            let output: DKGDecentralizedPartyOutputSecp256k1 = bcs::from_bytes(&dkg_output)?;
            Ok(bcs::to_bytes(&output.public_key)?)
        }
        VersionedDwalletDKGSecondRoundPublicOutput::V2(dkg_output) => {
            let dkg_output: DKGDecentralizedOutput = bcs::from_bytes(&dkg_output)?;
            let public_key = match dkg_output {
                DKGDecentralizedPartyVersionedOutput::<
                    { group::secp256k1::SCALAR_LIMBS },
                    SECP256K1_FUNDAMENTAL_DISCRIMINANT_LIMBS,
                    SECP256K1_NON_FUNDAMENTAL_DISCRIMINANT_LIMBS,
                    group::secp256k1::GroupElement,
                >::UniversalPublicDKGOutput {
                    output: dkg_output,
                    ..
                } => dkg_output.public_key,
                DKGDecentralizedPartyVersionedOutput::<
                    { group::secp256k1::SCALAR_LIMBS },
                    SECP256K1_FUNDAMENTAL_DISCRIMINANT_LIMBS,
                    SECP256K1_NON_FUNDAMENTAL_DISCRIMINANT_LIMBS,
                    group::secp256k1::GroupElement,
                >::TargetedPublicDKGOutput(output) => output.public_key,
            };
            Ok(bcs::to_bytes(&public_key)?)
        }
    }
}

/// Check whether the centralized party (user)'s DKG output matches the decentralized party (network)'s DKG output.
///
/// Required usage: when accepting an encrypted user share after DKG before we sign on the network's public output.
pub fn centralized_and_decentralized_parties_dkg_output_match_inner(
    centralized_dkg_output: &Vec<u8>,
    decentralized_dkg_output: &Vec<u8>,
) -> anyhow::Result<bool> {
    let versioned_centralized_dkg_output =
        bcs::from_bytes::<VersionedCentralizedDKGPublicOutput>(centralized_dkg_output)?;
    let centralized_dkg_output = match versioned_centralized_dkg_output {
        VersionedCentralizedDKGPublicOutput::V1(output) => bcs::from_bytes::<
            DKGCentralizedPartyOutput<SCALAR_LIMBS, group::secp256k1::GroupElement>,
        >(output.as_slice())?
        .into(),
        VersionedCentralizedDKGPublicOutput::V2(output) => bcs::from_bytes::<
            DKGCentralizedPartyVersionedOutput<SCALAR_LIMBS, group::secp256k1::GroupElement>,
        >(output.as_slice())?,
    };

    let versioned_decentralized_dkg_output =
        bcs::from_bytes::<VersionedDwalletDKGSecondRoundPublicOutput>(decentralized_dkg_output)?;
    let decentralized_dkg_output = match versioned_decentralized_dkg_output {
        VersionedDwalletDKGSecondRoundPublicOutput::V1(output) => {
            bcs::from_bytes::<DKGDecentralizedPartyOutputSecp256k1>(output.as_slice())?.into()
        }
        VersionedDwalletDKGSecondRoundPublicOutput::V2(output) => {
            bcs::from_bytes::<DKGDecentralizedPartyVersionedOutputSecp256k1>(output.as_slice())?
        }
    };

    let does_centralized_and_decentralized_parties_dkg_output_match =
        decentralized_dkg_output == centralized_dkg_output;

    Ok(does_centralized_and_decentralized_parties_dkg_output_match)
}

/// Executes the centralized phase of the Sign protocol,
///  the first part of the protocol.
///
/// The [`advance_centralized_sign_party`] function is
/// called by the client (the centralized party).
pub fn advance_centralized_sign_party(
    protocol_pp: Vec<u8>,
    decentralized_party_dkg_public_output: SerializedWrappedMPCPublicOutput,
    centralized_party_secret_key_share: SerializedWrappedMPCPublicOutput,
    presign: SerializedWrappedMPCPublicOutput,
    message: Vec<u8>,
    hash_type: u32,
    signature_scheme: u32,
) -> anyhow::Result<SignedMessage> {
    let presign = bcs::from_bytes(&presign)?;
<<<<<<< HEAD
    let VersionedPresignOutput::V1(presign) = presign else {
        todo!("#1536 support with sign versions")
    };
    let centralized_party_secret_key_share: VersionedDwalletUserSecretShare =
        bcs::from_bytes(&centralized_party_secret_key_share)?;
    let VersionedDwalletUserSecretShare::V1(centralized_party_secret_key_share) =
        centralized_party_secret_key_share;
    let centralized_public_output = match decentralized_dkg_output {
        DKGDecentralizedPartyVersionedOutput::<
            { group::secp256k1::SCALAR_LIMBS },
            SECP256K1_FUNDAMENTAL_DISCRIMINANT_LIMBS,
            SECP256K1_NON_FUNDAMENTAL_DISCRIMINANT_LIMBS,
            group::secp256k1::GroupElement,
        >::UniversalPublicDKGOutput {
            output: dkg_output,
            ..
        } => DKGCentralizedPartyOutput::<
            { group::secp256k1::SCALAR_LIMBS },
            group::secp256k1::GroupElement,
        >::from(dkg_output),
        DKGDecentralizedPartyVersionedOutput::<
            { group::secp256k1::SCALAR_LIMBS },
            SECP256K1_FUNDAMENTAL_DISCRIMINANT_LIMBS,
            SECP256K1_NON_FUNDAMENTAL_DISCRIMINANT_LIMBS,
            group::secp256k1::GroupElement,
        >::TargetedPublicDKGOutput(output) => DKGCentralizedPartyOutput::<
            { group::secp256k1::SCALAR_LIMBS },
            group::secp256k1::GroupElement,
        >::from(output),
    };
    let presign: <Secp256K1ECDSAProtocol as twopc_mpc::presign::Protocol>::Presign =
        bcs::from_bytes(&presign)?;
    let centralized_party_public_input =
        <Secp256K1ECDSAProtocol as twopc_mpc::sign::Protocol>::SignCentralizedPartyPublicInput::from((
            message,
            HashType::try_from(hash_type)?,
            centralized_public_output.clone().into(),
            presign,
            bcs::from_bytes(&protocol_pp)?,
        ));
=======
    return match presign {
        VersionedPresignOutput::V1(presign) => {
            let decentralized_dkg_output =
                match bcs::from_bytes(&decentralized_party_dkg_public_output)? {
                    VersionedDwalletDKGSecondRoundPublicOutput::V1(output) => {
                        bcs::from_bytes::<DKGDecentralizedPartyOutputSecp256k1>(output.as_slice())?
                            .into()
                    }
                    VersionedDwalletDKGSecondRoundPublicOutput::V2(output) => {
                        bcs::from_bytes::<DKGDecentralizedPartyVersionedOutputSecp256k1>(
                            output.as_slice(),
                        )?
                    }
                };
            let centralized_party_secret_key_share: VersionedDwalletUserSecretShare =
                bcs::from_bytes(&centralized_party_secret_key_share)?;
            let VersionedDwalletUserSecretShare::V1(centralized_party_secret_key_share) =
                centralized_party_secret_key_share;
            let centralized_public_output = DKGCentralizedPartyVersionedOutput::<
                { group::secp256k1::SCALAR_LIMBS },
                group::secp256k1::GroupElement,
            >::from(decentralized_dkg_output);
            let presign: <Secp256K1ECDSAProtocol as twopc_mpc::presign::Protocol>::Presign =
                bcs::from_bytes(&presign)?;
            let centralized_party_public_input =
                <Secp256K1ECDSAProtocol as twopc_mpc::sign::Protocol>::SignCentralizedPartyPublicInput::from((
                    message,
                    HashType::try_from(hash_type)?,
                    centralized_public_output.clone().into(),
                    presign,
                    bcs::from_bytes(&protocol_pp)?,
                ));
>>>>>>> 8381e1ce

            let round_result = SignCentralizedParty::advance(
                (),
                &bcs::from_bytes(&centralized_party_secret_key_share)?,
                &centralized_party_public_input,
                &mut OsCsRng,
            )
            .context("advance() failed on the SignCentralizedParty")?;

            let signed_message =
                VersionedUserSignedMessage::V1(bcs::to_bytes(&round_result.outgoing_message)?);
            let signed_message = bcs::to_bytes(&signed_message)?;
            Ok(signed_message)
        }
        VersionedPresignOutput::V2(presign) => {
            let signature_scheme = DWalletSignatureScheme::try_from(signature_scheme)?;
            match signature_scheme {
                DWalletSignatureScheme::ECDSASecp256k1 => {
                    advance_sign_by_protocol::<Secp256K1ECDSAProtocol>(
                        &centralized_party_secret_key_share,
                        &bcs::to_bytes(&VersionedPresignOutput::V2(presign))?,
                        message,
                        hash_type,
                        &decentralized_party_dkg_public_output,
                        &protocol_pp,
                    )
                }
                DWalletSignatureScheme::Taproot => advance_sign_by_protocol::<TaprootProtocol>(
                    &centralized_party_secret_key_share,
                    &bcs::to_bytes(&VersionedPresignOutput::V2(presign))?,
                    message,
                    hash_type,
                    &decentralized_party_dkg_public_output,
                    &protocol_pp,
                ),
                DWalletSignatureScheme::ECDSASecp256r1 => {
                    advance_sign_by_protocol::<Secp256R1DKGProtocol>(
                        &centralized_party_secret_key_share,
                        &bcs::to_bytes(&VersionedPresignOutput::V2(presign))?,
                        message,
                        hash_type,
                        &decentralized_party_dkg_public_output,
                        &protocol_pp,
                    )
                }
                DWalletSignatureScheme::EdDSA => advance_sign_by_protocol::<Curve25519DKGProtocol>(
                    &centralized_party_secret_key_share,
                    &bcs::to_bytes(&VersionedPresignOutput::V2(presign))?,
                    message,
                    hash_type,
                    &decentralized_party_dkg_public_output,
                    &protocol_pp,
                ),
                DWalletSignatureScheme::SchnorrkelSubstrate => {
                    advance_sign_by_protocol::<RistrettoDKGProtocol>(
                        &centralized_party_secret_key_share,
                        &bcs::to_bytes(&VersionedPresignOutput::V2(presign))?,
                        message,
                        hash_type,
                        &decentralized_party_dkg_public_output,
                        &protocol_pp,
                    )
                }
            }
        }
    };
}

fn advance_sign_by_protocol<P: twopc_mpc::sign::Protocol>(
    centralized_party_secret_key_share: &[u8],
    presign: &[u8],
    message: Vec<u8>,
    hash_type: u32,
    decentralized_party_dkg_public_output: &[u8],
    protocol_pp: &[u8],
) -> anyhow::Result<Vec<u8>> {
    let decentralized_dkg_output = match bcs::from_bytes(&decentralized_party_dkg_public_output)? {
        VersionedDwalletDKGSecondRoundPublicOutput::V1(output) => {
            unreachable!()
        }
        VersionedDwalletDKGSecondRoundPublicOutput::V2(output) => {
            bcs::from_bytes::<P::DecentralizedPartyDKGOutput>(output.as_slice())?.into()
        }
    };

    let centralized_party_secret_key_share: VersionedDwalletUserSecretShare =
        bcs::from_bytes(&centralized_party_secret_key_share)?;
    let VersionedDwalletUserSecretShare::V1(centralized_party_secret_key_share) =
        centralized_party_secret_key_share;
    let presign: <P as twopc_mpc::presign::Protocol>::Presign = bcs::from_bytes(&presign)?;
    let centralized_party_public_input =
        <P as twopc_mpc::sign::Protocol>::SignCentralizedPartyPublicInput::from((
            message,
            HashType::try_from(hash_type)?,
            decentralized_dkg_output,
            presign,
            bcs::from_bytes(&protocol_pp)?,
        ));

    let round_result = SignCentralizedPartyV2::<P>::advance(
        (),
        &bcs::from_bytes(&centralized_party_secret_key_share)?,
        &centralized_party_public_input,
        &mut OsCsRng,
    );
    if round_result.is_err() {
        let err_str = format!("advance() failed on the SignCentralizedPartyV2",);
        return Err(anyhow!(err_str.clone()).context(err_str));
    }
    let round_result = round_result.unwrap();

    let signed_message =
        VersionedUserSignedMessage::V2(bcs::to_bytes(&round_result.outgoing_message)?);
    let signed_message = bcs::to_bytes(&signed_message)?;
    Ok(signed_message)
}

pub(crate) type SignCentralizedPartyV2<P: twopc_mpc::sign::Protocol> =
    <P as twopc_mpc::sign::Protocol>::SignCentralizedParty;

pub fn sample_dwallet_keypair_inner(protocol_pp: Vec<u8>) -> anyhow::Result<(Vec<u8>, Vec<u8>)> {
    let protocol_public_parameters: ProtocolPublicParameters = bcs::from_bytes(&protocol_pp)?;
    let secret_key = twopc_mpc::secp256k1::Scalar::sample(
        &protocol_public_parameters
            .as_ref()
            .scalar_group_public_parameters,
        &mut OsCsRng,
    )?;
    let public_parameters = group::secp256k1::group_element::PublicParameters::default();
    let generator_group_element =
        group::secp256k1::group_element::GroupElement::generator_from_public_parameters(
            &public_parameters,
        )?;

    let expected_public_key = secret_key * generator_group_element;
    let bytes_public_key = bcs::to_bytes(&expected_public_key.value())?;
    Ok((bcs::to_bytes(&secret_key)?, bytes_public_key))
}

pub fn verify_secp_signature_inner(
    public_key: Vec<u8>,
    signature: Vec<u8>,
    message: Vec<u8>,
    protocol_pp: Vec<u8>,
    hash_type: u32,
) -> anyhow::Result<bool> {
    let VersionedSignOutput::V1(signature) = bcs::from_bytes(&signature)?;
    let protocol_public_parameters: ProtocolPublicParameters = bcs::from_bytes(&protocol_pp)?;
    let public_key = twopc_mpc::secp256k1::GroupElement::new(
        bcs::from_bytes(&public_key)?,
        &protocol_public_parameters.group_public_parameters,
    )?;
    Ok(public_key
        .verify(
            &message,
            HashType::try_from(hash_type)?,
            &bcs::from_bytes(&signature)?,
        )
        .is_ok())
}

pub fn create_imported_dwallet_centralized_step_inner(
    protocol_pp: Vec<u8>,
    session_identifier: Vec<u8>,
    secret_key: Vec<u8>,
) -> anyhow::Result<(Vec<u8>, Vec<u8>, Vec<u8>)> {
    let protocol_public_parameters: ProtocolPublicParameters = bcs::from_bytes(&protocol_pp)?;
    let secret_key = bcs::from_bytes(&secret_key)?;
    let session_identifier = CommitmentSizedNumber::from_le_slice(&session_identifier);

    let centralized_party_public_input =
        (protocol_public_parameters.clone(), session_identifier).into();

    match ImportSecretKeyFirstStep::advance(
        (),
        &secret_key,
        &centralized_party_public_input,
        &mut OsCsRng,
    ) {
        Ok(round_result) => {
            let public_output = round_result.public_output;
            let outgoing_message = round_result.outgoing_message;
            let secret_share = round_result.private_output;
            Ok((
                bcs::to_bytes(&VersionedDwalletUserSecretShare::V1(bcs::to_bytes(
                    &secret_share,
                )?))?,
                bcs::to_bytes(&VersionedImportedDWalletPublicOutput::V1(bcs::to_bytes(
                    &public_output,
                )?))?,
                bcs::to_bytes(&VersionedImportedDwalletOutgoingMessage::V1(bcs::to_bytes(
                    &outgoing_message,
                )?))?,
            ))
        }
        Err(e) => Err(e.into()),
    }
}

fn protocol_public_parameters(
    network_dkg_public_output: SerializedWrappedMPCPublicOutput,
) -> anyhow::Result<ProtocolPublicParameters> {
    let network_dkg_public_output: VersionedNetworkDkgOutput =
        bcs::from_bytes(&network_dkg_public_output)?;

    match &network_dkg_public_output {
        // TODO (#1473): Add support for V2 network keys.
        VersionedNetworkDkgOutput::V1(network_dkg_public_output) => {
            let network_dkg_public_output: <Secp256k1Party as mpc::Party>::PublicOutput =
                bcs::from_bytes(network_dkg_public_output)?;
            let encryption_scheme_public_parameters = network_dkg_public_output
                .default_encryption_scheme_public_parameters::<secp256k1::GroupElement>(
            )?;

            let setup_parameters = class_groups::setup::SetupParameters::<
                SECP256K1_SCALAR_LIMBS,
                SECP256K1_FUNDAMENTAL_DISCRIMINANT_LIMBS,
                SECP256K1_NON_FUNDAMENTAL_DISCRIMINANT_LIMBS,
                group::secp256k1::scalar::PublicParameters,
            >::derive_from_plaintext_parameters::<group::secp256k1::Scalar>(
                group::secp256k1::scalar::PublicParameters::default(),
                DEFAULT_COMPUTATIONAL_SECURITY_PARAMETER,
            )?;

            let neutral_group_value =
                group::secp256k1::GroupElement::neutral_from_public_parameters(
                    &group::secp256k1::group_element::PublicParameters::default(),
                )
                .map_err(twopc_mpc::Error::from)?
                .value();
            let neutral_ciphertext_value =
                ::class_groups::CiphertextSpaceGroupElement::neutral_from_public_parameters(
                    &setup_parameters.ciphertext_space_public_parameters(),
                )?
                .value();

            let protocol_public_parameters = ProtocolPublicParameters::new::<
                { secp256k1::SCALAR_LIMBS },
                { SECP256K1_FUNDAMENTAL_DISCRIMINANT_LIMBS },
                { SECP256K1_NON_FUNDAMENTAL_DISCRIMINANT_LIMBS },
                secp256k1::GroupElement,
            >(
                neutral_group_value,
                neutral_group_value,
                neutral_ciphertext_value,
                neutral_ciphertext_value,
                encryption_scheme_public_parameters.clone(),
            );
            Ok(protocol_public_parameters)
        }
        VersionedNetworkDkgOutput::V2(network_dkg_public_output) => {
            let network_dkg_public_output: <dkg::Party as mpc::Party>::PublicOutput =
                bcs::from_bytes(network_dkg_public_output)?;
            Ok(network_dkg_public_output.secp256k1_protocol_public_parameters()?)
        }
    }
}

fn protocol_public_parameters_from_reconfiguration_output(
    reconfiguration_dkg_public_output: SerializedWrappedMPCPublicOutput,
    versioned_network_dkg_output: SerializedWrappedMPCPublicOutput,
) -> anyhow::Result<ProtocolPublicParameters> {
    let reconfiguration_dkg_public_output: VersionedDecryptionKeyReconfigurationOutput =
        bcs::from_bytes(&reconfiguration_dkg_public_output)?;

    match &reconfiguration_dkg_public_output {
        // TODO (#1487): Remove temporary support for V1 reconfiguration keys.
        VersionedDecryptionKeyReconfigurationOutput::V1(public_output_bytes) => {
            protocol_public_parameters(versioned_network_dkg_output)
        }
        VersionedDecryptionKeyReconfigurationOutput::V2(public_output_bytes) => {
            let public_output: <twopc_mpc::decentralized_party::reconfiguration::Party as mpc::Party>::PublicOutput =
                bcs::from_bytes(public_output_bytes)?;
            // TODO (#1530): Add support for all the curves the network supports.
            let secp256k1_protocol_public_parameters =
                twopc_mpc::decentralized_party::reconfiguration::PublicOutput::secp256k1_protocol_public_parameters(
                    &public_output,
                )?;

            Ok(secp256k1_protocol_public_parameters)
        }
    }
}

/// Derives a Secp256k1 class groups keypair from a given seed.
///
/// The class groups public encryption key being used to encrypt a Secp256k1 keypair will be
/// different from the encryption key used to encrypt a Ristretto keypair.
/// The plaintext space/fundamental group will correspond to the order
/// of the respective elliptic curve.
/// The secret decryption key may be the same in terms of correctness,
/// but to simplify security analysis,
/// and the implementation current version maintains distinct key-pairs.
/// # Warning
/// The secret (private) key returned from this function should never be sent
/// and should always be kept private.
pub fn generate_secp256k1_cg_keypair_from_seed_internal(
    seed: [u8; 32],
) -> anyhow::Result<(Vec<u8>, Vec<u8>)> {
    let mut rng = rand_chacha::ChaCha20Rng::from_seed(seed);
    let setup_parameters = get_setup_parameters_secp256k1();
    let (encryption_scheme_public_parameters, decryption_key) =
        Secp256k1DecryptionKey::generate(setup_parameters, &mut rng)?;
    let decryption_key = bcs::to_bytes(&decryption_key.decryption_key)?;
    let encryption_key = bcs::to_bytes(&encryption_scheme_public_parameters.encryption_key)?;
    Ok((encryption_key, decryption_key))
}

/// Encrypts the given secret key share with the given encryption key.
/// Returns a serialized tuple containing the `proof of encryption`,
/// and an encrypted `secret key share`.
pub fn encrypt_secret_key_share_and_prove(
    secret_key_share: SerializedWrappedMPCPublicOutput,
    encryption_key: Vec<u8>,
    protocol_pp: SerializedWrappedMPCPublicOutput,
) -> anyhow::Result<Vec<u8>> {
    let protocol_public_params: ProtocolPublicParameters = bcs::from_bytes(&protocol_pp)?;
    let secret_key_share: VersionedDwalletUserSecretShare = bcs::from_bytes(&secret_key_share)?;
    match secret_key_share {
        VersionedDwalletUserSecretShare::V1(secret_key_share) => {
            let encryption_key = bcs::from_bytes(&encryption_key)?;
            let secret_key_share = bcs::from_bytes(&secret_key_share)?;
            let result = <Secp256K1DKGProtocol as twopc_mpc::dkg::Protocol>::encrypt_and_prove_centralized_party_share(&protocol_public_params, encryption_key, secret_key_share, &mut OsCsRng)?;
            Ok(bcs::to_bytes(&VersionedEncryptedUserShare::V1(
                bcs::to_bytes(&result)?,
            ))?)
        }
    }
}

/// Verifies the given secret share matches the given dWallets`
/// DKG output centralized_party_public_key_share.
pub fn verify_secret_share(
    secret_share: SerializedWrappedMPCPublicOutput,
    dkg_output: SerializedWrappedMPCPublicOutput,
    protocol_pp: Vec<u8>,
) -> anyhow::Result<bool> {
    let protocol_public_params: ProtocolPublicParameters = bcs::from_bytes(&protocol_pp)?;
    let dkg_output = bcs::from_bytes(&dkg_output)?;
    let decentralized_dkg_output = match dkg_output {
        VersionedDwalletDKGSecondRoundPublicOutput::V1(output) => {
            bcs::from_bytes::<DKGDecentralizedPartyOutputSecp256k1>(output.as_slice())?.into()
        }
        VersionedDwalletDKGSecondRoundPublicOutput::V2(output) => {
            bcs::from_bytes::<DKGDecentralizedPartyVersionedOutputSecp256k1>(output.as_slice())?
        }
    };

    let secret_share: VersionedDwalletUserSecretShare = bcs::from_bytes(&secret_share)?;
    Ok(
        <twopc_mpc::secp256k1::class_groups::ECDSAProtocol as twopc_mpc::dkg::Protocol>::verify_centralized_party_secret_key_share(
            &protocol_public_params,
            decentralized_dkg_output,
            match secret_share {
                VersionedDwalletUserSecretShare::V1(secret_share) => bcs::from_bytes(&secret_share)?
            },
        )
            .is_ok())
}

/// Decrypts the given encrypted user share using the given decryption key.
pub fn decrypt_user_share_inner(
    decryption_key: Vec<u8>,
    encryption_key: Vec<u8>,
    dwallet_dkg_output: Vec<u8>,
    encrypted_user_share_and_proof: Vec<u8>,
    protocol_pp: Vec<u8>,
) -> anyhow::Result<Vec<u8>> {
    let protocol_public_params: ProtocolPublicParameters = bcs::from_bytes(&protocol_pp)?;
    let VersionedEncryptedUserShare::V1(encrypted_user_share_and_proof) =
        bcs::from_bytes(&encrypted_user_share_and_proof)?;
    let dwallet_dkg_output = match bcs::from_bytes(&dwallet_dkg_output)? {
        VersionedDwalletDKGSecondRoundPublicOutput::V1(output) => {
            bcs::from_bytes::<DKGDecentralizedPartyOutputSecp256k1>(output.as_slice())?.into()
        }
        VersionedDwalletDKGSecondRoundPublicOutput::V2(output) => {
            bcs::from_bytes::<DKGDecentralizedPartyVersionedOutputSecp256k1>(output.as_slice())?
        }
    };

    let (_, encryption_of_discrete_log): <Secp256K1DKGProtocol as twopc_mpc::dkg::Protocol>::EncryptedSecretKeyShareMessage = bcs::from_bytes(&encrypted_user_share_and_proof)?;
    <Secp256K1DKGProtocol as Protocol>::verify_encryption_of_centralized_party_share_proof(
        &protocol_public_params,
        dwallet_dkg_output,
        bcs::from_bytes(&encryption_key)?,
        bcs::from_bytes(&encrypted_user_share_and_proof)?,
        &mut OsCsRng,
    )
    .map_err(Into::<anyhow::Error>::into)?;
    let decryption_key = bcs::from_bytes(&decryption_key)?;
    let public_parameters = homomorphic_encryption::PublicParameters::<
        SCALAR_LIMBS,
        crate::Secp256k1EncryptionKey,
    >::new_from_secret_key(
        protocol_public_params
            .encryption_scheme_public_parameters
            .setup_parameters
            .clone(),
        decryption_key,
    )?;
    let ciphertext = CiphertextSpaceGroupElement::new(
        encryption_of_discrete_log,
        public_parameters.ciphertext_space_public_parameters(),
    )?;

    let decryption_key: DecryptionKey<
        SCALAR_LIMBS,
        SECP256K1_FUNDAMENTAL_DISCRIMINANT_LIMBS,
        SECP256K1_NON_FUNDAMENTAL_DISCRIMINANT_LIMBS,
        secp256k1::GroupElement,
    > = DecryptionKey::new(decryption_key, &public_parameters)?;
    let Some(plaintext): Option<<Secp256k1EncryptionKey as AdditivelyHomomorphicEncryptionKey<SCALAR_LIMBS>>::PlaintextSpaceGroupElement> = decryption_key
        .decrypt(&ciphertext, &public_parameters).into() else {
        return Err(anyhow!("Decryption failed"));
    };
    let secret_share_bytes =
        VersionedDwalletUserSecretShare::V1(bcs::to_bytes(&plaintext.value())?);
    let secret_share_bytes = bcs::to_bytes(&secret_share_bytes)?;
    Ok(secret_share_bytes)
}<|MERGE_RESOLUTION|>--- conflicted
+++ resolved
@@ -377,48 +377,6 @@
     signature_scheme: u32,
 ) -> anyhow::Result<SignedMessage> {
     let presign = bcs::from_bytes(&presign)?;
-<<<<<<< HEAD
-    let VersionedPresignOutput::V1(presign) = presign else {
-        todo!("#1536 support with sign versions")
-    };
-    let centralized_party_secret_key_share: VersionedDwalletUserSecretShare =
-        bcs::from_bytes(&centralized_party_secret_key_share)?;
-    let VersionedDwalletUserSecretShare::V1(centralized_party_secret_key_share) =
-        centralized_party_secret_key_share;
-    let centralized_public_output = match decentralized_dkg_output {
-        DKGDecentralizedPartyVersionedOutput::<
-            { group::secp256k1::SCALAR_LIMBS },
-            SECP256K1_FUNDAMENTAL_DISCRIMINANT_LIMBS,
-            SECP256K1_NON_FUNDAMENTAL_DISCRIMINANT_LIMBS,
-            group::secp256k1::GroupElement,
-        >::UniversalPublicDKGOutput {
-            output: dkg_output,
-            ..
-        } => DKGCentralizedPartyOutput::<
-            { group::secp256k1::SCALAR_LIMBS },
-            group::secp256k1::GroupElement,
-        >::from(dkg_output),
-        DKGDecentralizedPartyVersionedOutput::<
-            { group::secp256k1::SCALAR_LIMBS },
-            SECP256K1_FUNDAMENTAL_DISCRIMINANT_LIMBS,
-            SECP256K1_NON_FUNDAMENTAL_DISCRIMINANT_LIMBS,
-            group::secp256k1::GroupElement,
-        >::TargetedPublicDKGOutput(output) => DKGCentralizedPartyOutput::<
-            { group::secp256k1::SCALAR_LIMBS },
-            group::secp256k1::GroupElement,
-        >::from(output),
-    };
-    let presign: <Secp256K1ECDSAProtocol as twopc_mpc::presign::Protocol>::Presign =
-        bcs::from_bytes(&presign)?;
-    let centralized_party_public_input =
-        <Secp256K1ECDSAProtocol as twopc_mpc::sign::Protocol>::SignCentralizedPartyPublicInput::from((
-            message,
-            HashType::try_from(hash_type)?,
-            centralized_public_output.clone().into(),
-            presign,
-            bcs::from_bytes(&protocol_pp)?,
-        ));
-=======
     return match presign {
         VersionedPresignOutput::V1(presign) => {
             let decentralized_dkg_output =
@@ -451,7 +409,6 @@
                     presign,
                     bcs::from_bytes(&protocol_pp)?,
                 ));
->>>>>>> 8381e1ce
 
             let round_result = SignCentralizedParty::advance(
                 (),
