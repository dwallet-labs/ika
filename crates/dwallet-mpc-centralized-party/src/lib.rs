--- conflicted
+++ resolved
@@ -517,18 +517,6 @@
         &centralized_party_public_input,
         &mut OsCsRng,
     );
-<<<<<<< HEAD
-    if round_result.is_err() {
-        let err_str = format!("advance() failed on the SignCentralizedPartyV2",);
-        return Err(anyhow!(err_str.clone()).context(err_str));
-    }
-    let round_result = round_result.unwrap();
-
-    let signed_message =
-        VersionedUserSignedMessage::V1(bcs::to_bytes(&round_result.outgoing_message)?);
-    let signed_message = bcs::to_bytes(&signed_message)?;
-    Ok(signed_message)
-=======
     match round_result {
         Ok(round_result) => {
             let signed_message =
@@ -541,8 +529,10 @@
             Err(anyhow!(err_str.clone()).context(err_str))
         }
     }
->>>>>>> 451c4030
-}
+}
+
+pub(crate) type SignCentralizedParty<P: twopc_mpc::sign::Protocol> =
+    <P as twopc_mpc::sign::Protocol>::SignCentralizedParty;
 
 pub(crate) type SignCentralizedParty<P: twopc_mpc::sign::Protocol> =
     <P as twopc_mpc::sign::Protocol>::SignCentralizedParty;
