--- conflicted
+++ resolved
@@ -1,9 +1,5 @@
 //! This crate contains the cryptographic logic for the centralized 2PC-MPC party.
 
-<<<<<<< HEAD
-use anyhow::Context;
-use dwallet_mpc_types::dwallet_mpc::DWalletMPCNetworkKeyScheme;
-=======
 use anyhow::{anyhow, Context};
 use class_groups::setup::get_setup_parameters_secp256k1;
 use class_groups::{
@@ -16,7 +12,7 @@
     AdditivelyHomomorphicDecryptionKey, AdditivelyHomomorphicEncryptionKey,
     GroupsPublicParametersAccessors,
 };
->>>>>>> 3938525d
+use dwallet_mpc_types::dwallet_mpc::DWalletMPCNetworkKeyScheme;
 use k256::ecdsa::hazmat::bits2field;
 use k256::ecdsa::signature::digest::{Digest, FixedOutput};
 use k256::elliptic_curve::bigint::{Encoding, Uint};
@@ -26,14 +22,7 @@
 use mpc::two_party::Round;
 use rand_core::{OsRng, SeedableRng};
 use std::fmt;
-<<<<<<< HEAD
-use twopc_mpc::secp256k1::class_groups::{
-    FUNDAMENTAL_DISCRIMINANT_LIMBS, NON_FUNDAMENTAL_DISCRIMINANT_LIMBS,
-};
-use twopc_mpc::{secp256k1, ProtocolPublicParameters};
-=======
 use std::marker::PhantomData;
-use twopc_mpc::secp256k1;
 use twopc_mpc::secp256k1::SCALAR_LIMBS;
 
 use class_groups_constants::protocol_public_parameters;
@@ -41,7 +30,10 @@
 use twopc_mpc::languages::class_groups::{
     construct_encryption_of_discrete_log_public_parameters, EncryptionOfDiscreteLogProofWithoutCtx,
 };
->>>>>>> 3938525d
+use twopc_mpc::secp256k1::class_groups::{
+    FUNDAMENTAL_DISCRIMINANT_LIMBS, NON_FUNDAMENTAL_DISCRIMINANT_LIMBS,
+};
+use twopc_mpc::{secp256k1, ProtocolPublicParameters};
 
 type AsyncProtocol = secp256k1::class_groups::AsyncProtocol;
 type DKGCentralizedParty = <AsyncProtocol as twopc_mpc::dkg::Protocol>::DKGCentralizedParty;
@@ -118,12 +110,8 @@
 /// # Errors
 /// Returns an error if decoding or advancing the protocol fails.
 pub fn create_dkg_output(
-<<<<<<< HEAD
     protocol_public_parameters: Vec<u8>,
     key_scheme: u8,
-=======
-    _protocol_public_parameters: Vec<u8>,
->>>>>>> 3938525d
     decentralized_first_round_output: Vec<u8>,
     session_id: String,
 ) -> anyhow::Result<(Vec<u8>, Vec<u8>, Vec<u8>)> {
@@ -181,12 +169,8 @@
 /// The `session_id` is a unique identifier for the session, represented as a hexadecimal string.
 /// The `hash` must fit the [`Hash`] enum.
 pub fn create_sign_output(
-<<<<<<< HEAD
     protocol_public_parameters: Vec<u8>,
     key_scheme: u8,
-=======
-    _protocol_public_parameters: Vec<u8>,
->>>>>>> 3938525d
     centralized_party_dkg_output: Vec<u8>,
     centralized_party_secret_key_share: Vec<u8>,
     presigns: Vec<Vec<u8>>,
@@ -238,7 +222,6 @@
     Ok((signed_messages, hashed_messages))
 }
 
-<<<<<<< HEAD
 fn get_protocol_public_parameters(
     protocol_public_parameters: Vec<u8>,
     key_scheme: u8,
@@ -260,7 +243,8 @@
             todo!()
         }
     }
-=======
+}
+
 /// Derives a Secp256k1 class groups keypair from a given seed.
 ///
 /// The class groups key being used to encrypt a Secp256k1 keypair should be different from
@@ -379,5 +363,4 @@
             &public_parameters,
         )?;
     Ok(generator_group_element.scale(&Uint::<{ SCALAR_LIMBS }>::from_be_slice(&secret_share)))
->>>>>>> 3938525d
 }