// Copyright (c) dWallet Labs, Ltd.
// SPDX-License-Identifier: BSD-3-Clause-Clear

//! This crate contains the cryptographic logic for the centralized 2PC-MPC party.

// Allowed to improve code readability.
#![allow(unused_qualifications)]

use anyhow::{Context, anyhow};
use class_groups::dkg::Secp256k1Party;
use class_groups::setup::get_setup_parameters_secp256k1;
use class_groups::{
    CiphertextSpaceGroupElement, DEFAULT_COMPUTATIONAL_SECURITY_PARAMETER, DecryptionKey,
    EncryptionKey, SECP256K1_FUNDAMENTAL_DISCRIMINANT_LIMBS,
    SECP256K1_NON_FUNDAMENTAL_DISCRIMINANT_LIMBS, SECP256K1_SCALAR_LIMBS, Secp256k1DecryptionKey,
    setup::DeriveFromPlaintextPublicParameters,
};
use dwallet_mpc_types::dwallet_mpc::{
    DKGDecentralizedPartyOutputSecp256k1, DKGDecentralizedPartyVersionedOutputSecp256k1,
    DWalletCurve, NetworkDecryptionKeyPublicOutputType, NetworkEncryptionKeyPublicDataV1,
    NetworkEncryptionKeyPublicDataV2, SerializedWrappedMPCPublicOutput,
    VersionedCentralizedDKGPublicOutput, VersionedDecryptionKeyReconfigurationOutput,
    VersionedDwalletDKGFirstRoundPublicOutput, VersionedDwalletDKGSecondRoundPublicOutput,
    VersionedDwalletUserSecretShare, VersionedEncryptedUserShare,
    VersionedImportedDWalletPublicOutput, VersionedImportedDwalletOutgoingMessage,
    VersionedNetworkDkgOutput, VersionedNetworkEncryptionKeyPublicData, VersionedPresignOutput,
    VersionedPublicKeyShareAndProof, VersionedSignOutput, VersionedUserSignedMessage,
};
use group::{CyclicGroupElement, GroupElement, HashType, OsCsRng, PartyID, Samplable, secp256k1};
use homomorphic_encryption::{
    AdditivelyHomomorphicDecryptionKey, AdditivelyHomomorphicEncryptionKey,
    GroupsPublicParametersAccessors,
};
use mpc::two_party::Round;
use mpc::{Party, Weight, WeightedThresholdAccessStructure};
use rand_core::SeedableRng;
use twopc_mpc::secp256k1::SCALAR_LIMBS;

use class_groups::encryption_key::public_parameters::Instantiate;
use commitment::CommitmentSizedNumber;
use twopc_mpc::class_groups::{
    DKGCentralizedPartyOutput, DKGCentralizedPartyVersionedOutput,
    DKGDecentralizedPartyVersionedOutput,
};
use twopc_mpc::decentralized_party::dkg;
use twopc_mpc::dkg::Protocol;
use twopc_mpc::ecdsa::VerifyingKey;
use twopc_mpc::secp256k1::class_groups::{
    FUNDAMENTAL_DISCRIMINANT_LIMBS, NON_FUNDAMENTAL_DISCRIMINANT_LIMBS, ProtocolPublicParameters,
};

type Secp256K1ECDSAProtocol = twopc_mpc::secp256k1::class_groups::ECDSAProtocol;

type Secp256K1DKGProtocol = twopc_mpc::secp256k1::class_groups::DKGProtocol;
type Secp256R1DKGProtocol = twopc_mpc::secp256r1::class_groups::DKGProtocol;
type Curve25519DKGProtocol = twopc_mpc::curve25519::class_groups::DKGProtocol;
type RistrettoDKGProtocol = twopc_mpc::ristretto::class_groups::DKGProtocol;

type DKGCentralizedParty =
    <Secp256K1DKGProtocol as twopc_mpc::dkg::Protocol>::DKGCentralizedPartyRound;
type SignCentralizedParty =
    <Secp256K1DKGProtocol as twopc_mpc::sign::Protocol>::SignCentralizedParty;
type DKGDecentralizedOutput =
    <Secp256K1DKGProtocol as twopc_mpc::dkg::Protocol>::DecentralizedPartyDKGOutput;

type SignedMessage = Vec<u8>;

type Secp256k1EncryptionKey = EncryptionKey<
    SCALAR_LIMBS,
    SECP256K1_FUNDAMENTAL_DISCRIMINANT_LIMBS,
    SECP256K1_NON_FUNDAMENTAL_DISCRIMINANT_LIMBS,
    secp256k1::GroupElement,
>;

type ImportSecretKeyFirstStep =
    <Secp256K1DKGProtocol as twopc_mpc::dkg::Protocol>::TrustedDealerDKGCentralizedPartyRound;

pub struct CentralizedDKGWasmResult {
    pub public_key_share_and_proof: Vec<u8>,
    pub public_output: Vec<u8>,
    pub centralized_secret_output: Vec<u8>,
}

pub fn network_dkg_public_output_to_protocol_pp_inner(
    network_dkg_public_output: SerializedWrappedMPCPublicOutput,
) -> anyhow::Result<Vec<u8>> {
    let public_parameters = protocol_public_parameters(network_dkg_public_output)?;
    Ok(bcs::to_bytes(&public_parameters)?)
}

pub fn reconfiguration_public_output_to_protocol_pp_inner(
    reconfiguration_dkg_public_output: SerializedWrappedMPCPublicOutput,
    versioned_network_dkg_output: SerializedWrappedMPCPublicOutput,
) -> anyhow::Result<Vec<u8>> {
    let public_parameters = protocol_public_parameters_from_reconfiguration_output(
        reconfiguration_dkg_public_output,
        versioned_network_dkg_output,
    )?;
    Ok(bcs::to_bytes(&public_parameters)?)
}

pub type DWalletDKGFirstParty = twopc_mpc::secp256k1::class_groups::EncryptionOfSecretKeyShareParty;

/// Executes the second phase of the DKG protocol, part of a three-phase DKG flow.
///
/// This function is invoked by the centralized party to produce:
/// - A public key share and its proof.
/// - Centralized DKG output required for further protocol steps.
/// # Warning
/// The secret (private) key returned from this function should never be sent
/// and should always be kept private.
///
/// # Parameters
/// — `decentralized_first_round_output`:
///    Serialized output of the decentralized party from the first DKG round.
/// — `session_id`: Unique hexadecimal string identifying the session.
///
/// # Returns
/// A tuple containing:
/// - Serialized public key share and proof.
/// - Serialized centralized DKG output.
///
/// # Errors
/// Return an error if decoding or advancing the protocol fails.
/// This is okay since a malicious blockchain can always block a client.
pub fn create_dkg_output_by_curve_v2(
    dwallet_curve: u32,
    protocol_pp: Vec<u8>,
    session_id: Vec<u8>,
) -> anyhow::Result<CentralizedDKGWasmResult> {
<<<<<<< HEAD
    match DWalletCurve::try_from(dwallet_curve)? {
=======
    match dwallet_curve.try_into()? {
>>>>>>> ec75f286
        DWalletCurve::Secp256k1 => {
            centralized_dkg_output_v2::<Secp256K1DKGProtocol>(protocol_pp, session_id)
        }
        DWalletCurve::Ristretto => {
            centralized_dkg_output_v2::<RistrettoDKGProtocol>(protocol_pp, session_id)
        }
        DWalletCurve::Curve25519 => {
            centralized_dkg_output_v2::<Curve25519DKGProtocol>(protocol_pp, session_id)
        }
        DWalletCurve::Secp256r1 => {
            centralized_dkg_output_v2::<Secp256R1DKGProtocol>(protocol_pp, session_id)
        }
    }
}

fn centralized_dkg_output_v2<P: twopc_mpc::dkg::Protocol>(
    protocol_pp: Vec<u8>,
    session_id: Vec<u8>,
) -> anyhow::Result<CentralizedDKGWasmResult> {
    let protocol_public_parameters: P::ProtocolPublicParameters = bcs::from_bytes(&protocol_pp)?;
    let session_identifier = CommitmentSizedNumber::from_le_slice(&session_id);
    let round_result = P::DKGCentralizedPartyRound::advance(
        (),
        &(),
        &(protocol_public_parameters, session_identifier).into(),
        &mut OsCsRng,
    )
    .map_err(|e| anyhow!("advance() failed on the DKGCentralizedParty: {}", e.into()))?;

    // Centralized Public Key Share and Proof.
    let public_key_share_and_proof =
        VersionedPublicKeyShareAndProof::V1(bcs::to_bytes(&round_result.outgoing_message)?);

    let public_key_share_and_proof = bcs::to_bytes(&public_key_share_and_proof)?;
    let centralized_output = round_result.public_output;

    // Public Output:
    let public_output = bcs::to_bytes(&VersionedCentralizedDKGPublicOutput::V2(bcs::to_bytes(
        &centralized_output,
    )?))?;
    // Centralized Secret Key Share.
    // Warning:
    // The secret (private)
    // key share returned from this function should never be sent
    // and should always be kept private.
    let centralized_secret_output =
        VersionedDwalletUserSecretShare::V1(bcs::to_bytes(&round_result.private_output)?);
    let centralized_secret_output = bcs::to_bytes(&centralized_secret_output)?;
    Ok(CentralizedDKGWasmResult {
        public_output,
        public_key_share_and_proof,
        centralized_secret_output,
    })
}

/// Executes the second phase of the DKG protocol, part of a three-phase DKG flow.
///
/// This function is invoked by the centralized party to produce:
/// - A public key share and its proof.
/// - Centralized DKG output required for further protocol steps.
/// # Warning
/// The secret (private) key returned from this function should never be sent
/// and should always be kept private.
///
/// # Parameters
/// — `decentralized_first_round_output`:
///    Serialized output of the decentralized party from the first DKG round.
/// — `session_id`: Unique hexadecimal string identifying the session.
///
/// # Returns
/// A tuple containing:
/// - Serialized public key share and proof.
/// - Serialized centralized DKG output.
///
/// # Errors
/// Return an error if decoding or advancing the protocol fails.
/// This is okay since a malicious blockchain can always block a client.
pub fn create_dkg_output_v1(
    protocol_pp: Vec<u8>,
    decentralized_first_round_public_output: SerializedWrappedMPCPublicOutput,
) -> anyhow::Result<CentralizedDKGWasmResult> {
    let protocol_public_parameters: ProtocolPublicParameters = bcs::from_bytes(&protocol_pp)?;
    let decentralized_first_round_public_output =
        bcs::from_bytes(&decentralized_first_round_public_output)?;
    match decentralized_first_round_public_output {
        VersionedDwalletDKGFirstRoundPublicOutput::V1(decentralized_first_round_public_output) => {
            let (output, session_identifier) =
                bcs::from_bytes::<(Vec<u8>, _)>(&decentralized_first_round_public_output)?;
            let [first_part, second_part]: <DWalletDKGFirstParty as Party>::PublicOutput =
                bcs::from_bytes(&output)
                    .context("failed to deserialize decentralized first round DKG output")?;
            let (first_first_part, first_second_part) = first_part.into();
            let (second_first_part, second_second_part) = second_part.into();
            // This is a temporary hack to keep working with the existing 2-round dWallet DKG mechanism.
            // TODO (#1470): Use one network round in the dWallet DKG flow.
            let protocol_pp_with_decentralized_dkg_output = ProtocolPublicParameters::new::<
                { group::secp256k1::SCALAR_LIMBS },
                SECP256K1_FUNDAMENTAL_DISCRIMINANT_LIMBS,
                SECP256K1_NON_FUNDAMENTAL_DISCRIMINANT_LIMBS,
                group::secp256k1::GroupElement,
            >(
                first_second_part,
                second_second_part,
                first_first_part,
                second_first_part,
                protocol_public_parameters
                    .encryption_scheme_public_parameters
                    .clone(),
            );
            let round_result = DKGCentralizedParty::advance(
                (),
                &(),
                &(
                    protocol_pp_with_decentralized_dkg_output,
                    session_identifier,
                )
                    .into(),
                &mut OsCsRng,
            )
            .context("advance() failed on the DKGCentralizedParty")?;

            // Centralized Public Key Share and Proof.
            let public_key_share_and_proof =
                VersionedPublicKeyShareAndProof::V1(bcs::to_bytes(&round_result.outgoing_message)?);

            let public_key_share_and_proof = bcs::to_bytes(&public_key_share_and_proof)?;
            // TODO(#1470): Use one network round in the dWallet DKG flow.
            // This is a temporary hack to keep working with the existing 2-round dWallet DKG mechanism.
            let centralized_output = match round_result.public_output {
                DKGCentralizedPartyVersionedOutput::<
                    { group::secp256k1::SCALAR_LIMBS },
                    group::secp256k1::GroupElement,
                >::UniversalPublicDKGOutput {
                    output: dkg_output,
                    ..
                } => dkg_output,
                DKGCentralizedPartyVersionedOutput::<
                    { group::secp256k1::SCALAR_LIMBS },
                    group::secp256k1::GroupElement,
                >::TargetedPublicDKGOutput(output) => output,
            };

            // Public Output:
            // centralized_public_key_share + public_key + decentralized_party_public_key_share
            let public_output = bcs::to_bytes(&VersionedCentralizedDKGPublicOutput::V1(
                bcs::to_bytes(&centralized_output)?,
            ))?;
            // Centralized Secret Key Share.
            // Warning:
            // The secret (private)
            // key share returned from this function should never be sent
            // and should always be kept private.
            let centralized_secret_output =
                VersionedDwalletUserSecretShare::V1(bcs::to_bytes(&round_result.private_output)?);
            let centralized_secret_output = bcs::to_bytes(&centralized_secret_output)?;
            Ok(CentralizedDKGWasmResult {
                public_output,
                public_key_share_and_proof,
                centralized_secret_output,
            })
        }
    }
}

pub fn public_key_from_dwallet_output_inner(dwallet_output: Vec<u8>) -> anyhow::Result<Vec<u8>> {
    let dkg_output: VersionedDwalletDKGSecondRoundPublicOutput = bcs::from_bytes(&dwallet_output)?;
    match dkg_output {
        VersionedDwalletDKGSecondRoundPublicOutput::V1(dkg_output) => {
            let output: DKGDecentralizedPartyOutputSecp256k1 = bcs::from_bytes(&dkg_output)?;
            Ok(bcs::to_bytes(&output.public_key)?)
        }
        VersionedDwalletDKGSecondRoundPublicOutput::V2(dkg_output) => {
            let dkg_output: DKGDecentralizedOutput = bcs::from_bytes(&dkg_output)?;
            let public_key = match dkg_output {
                DKGDecentralizedPartyVersionedOutput::<
                    { group::secp256k1::SCALAR_LIMBS },
                    SECP256K1_FUNDAMENTAL_DISCRIMINANT_LIMBS,
                    SECP256K1_NON_FUNDAMENTAL_DISCRIMINANT_LIMBS,
                    group::secp256k1::GroupElement,
                >::UniversalPublicDKGOutput {
                    output: dkg_output,
                    ..
                } => dkg_output.public_key,
                DKGDecentralizedPartyVersionedOutput::<
                    { group::secp256k1::SCALAR_LIMBS },
                    SECP256K1_FUNDAMENTAL_DISCRIMINANT_LIMBS,
                    SECP256K1_NON_FUNDAMENTAL_DISCRIMINANT_LIMBS,
                    group::secp256k1::GroupElement,
                >::TargetedPublicDKGOutput(output) => output.public_key,
            };
            Ok(bcs::to_bytes(&public_key)?)
        }
    }
}

/// Check whether the centralized party (user)'s DKG output matches the decentralized party (network)'s DKG output.
///
/// Required usage: when accepting an encrypted user share after DKG before we sign on the network's public output.
pub fn centralized_and_decentralized_parties_dkg_output_match_inner(
    centralized_dkg_output: &Vec<u8>,
    decentralized_dkg_output: &Vec<u8>,
) -> anyhow::Result<bool> {
    let versioned_centralized_dkg_output =
        bcs::from_bytes::<VersionedCentralizedDKGPublicOutput>(centralized_dkg_output)?;
    let centralized_dkg_output = match versioned_centralized_dkg_output {
        VersionedCentralizedDKGPublicOutput::V1(output) => bcs::from_bytes::<
            DKGCentralizedPartyOutput<SCALAR_LIMBS, group::secp256k1::GroupElement>,
        >(output.as_slice())?
        .into(),
        VersionedCentralizedDKGPublicOutput::V2(output) => bcs::from_bytes::<
            DKGCentralizedPartyVersionedOutput<SCALAR_LIMBS, group::secp256k1::GroupElement>,
        >(output.as_slice())?,
    };

    let versioned_decentralized_dkg_output =
        bcs::from_bytes::<VersionedDwalletDKGSecondRoundPublicOutput>(decentralized_dkg_output)?;
    let decentralized_dkg_output = match versioned_decentralized_dkg_output {
        VersionedDwalletDKGSecondRoundPublicOutput::V1(output) => {
            bcs::from_bytes::<DKGDecentralizedPartyOutputSecp256k1>(output.as_slice())?.into()
        }
        VersionedDwalletDKGSecondRoundPublicOutput::V2(output) => {
            bcs::from_bytes::<DKGDecentralizedPartyVersionedOutputSecp256k1>(output.as_slice())?
        }
    };

    let does_centralized_and_decentralized_parties_dkg_output_match =
        decentralized_dkg_output == centralized_dkg_output;

    Ok(does_centralized_and_decentralized_parties_dkg_output_match)
}

/// Executes the centralized phase of the Sign protocol,
///  the first part of the protocol.
///
/// The [`advance_centralized_sign_party`] function is
/// called by the client (the centralized party).
pub fn advance_centralized_sign_party(
    protocol_pp: Vec<u8>,
    decentralized_party_dkg_public_output: SerializedWrappedMPCPublicOutput,
    centralized_party_secret_key_share: SerializedWrappedMPCPublicOutput,
    presign: SerializedWrappedMPCPublicOutput,
    message: Vec<u8>,
    hash_type: u32,
) -> anyhow::Result<SignedMessage> {
    let decentralized_dkg_output = match bcs::from_bytes(&decentralized_party_dkg_public_output)? {
        VersionedDwalletDKGSecondRoundPublicOutput::V1(output) => {
            bcs::from_bytes::<DKGDecentralizedPartyOutputSecp256k1>(output.as_slice())?.into()
        }
        VersionedDwalletDKGSecondRoundPublicOutput::V2(output) => {
            bcs::from_bytes::<DKGDecentralizedPartyVersionedOutputSecp256k1>(output.as_slice())?
        }
    };
    let VersionedPresignOutput::V1(presign) = bcs::from_bytes(&presign)? else {
        todo!("#1536 support with sign versions")
    };
    let centralized_party_secret_key_share: VersionedDwalletUserSecretShare =
        bcs::from_bytes(&centralized_party_secret_key_share)?;
    let VersionedDwalletUserSecretShare::V1(centralized_party_secret_key_share) =
        centralized_party_secret_key_share;
    let centralized_public_output = match decentralized_dkg_output {
        DKGDecentralizedPartyVersionedOutput::<
            { group::secp256k1::SCALAR_LIMBS },
            SECP256K1_FUNDAMENTAL_DISCRIMINANT_LIMBS,
            SECP256K1_NON_FUNDAMENTAL_DISCRIMINANT_LIMBS,
            group::secp256k1::GroupElement,
        >::UniversalPublicDKGOutput {
            output: dkg_output,
            ..
        } => DKGCentralizedPartyOutput::<
            { group::secp256k1::SCALAR_LIMBS },
            group::secp256k1::GroupElement,
        >::from(dkg_output),
        DKGDecentralizedPartyVersionedOutput::<
            { group::secp256k1::SCALAR_LIMBS },
            SECP256K1_FUNDAMENTAL_DISCRIMINANT_LIMBS,
            SECP256K1_NON_FUNDAMENTAL_DISCRIMINANT_LIMBS,
            group::secp256k1::GroupElement,
        >::TargetedPublicDKGOutput(output) => DKGCentralizedPartyOutput::<
            { group::secp256k1::SCALAR_LIMBS },
            group::secp256k1::GroupElement,
        >::from(output),
    };
    let presign: <Secp256K1ECDSAProtocol as twopc_mpc::presign::Protocol>::Presign =
        bcs::from_bytes(&presign)?;
    let centralized_party_public_input =
        <Secp256K1ECDSAProtocol as twopc_mpc::sign::Protocol>::SignCentralizedPartyPublicInput::from((
            message,
            HashType::try_from(hash_type)?,
            centralized_public_output.clone().into(),
            presign,
            bcs::from_bytes(&protocol_pp)?,
        ));

    let round_result = SignCentralizedParty::advance(
        (),
        &bcs::from_bytes(&centralized_party_secret_key_share)?,
        &centralized_party_public_input,
        &mut OsCsRng,
    )
    .context("advance() failed on the SignCentralizedParty")?;

    let signed_message =
        VersionedUserSignedMessage::V1(bcs::to_bytes(&round_result.outgoing_message)?);
    let signed_message = bcs::to_bytes(&signed_message)?;
    Ok(signed_message)
}

pub fn sample_dwallet_keypair_inner(protocol_pp: Vec<u8>) -> anyhow::Result<(Vec<u8>, Vec<u8>)> {
    let protocol_public_parameters: ProtocolPublicParameters = bcs::from_bytes(&protocol_pp)?;
    let secret_key = twopc_mpc::secp256k1::Scalar::sample(
        &protocol_public_parameters
            .as_ref()
            .scalar_group_public_parameters,
        &mut OsCsRng,
    )?;
    let public_parameters = group::secp256k1::group_element::PublicParameters::default();
    let generator_group_element =
        group::secp256k1::group_element::GroupElement::generator_from_public_parameters(
            &public_parameters,
        )?;

    let expected_public_key = secret_key * generator_group_element;
    let bytes_public_key = bcs::to_bytes(&expected_public_key.value())?;
    Ok((bcs::to_bytes(&secret_key)?, bytes_public_key))
}

pub fn verify_secp_signature_inner(
    public_key: Vec<u8>,
    signature: Vec<u8>,
    message: Vec<u8>,
    protocol_pp: Vec<u8>,
    hash_type: u32,
) -> anyhow::Result<bool> {
    let VersionedSignOutput::V1(signature) = bcs::from_bytes(&signature)?;
    let protocol_public_parameters: ProtocolPublicParameters = bcs::from_bytes(&protocol_pp)?;
    let public_key = twopc_mpc::secp256k1::GroupElement::new(
        bcs::from_bytes(&public_key)?,
        &protocol_public_parameters.group_public_parameters,
    )?;
    Ok(public_key
        .verify(
            &message,
            HashType::try_from(hash_type)?,
            &bcs::from_bytes(&signature)?,
        )
        .is_ok())
}

pub fn create_imported_dwallet_centralized_step_inner(
    protocol_pp: Vec<u8>,
    session_identifier: Vec<u8>,
    secret_key: Vec<u8>,
) -> anyhow::Result<(Vec<u8>, Vec<u8>, Vec<u8>)> {
    let protocol_public_parameters: ProtocolPublicParameters = bcs::from_bytes(&protocol_pp)?;
    let secret_key = bcs::from_bytes(&secret_key)?;
    let session_identifier = CommitmentSizedNumber::from_le_slice(&session_identifier);

    let centralized_party_public_input =
        (protocol_public_parameters.clone(), session_identifier).into();

    match ImportSecretKeyFirstStep::advance(
        (),
        &secret_key,
        &centralized_party_public_input,
        &mut OsCsRng,
    ) {
        Ok(round_result) => {
            let public_output = round_result.public_output;
            let outgoing_message = round_result.outgoing_message;
            let secret_share = round_result.private_output;
            Ok((
                bcs::to_bytes(&VersionedDwalletUserSecretShare::V1(bcs::to_bytes(
                    &secret_share,
                )?))?,
                bcs::to_bytes(&VersionedImportedDWalletPublicOutput::V1(bcs::to_bytes(
                    &public_output,
                )?))?,
                bcs::to_bytes(&VersionedImportedDwalletOutgoingMessage::V1(bcs::to_bytes(
                    &outgoing_message,
                )?))?,
            ))
        }
        Err(e) => Err(e.into()),
    }
}

fn protocol_public_parameters(
    network_dkg_public_output: SerializedWrappedMPCPublicOutput,
) -> anyhow::Result<ProtocolPublicParameters> {
    let network_dkg_public_output: VersionedNetworkDkgOutput =
        bcs::from_bytes(&network_dkg_public_output)?;

    match &network_dkg_public_output {
        // TODO (#1473): Add support for V2 network keys.
        VersionedNetworkDkgOutput::V1(network_dkg_public_output) => {
            let network_dkg_public_output: <Secp256k1Party as mpc::Party>::PublicOutput =
                bcs::from_bytes(network_dkg_public_output)?;
            let encryption_scheme_public_parameters = network_dkg_public_output
                .default_encryption_scheme_public_parameters::<secp256k1::GroupElement>(
            )?;

            let setup_parameters = class_groups::setup::SetupParameters::<
                SECP256K1_SCALAR_LIMBS,
                SECP256K1_FUNDAMENTAL_DISCRIMINANT_LIMBS,
                SECP256K1_NON_FUNDAMENTAL_DISCRIMINANT_LIMBS,
                group::secp256k1::scalar::PublicParameters,
            >::derive_from_plaintext_parameters::<group::secp256k1::Scalar>(
                group::secp256k1::scalar::PublicParameters::default(),
                DEFAULT_COMPUTATIONAL_SECURITY_PARAMETER,
            )?;

            let neutral_group_value =
                group::secp256k1::GroupElement::neutral_from_public_parameters(
                    &group::secp256k1::group_element::PublicParameters::default(),
                )
                .map_err(twopc_mpc::Error::from)?
                .value();
            let neutral_ciphertext_value =
                ::class_groups::CiphertextSpaceGroupElement::neutral_from_public_parameters(
                    &setup_parameters.ciphertext_space_public_parameters(),
                )?
                .value();

            let protocol_public_parameters = ProtocolPublicParameters::new::<
                { secp256k1::SCALAR_LIMBS },
                { SECP256K1_FUNDAMENTAL_DISCRIMINANT_LIMBS },
                { SECP256K1_NON_FUNDAMENTAL_DISCRIMINANT_LIMBS },
                secp256k1::GroupElement,
            >(
                neutral_group_value,
                neutral_group_value,
                neutral_ciphertext_value,
                neutral_ciphertext_value,
                encryption_scheme_public_parameters.clone(),
            );
            Ok(protocol_public_parameters)
        }
        VersionedNetworkDkgOutput::V2(network_dkg_public_output) => {
            let network_dkg_public_output: <dkg::Party as mpc::Party>::PublicOutput =
                bcs::from_bytes(network_dkg_public_output)?;
            Ok(network_dkg_public_output.secp256k1_protocol_public_parameters()?)
        }
    }
}

fn protocol_public_parameters_from_reconfiguration_output(
    reconfiguration_dkg_public_output: SerializedWrappedMPCPublicOutput,
    versioned_network_dkg_output: SerializedWrappedMPCPublicOutput,
) -> anyhow::Result<ProtocolPublicParameters> {
    let reconfiguration_dkg_public_output: VersionedDecryptionKeyReconfigurationOutput =
        bcs::from_bytes(&reconfiguration_dkg_public_output)?;

    match &reconfiguration_dkg_public_output {
        // TODO (#1487): Remove temporary support for V1 reconfiguration keys.
        VersionedDecryptionKeyReconfigurationOutput::V1(public_output_bytes) => {
            protocol_public_parameters(versioned_network_dkg_output)
        }
        VersionedDecryptionKeyReconfigurationOutput::V2(public_output_bytes) => {
            let public_output: <twopc_mpc::decentralized_party::reconfiguration::Party as mpc::Party>::PublicOutput =
                bcs::from_bytes(public_output_bytes)?;
            // TODO (#1530): Add support for all the curves the network supports.
            let secp256k1_protocol_public_parameters =
                twopc_mpc::decentralized_party::reconfiguration::PublicOutput::secp256k1_protocol_public_parameters(
                    &public_output,
                )?;

            Ok(secp256k1_protocol_public_parameters)
        }
    }
}

/// Derives a Secp256k1 class groups keypair from a given seed.
///
/// The class groups public encryption key being used to encrypt a Secp256k1 keypair will be
/// different from the encryption key used to encrypt a Ristretto keypair.
/// The plaintext space/fundamental group will correspond to the order
/// of the respective elliptic curve.
/// The secret decryption key may be the same in terms of correctness,
/// but to simplify security analysis,
/// and the implementation current version maintains distinct key-pairs.
/// # Warning
/// The secret (private) key returned from this function should never be sent
/// and should always be kept private.
pub fn generate_secp256k1_cg_keypair_from_seed_internal(
    seed: [u8; 32],
) -> anyhow::Result<(Vec<u8>, Vec<u8>)> {
    let mut rng = rand_chacha::ChaCha20Rng::from_seed(seed);
    let setup_parameters = get_setup_parameters_secp256k1();
    let (encryption_scheme_public_parameters, decryption_key) =
        Secp256k1DecryptionKey::generate(setup_parameters, &mut rng)?;
    let decryption_key = bcs::to_bytes(&decryption_key.decryption_key)?;
    let encryption_key = bcs::to_bytes(&encryption_scheme_public_parameters.encryption_key)?;
    Ok((encryption_key, decryption_key))
}

/// Encrypts the given secret key share with the given encryption key.
/// Returns a serialized tuple containing the `proof of encryption`,
/// and an encrypted `secret key share`.
pub fn encrypt_secret_key_share_and_prove(
    secret_key_share: SerializedWrappedMPCPublicOutput,
    encryption_key: Vec<u8>,
    protocol_pp: SerializedWrappedMPCPublicOutput,
) -> anyhow::Result<Vec<u8>> {
    let protocol_public_params: ProtocolPublicParameters = bcs::from_bytes(&protocol_pp)?;
    let secret_key_share: VersionedDwalletUserSecretShare = bcs::from_bytes(&secret_key_share)?;
    match secret_key_share {
        VersionedDwalletUserSecretShare::V1(secret_key_share) => {
            let encryption_key = bcs::from_bytes(&encryption_key)?;
            let secret_key_share = bcs::from_bytes(&secret_key_share)?;
            let result = <Secp256K1DKGProtocol as twopc_mpc::dkg::Protocol>::encrypt_and_prove_centralized_party_share(&protocol_public_params, encryption_key, secret_key_share, &mut OsCsRng)?;
            Ok(bcs::to_bytes(&VersionedEncryptedUserShare::V1(
                bcs::to_bytes(&result)?,
            ))?)
        }
    }
}

/// Verifies the given secret share matches the given dWallets`
/// DKG output centralized_party_public_key_share.
pub fn verify_secret_share(
    secret_share: SerializedWrappedMPCPublicOutput,
    dkg_output: SerializedWrappedMPCPublicOutput,
    protocol_pp: Vec<u8>,
) -> anyhow::Result<bool> {
    let protocol_public_params: ProtocolPublicParameters = bcs::from_bytes(&protocol_pp)?;
    let dkg_output = bcs::from_bytes(&dkg_output)?;
    let decentralized_dkg_output = match dkg_output {
        VersionedDwalletDKGSecondRoundPublicOutput::V1(output) => {
            bcs::from_bytes::<DKGDecentralizedPartyOutputSecp256k1>(output.as_slice())?.into()
        }
        VersionedDwalletDKGSecondRoundPublicOutput::V2(output) => {
            bcs::from_bytes::<DKGDecentralizedPartyVersionedOutputSecp256k1>(output.as_slice())?
        }
    };

    let secret_share: VersionedDwalletUserSecretShare = bcs::from_bytes(&secret_share)?;
    Ok(
        <twopc_mpc::secp256k1::class_groups::ECDSAProtocol as twopc_mpc::dkg::Protocol>::verify_centralized_party_secret_key_share(
            &protocol_public_params,
            decentralized_dkg_output,
            match secret_share {
                VersionedDwalletUserSecretShare::V1(secret_share) => bcs::from_bytes(&secret_share)?
            },
        )
            .is_ok())
}

/// Decrypts the given encrypted user share using the given decryption key.
pub fn decrypt_user_share_inner(
    decryption_key: Vec<u8>,
    encryption_key: Vec<u8>,
    dwallet_dkg_output: Vec<u8>,
    encrypted_user_share_and_proof: Vec<u8>,
    protocol_pp: Vec<u8>,
) -> anyhow::Result<Vec<u8>> {
    let protocol_public_params: ProtocolPublicParameters = bcs::from_bytes(&protocol_pp)?;
    let VersionedEncryptedUserShare::V1(encrypted_user_share_and_proof) =
        bcs::from_bytes(&encrypted_user_share_and_proof)?;
    let dwallet_dkg_output = match bcs::from_bytes(&dwallet_dkg_output)? {
        VersionedDwalletDKGSecondRoundPublicOutput::V1(output) => {
            bcs::from_bytes::<DKGDecentralizedPartyOutputSecp256k1>(output.as_slice())?.into()
        }
        VersionedDwalletDKGSecondRoundPublicOutput::V2(output) => {
            bcs::from_bytes::<DKGDecentralizedPartyVersionedOutputSecp256k1>(output.as_slice())?
        }
    };

    let (_, encryption_of_discrete_log): <Secp256K1DKGProtocol as twopc_mpc::dkg::Protocol>::EncryptedSecretKeyShareMessage = bcs::from_bytes(&encrypted_user_share_and_proof)?;
    <Secp256K1DKGProtocol as Protocol>::verify_encryption_of_centralized_party_share_proof(
        &protocol_public_params,
        dwallet_dkg_output,
        bcs::from_bytes(&encryption_key)?,
        bcs::from_bytes(&encrypted_user_share_and_proof)?,
        &mut OsCsRng,
    )
    .map_err(Into::<anyhow::Error>::into)?;
    let decryption_key = bcs::from_bytes(&decryption_key)?;
    let public_parameters = homomorphic_encryption::PublicParameters::<
        SCALAR_LIMBS,
        crate::Secp256k1EncryptionKey,
    >::new_from_secret_key(
        protocol_public_params
            .encryption_scheme_public_parameters
            .setup_parameters
            .clone(),
        decryption_key,
    )?;
    let ciphertext = CiphertextSpaceGroupElement::new(
        encryption_of_discrete_log,
        public_parameters.ciphertext_space_public_parameters(),
    )?;

    let decryption_key: DecryptionKey<
        SCALAR_LIMBS,
        SECP256K1_FUNDAMENTAL_DISCRIMINANT_LIMBS,
        SECP256K1_NON_FUNDAMENTAL_DISCRIMINANT_LIMBS,
        secp256k1::GroupElement,
    > = DecryptionKey::new(decryption_key, &public_parameters)?;
    let Some(plaintext): Option<<Secp256k1EncryptionKey as AdditivelyHomomorphicEncryptionKey<SCALAR_LIMBS>>::PlaintextSpaceGroupElement> = decryption_key
        .decrypt(&ciphertext, &public_parameters).into() else {
        return Err(anyhow!("Decryption failed"));
    };
    let secret_share_bytes =
        VersionedDwalletUserSecretShare::V1(bcs::to_bytes(&plaintext.value())?);
    let secret_share_bytes = bcs::to_bytes(&secret_share_bytes)?;
    Ok(secret_share_bytes)
}<|MERGE_RESOLUTION|>--- conflicted
+++ resolved
@@ -128,11 +128,7 @@
     protocol_pp: Vec<u8>,
     session_id: Vec<u8>,
 ) -> anyhow::Result<CentralizedDKGWasmResult> {
-<<<<<<< HEAD
-    match DWalletCurve::try_from(dwallet_curve)? {
-=======
     match dwallet_curve.try_into()? {
->>>>>>> ec75f286
         DWalletCurve::Secp256k1 => {
             centralized_dkg_output_v2::<Secp256K1DKGProtocol>(protocol_pp, session_id)
         }
@@ -385,7 +381,8 @@
             bcs::from_bytes::<DKGDecentralizedPartyVersionedOutputSecp256k1>(output.as_slice())?
         }
     };
-    let VersionedPresignOutput::V1(presign) = bcs::from_bytes(&presign)? else {
+    let presign = bcs::from_bytes(&presign)?;
+    let VersionedPresignOutput::V1(presign) = presign else {
         todo!("#1536 support with sign versions")
     };
     let centralized_party_secret_key_share: VersionedDwalletUserSecretShare =
