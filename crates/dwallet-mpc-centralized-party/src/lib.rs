//! This crate contains the cryptographic logic for the centralized 2PC-MPC party.

// Allowed to improve code readability.
#![allow(unused_qualifications)]

use anyhow::{Context, anyhow};
use class_groups::dkg::Secp256k1Party;
use class_groups::setup::get_setup_parameters_secp256k1;
use class_groups::{
    CiphertextSpaceGroupElement, DecryptionKey, EncryptionKey,
    SECP256K1_FUNDAMENTAL_DISCRIMINANT_LIMBS, SECP256K1_NON_FUNDAMENTAL_DISCRIMINANT_LIMBS,
    Secp256k1DecryptionKey,
};
use dwallet_mpc_types::dwallet_mpc::{
    DWalletMPCNetworkKeyScheme, SerializedWrappedMPCPublicOutput,
    VersionedCentralizedDKGPublicOutput, VersionedDwalletDKGFirstRoundPublicOutput,
    VersionedDwalletDKGSecondRoundPublicOutput, VersionedDwalletUserSecretShare,
    VersionedEncryptedUserShare, VersionedImportedDWalletPublicOutput,
    VersionedImportedDwalletOutgoingMessage, VersionedNetworkDkgOutput, VersionedPresignOutput,
    VersionedPublicKeyShareAndProof, VersionedSignOutput, VersionedUserSignedMessage,
};
use group::{CyclicGroupElement, GroupElement, OsCsRng, Samplable, secp256k1};
use homomorphic_encryption::{
    AdditivelyHomomorphicDecryptionKey, AdditivelyHomomorphicEncryptionKey,
    GroupsPublicParametersAccessors,
};
use mpc::Party;
use mpc::two_party::Round;
use rand_core::SeedableRng;
use twopc_mpc::secp256k1::SCALAR_LIMBS;

use class_groups::encryption_key::public_parameters::Instantiate;
use commitment::CommitmentSizedNumber;
use message_digest::message_digest::message_digest;
use twopc_mpc::class_groups::{DKGCentralizedPartyOutput, DKGDecentralizedPartyOutput};
use twopc_mpc::dkg::Protocol;
use twopc_mpc::secp256k1::class_groups::ProtocolPublicParameters;
use twopc_mpc::sign::verify_signature;

type AsyncProtocol = twopc_mpc::secp256k1::class_groups::AsyncProtocol;
type DKGCentralizedParty = <AsyncProtocol as twopc_mpc::dkg::Protocol>::DKGCentralizedPartyRound;
pub type SignCentralizedParty = <AsyncProtocol as twopc_mpc::sign::Protocol>::SignCentralizedParty;

pub type DKGDecentralizedOutput =
    <AsyncProtocol as twopc_mpc::dkg::Protocol>::DecentralizedPartyDKGOutput;

type SignedMessage = Vec<u8>;

type Secp256k1EncryptionKey = EncryptionKey<
    SCALAR_LIMBS,
    SECP256K1_FUNDAMENTAL_DISCRIMINANT_LIMBS,
    SECP256K1_NON_FUNDAMENTAL_DISCRIMINANT_LIMBS,
    secp256k1::GroupElement,
>;

type ImportSecretKeyFirstStep =
    <AsyncProtocol as twopc_mpc::dkg::Protocol>::TrustedDealerDKGCentralizedPartyRound;

pub struct CentralizedDKGWasmResult {
    pub public_key_share_and_proof: Vec<u8>,
    pub public_output: Vec<u8>,
    pub centralized_secret_output: Vec<u8>,
}

pub fn network_dkg_public_output_to_protocol_pp_inner(
    network_dkg_public_output: SerializedWrappedMPCPublicOutput,
) -> anyhow::Result<Vec<u8>> {
    let public_parameters = protocol_public_parameters_by_key_scheme(
        network_dkg_public_output,
        DWalletMPCNetworkKeyScheme::Secp256k1 as u32,
    )?;
    Ok(bcs::to_bytes(&public_parameters)?)
}

/// Executes the second phase of the DKG protocol, part of a three-phase DKG flow.
///
/// This function is invoked by the centralized party to produce:
/// - A public key share and its proof.
/// - Centralized DKG output required for further protocol steps.
/// # Warning
/// The secret (private) key returned from this function should never be sent
/// and should always be kept private.
///
/// # Parameters
/// — `decentralized_first_round_output`:
///    Serialized output of the decentralized party from the first DKG round.
/// — `session_id`: Unique hexadecimal string identifying the session.
///
/// # Returns
/// A tuple containing:
/// - Serialized public key share and proof.
/// - Serialized centralized DKG output.
///
/// # Errors
/// Return an error if decoding or advancing the protocol fails.
/// This is okay since a malicious blockchain can always block a client.
pub fn create_dkg_output(
    protocol_pp: Vec<u8>,
    decentralized_first_round_public_output: SerializedWrappedMPCPublicOutput,
    session_identifier: Vec<u8>,
) -> anyhow::Result<CentralizedDKGWasmResult> {
    let public_parameters: ProtocolPublicParameters = bcs::from_bytes(&protocol_pp)?;
    let decentralized_first_round_public_output =
        bcs::from_bytes(&decentralized_first_round_public_output)?;
    match decentralized_first_round_public_output {
        VersionedDwalletDKGFirstRoundPublicOutput::V1(decentralized_first_round_public_output) => {
            let (decentralized_first_round_public_output, _): <<AsyncProtocol as Protocol>::EncryptionOfSecretKeyShareRoundParty as Party>::PublicOutput =
                bcs::from_bytes(&decentralized_first_round_public_output)
                    .context("failed to deserialize decentralized first round DKG output")?;

            let session_identifier = CommitmentSizedNumber::from_le_slice(&session_identifier);

            let round_result = DKGCentralizedParty::advance(
                decentralized_first_round_public_output,
                &(),
                &(public_parameters, session_identifier).into(),
                &mut OsCsRng,
            )
            .context("advance() failed on the DKGCentralizedParty")?;

            // Centralized Public Key Share and Proof.
            let public_key_share_and_proof =
                VersionedPublicKeyShareAndProof::V1(bcs::to_bytes(&round_result.outgoing_message)?);

            let public_key_share_and_proof = bcs::to_bytes(&public_key_share_and_proof)?;

            // Public Output:
            // centralized_public_key_share + public_key + decentralized_party_public_key_share
            let public_output = bcs::to_bytes(&VersionedCentralizedDKGPublicOutput::V1(
                bcs::to_bytes(&round_result.public_output)?,
            ))?;
            // Centralized Secret Key Share.
            // Warning:
            // The secret (private)
            // key share returned from this function should never be sent
            // and should always be kept private.
            let centralized_secret_output =
                VersionedDwalletUserSecretShare::V1(bcs::to_bytes(&round_result.private_output)?);
            let centralized_secret_output = bcs::to_bytes(&centralized_secret_output)?;
            Ok(CentralizedDKGWasmResult {
                public_output,
                public_key_share_and_proof,
                centralized_secret_output,
            })
        }
    }
}

<<<<<<< HEAD
=======
pub fn public_key_from_dwallet_output_inner(dwallet_output: Vec<u8>) -> anyhow::Result<Vec<u8>> {
    let dkg_output: VersionedDwalletDKGSecondRoundPublicOutput = bcs::from_bytes(&dwallet_output)?;
    match dkg_output {
        VersionedDwalletDKGSecondRoundPublicOutput::V1(dkg_output) => {
            let dkg_output: DKGDecentralizedOutput = bcs::from_bytes(&dkg_output)?;
            let public_key = dkg_output.public_key;
            Ok(bcs::to_bytes(&public_key)?)
        }
    }
}

/// Check whether the centralized party (user)'s DKG output matches the decentralized party (network)'s DKG output.
///
/// Required usage: when accepting an encrypted user share after DKG before we sign on the network's public output.
pub fn centralized_and_decentralized_parties_dkg_output_match_inner(
    centralized_dkg_output: &Vec<u8>,
    decentralized_dkg_output: &Vec<u8>,
) -> anyhow::Result<bool> {
    let versioned_centralized_dkg_output =
        bcs::from_bytes::<VersionedCentralizedDKGPublicOutput>(centralized_dkg_output)?;
    let VersionedCentralizedDKGPublicOutput::V1(centralized_dkg_output) =
        versioned_centralized_dkg_output;

    let centralized_dkg_output = bcs::from_bytes::<
        DKGCentralizedPartyOutput<SCALAR_LIMBS, group::secp256k1::GroupElement>,
    >(centralized_dkg_output.as_slice())?;

    let versioned_decentralized_dkg_output =
        bcs::from_bytes::<VersionedCentralizedDKGPublicOutput>(decentralized_dkg_output)?;
    let VersionedCentralizedDKGPublicOutput::V1(decentralized_dkg_output) =
        versioned_decentralized_dkg_output;

    let decentralized_dkg_output = bcs::from_bytes::<
        DKGDecentralizedPartyOutput<
            SCALAR_LIMBS,
            SECP256K1_FUNDAMENTAL_DISCRIMINANT_LIMBS,
            SECP256K1_NON_FUNDAMENTAL_DISCRIMINANT_LIMBS,
            group::secp256k1::GroupElement,
        >,
    >(decentralized_dkg_output.as_slice())?;

    let does_centralized_and_decentralized_parties_dkg_output_match = centralized_dkg_output
        .public_key_share
        == decentralized_dkg_output.centralized_party_public_key_share
        && centralized_dkg_output.decentralized_party_public_key_share
            == decentralized_dkg_output.public_key_share
        && centralized_dkg_output.public_key == decentralized_dkg_output.public_key;

    Ok(does_centralized_and_decentralized_parties_dkg_output_match)
}

>>>>>>> 3a8b1af9
/// Executes the centralized phase of the Sign protocol,
///  the first part of the protocol.
///
/// The [`advance_centralized_sign_party`] function is
/// called by the client (the centralized party).
pub fn advance_centralized_sign_party(
    protocol_pp: Vec<u8>,
    decentralized_party_dkg_public_output: SerializedWrappedMPCPublicOutput,
    centralized_party_secret_key_share: SerializedWrappedMPCPublicOutput,
    presign: SerializedWrappedMPCPublicOutput,
    message: Vec<u8>,
    hash_type: u32,
) -> anyhow::Result<SignedMessage> {
    let decentralized_party_dkg_public_output =
        bcs::from_bytes(&decentralized_party_dkg_public_output)?;
    match decentralized_party_dkg_public_output {
        VersionedDwalletDKGSecondRoundPublicOutput::V1(decentralized_party_dkg_public_output) => {
            let presign = bcs::from_bytes(&presign)?;
            let VersionedPresignOutput::V1(presign) = presign;
            let centralized_party_secret_key_share: VersionedDwalletUserSecretShare =
                bcs::from_bytes(&centralized_party_secret_key_share)?;
            let VersionedDwalletUserSecretShare::V1(centralized_party_secret_key_share) =
                centralized_party_secret_key_share;
            let decentralized_output: <AsyncProtocol as twopc_mpc::dkg::Protocol>::DecentralizedPartyDKGOutput = bcs::from_bytes(&decentralized_party_dkg_public_output)?;
            let centralized_public_output = twopc_mpc::class_groups::DKGCentralizedPartyOutput::<
                { secp256k1::SCALAR_LIMBS },
                secp256k1::GroupElement,
            > {
                public_key_share: decentralized_output.centralized_party_public_key_share,
                public_key: decentralized_output.public_key,
                decentralized_party_public_key_share: decentralized_output.public_key_share,
            };
            let presign: <AsyncProtocol as twopc_mpc::presign::Protocol>::Presign =
                bcs::from_bytes(&presign)?;
            let hashed_message = message_digest(&message, &hash_type.try_into()?)
                .context("Message digest failed")?;
            let centralized_party_public_input =
                <AsyncProtocol as twopc_mpc::sign::Protocol>::SignCentralizedPartyPublicInput::from(
                    (
                        hashed_message,
                        centralized_public_output.clone(),
                        presign,
                        bcs::from_bytes(&protocol_pp)?,
                    ),
                );

            let round_result = SignCentralizedParty::advance(
                (),
                &bcs::from_bytes(&centralized_party_secret_key_share)?,
                &centralized_party_public_input,
                &mut OsCsRng,
            )
            .context("advance() failed on the SignCentralizedParty")?;

            let signed_message =
                VersionedUserSignedMessage::V1(bcs::to_bytes(&round_result.outgoing_message)?);
            let signed_message = bcs::to_bytes(&signed_message)?;
            Ok(signed_message)
        }
    }
}

pub fn sample_dwallet_keypair_inner(protocol_pp: Vec<u8>) -> anyhow::Result<(Vec<u8>, Vec<u8>)> {
    let protocol_public_parameters: ProtocolPublicParameters = bcs::from_bytes(&protocol_pp)?;
    let secret_key = twopc_mpc::secp256k1::Scalar::sample(
        &protocol_public_parameters
            .as_ref()
            .scalar_group_public_parameters,
        &mut OsCsRng,
    )?;
    let public_parameters = group::secp256k1::group_element::PublicParameters::default();
    let generator_group_element =
        group::secp256k1::group_element::GroupElement::generator_from_public_parameters(
            &public_parameters,
        )?;

    let expected_public_key = secret_key * generator_group_element;
    let bytes_public_key = bcs::to_bytes(&expected_public_key.value())?;
    Ok((bcs::to_bytes(&secret_key)?, bytes_public_key))
}

pub fn verify_secp_signature_inner(
    public_key: Vec<u8>,
    signature: Vec<u8>,
    message: Vec<u8>,
    protocol_pp: Vec<u8>,
    hash_type: u32,
) -> anyhow::Result<bool> {
    let VersionedSignOutput::V1(signature) = bcs::from_bytes(&signature)?;
    let protocol_public_parameters: ProtocolPublicParameters = bcs::from_bytes(&protocol_pp)?;
    let public_key = twopc_mpc::secp256k1::GroupElement::new(
        bcs::from_bytes(&public_key)?,
        &protocol_public_parameters.group_public_parameters,
    )?;
    let hashed_message =
        message_digest(&message, &hash_type.try_into()?).context("Message digest failed")?;
    let (r, s): (secp256k1::Scalar, secp256k1::Scalar) = bcs::from_bytes(&signature)?;
    Ok(verify_signature(r, s, hashed_message, public_key).is_ok())
}

pub fn create_imported_dwallet_centralized_step_inner(
    protocol_pp: Vec<u8>,
    session_identifier: Vec<u8>,
    secret_key: Vec<u8>,
) -> anyhow::Result<(Vec<u8>, Vec<u8>, Vec<u8>)> {
    let protocol_public_parameters: ProtocolPublicParameters = bcs::from_bytes(&protocol_pp)?;
    let secret_key = bcs::from_bytes(&secret_key)?;
    let session_identifier = CommitmentSizedNumber::from_le_slice(&session_identifier);

    let centralized_party_public_input =
        (protocol_public_parameters.clone(), session_identifier).into();

    match ImportSecretKeyFirstStep::advance(
        (),
        &secret_key,
        &centralized_party_public_input,
        &mut OsCsRng,
    ) {
        Ok(round_result) => {
            let public_output = round_result.public_output;
            let outgoing_message = round_result.outgoing_message;
            let secret_share = round_result.private_output;
            Ok((
                bcs::to_bytes(&VersionedDwalletUserSecretShare::V1(bcs::to_bytes(
                    &secret_share,
                )?))?,
                bcs::to_bytes(&VersionedImportedDWalletPublicOutput::V1(bcs::to_bytes(
                    &public_output,
                )?))?,
                bcs::to_bytes(&VersionedImportedDwalletOutgoingMessage::V1(bcs::to_bytes(
                    &outgoing_message,
                )?))?,
            ))
        }
        Err(e) => Err(e.into()),
    }
}

fn protocol_public_parameters_by_key_scheme(
    network_dkg_public_output: SerializedWrappedMPCPublicOutput,
    key_scheme: u32,
) -> anyhow::Result<ProtocolPublicParameters> {
    let network_dkg_public_output: VersionedNetworkDkgOutput =
        bcs::from_bytes(&network_dkg_public_output)?;

    match &network_dkg_public_output {
        VersionedNetworkDkgOutput::V1(network_dkg_public_output) => {
            let key_scheme = DWalletMPCNetworkKeyScheme::try_from(key_scheme)?;
            match key_scheme {
                DWalletMPCNetworkKeyScheme::Secp256k1 => {
                    let network_dkg_public_output: <Secp256k1Party as mpc::Party>::PublicOutput =
                        bcs::from_bytes(network_dkg_public_output)?;
                    let encryption_scheme_public_parameters = network_dkg_public_output
                        .default_encryption_scheme_public_parameters::<secp256k1::GroupElement>(
                    )?;
                    Ok(ProtocolPublicParameters::new::<
                        { secp256k1::SCALAR_LIMBS },
                        { SECP256K1_FUNDAMENTAL_DISCRIMINANT_LIMBS },
                        { SECP256K1_NON_FUNDAMENTAL_DISCRIMINANT_LIMBS },
                        secp256k1::GroupElement,
                    >(encryption_scheme_public_parameters))
                }
                DWalletMPCNetworkKeyScheme::Ristretto => {
                    // To add support here, we need to either make this
                    // function generic or have an enum over `ProtocolPublicParameters`.
                    todo!()
                }
            }
        }
    }
}

/// Derives a Secp256k1 class groups keypair from a given seed.
///
/// The class groups public encryption key being used to encrypt a Secp256k1 keypair will be
/// different from the encryption key used to encrypt a Ristretto keypair.
/// The plaintext space/fundamental group will correspond to the order
/// of the respective elliptic curve.
/// The secret decryption key may be the same in terms of correctness,
/// but to simplify security analysis,
/// and the implementation current version maintains distinct key-pairs.
/// # Warning
/// The secret (private) key returned from this function should never be sent
/// and should always be kept private.
pub fn generate_secp256k1_cg_keypair_from_seed_internal(
    seed: [u8; 32],
) -> anyhow::Result<(Vec<u8>, Vec<u8>)> {
    let mut rng = rand_chacha::ChaCha20Rng::from_seed(seed);
    let setup_parameters = get_setup_parameters_secp256k1();
    let (encryption_scheme_public_parameters, decryption_key) =
        Secp256k1DecryptionKey::generate(setup_parameters, &mut rng)?;
    let decryption_key = bcs::to_bytes(&decryption_key.decryption_key)?;
    let encryption_key = bcs::to_bytes(&encryption_scheme_public_parameters.encryption_key)?;
    Ok((encryption_key, decryption_key))
}

/// Encrypts the given secret key share with the given encryption key.
/// Returns a serialized tuple containing the `proof of encryption`,
/// and an encrypted `secret key share`.
pub fn encrypt_secret_key_share_and_prove(
    secret_key_share: SerializedWrappedMPCPublicOutput,
    encryption_key: Vec<u8>,
    protocol_pp: SerializedWrappedMPCPublicOutput,
) -> anyhow::Result<Vec<u8>> {
    let protocol_public_params: ProtocolPublicParameters = bcs::from_bytes(&protocol_pp)?;
    let secret_key_share: VersionedDwalletUserSecretShare = bcs::from_bytes(&secret_key_share)?;
    match secret_key_share {
        VersionedDwalletUserSecretShare::V1(secret_key_share) => {
            let encryption_key = bcs::from_bytes(&encryption_key)?;
            let secret_key_share = bcs::from_bytes(&secret_key_share)?;
            let result = <AsyncProtocol as twopc_mpc::dkg::Protocol>::encrypt_and_prove_centralized_party_share(&protocol_public_params, encryption_key, secret_key_share, &mut OsCsRng)?;
            Ok(bcs::to_bytes(&VersionedEncryptedUserShare::V1(
                bcs::to_bytes(&result)?,
            ))?)
        }
    }
}

/// Verifies the given secret share matches the given dWallets`
/// DKG output centralized_party_public_key_share.
pub fn verify_secret_share(
    secret_share: SerializedWrappedMPCPublicOutput,
    dkg_output: SerializedWrappedMPCPublicOutput,
    protocol_pp: Vec<u8>,
) -> anyhow::Result<bool> {
    let protocol_public_params: ProtocolPublicParameters = bcs::from_bytes(&protocol_pp)?;
    let dkg_output = bcs::from_bytes(&dkg_output)?;
    match dkg_output {
        VersionedDwalletDKGSecondRoundPublicOutput::V1(dkg_output) => {
            let dkg_output = bcs::from_bytes(&dkg_output)?;
            let secret_share: VersionedDwalletUserSecretShare = bcs::from_bytes(&secret_share)?;
            Ok(<twopc_mpc::secp256k1::class_groups::AsyncProtocol as twopc_mpc::dkg::Protocol>::verify_centralized_party_secret_key_share(
                &protocol_public_params,
                dkg_output,
                match secret_share {
                    VersionedDwalletUserSecretShare::V1(secret_share) =>  bcs::from_bytes(&secret_share)?
                },
            )
                .is_ok())
        }
    }
}

/// Decrypts the given encrypted user share using the given decryption key.
pub fn decrypt_user_share_inner(
    decryption_key: Vec<u8>,
    encryption_key: Vec<u8>,
    dwallet_dkg_output: Vec<u8>,
    encrypted_user_share_and_proof: Vec<u8>,
    protocol_pp: Vec<u8>,
) -> anyhow::Result<Vec<u8>> {
    let protocol_public_params: ProtocolPublicParameters = bcs::from_bytes(&protocol_pp)?;
    let VersionedEncryptedUserShare::V1(encrypted_user_share_and_proof) =
        bcs::from_bytes(&encrypted_user_share_and_proof)?;
    let VersionedDwalletDKGSecondRoundPublicOutput::V1(dwallet_dkg_output) =
        bcs::from_bytes(&dwallet_dkg_output)?;
    let (_, encryption_of_discrete_log): <AsyncProtocol as twopc_mpc::dkg::Protocol>::EncryptedSecretKeyShareMessage = bcs::from_bytes(&encrypted_user_share_and_proof)?;
    <twopc_mpc::secp256k1::class_groups::AsyncProtocol as Protocol>::verify_encryption_of_centralized_party_share_proof(
        &protocol_public_params,
        bcs::from_bytes(&dwallet_dkg_output)?,
        bcs::from_bytes(&encryption_key)?,
        bcs::from_bytes(&encrypted_user_share_and_proof)?,
        &mut OsCsRng,
    )
        .map_err(Into::<anyhow::Error>::into)?;
    let decryption_key = bcs::from_bytes(&decryption_key)?;
    let public_parameters = homomorphic_encryption::PublicParameters::<
        SCALAR_LIMBS,
        crate::Secp256k1EncryptionKey,
    >::new_from_secret_key(
        protocol_public_params
            .encryption_scheme_public_parameters
            .setup_parameters
            .clone(),
        decryption_key,
    )?;
    let ciphertext = CiphertextSpaceGroupElement::new(
        encryption_of_discrete_log,
        public_parameters.ciphertext_space_public_parameters(),
    )?;

    let decryption_key: DecryptionKey<
        SCALAR_LIMBS,
        SECP256K1_FUNDAMENTAL_DISCRIMINANT_LIMBS,
        SECP256K1_NON_FUNDAMENTAL_DISCRIMINANT_LIMBS,
        secp256k1::GroupElement,
    > = DecryptionKey::new(decryption_key, &public_parameters)?;
    let Some(plaintext): Option<<Secp256k1EncryptionKey as AdditivelyHomomorphicEncryptionKey<SCALAR_LIMBS>>::PlaintextSpaceGroupElement> = decryption_key
        .decrypt(&ciphertext, &public_parameters).into() else {
        return Err(anyhow!("Decryption failed"));
    };
    let secret_share_bytes =
        VersionedDwalletUserSecretShare::V1(bcs::to_bytes(&plaintext.value())?);
    let secret_share_bytes = bcs::to_bytes(&secret_share_bytes)?;
    Ok(secret_share_bytes)
}<|MERGE_RESOLUTION|>--- conflicted
+++ resolved
@@ -146,8 +146,6 @@
     }
 }
 
-<<<<<<< HEAD
-=======
 pub fn public_key_from_dwallet_output_inner(dwallet_output: Vec<u8>) -> anyhow::Result<Vec<u8>> {
     let dkg_output: VersionedDwalletDKGSecondRoundPublicOutput = bcs::from_bytes(&dwallet_output)?;
     match dkg_output {
@@ -199,7 +197,6 @@
     Ok(does_centralized_and_decentralized_parties_dkg_output_match)
 }
 
->>>>>>> 3a8b1af9
 /// Executes the centralized phase of the Sign protocol,
 ///  the first part of the protocol.
 ///
