// Copyright (c) dWallet Labs, Ltd.
// SPDX-License-Identifier: BSD-3-Clause-Clear

//! This crate contains the cryptographic logic for the centralized 2PC-MPC party.

// Allowed to improve code readability.
#![allow(unused_qualifications)]

use anyhow::{Context, anyhow};
use class_groups::dkg::Secp256k1Party;
use class_groups::{
    DEFAULT_COMPUTATIONAL_SECURITY_PARAMETER, SECP256K1_FUNDAMENTAL_DISCRIMINANT_LIMBS,
    SECP256K1_NON_FUNDAMENTAL_DISCRIMINANT_LIMBS, SECP256K1_SCALAR_LIMBS,
    setup::DeriveFromPlaintextPublicParameters,
};
use dwallet_mpc_types::dwallet_mpc::{
    DKGDecentralizedPartyOutputSecp256k1, DKGDecentralizedPartyVersionedOutputSecp256k1,
    DWalletCurve, DWalletSignatureAlgorithm, SerializedWrappedMPCPublicOutput,
    VersionedCentralizedDKGPublicOutput, VersionedCentralizedPartyImportedDWalletPublicOutput,
    VersionedDecryptionKeyReconfigurationOutput, VersionedDwalletDKGFirstRoundPublicOutput,
    VersionedDwalletDKGSecondRoundPublicOutput, VersionedDwalletUserSecretShare,
    VersionedEncryptedUserShare, VersionedImportedDwalletOutgoingMessage,
    VersionedNetworkDkgOutput, VersionedPresignOutput, VersionedPublicKeyShareAndProof,
    VersionedSignOutput, VersionedUserSignedMessage,
};
use group::{CyclicGroupElement, GroupElement, HashType, OsCsRng, Samplable, secp256k1};
use homomorphic_encryption::GroupsPublicParametersAccessors;
use mpc::Party;
use mpc::two_party::Round;
use rand_core::SeedableRng;
use twopc_mpc::class_groups::{DKGCentralizedPartyOutput, DKGCentralizedPartyVersionedOutput};
use twopc_mpc::dkg::centralized_party;

use commitment::CommitmentSizedNumber;
use crypto_bigint::{Encoding, Uint};
<<<<<<< HEAD
use dwallet_mpc_types::mpc_protocol_configuration::{
    try_into_curve, try_into_hash_scheme, try_into_signature_algorithm,
};
use serde::{Deserialize, Serialize};
use twopc_mpc::class_groups::{DKGCentralizedPartyOutput, DKGCentralizedPartyVersionedOutput};
=======
>>>>>>> 7bbe716e
use twopc_mpc::decentralized_party::dkg;
use twopc_mpc::dkg::Protocol;
use twopc_mpc::dkg::decentralized_party::VersionedOutput;
use twopc_mpc::ecdsa::{ECDSASecp256k1Signature, ECDSASecp256r1Signature, VerifyingKey};
use twopc_mpc::schnorr::{EdDSASignature, SchnorrkelSubstrateSignature, TaprootSignature};
use twopc_mpc::secp256k1::class_groups::{ProtocolPublicParameters, TaprootProtocol};
use twopc_mpc::sign::EncodableSignature;
use twopc_mpc::{curve25519, ristretto, secp256r1};

type Secp256K1ECDSAProtocol = twopc_mpc::secp256k1::class_groups::ECDSAProtocol;

type Secp256K1DKGProtocol = twopc_mpc::secp256k1::class_groups::DKGProtocol;
type Secp256R1DKGProtocol = twopc_mpc::secp256r1::class_groups::DKGProtocol;
type Curve25519DKGProtocol = twopc_mpc::curve25519::class_groups::DKGProtocol;
type RistrettoDKGProtocol = twopc_mpc::ristretto::class_groups::DKGProtocol;

type DKGCentralizedParty =
    <Secp256K1DKGProtocol as twopc_mpc::dkg::Protocol>::DKGCentralizedPartyRound;
type SignCentralizedPartyV1 =
    <Secp256K1DKGProtocol as twopc_mpc::sign::Protocol>::SignCentralizedParty;

type SignedMessage = Vec<u8>;

pub struct CentralizedDKGWasmResult {
    pub public_key_share_and_proof: Vec<u8>,
    pub public_output: Vec<u8>,
    pub centralized_secret_output: Vec<u8>,
}

pub fn network_dkg_public_output_to_protocol_pp_inner(
    curve: u32,
    network_dkg_public_output: SerializedWrappedMPCPublicOutput,
) -> anyhow::Result<Vec<u8>> {
    let public_parameters = protocol_public_parameters(curve, network_dkg_public_output)?;
    Ok(public_parameters)
}

pub fn reconfiguration_public_output_to_protocol_pp_inner(
    curve: u32,
    reconfiguration_dkg_public_output: SerializedWrappedMPCPublicOutput,
    versioned_network_dkg_output: SerializedWrappedMPCPublicOutput,
) -> anyhow::Result<Vec<u8>> {
    let public_parameters = protocol_public_parameters_from_reconfiguration_output(
        curve,
        reconfiguration_dkg_public_output,
        versioned_network_dkg_output,
    )?;
    Ok(public_parameters)
}

pub type DWalletDKGFirstParty = twopc_mpc::secp256k1::class_groups::EncryptionOfSecretKeyShareParty;

/// Executes the second phase of the DKG protocol, part of a three-phase DKG flow.
///
/// This function is invoked by the centralized party to produce:
/// - A public key share and its proof.
/// - Centralized DKG output required for further protocol steps.
/// # Warning
/// The secret (private) key returned from this function should never be sent
/// and should always be kept private.
///
/// # Parameters
/// — `decentralized_first_round_output`:
///    Serialized output of the decentralized party from the first DKG round.
/// — `session_id`: Unique hexadecimal string identifying the session.
///
/// # Returns
/// A tuple containing:
/// - Serialized public key share and proof.
/// - Serialized centralized DKG output.
///
/// # Errors
/// Return an error if decoding or advancing the protocol fails.
/// This is okay since a malicious blockchain can always block a client.
pub fn create_dkg_output_by_curve_v2(
    dwallet_curve: u32,
    protocol_pp: Vec<u8>,
    session_id: Vec<u8>,
) -> anyhow::Result<CentralizedDKGWasmResult> {
    match try_into_curve(dwallet_curve)? {
        DWalletCurve::Secp256k1 => {
            centralized_dkg_output_v2::<Secp256K1DKGProtocol>(protocol_pp, session_id)
        }
        DWalletCurve::Ristretto => {
            centralized_dkg_output_v2::<RistrettoDKGProtocol>(protocol_pp, session_id)
        }
        DWalletCurve::Curve25519 => {
            centralized_dkg_output_v2::<Curve25519DKGProtocol>(protocol_pp, session_id)
        }
        DWalletCurve::Secp256r1 => {
            centralized_dkg_output_v2::<Secp256R1DKGProtocol>(protocol_pp, session_id)
        }
    }
}

fn centralized_dkg_output_v2<P: twopc_mpc::dkg::Protocol>(
    protocol_pp: Vec<u8>,
    session_id: Vec<u8>,
) -> anyhow::Result<CentralizedDKGWasmResult> {
    let protocol_public_parameters: P::ProtocolPublicParameters = bcs::from_bytes(&protocol_pp)?;
    let session_identifier = CommitmentSizedNumber::from_le_slice(&session_id);
    let round_result = P::DKGCentralizedPartyRound::advance(
        (),
        &(),
        &(protocol_public_parameters, session_identifier).into(),
        &mut OsCsRng,
    )
    .map_err(|e| anyhow!("advance() failed on the DKGCentralizedParty: {}", e.into()))?;

    // Centralized Public Key Share and Proof.
    let public_key_share_and_proof =
        VersionedPublicKeyShareAndProof::V1(bcs::to_bytes(&round_result.outgoing_message)?);

    let public_key_share_and_proof = bcs::to_bytes(&public_key_share_and_proof)?;
    let centralized_output = round_result.public_output;

    // Public Output:
    let public_output = bcs::to_bytes(&VersionedCentralizedDKGPublicOutput::V2(bcs::to_bytes(
        &centralized_output,
    )?))?;
    // Centralized Secret Key Share.
    // Warning:
    // The secret (private)
    // key share returned from this function should never be sent
    // and should always be kept private.
    let centralized_secret_output =
        VersionedDwalletUserSecretShare::V1(bcs::to_bytes(&round_result.private_output)?);
    let centralized_secret_output = bcs::to_bytes(&centralized_secret_output)?;
    Ok(CentralizedDKGWasmResult {
        public_output,
        public_key_share_and_proof,
        centralized_secret_output,
    })
}

/// Executes the second phase of the DKG protocol, part of a three-phase DKG flow.
///
/// This function is invoked by the centralized party to produce:
/// - A public key share and its proof.
/// - Centralized DKG output required for further protocol steps.
/// # Warning
/// The secret (private) key returned from this function should never be sent
/// and should always be kept private.
///
/// # Parameters
/// — `decentralized_first_round_output`:
///    Serialized output of the decentralized party from the first DKG round.
/// — `session_id`: Unique hexadecimal string identifying the session.
///
/// # Returns
/// A tuple containing:
/// - Serialized public key share and proof.
/// - Serialized centralized DKG output.
///
/// # Errors
/// Return an error if decoding or advancing the protocol fails.
/// This is okay since a malicious blockchain can always block a client.
pub fn create_dkg_output_v1(
    protocol_pp: Vec<u8>,
    decentralized_first_round_public_output: SerializedWrappedMPCPublicOutput,
) -> anyhow::Result<CentralizedDKGWasmResult> {
    let protocol_public_parameters: ProtocolPublicParameters = bcs::from_bytes(&protocol_pp)?;
    let decentralized_first_round_public_output =
        bcs::from_bytes(&decentralized_first_round_public_output)?;
    match decentralized_first_round_public_output {
        VersionedDwalletDKGFirstRoundPublicOutput::V1(decentralized_first_round_public_output) => {
            let (output, session_identifier) =
                bcs::from_bytes::<(Vec<u8>, _)>(&decentralized_first_round_public_output)?;
            let [first_part, second_part]: <DWalletDKGFirstParty as Party>::PublicOutput =
                bcs::from_bytes(&output)
                    .context("failed to deserialize decentralized first round DKG output")?;
            let (first_first_part, first_second_part) = first_part.into();
            let (second_first_part, second_second_part) = second_part.into();
            // This is a temporary hack to keep working with the existing 2-round dWallet DKG mechanism.
            // TODO (#1470): Use one network round in the dWallet DKG flow.
            let protocol_pp_with_decentralized_dkg_output = ProtocolPublicParameters::new::<
                { group::secp256k1::SCALAR_LIMBS },
                SECP256K1_FUNDAMENTAL_DISCRIMINANT_LIMBS,
                SECP256K1_NON_FUNDAMENTAL_DISCRIMINANT_LIMBS,
                group::secp256k1::GroupElement,
            >(
                first_second_part,
                second_second_part,
                first_first_part,
                second_first_part,
                protocol_public_parameters
                    .encryption_scheme_public_parameters
                    .clone(),
            );
            let round_result = DKGCentralizedParty::advance(
                (),
                &(),
                &(
                    protocol_pp_with_decentralized_dkg_output,
                    session_identifier,
                )
                    .into(),
                &mut OsCsRng,
            )
            .context("advance() failed on the DKGCentralizedParty")?;

            // Centralized Public Key Share and Proof.
            let public_key_share_and_proof =
                VersionedPublicKeyShareAndProof::V1(bcs::to_bytes(&round_result.outgoing_message)?);

            let public_key_share_and_proof = bcs::to_bytes(&public_key_share_and_proof)?;
            // TODO(#1470): Use one network round in the dWallet DKG flow.
            // This is a temporary hack to keep working with the existing 2-round dWallet DKG mechanism.
            let centralized_output = match round_result.public_output {
                DKGCentralizedPartyVersionedOutput::<
                    { group::secp256k1::SCALAR_LIMBS },
                    group::secp256k1::GroupElement,
                >::UniversalPublicDKGOutput {
                    output: dkg_output,
                    ..
                } => dkg_output,
                DKGCentralizedPartyVersionedOutput::<
                    { group::secp256k1::SCALAR_LIMBS },
                    group::secp256k1::GroupElement,
                >::TargetedPublicDKGOutput(output) => output,
            };

            // Public Output:
            // centralized_public_key_share + public_key + decentralized_party_public_key_share
            let public_output = bcs::to_bytes(&VersionedCentralizedDKGPublicOutput::V1(
                bcs::to_bytes(&centralized_output)?,
            ))?;
            // Centralized Secret Key Share.
            // Warning:
            // The secret (private)
            // key share returned from this function should never be sent
            // and should always be kept private.
            let centralized_secret_output =
                VersionedDwalletUserSecretShare::V1(bcs::to_bytes(&round_result.private_output)?);
            let centralized_secret_output = bcs::to_bytes(&centralized_secret_output)?;
            Ok(CentralizedDKGWasmResult {
                public_output,
                public_key_share_and_proof,
                centralized_secret_output,
            })
        }
    }
}

pub fn public_key_from_dwallet_output_by_curve(
    curve: u32,
    dwallet_output: &[u8],
) -> anyhow::Result<Vec<u8>> {
<<<<<<< HEAD
    match try_into_curve(curve)? {
        DWalletCurve::Secp256k1 => public_key_from_dwallet_output_inner::<
=======
    match curve.try_into()? {
        DWalletCurve::Secp256k1 => public_key_from_dwallet_output_inner_secp256k1(dwallet_output),
        DWalletCurve::Ristretto => public_key_from_dwallet_output_inner_ristretto(dwallet_output),
        DWalletCurve::Curve25519 => public_key_from_dwallet_output_inner_curve25519(dwallet_output),
        DWalletCurve::Secp256r1 => public_key_from_dwallet_output_inner_secp256r1(dwallet_output),
    }
}

pub fn public_key_from_centralized_dkg_output_by_curve(
    curve: u32,
    centralized_dkg_output: &[u8],
) -> anyhow::Result<Vec<u8>> {
    match curve.try_into()? {
        DWalletCurve::Secp256k1 => public_key_from_centralized_dkg_output_inner::<
>>>>>>> 7bbe716e
            { secp256k1::SCALAR_LIMBS },
            group::secp256k1::GroupElement,
        >(centralized_dkg_output),
        DWalletCurve::Ristretto => public_key_from_centralized_dkg_output_inner::<
            { ristretto::SCALAR_LIMBS },
            group::ristretto::GroupElement,
        >(centralized_dkg_output),
        DWalletCurve::Curve25519 => public_key_from_centralized_dkg_output_inner::<
            { curve25519::SCALAR_LIMBS },
            group::curve25519::GroupElement,
        >(centralized_dkg_output),
        DWalletCurve::Secp256r1 => public_key_from_centralized_dkg_output_inner::<
            { secp256r1::SCALAR_LIMBS },
            group::secp256r1::GroupElement,
        >(centralized_dkg_output),
    }
}

fn public_key_from_centralized_dkg_output_inner<
    const SCALAR_LIMBS: usize,
    GroupElement: group::GroupElement,
>(
    centralized_dkg_output: &[u8],
) -> anyhow::Result<Vec<u8>>
where
    Uint<SCALAR_LIMBS>: Encoding,
{
    let versioned_centralized_dkg_output: VersionedCentralizedDKGPublicOutput =
        bcs::from_bytes(&centralized_dkg_output)?;

    let public_key = match versioned_centralized_dkg_output {
        VersionedCentralizedDKGPublicOutput::V1(output) => {
            let dkg_output: DKGCentralizedPartyOutput<SCALAR_LIMBS, GroupElement> =
                bcs::from_bytes(output.as_slice())?;
            dkg_output.public_key
        }
        VersionedCentralizedDKGPublicOutput::V2(output) => {
            let dkg_output: DKGCentralizedPartyVersionedOutput<SCALAR_LIMBS, GroupElement> =
                bcs::from_bytes(output.as_slice())?;
            match dkg_output {
                centralized_party::VersionedOutput::TargetedPublicDKGOutput(o) => o.public_key,
                centralized_party::VersionedOutput::UniversalPublicDKGOutput {
                    output: o, ..
                } => o.public_key,
            }
        }
    };

    Ok(bcs::to_bytes(&public_key)?)
}

fn public_key_from_dwallet_output_inner_secp256k1(
    dwallet_output: &[u8],
) -> anyhow::Result<Vec<u8>> {
    let versioned_dkg_public_output: VersionedDwalletDKGSecondRoundPublicOutput =
        bcs::from_bytes(&dwallet_output)?;

    let public_key = match versioned_dkg_public_output {
        VersionedDwalletDKGSecondRoundPublicOutput::V1(dkg_output) => {
            let output: DKGDecentralizedPartyOutputSecp256k1 = bcs::from_bytes(&dkg_output)?;
            output.public_key
        }
        VersionedDwalletDKGSecondRoundPublicOutput::V2(dkg_output) => {
            let dkg_versioned_output: <Secp256K1DKGProtocol as twopc_mpc::dkg::Protocol>::DecentralizedPartyDKGOutput = bcs::from_bytes(&dkg_output)?;
            match dkg_versioned_output {
                VersionedOutput::TargetedPublicDKGOutput(o) => o.public_key,
                VersionedOutput::UniversalPublicDKGOutput { output: o, .. } => o.public_key,
            }
        }
    };

    Ok(bcs::to_bytes(&public_key)?)
}

fn public_key_from_dwallet_output_inner_ristretto(
    dwallet_output: &[u8],
) -> anyhow::Result<Vec<u8>> {
    let versioned_dkg_public_output: VersionedDwalletDKGSecondRoundPublicOutput =
        bcs::from_bytes(&dwallet_output)?;

    let public_key = match versioned_dkg_public_output {
        VersionedDwalletDKGSecondRoundPublicOutput::V1(dkg_output) => {
            let output: <RistrettoDKGProtocol as twopc_mpc::dkg::Protocol>::DecentralizedPartyTargetedDKGOutput = bcs::from_bytes(&dkg_output)?;
            output.public_key
        }
        VersionedDwalletDKGSecondRoundPublicOutput::V2(dkg_output) => {
            let dkg_versioned_output: <RistrettoDKGProtocol as twopc_mpc::dkg::Protocol>::DecentralizedPartyDKGOutput = bcs::from_bytes(&dkg_output)?;
            match dkg_versioned_output {
                VersionedOutput::TargetedPublicDKGOutput(o) => o.public_key,
                VersionedOutput::UniversalPublicDKGOutput { output: o, .. } => o.public_key,
            }
        }
    };

    Ok(bcs::to_bytes(&public_key.value())?)
}

fn public_key_from_dwallet_output_inner_curve25519(
    dwallet_output: &[u8],
) -> anyhow::Result<Vec<u8>> {
    let versioned_dkg_public_output: VersionedDwalletDKGSecondRoundPublicOutput =
        bcs::from_bytes(&dwallet_output)?;

    let public_key = match versioned_dkg_public_output {
        VersionedDwalletDKGSecondRoundPublicOutput::V1(dkg_output) => {
            let output: <Curve25519DKGProtocol as twopc_mpc::dkg::Protocol>::DecentralizedPartyTargetedDKGOutput = bcs::from_bytes(&dkg_output)?;
            output.public_key
        }
        VersionedDwalletDKGSecondRoundPublicOutput::V2(dkg_output) => {
            let dkg_versioned_output: <Curve25519DKGProtocol as twopc_mpc::dkg::Protocol>::DecentralizedPartyDKGOutput = bcs::from_bytes(&dkg_output)?;
            match dkg_versioned_output {
                VersionedOutput::TargetedPublicDKGOutput(o) => o.public_key,
                VersionedOutput::UniversalPublicDKGOutput { output: o, .. } => o.public_key,
            }
        }
    };

    Ok(bcs::to_bytes(&public_key.value())?)
}

fn public_key_from_dwallet_output_inner_secp256r1(
    dwallet_output: &[u8],
) -> anyhow::Result<Vec<u8>> {
    let versioned_dkg_public_output: VersionedDwalletDKGSecondRoundPublicOutput =
        bcs::from_bytes(&dwallet_output)?;

    let public_key = match versioned_dkg_public_output {
        VersionedDwalletDKGSecondRoundPublicOutput::V1(dkg_output) => {
            let output: <Secp256R1DKGProtocol as twopc_mpc::dkg::Protocol>::DecentralizedPartyTargetedDKGOutput = bcs::from_bytes(&dkg_output)?;
            output.public_key
        }
        VersionedDwalletDKGSecondRoundPublicOutput::V2(dkg_output) => {
            let dkg_versioned_output: <Secp256R1DKGProtocol as twopc_mpc::dkg::Protocol>::DecentralizedPartyDKGOutput = bcs::from_bytes(&dkg_output)?;
            match dkg_versioned_output {
                VersionedOutput::TargetedPublicDKGOutput(o) => o.public_key,
                VersionedOutput::UniversalPublicDKGOutput { output: o, .. } => o.public_key,
            }
        }
    };

    Ok(bcs::to_bytes(&public_key)?)
}

/// Check whether the centralized party (user)'s DKG output matches the decentralized party (network)'s DKG output.
///
/// Required usage: when accepting an encrypted user share after DKG before we sign on the network's public output.
pub fn centralized_and_decentralized_parties_dkg_output_match_inner(
    curve: u32,
    centralized_dkg_output: &Vec<u8>,
    decentralized_dkg_output: &Vec<u8>,
) -> anyhow::Result<bool> {
    match curve.try_into()? {
        DWalletCurve::Secp256k1 => {
            centralized_and_decentralized_parties_dkg_output_match_by_protocol::<Secp256K1DKGProtocol>(
                centralized_dkg_output,
                decentralized_dkg_output,
            )
        }
        DWalletCurve::Ristretto => {
            centralized_and_decentralized_parties_dkg_output_match_by_protocol::<RistrettoDKGProtocol>(
                centralized_dkg_output,
                decentralized_dkg_output,
            )
        }
        DWalletCurve::Curve25519 => {
            centralized_and_decentralized_parties_dkg_output_match_by_protocol::<
                Curve25519DKGProtocol,
            >(centralized_dkg_output, decentralized_dkg_output)
        }
        DWalletCurve::Secp256r1 => {
            centralized_and_decentralized_parties_dkg_output_match_by_protocol::<Secp256R1DKGProtocol>(
                centralized_dkg_output,
                decentralized_dkg_output,
            )
        }
    }
}

fn centralized_and_decentralized_parties_dkg_output_match_by_protocol<
    P: twopc_mpc::dkg::Protocol,
>(
    centralized_dkg_output: &Vec<u8>,
    decentralized_dkg_output: &Vec<u8>,
) -> anyhow::Result<bool> {
    let versioned_centralized_dkg_output =
        bcs::from_bytes::<VersionedCentralizedDKGPublicOutput>(centralized_dkg_output)?;
    let centralized_dkg_output = match versioned_centralized_dkg_output {
        VersionedCentralizedDKGPublicOutput::V1(output) => {
            let targeted: P::CentralizedPartyTargetedDKGOutput =
                bcs::from_bytes(output.as_slice())?;
            let versioned: P::CentralizedPartyDKGOutput = targeted.into();
            versioned
        }
        VersionedCentralizedDKGPublicOutput::V2(output) => {
            bcs::from_bytes::<P::CentralizedPartyDKGOutput>(output.as_slice())?
        }
    };

    let versioned_decentralized_dkg_output =
        bcs::from_bytes::<VersionedDwalletDKGSecondRoundPublicOutput>(decentralized_dkg_output)?;
    let decentralized_dkg_output = match versioned_decentralized_dkg_output {
        VersionedDwalletDKGSecondRoundPublicOutput::V1(output) => {
            let targeted: P::DecentralizedPartyTargetedDKGOutput =
                bcs::from_bytes(output.as_slice())?;
            let versioned: P::DecentralizedPartyDKGOutput = targeted.into();
            versioned
        }
        VersionedDwalletDKGSecondRoundPublicOutput::V2(output) => {
            bcs::from_bytes::<P::DecentralizedPartyDKGOutput>(output.as_slice())?
        }
    };

    let does_centralized_and_decentralized_parties_dkg_output_match =
        decentralized_dkg_output == centralized_dkg_output;

    Ok(does_centralized_and_decentralized_parties_dkg_output_match)
}

/// Executes the centralized phase of the Sign protocol,
///  the first part of the protocol.
///
/// The [`advance_centralized_sign_party`] function is
/// called by the client (the centralized party).
pub fn advance_centralized_sign_party_with_centralized_party_dkg_output(
    protocol_pp: Vec<u8>,
    centralized_party_dkg_public_output: SerializedWrappedMPCPublicOutput,
    centralized_party_secret_key_share: SerializedWrappedMPCPublicOutput,
    presign: SerializedWrappedMPCPublicOutput,
    message: Vec<u8>,
    hash_type: u32,
    signature_scheme: u32,
) -> anyhow::Result<SignedMessage> {
    let presign = bcs::from_bytes(&presign)?;
    match presign {
        VersionedPresignOutput::V1(presign) => {
            let versioned_centralized_dkg_output: VersionedCentralizedDKGPublicOutput =
                bcs::from_bytes(&centralized_party_dkg_public_output)?;

            let centralized_dkg_output = match versioned_centralized_dkg_output {
                VersionedCentralizedDKGPublicOutput::V1(output) => {
                    let versioned_output: <Secp256K1ECDSAProtocol as twopc_mpc::dkg::Protocol>::CentralizedPartyDKGOutput =
                        bcs::from_bytes::<<Secp256K1ECDSAProtocol as twopc_mpc::dkg::Protocol>::CentralizedPartyTargetedDKGOutput>(output.as_slice())?
                            .into();
                    versioned_output.into()
                }
                VersionedCentralizedDKGPublicOutput::V2(output) => bcs::from_bytes::<
                    <Secp256K1ECDSAProtocol as twopc_mpc::dkg::Protocol>::CentralizedPartyDKGOutput,
                >(
                    output.as_slice()
                )?
                .into(),
            };

            let centralized_party_secret_key_share: VersionedDwalletUserSecretShare =
                bcs::from_bytes(&centralized_party_secret_key_share)?;
            let VersionedDwalletUserSecretShare::V1(centralized_party_secret_key_share) =
                centralized_party_secret_key_share;

            let presign: <Secp256K1ECDSAProtocol as twopc_mpc::presign::Protocol>::Presign =
                bcs::from_bytes(&presign)?;

            let centralized_party_public_input =
                <Secp256K1ECDSAProtocol as twopc_mpc::sign::Protocol>::SignCentralizedPartyPublicInput::from((
                    message,
                    HashType::try_from(hash_type)?,
                    centralized_dkg_output,
                    presign,
                    bcs::from_bytes(&protocol_pp)?,
                ));

            let round_result = SignCentralizedPartyV1::advance(
                (),
                &bcs::from_bytes(&centralized_party_secret_key_share)?,
                &centralized_party_public_input,
                &mut OsCsRng,
            )
            .context("advance() failed on the SignCentralizedParty")?;

            let signed_message =
                VersionedUserSignedMessage::V1(bcs::to_bytes(&round_result.outgoing_message)?);
            let signed_message = bcs::to_bytes(&signed_message)?;
            Ok(signed_message)
        }
        VersionedPresignOutput::V2(presign) => {
            let signature_scheme = DWalletSignatureScheme::try_from(signature_scheme)?;
            match signature_scheme {
                DWalletSignatureScheme::ECDSASecp256k1 => {
                    advance_sign_by_protocol_with_centralized_party_dkg_output::<
                        Secp256K1ECDSAProtocol,
                    >(
                        &centralized_party_secret_key_share,
                        &presign,
                        message,
                        hash_type,
                        &centralized_party_dkg_public_output,
                        &protocol_pp,
                    )
                }
                DWalletSignatureScheme::Taproot => {
                    advance_sign_by_protocol_with_centralized_party_dkg_output::<TaprootProtocol>(
                        &centralized_party_secret_key_share,
                        &presign,
                        message,
                        hash_type,
                        &centralized_party_dkg_public_output,
                        &protocol_pp,
                    )
                }
                DWalletSignatureScheme::ECDSASecp256r1 => {
                    advance_sign_by_protocol_with_centralized_party_dkg_output::<Secp256R1DKGProtocol>(
                        &centralized_party_secret_key_share,
                        &presign,
                        message,
                        hash_type,
                        &centralized_party_dkg_public_output,
                        &protocol_pp,
                    )
                }
                DWalletSignatureScheme::EdDSA => {
                    advance_sign_by_protocol_with_centralized_party_dkg_output::<
                        Curve25519DKGProtocol,
                    >(
                        &centralized_party_secret_key_share,
                        &presign,
                        message,
                        hash_type,
                        &centralized_party_dkg_public_output,
                        &protocol_pp,
                    )
                }
                DWalletSignatureScheme::SchnorrkelSubstrate => {
                    advance_sign_by_protocol_with_centralized_party_dkg_output::<RistrettoDKGProtocol>(
                        &centralized_party_secret_key_share,
                        &presign,
                        message,
                        hash_type,
                        &centralized_party_dkg_public_output,
                        &protocol_pp,
                    )
                }
            }
        }
    }
}

/// Executes the centralized phase of the Sign protocol,
///  the first part of the protocol.
///
/// The [`advance_centralized_sign_party`] function is
/// called by the client (the centralized party).
pub fn advance_centralized_sign_party(
    protocol_pp: Vec<u8>,
    decentralized_party_dkg_public_output: SerializedWrappedMPCPublicOutput,
    centralized_party_secret_key_share: SerializedWrappedMPCPublicOutput,
    presign: SerializedWrappedMPCPublicOutput,
    message: Vec<u8>,
    curve: u32,
    signature_algorithm: u32,
    hash_scheme: u32,
) -> anyhow::Result<SignedMessage> {
    let presign = bcs::from_bytes(&presign)?;
    let hash_type = try_into_hash_scheme(curve, signature_algorithm, hash_scheme)?;
    match presign {
        VersionedPresignOutput::V1(presign) => {
            let decentralized_dkg_output =
                match bcs::from_bytes(&decentralized_party_dkg_public_output)? {
                    VersionedDwalletDKGSecondRoundPublicOutput::V1(output) => {
                        bcs::from_bytes::<DKGDecentralizedPartyOutputSecp256k1>(output.as_slice())?
                            .into()
                    }
                    VersionedDwalletDKGSecondRoundPublicOutput::V2(output) => {
                        bcs::from_bytes::<DKGDecentralizedPartyVersionedOutputSecp256k1>(
                            output.as_slice(),
                        )?
                    }
                };
            let centralized_party_secret_key_share: VersionedDwalletUserSecretShare =
                bcs::from_bytes(&centralized_party_secret_key_share)?;
            let VersionedDwalletUserSecretShare::V1(centralized_party_secret_key_share) =
                centralized_party_secret_key_share;
            let centralized_public_output = DKGCentralizedPartyVersionedOutput::<
                { group::secp256k1::SCALAR_LIMBS },
                group::secp256k1::GroupElement,
            >::from(decentralized_dkg_output);
            let presign: <Secp256K1ECDSAProtocol as twopc_mpc::presign::Protocol>::Presign =
                bcs::from_bytes(&presign)?;
            let centralized_party_public_input =
                <Secp256K1ECDSAProtocol as twopc_mpc::sign::Protocol>::SignCentralizedPartyPublicInput::from((
                    message,
                    hash_type,
                    centralized_public_output.clone().into(),
                    presign,
                    bcs::from_bytes(&protocol_pp)?,
                ));

            let round_result = SignCentralizedPartyV1::advance(
                (),
                &bcs::from_bytes(&centralized_party_secret_key_share)?,
                &centralized_party_public_input,
                &mut OsCsRng,
            )
            .context("advance() failed on the SignCentralizedParty")?;

            let signed_message =
                VersionedUserSignedMessage::V1(bcs::to_bytes(&round_result.outgoing_message)?);
            let signed_message = bcs::to_bytes(&signed_message)?;
            Ok(signed_message)
        }
        VersionedPresignOutput::V2(presign) => {
<<<<<<< HEAD
            let signature_algorithm = try_into_signature_algorithm(curve, signature_algorithm)?;
            match signature_algorithm {
                DWalletSignatureAlgorithm::ECDSASecp256k1 => {
                    advance_sign_by_protocol::<Secp256K1ECDSAProtocol>(
=======
            let signature_scheme = DWalletSignatureScheme::try_from(signature_scheme)?;
            match signature_scheme {
                DWalletSignatureScheme::ECDSASecp256k1 => {
                    advance_sign_by_protocol_with_decentralized_party_dkg_output::<
                        Secp256K1ECDSAProtocol,
                    >(
                        &centralized_party_secret_key_share,
                        &presign,
                        message,
                        hash_type,
                        &decentralized_party_dkg_public_output,
                        &protocol_pp,
                    )
                }
                DWalletSignatureScheme::Taproot => {
                    advance_sign_by_protocol_with_decentralized_party_dkg_output::<TaprootProtocol>(
>>>>>>> 7bbe716e
                        &centralized_party_secret_key_share,
                        &presign,
                        message,
                        hash_type,
                        &decentralized_party_dkg_public_output,
                        &protocol_pp,
                    )
                }
<<<<<<< HEAD
                DWalletSignatureAlgorithm::Taproot => advance_sign_by_protocol::<TaprootProtocol>(
                    &centralized_party_secret_key_share,
                    &presign,
                    message,
                    hash_type,
                    &decentralized_party_dkg_public_output,
                    &protocol_pp,
                ),
                DWalletSignatureAlgorithm::ECDSASecp256r1 => {
                    advance_sign_by_protocol::<Secp256R1DKGProtocol>(
=======
                DWalletSignatureScheme::ECDSASecp256r1 => {
                    advance_sign_by_protocol_with_decentralized_party_dkg_output::<
                        Secp256R1DKGProtocol,
                    >(
                        &centralized_party_secret_key_share,
                        &presign,
                        message,
                        hash_type,
                        &decentralized_party_dkg_public_output,
                        &protocol_pp,
                    )
                }
                DWalletSignatureScheme::EdDSA => {
                    advance_sign_by_protocol_with_decentralized_party_dkg_output::<
                        Curve25519DKGProtocol,
                    >(
>>>>>>> 7bbe716e
                        &centralized_party_secret_key_share,
                        &presign,
                        message,
                        hash_type,
                        &decentralized_party_dkg_public_output,
                        &protocol_pp,
                    )
                }
<<<<<<< HEAD
                DWalletSignatureAlgorithm::EdDSA => {
                    advance_sign_by_protocol::<Curve25519DKGProtocol>(
                        &centralized_party_secret_key_share,
                        &presign,
                        message,
                        hash_type,
                        &decentralized_party_dkg_public_output,
                        &protocol_pp,
                    )
                }
                DWalletSignatureAlgorithm::SchnorrkelSubstrate => {
                    advance_sign_by_protocol::<RistrettoDKGProtocol>(
=======
                DWalletSignatureScheme::SchnorrkelSubstrate => {
                    advance_sign_by_protocol_with_decentralized_party_dkg_output::<
                        RistrettoDKGProtocol,
                    >(
>>>>>>> 7bbe716e
                        &centralized_party_secret_key_share,
                        &presign,
                        message,
                        hash_type,
                        &decentralized_party_dkg_public_output,
                        &protocol_pp,
                    )
                }
            }
        }
    }
}

fn advance_sign_by_protocol_with_decentralized_party_dkg_output<P: twopc_mpc::sign::Protocol>(
    centralized_party_secret_key_share: &[u8],
    presign: &[u8],
    message: Vec<u8>,
    hash_type: HashType,
    decentralized_party_dkg_public_output: &[u8],
    protocol_pp: &[u8],
) -> anyhow::Result<Vec<u8>> {
    let versioned_decentralized_dkg_output: VersionedDwalletDKGSecondRoundPublicOutput =
        bcs::from_bytes(&decentralized_party_dkg_public_output)?;

    let centralized_party_dkg_public_output = match versioned_decentralized_dkg_output {
        VersionedDwalletDKGSecondRoundPublicOutput::V1(output) => {
            let versioned_output: P::DecentralizedPartyDKGOutput =
                bcs::from_bytes::<P::DecentralizedPartyTargetedDKGOutput>(output.as_slice())?
                    .into();
            versioned_output.into()
        }
        VersionedDwalletDKGSecondRoundPublicOutput::V2(output) => {
            bcs::from_bytes::<P::DecentralizedPartyDKGOutput>(output.as_slice())?.into()
        }
    };

    advance_sign_by_protocol::<P>(
        centralized_party_secret_key_share,
        presign,
        message,
        hash_type,
        centralized_party_dkg_public_output,
        protocol_pp,
    )
}

fn advance_sign_by_protocol_with_centralized_party_dkg_output<P: twopc_mpc::sign::Protocol>(
    centralized_party_secret_key_share: &[u8],
    presign: &[u8],
    message: Vec<u8>,
    hash_type: u32,
    centralized_party_dkg_public_output: &[u8],
    protocol_pp: &[u8],
) -> anyhow::Result<Vec<u8>> {
    let versioned_centralized_dkg_output: VersionedCentralizedDKGPublicOutput =
        bcs::from_bytes(&centralized_party_dkg_public_output)?;

    let centralized_party_dkg_public_output = match versioned_centralized_dkg_output {
        VersionedCentralizedDKGPublicOutput::V1(output) => {
            let versioned_output: P::CentralizedPartyDKGOutput =
                bcs::from_bytes::<P::CentralizedPartyTargetedDKGOutput>(output.as_slice())?.into();
            versioned_output.into()
        }
        VersionedCentralizedDKGPublicOutput::V2(output) => {
            bcs::from_bytes::<P::CentralizedPartyDKGOutput>(output.as_slice())?.into()
        }
    };

    advance_sign_by_protocol::<P>(
        centralized_party_secret_key_share,
        presign,
        message,
        hash_type,
        centralized_party_dkg_public_output,
        protocol_pp,
    )
}

fn advance_sign_by_protocol<P: twopc_mpc::sign::Protocol>(
    centralized_party_secret_key_share: &[u8],
    presign: &[u8],
    message: Vec<u8>,
    hash_type: u32,
    centralized_party_dkg_public_output: P::CentralizedPartyDKGOutput,
    protocol_pp: &[u8],
) -> anyhow::Result<Vec<u8>> {
    let versioned_centralized_party_secret_key_share: VersionedDwalletUserSecretShare =
        bcs::from_bytes(&centralized_party_secret_key_share)?;
    let VersionedDwalletUserSecretShare::V1(centralized_party_secret_key_share) =
        versioned_centralized_party_secret_key_share;

    let centralized_party_secret_key_share =
        bcs::from_bytes::<P::CentralizedPartySecretKeyShare>(&centralized_party_secret_key_share)?;

    let presign: <P as twopc_mpc::presign::Protocol>::Presign = bcs::from_bytes(&presign)?;
    let centralized_party_public_input =
        <P as twopc_mpc::sign::Protocol>::SignCentralizedPartyPublicInput::from((
            message,
<<<<<<< HEAD
            hash_type,
            centralized_dkg_output,
=======
            HashType::try_from(hash_type)?,
            centralized_party_dkg_public_output,
>>>>>>> 7bbe716e
            presign,
            bcs::from_bytes(&protocol_pp)?,
        ));

    let round_result = SignCentralizedParty::<P>::advance(
        (),
        &centralized_party_secret_key_share,
        &centralized_party_public_input,
        &mut OsCsRng,
    );
    match round_result {
        Ok(round_result) => {
            let signed_message =
                VersionedUserSignedMessage::V1(bcs::to_bytes(&round_result.outgoing_message)?);
            let signed_message = bcs::to_bytes(&signed_message)?;
            Ok(signed_message)
        }
        Err(err) => {
            let err_str = format!("advance() failed on the SignCentralizedPartyV2: {:?}", err);
            Err(anyhow!(err_str.clone()).context(err_str))
        }
    }
}

pub(crate) type SignCentralizedParty<P> = <P as twopc_mpc::sign::Protocol>::SignCentralizedParty;

pub fn network_key_version_inner(
    network_dkg_public_output: SerializedWrappedMPCPublicOutput,
) -> anyhow::Result<u32> {
    let network_dkg_public_output: VersionedNetworkDkgOutput =
        bcs::from_bytes(&network_dkg_public_output)?;

    match &network_dkg_public_output {
        VersionedNetworkDkgOutput::V1(_) => Ok(1),
        VersionedNetworkDkgOutput::V2(_) => Ok(2),
    }
}

pub fn dwallet_version_inner(
    dwallet_output: SerializedWrappedMPCPublicOutput,
) -> anyhow::Result<u32> {
    let dwallet_output: VersionedDwalletDKGSecondRoundPublicOutput =
        bcs::from_bytes(&dwallet_output)?;

    match &dwallet_output {
        VersionedDwalletDKGSecondRoundPublicOutput::V1(_) => Ok(1),
        VersionedDwalletDKGSecondRoundPublicOutput::V2(_) => Ok(2),
    }
}

pub fn sample_dwallet_keypair_inner(protocol_pp: Vec<u8>) -> anyhow::Result<(Vec<u8>, Vec<u8>)> {
    let protocol_public_parameters: ProtocolPublicParameters = bcs::from_bytes(&protocol_pp)?;
    let secret_key = twopc_mpc::secp256k1::Scalar::sample(
        &protocol_public_parameters
            .as_ref()
            .scalar_group_public_parameters,
        &mut OsCsRng,
    )?;
    let public_parameters = group::secp256k1::group_element::PublicParameters::default();
    let generator_group_element =
        group::secp256k1::group_element::GroupElement::generator_from_public_parameters(
            &public_parameters,
        )?;

    let expected_public_key = secret_key * generator_group_element;
    let bytes_public_key = bcs::to_bytes(&expected_public_key.value())?;
    Ok((bcs::to_bytes(&secret_key)?, bytes_public_key))
}

pub fn verify_secp_signature_inner(
    public_key: Vec<u8>,
    signature: Vec<u8>,
    message: Vec<u8>,
    protocol_pp: Vec<u8>,
    curve: u32,
    signature_algorithm: u32,
    hash_scheme: u32,
) -> anyhow::Result<bool> {
    let VersionedSignOutput::V1(signature) = bcs::from_bytes(&signature)?;
    let protocol_public_parameters: ProtocolPublicParameters = bcs::from_bytes(&protocol_pp)?;
    let public_key = twopc_mpc::secp256k1::GroupElement::new(
        bcs::from_bytes(&public_key)?,
        &protocol_public_parameters.group_public_parameters,
    )?;
    Ok(public_key
        .verify(
            &message,
            try_into_hash_scheme(curve, signature_algorithm, hash_scheme)?,
            &bcs::from_bytes(&signature)?,
        )
        .is_ok())
}

pub fn create_imported_dwallet_centralized_step_inner_v1(
    protocol_pp: &[u8],
    session_identifier: &[u8],
    secret_key: &[u8],
) -> anyhow::Result<(Vec<u8>, Vec<u8>, Vec<u8>)> {
    match create_imported_dwallet_centralized_step_inner::<Secp256K1DKGProtocol>(
        protocol_pp,
        session_identifier,
        secret_key,
    ) {
        Ok((public_output, outgoing_message, secret_share)) => {
            let public_output: <Secp256K1DKGProtocol as twopc_mpc::dkg::Protocol>::CentralizedPartyDKGOutput = bcs::from_bytes(&public_output)?;
            let public_targeted_output: <Secp256K1DKGProtocol as twopc_mpc::dkg::Protocol>::CentralizedPartyTargetedDKGOutput = public_output.into();
            Ok((
                bcs::to_bytes(&VersionedDwalletUserSecretShare::V1(secret_share))?,
                bcs::to_bytes(&VersionedCentralizedPartyImportedDWalletPublicOutput::V1(
                    bcs::to_bytes(&public_targeted_output)?,
                ))?,
                bcs::to_bytes(&VersionedImportedDwalletOutgoingMessage::V1(
                    outgoing_message,
                ))?,
            ))
        }
        Err(e) => Err(e.into()),
    }
}

pub fn create_imported_dwallet_centralized_step_inner_v2(
    curve: u32,
    protocol_pp: &[u8],
    session_identifier: &[u8],
    secret_key: &[u8],
) -> anyhow::Result<(Vec<u8>, Vec<u8>, Vec<u8>)> {
    let round_result = match try_into_curve(curve)? {
        DWalletCurve::Secp256k1 => create_imported_dwallet_centralized_step_inner::<
            Secp256K1DKGProtocol,
        >(protocol_pp, session_identifier, secret_key),
        DWalletCurve::Ristretto => create_imported_dwallet_centralized_step_inner::<
            RistrettoDKGProtocol,
        >(protocol_pp, session_identifier, secret_key),
        DWalletCurve::Curve25519 => create_imported_dwallet_centralized_step_inner::<
            Curve25519DKGProtocol,
        >(protocol_pp, session_identifier, secret_key),
        DWalletCurve::Secp256r1 => create_imported_dwallet_centralized_step_inner::<
            Secp256R1DKGProtocol,
        >(protocol_pp, session_identifier, secret_key),
    };

    match round_result {
        Ok((public_output, outgoing_message, secret_share)) => Ok((
            bcs::to_bytes(&VersionedDwalletUserSecretShare::V1(secret_share))?,
            bcs::to_bytes(&VersionedCentralizedPartyImportedDWalletPublicOutput::V2(
                public_output,
            ))?,
            bcs::to_bytes(&VersionedImportedDwalletOutgoingMessage::V1(
                outgoing_message,
            ))?,
        )),
        Err(e) => Err(e),
    }
}

fn create_imported_dwallet_centralized_step_inner<P: twopc_mpc::dkg::Protocol>(
    protocol_pp: &[u8],
    session_identifier: &[u8],
    secret_key: &[u8],
) -> anyhow::Result<(Vec<u8>, Vec<u8>, Vec<u8>)> {
    let protocol_public_parameters: P::ProtocolPublicParameters = bcs::from_bytes(protocol_pp)?;
    let secret_key: P::SecretKey = bcs::from_bytes(secret_key)?;
    let session_identifier = CommitmentSizedNumber::from_le_slice(session_identifier);

    let centralized_party_public_input =
        (protocol_public_parameters.clone(), session_identifier).into();

    match P::TrustedDealerDKGCentralizedPartyRound::advance(
        (),
        &secret_key,
        &centralized_party_public_input,
        &mut OsCsRng,
    ) {
        Ok(round_result) => Ok((
            bcs::to_bytes(&round_result.public_output)?,
            bcs::to_bytes(&round_result.outgoing_message)?,
            bcs::to_bytes(&round_result.private_output)?,
        )),
        Err(e) => Err(anyhow!("{}", e.into())),
    }
}

fn protocol_public_parameters(
    curve: u32,
    network_dkg_public_output: SerializedWrappedMPCPublicOutput,
) -> anyhow::Result<Vec<u8>> {
    let network_dkg_public_output: VersionedNetworkDkgOutput =
        bcs::from_bytes(&network_dkg_public_output)?;

    match &network_dkg_public_output {
        // TODO (#1473): Add support for V2 network keys.
        VersionedNetworkDkgOutput::V1(network_dkg_public_output) => {
            let network_dkg_public_output: <Secp256k1Party as mpc::Party>::PublicOutput =
                bcs::from_bytes(network_dkg_public_output)?;
            let encryption_scheme_public_parameters = network_dkg_public_output
                .default_encryption_scheme_public_parameters::<secp256k1::GroupElement>(
            )?;

            let setup_parameters = class_groups::setup::SetupParameters::<
                SECP256K1_SCALAR_LIMBS,
                SECP256K1_FUNDAMENTAL_DISCRIMINANT_LIMBS,
                SECP256K1_NON_FUNDAMENTAL_DISCRIMINANT_LIMBS,
                group::secp256k1::scalar::PublicParameters,
            >::derive_from_plaintext_parameters::<group::secp256k1::Scalar>(
                group::secp256k1::scalar::PublicParameters::default(),
                DEFAULT_COMPUTATIONAL_SECURITY_PARAMETER,
            )?;

            let neutral_group_value =
                group::secp256k1::GroupElement::neutral_from_public_parameters(
                    &group::secp256k1::group_element::PublicParameters::default(),
                )
                .map_err(twopc_mpc::Error::from)?
                .value();
            let neutral_ciphertext_value =
                ::class_groups::CiphertextSpaceGroupElement::neutral_from_public_parameters(
                    &setup_parameters.ciphertext_space_public_parameters(),
                )?
                .value();

            let protocol_public_parameters = ProtocolPublicParameters::new::<
                { secp256k1::SCALAR_LIMBS },
                { SECP256K1_FUNDAMENTAL_DISCRIMINANT_LIMBS },
                { SECP256K1_NON_FUNDAMENTAL_DISCRIMINANT_LIMBS },
                secp256k1::GroupElement,
            >(
                neutral_group_value,
                neutral_group_value,
                neutral_ciphertext_value,
                neutral_ciphertext_value,
                encryption_scheme_public_parameters.clone(),
            );
            Ok(bcs::to_bytes(&protocol_public_parameters)?)
        }
        VersionedNetworkDkgOutput::V2(network_dkg_public_output) => {
            let network_dkg_public_output: <dkg::Party as mpc::Party>::PublicOutput =
                bcs::from_bytes(network_dkg_public_output)?;

            let pp = match DWalletCurve::try_from(curve)? {
                DWalletCurve::Secp256k1 => bcs::to_bytes(
                    &network_dkg_public_output.secp256k1_protocol_public_parameters()?,
                )?,
                DWalletCurve::Ristretto => bcs::to_bytes(
                    &network_dkg_public_output.ristretto_protocol_public_parameters()?,
                )?,
                DWalletCurve::Curve25519 => bcs::to_bytes(
                    &network_dkg_public_output.curve25519_protocol_public_parameters()?,
                )?,
                DWalletCurve::Secp256r1 => bcs::to_bytes(
                    &network_dkg_public_output.secp256r1_protocol_public_parameters()?,
                )?,
            };

            Ok(pp)
        }
    }
}

fn protocol_public_parameters_from_reconfiguration_output(
    curve: u32,
    reconfiguration_dkg_public_output: SerializedWrappedMPCPublicOutput,
    versioned_network_dkg_output: SerializedWrappedMPCPublicOutput,
) -> anyhow::Result<Vec<u8>> {
    let reconfiguration_dkg_public_output: VersionedDecryptionKeyReconfigurationOutput =
        bcs::from_bytes(&reconfiguration_dkg_public_output)?;

    match &reconfiguration_dkg_public_output {
        // TODO (#1487): Remove temporary support for V1 reconfiguration keys.
        VersionedDecryptionKeyReconfigurationOutput::V1(_) => {
            protocol_public_parameters(curve, versioned_network_dkg_output)
        }
        VersionedDecryptionKeyReconfigurationOutput::V2(public_output_bytes) => {
            let public_output: <twopc_mpc::decentralized_party::reconfiguration::Party as mpc::Party>::PublicOutput =
                bcs::from_bytes(public_output_bytes)?;

            let pp = match DWalletCurve::try_from(curve)? {
                DWalletCurve::Secp256k1 => {
                    bcs::to_bytes(&public_output.secp256k1_protocol_public_parameters()?)?
                }
                DWalletCurve::Ristretto => {
                    bcs::to_bytes(&public_output.ristretto_protocol_public_parameters()?)?
                }
                DWalletCurve::Curve25519 => {
                    bcs::to_bytes(&public_output.curve25519_protocol_public_parameters()?)?
                }
                DWalletCurve::Secp256r1 => {
                    bcs::to_bytes(&public_output.secp256r1_protocol_public_parameters()?)?
                }
            };

            Ok(pp)
        }
    }
}

/// Derives class groups keypair from a given seed, by given curve.
///
/// The class groups public encryption key being used to encrypt a keypair will be
/// different from the encryption key used to encrypt a Ristretto keypair.
/// The plaintext space/fundamental group will correspond to the order
/// of the respective elliptic curve.
/// The secret decryption key may be the same in terms of correctness,
/// but to simplify security analysis,
/// and the implementation current version maintains distinct key-pairs.
/// # Warning
/// The secret (private) key returned from this function should never be sent
/// and should always be kept private.
pub fn generate_cg_keypair_from_seed(
    crrve: u32,
    seed: [u8; 32],
) -> anyhow::Result<(Vec<u8>, Vec<u8>)> {
    match try_into_curve(crrve)? {
        DWalletCurve::Secp256k1 => {
            generate_cg_keypair_from_seed_inner::<Secp256K1DKGProtocol>(seed)
        }
        DWalletCurve::Ristretto => {
            generate_cg_keypair_from_seed_inner::<RistrettoDKGProtocol>(seed)
        }
        DWalletCurve::Curve25519 => {
            generate_cg_keypair_from_seed_inner::<Curve25519DKGProtocol>(seed)
        }
        DWalletCurve::Secp256r1 => {
            generate_cg_keypair_from_seed_inner::<Secp256R1DKGProtocol>(seed)
        }
    }
}

pub fn generate_cg_keypair_from_seed_inner<P: Protocol>(
    seed: [u8; 32],
) -> anyhow::Result<(Vec<u8>, Vec<u8>)> {
    let mut rng = rand_chacha::ChaCha20Rng::from_seed(seed);
    let decryption_key = P::generate_decryption_key(&mut rng)?;
    let encryption_key = P::encryption_key_from_decryption_key(decryption_key.clone())?;
    Ok((
        bcs::to_bytes(&encryption_key)?,
        bcs::to_bytes(&decryption_key)?,
    ))
}

/// Encrypts the given secret key share with the given encryption key.
/// Returns a serialized tuple containing the `proof of encryption`,
/// and an encrypted `secret key share`.
pub fn encrypt_secret_key_share_and_prove_v1(
    secret_key_share: SerializedWrappedMPCPublicOutput,
    encryption_key: Vec<u8>,
    protocol_pp: SerializedWrappedMPCPublicOutput,
) -> anyhow::Result<Vec<u8>> {
    encrypt_secret_key_share_and_prove_v2(
        DWalletCurve::Secp256k1 as u32,
        secret_key_share,
        encryption_key,
        protocol_pp,
    )
}

pub fn encrypt_secret_key_share_and_prove_v2(
    curve: u32,
    secret_key_share: SerializedWrappedMPCPublicOutput,
    encryption_key: Vec<u8>,
    protocol_pp: SerializedWrappedMPCPublicOutput,
) -> anyhow::Result<Vec<u8>> {
    match try_into_curve(curve)? {
        DWalletCurve::Secp256k1 => {
            encrypt_secret_key_share_and_prove_inner::<Secp256K1DKGProtocol>(
                secret_key_share,
                &encryption_key,
                protocol_pp,
            )
        }
        DWalletCurve::Ristretto => {
            encrypt_secret_key_share_and_prove_inner::<RistrettoDKGProtocol>(
                secret_key_share,
                &encryption_key,
                protocol_pp,
            )
        }
        DWalletCurve::Curve25519 => {
            encrypt_secret_key_share_and_prove_inner::<Curve25519DKGProtocol>(
                secret_key_share,
                &encryption_key,
                protocol_pp,
            )
        }
        DWalletCurve::Secp256r1 => {
            encrypt_secret_key_share_and_prove_inner::<Secp256R1DKGProtocol>(
                secret_key_share,
                &encryption_key,
                protocol_pp,
            )
        }
    }
}

fn encrypt_secret_key_share_and_prove_inner<P: twopc_mpc::dkg::Protocol>(
    secret_key_share: SerializedWrappedMPCPublicOutput,
    encryption_key: &[u8],
    protocol_public_params: SerializedWrappedMPCPublicOutput,
) -> anyhow::Result<Vec<u8>> {
    let secret_key_share: VersionedDwalletUserSecretShare = bcs::from_bytes(&secret_key_share)?;
    match secret_key_share {
        VersionedDwalletUserSecretShare::V1(secret_key_share) => {
            let protocol_public_params: P::ProtocolPublicParameters =
                bcs::from_bytes(&protocol_public_params)?;
            let encryption_key: P::EncryptionKey = bcs::from_bytes(&encryption_key)?;
            let secret_key_share: P::CentralizedPartySecretKeyShare =
                bcs::from_bytes(&secret_key_share)?;
            let result = P::encrypt_and_prove_centralized_party_share(
                &protocol_public_params,
                encryption_key,
                secret_key_share,
                &mut OsCsRng,
            )?;
            Ok(bcs::to_bytes(&VersionedEncryptedUserShare::V1(
                bcs::to_bytes(&result)?,
            ))?)
        }
    }
}

/// Verifies the given secret share matches the given dWallets`
/// DKG output centralized_party_public_key_share.
pub fn verify_secret_share_v1(
    versioned_secret_share: SerializedWrappedMPCPublicOutput,
    versioned_decentralized_dkg_output: SerializedWrappedMPCPublicOutput,
    protocol_pp: &[u8],
) -> anyhow::Result<bool> {
    verify_secret_share_v2(
        DWalletCurve::Secp256k1 as u32,
        versioned_secret_share,
        versioned_decentralized_dkg_output,
        protocol_pp,
    )
}

pub fn verify_secret_share_v2(
    curve: u32,
    versioned_secret_share: SerializedWrappedMPCPublicOutput,
    versioned_decentralized_dkg_output: SerializedWrappedMPCPublicOutput,
    protocol_pp: &[u8],
) -> anyhow::Result<bool> {
    match try_into_curve(curve)? {
        DWalletCurve::Secp256k1 => verify_secret_share_inner::<Secp256K1DKGProtocol>(
            versioned_secret_share,
            versioned_decentralized_dkg_output,
            protocol_pp,
        ),
        DWalletCurve::Ristretto => verify_secret_share_inner::<RistrettoDKGProtocol>(
            versioned_secret_share,
            versioned_decentralized_dkg_output,
            protocol_pp,
        ),
        DWalletCurve::Curve25519 => verify_secret_share_inner::<Curve25519DKGProtocol>(
            versioned_secret_share,
            versioned_decentralized_dkg_output,
            protocol_pp,
        ),
        DWalletCurve::Secp256r1 => verify_secret_share_inner::<Secp256R1DKGProtocol>(
            versioned_secret_share,
            versioned_decentralized_dkg_output,
            protocol_pp,
        ),
    }
}

fn verify_secret_share_inner<P: twopc_mpc::dkg::Protocol>(
    versioned_secret_share: SerializedWrappedMPCPublicOutput,
    versioned_decentralized_dkg_output: SerializedWrappedMPCPublicOutput,
    protocol_pp: &[u8],
) -> anyhow::Result<bool> {
    let versioned_decentralized_dkg_output: VersionedDwalletDKGSecondRoundPublicOutput =
        bcs::from_bytes(&versioned_decentralized_dkg_output)?;
    let versioned_secret_share: VersionedDwalletUserSecretShare =
        bcs::from_bytes(&versioned_secret_share)?;

    let (decentralized_dkg_output, secret_share) = match (
        versioned_decentralized_dkg_output,
        versioned_secret_share,
    ) {
        (
            VersionedDwalletDKGSecondRoundPublicOutput::V1(decentralized_dkg_output),
            VersionedDwalletUserSecretShare::V1(secret_share),
        ) => {
            let decentralized_dkg_output_targeted: <Secp256K1DKGProtocol as twopc_mpc::dkg::Protocol>::DecentralizedPartyTargetedDKGOutput = bcs::from_bytes(&decentralized_dkg_output)?;
            let decentralized_dkg_output: <Secp256K1DKGProtocol as twopc_mpc::dkg::Protocol>::DecentralizedPartyDKGOutput = decentralized_dkg_output_targeted.into();
            let decentralized_dkg_output = bcs::to_bytes(&decentralized_dkg_output)?;
            (decentralized_dkg_output, secret_share)
        }
        (
            VersionedDwalletDKGSecondRoundPublicOutput::V2(decentralized_dkg_output),
            VersionedDwalletUserSecretShare::V1(secret_share),
        ) => (decentralized_dkg_output, secret_share),
    };

    let protocol_public_params: P::ProtocolPublicParameters = bcs::from_bytes(&protocol_pp)?;
    let decentralized_dkg_output: P::DecentralizedPartyDKGOutput =
        bcs::from_bytes(&decentralized_dkg_output)?;
    let secret_share: P::CentralizedPartySecretKeyShare = bcs::from_bytes(&secret_share)?;

    Ok(P::verify_centralized_party_public_key_share(
        &protocol_public_params,
        decentralized_dkg_output,
        secret_share,
    )
    .is_ok())
}

/// Decrypts the given encrypted user share using the given decryption key.
pub fn decrypt_user_share_v1(
    decryption_key: Vec<u8>,
    _encryption_key: Vec<u8>,
    dwallet_dkg_output: Vec<u8>,
    encrypted_user_share_and_proof: Vec<u8>,
    protocol_pp: Vec<u8>,
) -> anyhow::Result<Vec<u8>> {
    decrypt_user_share_v2(
        DWalletCurve::Secp256k1 as u32,
        decryption_key,
        dwallet_dkg_output,
        encrypted_user_share_and_proof,
        protocol_pp,
    )
}

pub fn decrypt_user_share_v2(
    curve: u32,
    decryption_key: Vec<u8>,
    dwallet_dkg_output: Vec<u8>,
    encrypted_user_share_and_proof: Vec<u8>,
    protocol_pp: Vec<u8>,
) -> anyhow::Result<Vec<u8>> {
    match try_into_curve(curve)? {
        DWalletCurve::Secp256k1 => decrypt_user_share_inner::<Secp256K1DKGProtocol>(
            &decryption_key,
            &dwallet_dkg_output,
            &encrypted_user_share_and_proof,
            &protocol_pp,
        ),
        DWalletCurve::Ristretto => decrypt_user_share_inner::<RistrettoDKGProtocol>(
            &decryption_key,
            &dwallet_dkg_output,
            &encrypted_user_share_and_proof,
            &protocol_pp,
        ),
        DWalletCurve::Curve25519 => decrypt_user_share_inner::<Curve25519DKGProtocol>(
            &decryption_key,
            &dwallet_dkg_output,
            &encrypted_user_share_and_proof,
            &protocol_pp,
        ),
        DWalletCurve::Secp256r1 => decrypt_user_share_inner::<Secp256R1DKGProtocol>(
            &decryption_key,
            &dwallet_dkg_output,
            &encrypted_user_share_and_proof,
            &protocol_pp,
        ),
    }
}

fn decrypt_user_share_inner<P: twopc_mpc::dkg::Protocol>(
    decryption_key: &[u8],
    dwallet_dkg_output: &[u8],
    encrypted_user_share_and_proof: &[u8],
    protocol_pp: &[u8],
) -> anyhow::Result<Vec<u8>> {
    let protocol_public_params: P::ProtocolPublicParameters = bcs::from_bytes(&protocol_pp)?;
    let VersionedEncryptedUserShare::V1(encrypted_user_share_and_proof) =
        bcs::from_bytes(&encrypted_user_share_and_proof)?;
    let dwallet_dkg_output = match bcs::from_bytes(&dwallet_dkg_output)? {
        VersionedDwalletDKGSecondRoundPublicOutput::V1(output) => {
            let versioned_output: P::DecentralizedPartyDKGOutput =
                bcs::from_bytes::<P::DecentralizedPartyTargetedDKGOutput>(&output)?.into();
            versioned_output
        }
        VersionedDwalletDKGSecondRoundPublicOutput::V2(output) => {
            bcs::from_bytes::<P::DecentralizedPartyDKGOutput>(&output)?
        }
    };

    let centralized_party_secret_share =
        P::verify_and_decrypt_encryption_of_centralized_party_share_proof(
            &protocol_public_params,
            dwallet_dkg_output,
            bcs::from_bytes(&encrypted_user_share_and_proof)?,
            bcs::from_bytes(&decryption_key)?,
            &mut OsCsRng,
        )?;

    let secret_share_bytes =
        VersionedDwalletUserSecretShare::V1(bcs::to_bytes(&centralized_party_secret_share)?);
    let secret_share_bytes = bcs::to_bytes(&secret_share_bytes)?;
    Ok(secret_share_bytes)
}

pub fn parse_signature_from_sign_output_inner(
    signature_algorithm: u32,
    signature_output: Vec<u8>,
) -> anyhow::Result<Vec<u8>> {
    match DWalletSignatureScheme::try_from(signature_algorithm)? {
        DWalletSignatureScheme::ECDSASecp256k1 => {
            let signature: ECDSASecp256k1Signature = bcs::from_bytes(&signature_output)?;
            Ok(signature.signature()?.to_vec())
        }
        DWalletSignatureScheme::ECDSASecp256r1 => {
            let signature: ECDSASecp256r1Signature = bcs::from_bytes(&signature_output)?;
            Ok(signature.signature()?.to_vec())
        }
        DWalletSignatureScheme::EdDSA => {
            let signature: EdDSASignature = bcs::from_bytes(&signature_output)?;
            Ok(signature.to_bytes().to_vec())
        }
        DWalletSignatureScheme::SchnorrkelSubstrate => {
            let signature: SchnorrkelSubstrateSignature = bcs::from_bytes(&signature_output)?;
            Ok(signature.to_bytes().to_vec())
        }
        DWalletSignatureScheme::Taproot => {
            let signature: TaprootSignature = bcs::from_bytes(&signature_output)?;
            Ok(signature.to_bytes().to_vec())
        }
    }
}<|MERGE_RESOLUTION|>--- conflicted
+++ resolved
@@ -33,14 +33,11 @@
 
 use commitment::CommitmentSizedNumber;
 use crypto_bigint::{Encoding, Uint};
-<<<<<<< HEAD
 use dwallet_mpc_types::mpc_protocol_configuration::{
     try_into_curve, try_into_hash_scheme, try_into_signature_algorithm,
 };
 use serde::{Deserialize, Serialize};
 use twopc_mpc::class_groups::{DKGCentralizedPartyOutput, DKGCentralizedPartyVersionedOutput};
-=======
->>>>>>> 7bbe716e
 use twopc_mpc::decentralized_party::dkg;
 use twopc_mpc::dkg::Protocol;
 use twopc_mpc::dkg::decentralized_party::VersionedOutput;
@@ -289,11 +286,7 @@
     curve: u32,
     dwallet_output: &[u8],
 ) -> anyhow::Result<Vec<u8>> {
-<<<<<<< HEAD
     match try_into_curve(curve)? {
-        DWalletCurve::Secp256k1 => public_key_from_dwallet_output_inner::<
-=======
-    match curve.try_into()? {
         DWalletCurve::Secp256k1 => public_key_from_dwallet_output_inner_secp256k1(dwallet_output),
         DWalletCurve::Ristretto => public_key_from_dwallet_output_inner_ristretto(dwallet_output),
         DWalletCurve::Curve25519 => public_key_from_dwallet_output_inner_curve25519(dwallet_output),
@@ -305,9 +298,8 @@
     curve: u32,
     centralized_dkg_output: &[u8],
 ) -> anyhow::Result<Vec<u8>> {
-    match curve.try_into()? {
+    match try_into_curve(curve)? {
         DWalletCurve::Secp256k1 => public_key_from_centralized_dkg_output_inner::<
->>>>>>> 7bbe716e
             { secp256k1::SCALAR_LIMBS },
             group::secp256k1::GroupElement,
         >(centralized_dkg_output),
@@ -717,15 +709,9 @@
             Ok(signed_message)
         }
         VersionedPresignOutput::V2(presign) => {
-<<<<<<< HEAD
             let signature_algorithm = try_into_signature_algorithm(curve, signature_algorithm)?;
             match signature_algorithm {
                 DWalletSignatureAlgorithm::ECDSASecp256k1 => {
-                    advance_sign_by_protocol::<Secp256K1ECDSAProtocol>(
-=======
-            let signature_scheme = DWalletSignatureScheme::try_from(signature_scheme)?;
-            match signature_scheme {
-                DWalletSignatureScheme::ECDSASecp256k1 => {
                     advance_sign_by_protocol_with_decentralized_party_dkg_output::<
                         Secp256K1ECDSAProtocol,
                     >(
@@ -737,9 +723,8 @@
                         &protocol_pp,
                     )
                 }
-                DWalletSignatureScheme::Taproot => {
+                DWalletSignatureAlgorithm::Taproot => {
                     advance_sign_by_protocol_with_decentralized_party_dkg_output::<TaprootProtocol>(
->>>>>>> 7bbe716e
                         &centralized_party_secret_key_share,
                         &presign,
                         message,
@@ -748,19 +733,7 @@
                         &protocol_pp,
                     )
                 }
-<<<<<<< HEAD
-                DWalletSignatureAlgorithm::Taproot => advance_sign_by_protocol::<TaprootProtocol>(
-                    &centralized_party_secret_key_share,
-                    &presign,
-                    message,
-                    hash_type,
-                    &decentralized_party_dkg_public_output,
-                    &protocol_pp,
-                ),
                 DWalletSignatureAlgorithm::ECDSASecp256r1 => {
-                    advance_sign_by_protocol::<Secp256R1DKGProtocol>(
-=======
-                DWalletSignatureScheme::ECDSASecp256r1 => {
                     advance_sign_by_protocol_with_decentralized_party_dkg_output::<
                         Secp256R1DKGProtocol,
                     >(
@@ -772,22 +745,10 @@
                         &protocol_pp,
                     )
                 }
-                DWalletSignatureScheme::EdDSA => {
+                DWalletSignatureAlgorithm::EdDSA => {
                     advance_sign_by_protocol_with_decentralized_party_dkg_output::<
                         Curve25519DKGProtocol,
                     >(
->>>>>>> 7bbe716e
-                        &centralized_party_secret_key_share,
-                        &presign,
-                        message,
-                        hash_type,
-                        &decentralized_party_dkg_public_output,
-                        &protocol_pp,
-                    )
-                }
-<<<<<<< HEAD
-                DWalletSignatureAlgorithm::EdDSA => {
-                    advance_sign_by_protocol::<Curve25519DKGProtocol>(
                         &centralized_party_secret_key_share,
                         &presign,
                         message,
@@ -797,13 +758,9 @@
                     )
                 }
                 DWalletSignatureAlgorithm::SchnorrkelSubstrate => {
-                    advance_sign_by_protocol::<RistrettoDKGProtocol>(
-=======
-                DWalletSignatureScheme::SchnorrkelSubstrate => {
                     advance_sign_by_protocol_with_decentralized_party_dkg_output::<
                         RistrettoDKGProtocol,
                     >(
->>>>>>> 7bbe716e
                         &centralized_party_secret_key_share,
                         &presign,
                         message,
@@ -902,13 +859,8 @@
     let centralized_party_public_input =
         <P as twopc_mpc::sign::Protocol>::SignCentralizedPartyPublicInput::from((
             message,
-<<<<<<< HEAD
             hash_type,
-            centralized_dkg_output,
-=======
-            HashType::try_from(hash_type)?,
             centralized_party_dkg_public_output,
->>>>>>> 7bbe716e
             presign,
             bcs::from_bytes(&protocol_pp)?,
         ));
