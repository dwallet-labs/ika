use crate::base_types::{AuthorityName, ObjectID, PeraAddress};
use crate::crypto::default_hash;
use crate::digests::DWalletMPCOutputDigest;
use crate::event::Event;
use crate::id::ID;
use crate::message_envelope::Message;
use crate::PERA_SYSTEM_ADDRESS;
use dwallet_mpc_types::dwallet_mpc::{DWalletMPCNetworkKeyScheme, NetworkDecryptionKeyShares};
use dwallet_mpc_types::dwallet_mpc::{
    MPCPublicOutput, DWALLET_2PC_MPC_ECDSA_K1_MODULE_NAME, DWALLET_MODULE_NAME,
    START_DKG_SECOND_ROUND_EVENT_STRUCT_NAME,
};
use move_core_types::ident_str;
use move_core_types::language_storage::StructTag;
use schemars::JsonSchema;
use serde::{Deserialize, Serialize};
use shared_crypto::intent::IntentScope;

// todo(zeev): move the events to mpc_events and the types to `dwallet-mpc-types` crate.

#[derive(Clone, Debug, Serialize, Deserialize, PartialEq, Eq, Hash)]
pub enum MPCProtocolInitData {
    /// The first round of the DKG protocol.
    DKGFirst,
    /// The second round of the DKG protocol.
    DKGSecond(StartDKGSecondRoundEvent, u8),
    /// The first round of the Presign protocol.
    /// Contains the `ObjectId` of the dWallet object,
    /// the DKG decentralized output, the batch session ID,
    /// and the dWallets' network key version.
    // TODO (#543): Connect the two presign rounds to one.
    PresignFirst(ObjectID, MPCPublicOutput, ObjectID, u8),
    /// The second round of the Presign protocol.
    /// Contains the `ObjectId` of the dWallet object,
    /// the Presign first round output, and the batch session ID.
    PresignSecond(ObjectID, MPCPublicOutput, ObjectID),
    /// The first and only round of the Sign protocol.
    Sign(SingleSignSessionData),
    /// A batched sign session, contains the list of messages that are being signed.
    // TODO (#536): Store batch state and logic on Sui & remove this field.
    BatchedSign(Vec<Vec<u8>>),
    BatchedPresign(u64),
    /// The round of the network DKG protocol.
    NetworkDkg(
        DWalletMPCNetworkKeyScheme,
        Option<NetworkDecryptionKeyShares>,
    ),
    /// The round of verifying the encrypted share proof is valid and
    /// that the signature on it is valid.
    EncryptedShareVerification(StartEncryptedShareVerificationEvent),
    /// The round of verifying the public key that signed on the encryption key is
    /// matching the initiator address.
    /// todo(zeev): more docs, make it clearer.
    /// TODO (#544): Check if there's a way to convert the public key to an address in Move.
    EncryptionKeyVerification(StartEncryptionKeyVerificationEvent),
}

/// The message and data for the Sign round.
#[derive(Clone, Debug, Serialize, Deserialize, PartialEq, Eq, Hash)]
pub struct SingleSignSessionData {
    pub batch_session_id: ObjectID,
    pub message: Vec<u8>,
    /// The dWallet ID that is used to sign, needed mostly for audit.
    pub dwallet_id: ObjectID,
    /// The DKG output of the dWallet, used to sign and verify the message.
    pub dkg_output: MPCPublicOutput,
    pub network_key_version: u8,
}

impl MPCProtocolInitData {
    /// Returns `true` if the round output is part of a batch, `false` otherwise.
    pub fn is_part_of_batch(&self) -> bool {
        matches!(
            self,
            MPCProtocolInitData::Sign(..)
                | MPCProtocolInitData::PresignSecond(..)
                | MPCProtocolInitData::BatchedSign(..)
                | MPCProtocolInitData::BatchedPresign(..)
        )
    }
}

#[derive(Serialize, Deserialize, Clone, Debug)]
pub struct DWalletMPCEvent {
    // TODO: remove event - do all parsing beforehand.
    pub event: Event,
    pub session_info: SessionInfo,
}

#[derive(Serialize, Deserialize, Clone, Debug)]
pub struct DWalletMPCOutputMessage {
    pub output: Vec<u8>,
    pub authority: AuthorityName,
    pub session_info: SessionInfo,
}

/// Metadata for a local MPC computation.
/// Includes the session ID and the cryptographic round.
///
/// Used to remove a pending computation if a quorum of outputs for the session
/// is received before the computation is spawned, or if a quorum of messages
/// for the next round of the computation is received, making the old round redundant.
#[derive(Serialize, Deserialize, Clone, Debug, Hash, PartialEq, Eq)]
pub struct DWalletMPCLocalComputationMetadata {
    pub session_id: ObjectID,
    pub crypto_round_number: usize,
}

/// The content of the system transaction that stores the MPC session output on the chain.
#[derive(Clone, Debug, Serialize, Deserialize, PartialEq, Eq, Hash)]
pub struct DWalletMPCOutput {
    /// The session information of the MPC session.
    pub session_info: SessionInfo,
    /// The final value of the MPC session.
    pub output: Vec<u8>,
}

impl Message for DWalletMPCOutput {
    type DigestType = DWalletMPCOutputDigest;
    const SCOPE: IntentScope = IntentScope::DWalletMPCOutput;

    fn digest(&self) -> Self::DigestType {
        DWalletMPCOutputDigest::new(default_hash(self))
    }
}

/// Holds information about the current MPC session.
#[derive(Clone, Debug, Eq, Hash, PartialEq, Serialize, Deserialize)]
pub struct SessionInfo {
    /// The session ID of the first round in the flow — e.g.,
    /// in Presign we have two rounds, so the session ID of the first.
    pub flow_session_id: ObjectID,
    /// Unique identifier for the MPC session.
    pub session_id: ObjectID,
    /// The address of the user that initiated this session.
    pub initiating_user_address: PeraAddress,
    /// The current MPC round in the protocol.
    /// Contains extra parameters if needed.
    pub mpc_round: MPCProtocolInitData,
}

/// The Rust representation of the `StartEncryptedShareVerificationEvent` Move struct.
/// Defined here so that we can use it in the [`MPCProtocolInitData`] enum,
/// as the inner data of the [`MPCProtocolInitData::EncryptedShareVerification`].
#[derive(Debug, Serialize, Deserialize, Clone, JsonSchema, Eq, PartialEq, Hash)]
pub struct StartEncryptedShareVerificationEvent {
    pub encrypted_secret_share_and_proof: Vec<u8>,
    pub dwallet_centralized_public_output: Vec<u8>,
    pub dwallet_id: ID,
    pub encryption_key: Vec<u8>,
    pub encryption_key_id: ID,
    pub session_id: ID,
    pub signed_public_share: Vec<u8>,
    pub encryptor_ed25519_pubkey: Vec<u8>,
    pub initiator: PeraAddress,
}

impl StartEncryptedShareVerificationEvent {
    pub fn type_() -> StructTag {
        StructTag {
            address: PERA_SYSTEM_ADDRESS,
            name: ident_str!("StartEncryptedShareVerificationEvent").to_owned(),
            module: DWALLET_2PC_MPC_ECDSA_K1_MODULE_NAME.to_owned(),
            type_params: vec![],
        }
    }
}

/// An event emitted to start an encryption key verification process.
/// Since we cannot use native functions if we depend on Sui to hold our state,
/// we need to emit an event to start the verification process, like we start the other MPC processes.
#[derive(Debug, Serialize, Deserialize, Clone, JsonSchema, Eq, PartialEq, Hash)]
pub struct StartEncryptionKeyVerificationEvent {
    pub scheme: u8,
    pub encryption_key: Vec<u8>,
    pub key_owner_address: PeraAddress,
    pub encryption_key_signature: Vec<u8>,
    pub sender_sui_pubkey: Vec<u8>,
    pub initiator: PeraAddress,
    pub session_id: ID,
}

impl StartEncryptionKeyVerificationEvent {
    pub fn type_() -> StructTag {
        StructTag {
            address: PERA_SYSTEM_ADDRESS,
            name: ident_str!("StartEncryptionKeyVerificationEvent").to_owned(),
            module: DWALLET_MODULE_NAME.to_owned(),
            type_params: vec![],
        }
    }
}

/// Represents the Rust version of the Move struct `pera_system::dwallet::StartDKGSecondRoundEvent`.
#[derive(Debug, Serialize, Deserialize, Clone, JsonSchema, Eq, PartialEq, Hash)]
pub struct StartDKGSecondRoundEvent {
    /// Unique identifier for the MPC session.
    pub session_id: PeraAddress,
    /// The address of the user that initiated this session.
    pub initiator: PeraAddress,
    /// The DKG first decentralized round output.
    pub first_round_output: Vec<u8>,
    /// The DKG centralized round output.
    pub public_key_share_and_proof: Vec<u8>,
    /// The `DWalletCap` object's ID associated with the `DWallet`.
    pub dwallet_cap_id: ID,
    pub first_round_session_id: ID,
    pub encrypted_secret_share_and_proof: Vec<u8>,
    pub encryption_key: Vec<u8>,
    pub encryption_key_id: ID,
    pub signed_public_share: Vec<u8>,
    pub encryptor_ed25519_pubkey: Vec<u8>,
    pub dkg_centralized_public_output: Vec<u8>,
}

impl StartDKGSecondRoundEvent {
    /// This function allows comparing this event with the Move event.
    /// It is used to detect [`StartDKGSecondRoundEvent`] events from the chain
    /// and initiate the MPC session.
    pub fn type_() -> StructTag {
        StructTag {
            address: PERA_SYSTEM_ADDRESS,
            name: START_DKG_SECOND_ROUND_EVENT_STRUCT_NAME.to_owned(),
            module: DWALLET_2PC_MPC_ECDSA_K1_MODULE_NAME.to_owned(),
            type_params: vec![],
        }
    }
}

<<<<<<< HEAD
#[derive(PartialEq, Eq, Hash, Clone, Debug, PartialOrd, Ord, Serialize, Deserialize)]
pub struct MaliciousReport {
    /// The malicious actor that was reported.
    malicious_actors: Vec<AuthorityName>,
    /// The session ID of the MPC session that the malicious actors are disrupting.
=======
/// Represents a report of malicious behavior in the dWallet MPC process.
///
/// This struct is used to record instances where validators identify malicious actors
/// attempting to disrupt the protocol.
/// It links the malicious actors to a specific MPC session.
#[derive(PartialEq, Eq, Hash, Clone, Debug, PartialOrd, Ord, Serialize, Deserialize)]
pub struct MaliciousReport {
    /// A list of authority names that have been identified as malicious actors.
    malicious_actors: Vec<AuthorityName>,
    /// The unique identifier of the MPC session in which the malicious activity occurred.
>>>>>>> 6cb4f86b
    pub session_id: ObjectID,
}

impl MaliciousReport {
<<<<<<< HEAD
=======
    /// Creates a new instance of a malicious report.
>>>>>>> 6cb4f86b
    pub fn new(malicious_actors: Vec<AuthorityName>, session_id: ObjectID) -> Self {
        Self {
            malicious_actors,
            session_id,
        }
    }
}<|MERGE_RESOLUTION|>--- conflicted
+++ resolved
@@ -227,13 +227,6 @@
     }
 }
 
-<<<<<<< HEAD
-#[derive(PartialEq, Eq, Hash, Clone, Debug, PartialOrd, Ord, Serialize, Deserialize)]
-pub struct MaliciousReport {
-    /// The malicious actor that was reported.
-    malicious_actors: Vec<AuthorityName>,
-    /// The session ID of the MPC session that the malicious actors are disrupting.
-=======
 /// Represents a report of malicious behavior in the dWallet MPC process.
 ///
 /// This struct is used to record instances where validators identify malicious actors
@@ -244,15 +237,11 @@
     /// A list of authority names that have been identified as malicious actors.
     malicious_actors: Vec<AuthorityName>,
     /// The unique identifier of the MPC session in which the malicious activity occurred.
->>>>>>> 6cb4f86b
     pub session_id: ObjectID,
 }
 
 impl MaliciousReport {
-<<<<<<< HEAD
-=======
     /// Creates a new instance of a malicious report.
->>>>>>> 6cb4f86b
     pub fn new(malicious_actors: Vec<AuthorityName>, session_id: ObjectID) -> Self {
         Self {
             malicious_actors,
