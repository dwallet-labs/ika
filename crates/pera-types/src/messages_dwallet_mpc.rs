use crate::base_types::{ObjectID, PeraAddress};
use crate::crypto::default_hash;
use crate::digests::DWalletMPCOutputDigest;
use crate::id::ID;
use crate::message_envelope::Message;
use crate::PERA_SYSTEM_ADDRESS;
use dwallet_mpc_types::dwallet_mpc::{
<<<<<<< HEAD
    DWalletMPCNetworkKey, MPCPublicOutput, DWALLET_2PC_MPC_ECDSA_K1_MODULE_NAME,
    DWALLET_MODULE_NAME,
=======
    DWalletMPCNetworkKeyScheme, MPCPublicOutput, NetworkDecryptionKeyShares,
    DWALLET_2PC_MPC_ECDSA_K1_MODULE_NAME,
>>>>>>> 5ee7b318
};
use move_core_types::ident_str;
use move_core_types::language_storage::StructTag;
use schemars::JsonSchema;
use serde::{Deserialize, Serialize};
use shared_crypto::intent::IntentScope;

#[derive(Clone, Debug, Serialize, Deserialize, PartialEq, Eq, Hash)]
pub enum MPCRound {
    /// The first round of the DKG protocol.
    DKGFirst,
    /// The second round of the DKG protocol.
    DKGSecond(ObjectID, u8),
    /// The first round of the Presign protocol.
    /// Contains the `ObjectId` of the dWallet object,
    /// the DKG decentralized output, the batch session ID,
    /// and the dWallets' network key version.
    PresignFirst(ObjectID, MPCPublicOutput, ObjectID, u8),
    /// The second round of the Presign protocol.
    /// Contains the `ObjectId` of the dWallet object,
    /// the Presign first round output, and the batch session ID.
    PresignSecond(ObjectID, MPCPublicOutput, ObjectID),
    /// The first and only round of the Sign protocol.
    Sign(SignMessageData),
    /// A batched sign session, contains the list of messages that are being signed.
    BatchedSign(Vec<Vec<u8>>),
    BatchedPresign(u64),
    /// The round of the network DKG protocol.
<<<<<<< HEAD
    NetworkDkg(DWalletMPCNetworkKey),
    /// The round of verifying the encrypted share proof is valid and
    /// that the signature on it is valid.
    EncryptedShareVerification(StartEncryptedShareVerificationEvent),
    /// The round of verifying the public key that signed on the encryption key is
    /// matching the initiator address.
    EncryptionKeyVerification(StartEncryptionKeyVerificationEvent),
=======
    NetworkDkg(
        DWalletMPCNetworkKeyScheme,
        Option<NetworkDecryptionKeyShares>,
    ),
    EncryptionKeyVerification(StartEncryptedShareVerificationEvent),
>>>>>>> 5ee7b318
}

/// The message and data for the Sign round.
#[derive(Clone, Debug, Serialize, Deserialize, PartialEq, Eq, Hash)]
pub struct SignMessageData {
    pub batch_session_id: ObjectID,
    pub message: Vec<u8>,
    /// The dWallet ID that is used to sign, needed mostly for audit.
    pub dwallet_id: ObjectID,
}

impl MPCRound {
    /// Returns `true` if the round output is part of a batch, `false` otherwise.
    pub fn is_part_of_batch(&self) -> bool {
        matches!(
            self,
            MPCRound::Sign(..)
                | MPCRound::PresignSecond(..)
                | MPCRound::BatchedSign(..)
                | MPCRound::BatchedPresign(..)
        )
    }
}

/// The content of the system transaction that stores the MPC session output on the chain.
#[derive(Clone, Debug, Serialize, Deserialize, PartialEq, Eq, Hash)]
pub struct DWalletMPCOutput {
    /// The session information of the MPC session.
    pub session_info: SessionInfo,
    /// The final value of the MPC session.
    pub output: Vec<u8>,
}

impl Message for DWalletMPCOutput {
    type DigestType = DWalletMPCOutputDigest;
    const SCOPE: IntentScope = IntentScope::DWalletMPCOutput;

    fn digest(&self) -> Self::DigestType {
        DWalletMPCOutputDigest::new(default_hash(self))
    }
}

/// Holds information about the current MPC session.
#[derive(Clone, Debug, Eq, Hash, PartialEq, Serialize, Deserialize)]
pub struct SessionInfo {
    /// The session ID of the first round in the flow — e.g.,
    /// in Presign we have two rounds, so the session ID of the first.
    pub flow_session_id: ObjectID,
    /// Unique identifier for the MPC session.
    pub session_id: ObjectID,
    /// The address of the user that initiated this session.
    pub initiating_user_address: PeraAddress,
    /// The current MPC round in the protocol.
    /// Contains extra parameters if needed.
    pub mpc_round: MPCRound,
}

/// The Rust representation of the `StartEncryptedShareVerificationEvent` Move struct.
<<<<<<< HEAD
/// Defined here so that we can use it in the [`MPCRound`] enum, as the inner data of the [`MPCRound::EncryptedShareVerification`].
=======
/// Defined here so that we can use it in the [`MPCRound`] enum, as the inner data of the [`MPCRound::EncryptionKeyVerification`].
>>>>>>> 5ee7b318
#[derive(Debug, Serialize, Deserialize, Clone, JsonSchema, Eq, PartialEq, Hash)]
pub struct StartEncryptedShareVerificationEvent {
    pub encrypted_secret_share_and_proof: Vec<u8>,
    pub dwallet_output: Vec<u8>,
    pub dwallet_id: ID,
    pub encryption_key: Vec<u8>,
    pub encryption_key_id: ID,
    pub session_id: ID,
    pub signed_public_share: Vec<u8>,
    pub encryptor_ed25519_pubkey: Vec<u8>,
    pub initiator: PeraAddress,
}

impl StartEncryptedShareVerificationEvent {
    pub fn type_() -> StructTag {
        StructTag {
            address: PERA_SYSTEM_ADDRESS,
            name: ident_str!("StartEncryptedShareVerificationEvent").to_owned(),
            module: DWALLET_2PC_MPC_ECDSA_K1_MODULE_NAME.to_owned(),
            type_params: vec![],
        }
    }
<<<<<<< HEAD
}

/// An event emitted to start an encryption key verification process.
/// Since we cannot use native functions if we depend on Sui to hold our state,
/// we need to emit an event to start the verification process, like we start the other MPC processes.
#[derive(Debug, Serialize, Deserialize, Clone, JsonSchema, Eq, PartialEq, Hash)]
pub struct StartEncryptionKeyVerificationEvent {
    pub scheme: u8,
    pub encryption_key: Vec<u8>,
    pub key_owner_address: PeraAddress,
    pub encryption_key_signature: Vec<u8>,
    pub sender_sui_pubkey: Vec<u8>,
    pub initiator: PeraAddress,
    pub session_id: ID,
}

impl StartEncryptionKeyVerificationEvent {
    pub fn type_() -> StructTag {
        StructTag {
            address: PERA_SYSTEM_ADDRESS,
            name: ident_str!("StartEncryptionKeyVerificationEvent").to_owned(),
            module: DWALLET_MODULE_NAME.to_owned(),
            type_params: vec![],
        }
    }
=======
>>>>>>> 5ee7b318
}<|MERGE_RESOLUTION|>--- conflicted
+++ resolved
@@ -3,15 +3,13 @@
 use crate::digests::DWalletMPCOutputDigest;
 use crate::id::ID;
 use crate::message_envelope::Message;
+use dwallet_mpc_types::dwallet_mpc::{
+    DWalletMPCNetworkKeyScheme,  NetworkDecryptionKeyShares,
+};
 use crate::PERA_SYSTEM_ADDRESS;
 use dwallet_mpc_types::dwallet_mpc::{
-<<<<<<< HEAD
     DWalletMPCNetworkKey, MPCPublicOutput, DWALLET_2PC_MPC_ECDSA_K1_MODULE_NAME,
     DWALLET_MODULE_NAME,
-=======
-    DWalletMPCNetworkKeyScheme, MPCPublicOutput, NetworkDecryptionKeyShares,
-    DWALLET_2PC_MPC_ECDSA_K1_MODULE_NAME,
->>>>>>> 5ee7b318
 };
 use move_core_types::ident_str;
 use move_core_types::language_storage::StructTag;
@@ -40,21 +38,16 @@
     BatchedSign(Vec<Vec<u8>>),
     BatchedPresign(u64),
     /// The round of the network DKG protocol.
-<<<<<<< HEAD
-    NetworkDkg(DWalletMPCNetworkKey),
+    NetworkDkg(
+        DWalletMPCNetworkKeyScheme,
+        Option<NetworkDecryptionKeyShares>,
+    ),
     /// The round of verifying the encrypted share proof is valid and
     /// that the signature on it is valid.
     EncryptedShareVerification(StartEncryptedShareVerificationEvent),
     /// The round of verifying the public key that signed on the encryption key is
     /// matching the initiator address.
     EncryptionKeyVerification(StartEncryptionKeyVerificationEvent),
-=======
-    NetworkDkg(
-        DWalletMPCNetworkKeyScheme,
-        Option<NetworkDecryptionKeyShares>,
-    ),
-    EncryptionKeyVerification(StartEncryptedShareVerificationEvent),
->>>>>>> 5ee7b318
 }
 
 /// The message and data for the Sign round.
@@ -113,11 +106,7 @@
 }
 
 /// The Rust representation of the `StartEncryptedShareVerificationEvent` Move struct.
-<<<<<<< HEAD
 /// Defined here so that we can use it in the [`MPCRound`] enum, as the inner data of the [`MPCRound::EncryptedShareVerification`].
-=======
-/// Defined here so that we can use it in the [`MPCRound`] enum, as the inner data of the [`MPCRound::EncryptionKeyVerification`].
->>>>>>> 5ee7b318
 #[derive(Debug, Serialize, Deserialize, Clone, JsonSchema, Eq, PartialEq, Hash)]
 pub struct StartEncryptedShareVerificationEvent {
     pub encrypted_secret_share_and_proof: Vec<u8>,
@@ -140,7 +129,6 @@
             type_params: vec![],
         }
     }
-<<<<<<< HEAD
 }
 
 /// An event emitted to start an encryption key verification process.
@@ -166,6 +154,4 @@
             type_params: vec![],
         }
     }
-=======
->>>>>>> 5ee7b318
 }