--- conflicted
+++ resolved
@@ -318,12 +318,8 @@
         // let committee = committee_store
         //     .get_committee(&cur_epoch)?
         //     .expect("Committee of the current epoch must exist");
-<<<<<<< HEAD
-        let chain_identifier = ChainIdentifier::from(config.sui_connector_config.ika_system_object_id);
-=======
         let chain_identifier =
             ChainIdentifier::from(config.sui_connector_config.ika_system_object_id);
->>>>>>> 0a3e7ade
 
         let epoch_start_configuration = EpochStartConfiguration::new(epoch_start_system_state)
             .expect("EpochStartConfiguration construction cannot fail");
