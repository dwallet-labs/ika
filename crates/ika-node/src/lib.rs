// Copyright (c) Mysten Labs, Inc.
// SPDX-License-Identifier: BSD-3-Clause-Clear

use anemo::Network;
use anemo::PeerId;
use anemo_tower::callback::CallbackLayer;
use anemo_tower::trace::DefaultMakeSpan;
use anemo_tower::trace::DefaultOnFailure;
use anemo_tower::trace::TraceLayer;
use anyhow::Result;
use anyhow::anyhow;
use arc_swap::ArcSwap;
use prometheus::Registry;
use std::collections::HashMap;
use std::fmt;
use std::path::PathBuf;
use std::sync::Arc;
#[cfg(msim)]
use std::sync::atomic::Ordering;
use std::time::Duration;

use ika_core::consensus_adapter::ConsensusClient;
use ika_core::consensus_manager::UpdatableConsensusClient;

use ika_types::digests::ChainIdentifier;
use ika_types::sui::{DWalletCoordinatorInner, SystemInner};
use sui_types::base_types::ConciseableName;
use tap::tap::TapFallible;
use tokio::runtime::Handle;
use tokio::sync::{Mutex, broadcast, watch};
use tokio::task::JoinSet;
use tower::ServiceBuilder;
use tracing::{debug, warn};
use tracing::{error, info};

pub use handle::IkaNodeHandle;
use ika_archival::reader::ArchiveReaderBalancer;
use ika_archival::writer::ArchiveWriter;
use ika_config::node::RunWithRange;
use ika_config::node_config_metrics::NodeConfigMetrics;
use ika_config::object_storage_config::{ObjectStoreConfig, ObjectStoreType};
use ika_config::{ConsensusConfig, NodeConfig};
use ika_core::authority::AuthorityState;
use ika_core::authority::authority_per_epoch_store::AuthorityPerEpochStore;
use ika_core::authority::epoch_start_configuration::EpochStartConfiguration;
use ika_core::consensus_adapter::{
    CheckConnection, ConnectionMonitorStatus, ConsensusAdapter, ConsensusAdapterMetrics,
};
use ika_core::consensus_manager::{ConsensusManager, ConsensusManagerTrait};
use ika_core::consensus_throughput_calculator::{
    ConsensusThroughputCalculator, ConsensusThroughputProfiler, ThroughputProfileRanges,
};
use ika_core::consensus_validator::{IkaTxValidator, IkaTxValidatorMetrics};
use ika_core::dwallet_checkpoints::{
    DWalletCheckpointMetrics, DWalletCheckpointService, DWalletCheckpointStore,
    SendDWalletCheckpointToStateSync, SubmitDWalletCheckpointToConsensus,
};
use ika_core::epoch::committee_store::CommitteeStore;
use ika_core::epoch::consensus_store_pruner::ConsensusStorePruner;
use ika_core::epoch::epoch_metrics::EpochMetrics;
use ika_core::storage::RocksDbStore;
use ika_network::discovery::TrustedPeerChangeEvent;
use ika_network::{discovery, state_sync};
use ika_protocol_config::{ProtocolConfig, ProtocolVersion};
use mysten_metrics::{RegistryService, spawn_monitored_task};
use sui_macros::{fail_point_async, replay_log};
use sui_storage::{FileCompression, StorageFormat};
use sui_types::base_types::EpochId;

use ika_types::committee::Committee;
use ika_types::crypto::AuthorityName;
use ika_types::error::IkaResult;
use ika_types::messages_consensus::{AuthorityCapabilitiesV1, ConsensusTransaction};
use ika_types::sui::SystemInnerTrait;
use ika_types::sui::epoch_start_system::EpochStartSystem;
use ika_types::sui::epoch_start_system::EpochStartSystemTrait;
use sui_types::crypto::KeypairTraits;

use ika_core::consensus_adapter::SubmitToConsensus;
use ika_types::supported_protocol_versions::SupportedProtocolVersions;
use typed_store::DBMetrics;
use typed_store::rocks::default_db_options;

use crate::metrics::IkaNodeMetrics;

pub mod admin;
mod handle;
pub mod metrics;

pub struct ValidatorComponents {
    consensus_manager: Arc<ConsensusManager>,
    consensus_store_pruner: ConsensusStorePruner,
    consensus_adapter: Arc<ConsensusAdapter>,
    // Keeping the handle to the checkpoint service tasks to shut them down during reconfiguration.
    checkpoint_service_tasks: JoinSet<()>,
    system_checkpoint_service_tasks: JoinSet<()>,
    checkpoint_metrics: Arc<DWalletCheckpointMetrics>,
    system_checkpoint_metrics: Arc<SystemCheckpointMetrics>,
    ika_tx_validator_metrics: Arc<IkaTxValidatorMetrics>,

    dwallet_mpc_service_exit: watch::Sender<()>,
    dwallet_mpc_metrics: Arc<DWalletMPCMetrics>,
}

pub struct P2pComponents {
    p2p_network: Network,
    known_peers: HashMap<PeerId, String>,
    discovery_handle: discovery::Handle,
    state_sync_handle: state_sync::Handle,
}

#[cfg(msim)]
mod simulator {
    use std::sync::atomic::AtomicBool;

    use super::*;
    pub(super) struct SimState {
        pub sim_node: ika_simulator::runtime::NodeHandle,
        pub sim_safe_mode_expected: AtomicBool,
        _leak_detector: ika_simulator::NodeLeakDetector,
    }

    impl Default for SimState {
        fn default() -> Self {
            Self {
                sim_node: ika_simulator::runtime::NodeHandle::current(),
                sim_safe_mode_expected: AtomicBool::new(false),
                _leak_detector: ika_simulator::NodeLeakDetector::new(),
            }
        }
    }

    type JwkInjector = dyn Fn(AuthorityName, &OIDCProvider) -> IkaResult<Vec<(JwkId, JWK)>>
        + Send
        + Sync
        + 'static;

    fn default_fetch_jwks(
        _authority: AuthorityName,
        _provider: &OIDCProvider,
    ) -> IkaResult<Vec<(JwkId, JWK)>> {
        use fastcrypto_zkp::bn254::zk_login::parse_jwks;
        // Just load a default Twitch jwk for testing.
        parse_jwks(
            ika_types::zk_login_util::DEFAULT_JWK_BYTES,
            &OIDCProvider::Twitch,
        )
        .map_err(|_| IkaError::JWKRetrievalError)
    }

    thread_local! {
        static JWK_INJECTOR: std::cell::RefCell<Arc<JwkInjector>> = std::cell::RefCell::new(Arc::new(default_fetch_jwks));
    }

    pub(super) fn get_jwk_injector() -> Arc<JwkInjector> {
        JWK_INJECTOR.with(|injector| injector.borrow().clone())
    }

    pub fn set_jwk_injector(injector: Arc<JwkInjector>) {
        JWK_INJECTOR.with(|cell| *cell.borrow_mut() = injector);
    }
}

use ika_core::SuiDataReceivers;
use ika_core::authority::authority_perpetual_tables::AuthorityPerpetualTables;
use ika_core::consensus_handler::ConsensusHandlerInitializer;
use ika_core::dwallet_mpc::dwallet_mpc_metrics::DWalletMPCMetrics;
use ika_core::dwallet_mpc::dwallet_mpc_service::DWalletMPCService;
use ika_core::epoch::submit_to_consensus::EpochStoreSubmitToConsensus;
use ika_core::sui_connector::SuiConnectorService;
use ika_core::sui_connector::end_of_publish_sender::EndOfPublishSender;
use ika_core::sui_connector::metrics::SuiConnectorMetrics;
use ika_core::sui_connector::sui_executor::StopReason;
use ika_core::system_checkpoints::{
    SendSystemCheckpointToStateSync, SubmitSystemCheckpointToConsensus, SystemCheckpointMetrics,
    SystemCheckpointService, SystemCheckpointStore,
};
use ika_sui_client::metrics::SuiClientMetrics;
use ika_sui_client::{SuiClient, SuiConnectorClient};
use ika_types::messages_dwallet_mpc::{IkaNetworkConfig, IkaObjectsConfig, IkaPackageConfig};
#[cfg(msim)]
pub use simulator::set_jwk_injector;
#[cfg(msim)]
use simulator::*;

pub struct IkaNode {
    config: NodeConfig,
    validator_components: Mutex<Option<ValidatorComponents>>,

    state: Arc<AuthorityState>,
    registry_service: RegistryService,
    metrics: Arc<IkaNodeMetrics>,

    _discovery: discovery::Handle,
    _connection_monitor_handle: consensus_core::ConnectionMonitorHandle,
    state_sync_handle: state_sync::Handle,
    dwallet_checkpoint_store: Arc<DWalletCheckpointStore>,
    connection_monitor_status: Arc<ConnectionMonitorStatus>,

    /// Broadcast channel to send the starting system state for the next epoch.
    end_of_epoch_channel: broadcast::Sender<SystemInner>,

    /// Broadcast channel to notify state-sync for new validator peers.
    trusted_peer_change_tx: watch::Sender<TrustedPeerChangeEvent>,

    #[cfg(msim)]
    sim_state: SimState,

    sui_connector_service: Arc<SuiConnectorService>,

    _state_archive_handle: Option<broadcast::Sender<()>>,

    shutdown_channel_tx: broadcast::Sender<Option<RunWithRange>>,
    system_checkpoint_store: Arc<SystemCheckpointStore>,
}

impl fmt::Debug for IkaNode {
    fn fmt(&self, f: &mut fmt::Formatter) -> fmt::Result {
        f.debug_struct("IkaNode")
            .field("name", &self.state.name.concise())
            .finish()
    }
}

const EVENTS_CHANNEL_BUFFER_SIZE: usize = 10_000;

impl IkaNode {
    pub async fn start(
        config: NodeConfig,
        registry_service: RegistryService,
        _custom_rpc_runtime: Option<Handle>,
    ) -> Result<Arc<IkaNode>> {
        Self::start_async(config, registry_service, "unknown").await
    }

    pub async fn start_async(
        config: NodeConfig,
        registry_service: RegistryService,
        _software_version: &'static str,
    ) -> Result<Arc<IkaNode>> {
        NodeConfigMetrics::new(&registry_service.default_registry()).record_metrics(&config);
        let mut config = config.clone();
        if config.supported_protocol_versions.is_none() {
            info!(
                "populating config.supported_protocol_versions with default {:?}",
                SupportedProtocolVersions::SYSTEM_DEFAULT
            );
            config.supported_protocol_versions = Some(SupportedProtocolVersions::SYSTEM_DEFAULT);
        }

        let prometheus_registry = registry_service.default_registry();

        info!(node =? config.protocol_public_key(),
            "Initializing ika-node listening on {}", config.network_address
        );

        // Initialize metrics to track db usage before creating any stores
        DBMetrics::init(registry_service.clone());

        // Initialize Mysten metrics.
        mysten_metrics::init_metrics(&prometheus_registry);
        // Unsupported (because of the use of static variable) and unnecessary in simtests.
        #[cfg(not(msim))]
        mysten_metrics::thread_stall_monitor::start_thread_stall_monitor();

        let sui_client_metrics = SuiClientMetrics::new(&registry_service.default_registry());

        let ika_network_config = IkaNetworkConfig {
            packages: IkaPackageConfig {
                ika_package_id: config.sui_connector_config.ika_package_id,
                ika_common_package_id: config.sui_connector_config.ika_common_package_id,
                ika_dwallet_2pc_mpc_package_id: config
                    .sui_connector_config
                    .ika_dwallet_2pc_mpc_package_id,
<<<<<<< HEAD
=======
                ika_dwallet_2pc_mpc_package_id_v2: config
                    .sui_connector_config
                    .ika_dwallet_2pc_mpc_package_id_v2,
>>>>>>> a88c7897
                ika_system_package_id: config.sui_connector_config.ika_system_package_id,
            },
            objects: IkaObjectsConfig {
                ika_system_object_id: config.sui_connector_config.ika_system_object_id,
                ika_dwallet_coordinator_object_id: config
                    .sui_connector_config
                    .ika_dwallet_coordinator_object_id,
            },
        };

        let sui_client = Arc::new(
            SuiClient::new(
                &config.sui_connector_config.sui_rpc_url,
                sui_client_metrics,
                ika_network_config,
            )
            .await?,
        );

        let (_, latest_system_inner) = sui_client.must_get_system_inner_object().await;
        let previous_epoch_last_system_checkpoint_sequence_number =
            latest_system_inner.previous_epoch_last_checkpoint_sequence_number();
        let epoch_start_system_state = sui_client
            .must_get_epoch_start_system(&latest_system_inner)
            .await;

        let (_, dwallet_coordinator_inner) = sui_client.must_get_dwallet_coordinator_inner().await;
        let DWalletCoordinatorInner::V1(dwallet_coordinator_inner) = dwallet_coordinator_inner;
        let previous_epoch_last_dwallet_checkpoint_sequence_number =
            dwallet_coordinator_inner.previous_epoch_last_checkpoint_sequence_number;

        let committee = epoch_start_system_state.get_ika_committee();
        let committee_arc = Arc::new(committee.clone());

        let secret = Arc::pin(config.protocol_key_pair().copy());
        let committee_store = Arc::new(CommitteeStore::new(config.db_path().join("epochs"), None));
        let perpetual_tables_options = default_db_options().optimize_db_for_write_throughput(4);
        let perpetual_tables = Arc::new(AuthorityPerpetualTables::open(
            &config.db_path().join("store"),
            Some(perpetual_tables_options.options),
        ));

        //let cur_epoch = latest_system_state.epoch();
        // let committee = committee_store
        //     .get_committee(&cur_epoch)?
        //     .expect("Committee of the current epoch must exist");
        let chain_identifier =
            ChainIdentifier::from(config.sui_connector_config.ika_system_object_id);

        let epoch_start_configuration = EpochStartConfiguration::new(epoch_start_system_state)
            .expect("EpochStartConfiguration construction cannot fail");

        // let epoch_start_configuration = store
        //     .get_epoch_start_configuration()?
        //     .expect("EpochStartConfiguration of the current epoch must exist");

        let epoch_options = default_db_options().optimize_db_for_write_throughput(4);
        let packages_config = IkaNetworkConfig::new(
            config.sui_connector_config.ika_package_id,
            config.sui_connector_config.ika_common_package_id,
            config.sui_connector_config.ika_dwallet_2pc_mpc_package_id,
            config
                .sui_connector_config
                .ika_dwallet_2pc_mpc_package_id_v2,
            config.sui_connector_config.ika_system_package_id,
            config.sui_connector_config.ika_system_object_id,
            config
                .sui_connector_config
                .ika_dwallet_coordinator_object_id,
        );

        let dwallet_mpc_metrics = DWalletMPCMetrics::new(&registry_service.default_registry());

        let epoch_store = AuthorityPerEpochStore::new(
            config.protocol_public_key(),
            committee_arc.clone(),
            &config.db_path().join("store"),
            Some(epoch_options.options),
            EpochMetrics::new(&registry_service.default_registry()),
            epoch_start_configuration,
            chain_identifier,
            packages_config,
        )?;

        info!("created epoch store");

        replay_log!(
            "Beginning replay run. Epoch: {:?}, Protocol config: {:?}",
            epoch_store.epoch(),
            epoch_store.protocol_config()
        );

        let effective_buffer_stake = epoch_store.get_effective_buffer_stake_bps();
        let default_buffer_stake = epoch_store
            .protocol_config()
            .buffer_stake_for_protocol_upgrade_bps();
        if effective_buffer_stake != default_buffer_stake {
            warn!(
                ?effective_buffer_stake,
                ?default_buffer_stake,
                "buffer_stake_for_protocol_upgrade_bps is currently overridden"
            );
        }

        info!("creating checkpoint store");

        let dwallet_checkpoint_store =
            DWalletCheckpointStore::new(&config.db_path().join("dwallet_checkpoints"));
        let system_checkpoint_store =
            SystemCheckpointStore::new(&config.db_path().join("system_checkpoints"));

        info!("Creating state sync store");
        let state_sync_store = RocksDbStore::new(
            committee_store.clone(),
            dwallet_checkpoint_store.clone(),
            system_checkpoint_store.clone(),
        );

        info!("creating archive reader");
        // Create network
        // TODO only configure validators as seed/preferred peers for validators and not for
        // fullnodes once we've had a chance to re-work fullnode configuration generation.

        let authority_name = config.protocol_public_key();

        let archive_readers =
            ArchiveReaderBalancer::new(config.archive_reader_config(), &prometheus_registry)?;
        let (trusted_peer_change_tx, trusted_peer_change_rx) = watch::channel(Default::default());
        let P2pComponents {
            p2p_network,
            known_peers,
            discovery_handle,
            state_sync_handle,
        } = Self::create_p2p_network(
            &config,
            state_sync_store.clone(),
            chain_identifier,
            trusted_peer_change_rx,
            archive_readers.clone(),
            &prometheus_registry,
            !epoch_store.committee().authority_exists(&authority_name),
        )?;

        // We must explicitly send this instead of relying on the initial value to trigger
        // watch value change, so that state-sync is able to process it.
        send_trusted_peer_change(
            &config,
            &trusted_peer_change_tx,
            epoch_store.epoch_start_state(),
        )
        .expect("Initial trusted peers must be set");

        info!("start state archival");
        // Start archiving local state to remote store
        let state_archive_handle =
            Self::start_state_archival(&config, &prometheus_registry, state_sync_store.clone())
                .await?;

        info!("create authority state");
        let state = AuthorityState::new(
            authority_name,
            secret,
            config.supported_protocol_versions.unwrap(),
            perpetual_tables.clone(),
            epoch_store.clone(),
            committee_store.clone(),
            dwallet_checkpoint_store.clone(),
            &prometheus_registry,
            config.clone(),
        )
        .await;
        info!("created authority state");

        let sui_connector_metrics = SuiConnectorMetrics::new(&registry_service.default_registry());
        let (next_epoch_committee_sender, next_epoch_committee_receiver) =
            watch::channel::<Committee>(committee);
        let (new_requests_sender, new_requests_receiver) =
            broadcast::channel(EVENTS_CHANNEL_BUFFER_SIZE);
        let (end_of_publish_sender, end_of_publish_receiver) = watch::channel::<Option<u64>>(None);
        let (
            last_session_to_complete_in_current_epoch_sender,
            last_session_to_complete_in_current_epoch_receiver,
        ) = watch::channel((0, 0));
        let (uncompleted_requests_sender, uncompleted_requests_receiver) =
            watch::channel((Vec::new(), 0));
        let (sui_connector_service, network_keys_receiver) = SuiConnectorService::new(
            dwallet_checkpoint_store.clone(),
            system_checkpoint_store.clone(),
            sui_client.clone(),
            config.sui_connector_config.clone(),
            sui_connector_metrics,
            state.is_validator(&epoch_store),
            next_epoch_committee_sender,
            new_requests_sender,
            end_of_publish_sender.clone(),
            last_session_to_complete_in_current_epoch_sender,
            uncompleted_requests_sender,
        )
        .await?;

        let (end_of_epoch_channel, _end_of_epoch_receiver) =
            broadcast::channel(config.end_of_epoch_broadcast_channel_capacity);

        let authority_names_to_peer_ids = epoch_store
            .epoch_start_state()
            .get_authority_names_to_peer_ids();

        let network_connection_metrics = consensus_core::QuinnConnectionMetrics::new(
            "ika",
            &registry_service.default_registry(),
        );

        let authority_names_to_peer_ids = ArcSwap::from_pointee(authority_names_to_peer_ids);

        let connection_monitor_handle = consensus_core::AnemoConnectionMonitor::spawn(
            p2p_network.downgrade(),
            Arc::new(network_connection_metrics),
            known_peers,
        );

        let connection_monitor_status = ConnectionMonitorStatus {
            connection_statuses: connection_monitor_handle.connection_statuses(),
            authority_names_to_peer_ids,
        };

        let connection_monitor_status = Arc::new(connection_monitor_status);
        let ika_node_metrics = Arc::new(IkaNodeMetrics::new(&registry_service.default_registry()));

        ika_node_metrics
            .binary_max_protocol_version
            .set(ProtocolVersion::MAX.as_u64() as i64);
        ika_node_metrics
            .configured_max_protocol_version
            .set(config.supported_protocol_versions.unwrap().max.as_u64() as i64);
        let sui_data_receivers = SuiDataReceivers {
            network_keys_receiver,
            new_requests_receiver,
            next_epoch_committee_receiver,
            last_session_to_complete_in_current_epoch_receiver,
            end_of_publish_receiver,
            uncompleted_requests_receiver,
        };
        let validator_components = if state.is_validator(&epoch_store) {
            let components = Self::construct_validator_components(
                config.clone(),
                state.clone(),
                committee_arc,
                epoch_store.clone(),
                dwallet_checkpoint_store.clone(),
                system_checkpoint_store.clone(),
                state_sync_handle.clone(),
                connection_monitor_status.clone(),
                &registry_service,
                ika_node_metrics.clone(),
                previous_epoch_last_dwallet_checkpoint_sequence_number,
                previous_epoch_last_system_checkpoint_sequence_number,
                dwallet_mpc_metrics.clone(),
                sui_data_receivers.clone(),
            )
            .await?;
            // This is only needed during cold start.
            components.consensus_adapter.submit_recovered(&epoch_store);

            Some(components)
        } else {
            None
        };

        // setup shutdown channel
        let (shutdown_channel, _) = broadcast::channel::<Option<RunWithRange>>(1);

        let node = Self {
            config,
            validator_components: Mutex::new(validator_components),
            state,
            registry_service,
            metrics: ika_node_metrics,

            _discovery: discovery_handle,
            _connection_monitor_handle: connection_monitor_handle,
            state_sync_handle,
            dwallet_checkpoint_store,
            system_checkpoint_store,

            end_of_epoch_channel,
            connection_monitor_status,
            trusted_peer_change_tx,

            #[cfg(msim)]
            sim_state: Default::default(),

            sui_connector_service,
            _state_archive_handle: state_archive_handle,
            shutdown_channel_tx: shutdown_channel,
        };

        info!("IkaNode started!");
        let node = Arc::new(node);
        let node_copy = node.clone();
        let sui_client_clone = sui_client.clone();
        spawn_monitored_task!(async move {
            let result = Self::monitor_reconfiguration(
                node_copy,
                sui_client_clone,
                dwallet_mpc_metrics,
                sui_data_receivers.clone(),
            )
            .await;
            if let Err(error) = result {
                warn!("Reconfiguration finished with error {:?}", error);
            }
        });

        Ok(node)
    }

    pub fn subscribe_to_epoch_change(&self) -> broadcast::Receiver<SystemInner> {
        self.end_of_epoch_channel.subscribe()
    }

    pub fn subscribe_to_shutdown_channel(&self) -> broadcast::Receiver<Option<RunWithRange>> {
        self.shutdown_channel_tx.subscribe()
    }

    pub fn current_epoch_for_testing(&self) -> EpochId {
        self.state.current_epoch_for_testing()
    }

    pub fn db_checkpoint_path(&self) -> PathBuf {
        self.config.db_checkpoint_path()
    }

    pub fn clear_override_protocol_upgrade_buffer_stake(&self, epoch: EpochId) -> IkaResult {
        self.state
            .clear_override_protocol_upgrade_buffer_stake(epoch)
    }

    pub fn set_override_protocol_upgrade_buffer_stake(
        &self,
        epoch: EpochId,
        buffer_stake_bps: u64,
    ) -> IkaResult {
        self.state
            .set_override_protocol_upgrade_buffer_stake(epoch, buffer_stake_bps)
    }

    async fn start_state_archival(
        config: &NodeConfig,
        prometheus_registry: &Registry,
        state_sync_store: RocksDbStore,
    ) -> Result<Option<broadcast::Sender<()>>> {
        if let Some(remote_store_config) = &config.state_archive_write_config.object_store_config {
            let local_store_config = ObjectStoreConfig {
                object_store: Some(ObjectStoreType::File),
                directory: Some(config.archive_path()),
                ..Default::default()
            };
            let archive_writer = ArchiveWriter::new(
                local_store_config,
                remote_store_config.clone(),
                FileCompression::Zstd,
                StorageFormat::Blob,
                Duration::from_secs(600),
                256 * 1024 * 1024,
                prometheus_registry,
            )
            .await?;
            Ok(Some(archive_writer.start(state_sync_store).await?))
        } else {
            Ok(None)
        }
    }

    fn create_p2p_network(
        config: &NodeConfig,
        state_sync_store: RocksDbStore,
        chain_identifier: ChainIdentifier,
        trusted_peer_change_rx: watch::Receiver<TrustedPeerChangeEvent>,
        archive_readers: ArchiveReaderBalancer,
        prometheus_registry: &Registry,
        is_notifier: bool,
    ) -> Result<P2pComponents> {
        let (state_sync, state_sync_server) = state_sync::Builder::new()
            .config(config.p2p_config.state_sync.clone().unwrap_or_default())
            .store(state_sync_store)
            .archive_readers(archive_readers)
            .with_metrics(prometheus_registry)
            .build();

        let (discovery, discovery_server) = discovery::Builder::new(trusted_peer_change_rx)
            .config(config.p2p_config.clone())
            .build();

        let discovery_config = config.p2p_config.discovery.clone().unwrap_or_default();
        let known_peers: HashMap<PeerId, String> = discovery_config
            .allowlisted_peers
            .clone()
            .into_iter()
            .map(|ap| (ap.peer_id, "allowlisted_peer".to_string()))
            .chain(config.p2p_config.seed_peers.iter().filter_map(|peer| {
                peer.peer_id
                    .map(|peer_id| (peer_id, "seed_peer".to_string()))
            }))
            .collect();

        let p2p_network = {
            let routes = anemo::Router::new()
                .add_rpc_service(discovery_server)
                .add_rpc_service(state_sync_server);
            let inbound_network_metrics =
                consensus_core::NetworkRouteMetrics::new("ika", "inbound", prometheus_registry);
            let outbound_network_metrics =
                consensus_core::NetworkRouteMetrics::new("ika", "outbound", prometheus_registry);

            let service = ServiceBuilder::new()
                .layer(
                    TraceLayer::new_for_server_errors()
                        .make_span_with(DefaultMakeSpan::new().level(tracing::Level::INFO))
                        .on_failure(DefaultOnFailure::new().level(tracing::Level::WARN)),
                )
                .layer(CallbackLayer::new(
                    consensus_core::MetricsMakeCallbackHandler::new(
                        Arc::new(inbound_network_metrics),
                        config.p2p_config.excessive_message_size(),
                    ),
                ))
                .service(routes);

            let outbound_layer = ServiceBuilder::new()
                .layer(
                    TraceLayer::new_for_client_and_server_errors()
                        .make_span_with(DefaultMakeSpan::new().level(tracing::Level::INFO))
                        .on_failure(DefaultOnFailure::new().level(tracing::Level::WARN)),
                )
                .layer(CallbackLayer::new(
                    consensus_core::MetricsMakeCallbackHandler::new(
                        Arc::new(outbound_network_metrics),
                        config.p2p_config.excessive_message_size(),
                    ),
                ))
                .into_inner();

            let mut anemo_config = config.p2p_config.anemo_config.clone().unwrap_or_default();
            // Set the max_frame_size to be 1 GB to work around the issue of there being too many
            // staking events in the epoch change txn.
            anemo_config.max_frame_size = Some(1 << 30);

            // Set a higher default value for socket send/receive buffers if not already
            // configured.
            let mut quic_config = anemo_config.quic.unwrap_or_default();
            if quic_config.socket_send_buffer_size.is_none() {
                quic_config.socket_send_buffer_size = Some(20 << 20);
            }
            if quic_config.socket_receive_buffer_size.is_none() {
                quic_config.socket_receive_buffer_size = Some(20 << 20);
            }
            quic_config.allow_failed_socket_buffer_size_setting = true;

            // Set high-performance defaults for quinn transport.
            // With 200MiB buffer size and ~500ms RTT, max throughput ~400MiB/s.
            if quic_config.max_concurrent_bidi_streams.is_none() {
                quic_config.max_concurrent_bidi_streams = Some(500);
            }
            if quic_config.max_concurrent_uni_streams.is_none() {
                quic_config.max_concurrent_uni_streams = Some(500);
            }
            if quic_config.stream_receive_window.is_none() {
                quic_config.stream_receive_window = Some(100 << 20);
            }
            if quic_config.receive_window.is_none() {
                quic_config.receive_window = Some(200 << 20);
            }
            if quic_config.send_window.is_none() {
                quic_config.send_window = Some(200 << 20);
            }
            if quic_config.crypto_buffer_size.is_none() {
                quic_config.crypto_buffer_size = Some(1 << 20);
            }
            if quic_config.max_idle_timeout_ms.is_none() {
                quic_config.max_idle_timeout_ms = Some(30_000);
            }
            if quic_config.keep_alive_interval_ms.is_none() {
                quic_config.keep_alive_interval_ms = Some(5_000);
            }
            anemo_config.quic = Some(quic_config);

            let server_name = format!("ika-{chain_identifier}");
            let network = Network::bind(config.p2p_config.listen_address)
                .server_name(&server_name)
                .private_key(config.network_key_pair().copy().private().0.to_bytes())
                .config(anemo_config)
                .outbound_request_layer(outbound_layer)
                .start(service)?;
            info!(
                server_name = server_name,
                "P2p network started on {}",
                network.local_addr()
            );

            network
        };

        let discovery_handle =
            discovery.start(p2p_network.clone(), config.network_key_pair().copy());
        let state_sync_handle = state_sync.start(p2p_network.clone(), is_notifier);

        Ok(P2pComponents {
            p2p_network,
            known_peers,
            discovery_handle,
            state_sync_handle,
        })
    }

    async fn construct_validator_components(
        config: NodeConfig,
        state: Arc<AuthorityState>,
        committee: Arc<Committee>,
        epoch_store: Arc<AuthorityPerEpochStore>,
        dwallet_checkpoint_store: Arc<DWalletCheckpointStore>,
        system_checkpoint_store: Arc<SystemCheckpointStore>,
        state_sync_handle: state_sync::Handle,
        connection_monitor_status: Arc<ConnectionMonitorStatus>,
        registry_service: &RegistryService,
        ika_node_metrics: Arc<IkaNodeMetrics>,
        previous_epoch_last_dwallet_checkpoint_sequence_number: u64,
        previous_epoch_last_system_checkpoint_sequence_number: u64,
        dwallet_mpc_metrics: Arc<DWalletMPCMetrics>,
        sui_data_receivers: SuiDataReceivers,
    ) -> Result<ValidatorComponents> {
        let mut config_clone = config.clone();
        let consensus_config = config_clone
            .consensus_config
            .as_mut()
            .ok_or_else(|| anyhow!("Validator is missing consensus config"))?;

        let client = Arc::new(UpdatableConsensusClient::new());
        let consensus_adapter = Arc::new(Self::construct_consensus_adapter(
            &committee,
            consensus_config,
            state.name,
            connection_monitor_status.clone(),
            &registry_service.default_registry(),
            epoch_store.protocol_config().clone(),
            client.clone(),
        ));

        let consensus_manager = Arc::new(ConsensusManager::new(
            &config,
            consensus_config,
            registry_service,
            client,
        ));

        // This only gets started up once, not on every epoch. (Make call to remove every epoch.)
        let consensus_store_pruner = ConsensusStorePruner::new(
            consensus_manager.get_storage_base_path(),
            consensus_config.db_retention_epochs(),
            consensus_config.db_pruner_period(),
            &registry_service.default_registry(),
        );

        let dwallet_checkpoint_metrics =
            DWalletCheckpointMetrics::new(&registry_service.default_registry());
        let system_checkpoint_metrics =
            SystemCheckpointMetrics::new(&registry_service.default_registry());
        let ika_tx_validator_metrics =
            IkaTxValidatorMetrics::new(&registry_service.default_registry());
        Self::start_epoch_specific_validator_components(
            &config,
            state.clone(),
            consensus_adapter,
            dwallet_checkpoint_store,
            system_checkpoint_store,
            epoch_store,
            state_sync_handle,
            consensus_manager,
            consensus_store_pruner,
            dwallet_checkpoint_metrics,
            dwallet_mpc_metrics,
            system_checkpoint_metrics,
            ika_node_metrics,
            ika_tx_validator_metrics,
            previous_epoch_last_dwallet_checkpoint_sequence_number,
            previous_epoch_last_system_checkpoint_sequence_number,
            sui_data_receivers,
        )
        .await
    }

    async fn start_epoch_specific_validator_components(
        config: &NodeConfig,
        state: Arc<AuthorityState>,
        consensus_adapter: Arc<ConsensusAdapter>,
        dwallet_checkpoint_store: Arc<DWalletCheckpointStore>,
        system_checkpoint_store: Arc<SystemCheckpointStore>,
        epoch_store: Arc<AuthorityPerEpochStore>,
        state_sync_handle: state_sync::Handle,
        consensus_manager: Arc<ConsensusManager>,
        consensus_store_pruner: ConsensusStorePruner,
        dwallet_checkpoint_metrics: Arc<DWalletCheckpointMetrics>,
        dwallet_mpc_metrics: Arc<DWalletMPCMetrics>,
        system_checkpoint_metrics: Arc<SystemCheckpointMetrics>,
        _ika_node_metrics: Arc<IkaNodeMetrics>,
        ika_tx_validator_metrics: Arc<IkaTxValidatorMetrics>,
        previous_epoch_last_dwallet_checkpoint_sequence_number: u64,
        previous_epoch_last_system_checkpoint_sequence_number: u64,
        sui_data_receivers: SuiDataReceivers,
    ) -> Result<ValidatorComponents> {
        let (checkpoint_service, checkpoint_service_tasks) = Self::start_dwallet_checkpoint_service(
            config,
            consensus_adapter.clone(),
            dwallet_checkpoint_store,
            epoch_store.clone(),
            state.clone(),
            state_sync_handle.clone(),
            dwallet_checkpoint_metrics.clone(),
            previous_epoch_last_dwallet_checkpoint_sequence_number,
        );

        let (system_checkpoint_service, system_checkpoint_service_tasks) =
            Self::start_system_checkpoint_service(
                config,
                consensus_adapter.clone(),
                system_checkpoint_store,
                epoch_store.clone(),
                state.clone(),
                state_sync_handle.clone(),
                system_checkpoint_metrics.clone(),
                previous_epoch_last_system_checkpoint_sequence_number,
            );

        let (dwallet_mpc_service_exit_sender, dwallet_mpc_service_exit_receiver) =
            watch::channel(());
        if let Err(e) =
            DWalletMPCService::verify_validator_keys(epoch_store.epoch_start_state(), config)
        {
            error!(error = ?e, "Failed to verify validator keys");
            panic!("Failed to verify validator keys: {e}");
        };

        let mut dwallet_mpc_service = DWalletMPCService::new(
            epoch_store.clone(),
            dwallet_mpc_service_exit_receiver,
            EpochStoreSubmitToConsensus::new(epoch_store.clone(), consensus_adapter.clone()),
            config.clone(),
            checkpoint_service.clone(),
            dwallet_mpc_metrics.clone(),
            state.clone(),
            sui_data_receivers,
            epoch_store.name,
            epoch_store.epoch(),
            epoch_store.committee().clone(),
            epoch_store.protocol_config().clone(),
        );

        // create a new map that gets injected into both the consensus handler and the consensus adapter
        // the consensus handler will write values forwarded from consensus, and the consensus adapter
        // will read the values to make decisions about which validator submits a transaction to consensus
        let low_scoring_authorities = Arc::new(ArcSwap::new(Arc::new(HashMap::new())));

        consensus_adapter.swap_low_scoring_authorities(low_scoring_authorities.clone());

        let throughput_calculator = Arc::new(ConsensusThroughputCalculator::new(
            None,
            state.metrics.clone(),
        ));

        let throughput_profiler = Arc::new(ConsensusThroughputProfiler::new(
            throughput_calculator.clone(),
            None,
            None,
            state.metrics.clone(),
            ThroughputProfileRanges::from_chain(epoch_store.get_chain_identifier()),
        ));

        consensus_adapter.swap_throughput_profiler(throughput_profiler);

        let consensus_handler_initializer = ConsensusHandlerInitializer::new(
            state.clone(),
            checkpoint_service.clone(),
            system_checkpoint_service.clone(),
            epoch_store.clone(),
            low_scoring_authorities,
            throughput_calculator,
        );

        info!("Starting consensus manager asynchronously");

        // Spawn consensus startup asynchronously to avoid blocking other components
        tokio::spawn({
            let config = config.clone();
            let epoch_store = epoch_store.clone();
            let sui_tx_validator = IkaTxValidator::new(
                state.clone(),
                consensus_adapter.clone(),
                checkpoint_service.clone(),
                system_checkpoint_service.clone(),
                ika_tx_validator_metrics.clone(),
            );
            let consensus_manager = consensus_manager.clone();
            async move {
                consensus_manager
                    .start(
                        &config,
                        epoch_store,
                        consensus_handler_initializer,
                        sui_tx_validator,
                    )
                    .await;
            }
        });
        let replay_waiter = consensus_manager.replay_waiter();

        // Spawn the dWallet MPC Service now that we are done with bootstrapping both
        // from storage and from the consensus.
        spawn_monitored_task!(dwallet_mpc_service.spawn(replay_waiter));

        Ok(ValidatorComponents {
            consensus_manager,
            consensus_store_pruner,
            consensus_adapter,
            checkpoint_service_tasks,
            system_checkpoint_service_tasks,
            checkpoint_metrics: dwallet_checkpoint_metrics,
            system_checkpoint_metrics,
            ika_tx_validator_metrics,
            dwallet_mpc_metrics,
            dwallet_mpc_service_exit: dwallet_mpc_service_exit_sender,
        })
    }

    fn start_dwallet_checkpoint_service(
        config: &NodeConfig,
        consensus_adapter: Arc<ConsensusAdapter>,
        dwallet_checkpoint_store: Arc<DWalletCheckpointStore>,
        epoch_store: Arc<AuthorityPerEpochStore>,
        state: Arc<AuthorityState>,
        state_sync_handle: state_sync::Handle,
        checkpoint_metrics: Arc<DWalletCheckpointMetrics>,
        previous_epoch_last_dwallet_checkpoint_sequence_number: u64,
    ) -> (Arc<DWalletCheckpointService>, JoinSet<()>) {
        let epoch_start_timestamp_ms = epoch_store.epoch_start_state().epoch_start_timestamp_ms();
        let epoch_duration_ms = epoch_store.epoch_start_state().epoch_duration_ms();

        debug!(
            "Starting checkpoint service with epoch start timestamp {}
            and epoch duration {}",
            epoch_start_timestamp_ms, epoch_duration_ms
        );

        let checkpoint_output = Box::new(SubmitDWalletCheckpointToConsensus {
            sender: consensus_adapter,
            signer: state.secret.clone(),
            authority: config.protocol_public_key(),
            metrics: checkpoint_metrics.clone(),
        });

        let certified_checkpoint_output = SendDWalletCheckpointToStateSync::new(state_sync_handle);
        let max_tx_per_checkpoint = max_tx_per_checkpoint(epoch_store.protocol_config());
        let max_dwallet_checkpoint_size_bytes = epoch_store
            .protocol_config()
            .max_dwallet_checkpoint_size_bytes()
            as usize;

        DWalletCheckpointService::spawn(
            state.clone(),
            dwallet_checkpoint_store,
            epoch_store,
            checkpoint_output,
            Box::new(certified_checkpoint_output),
            checkpoint_metrics,
            max_tx_per_checkpoint,
            max_dwallet_checkpoint_size_bytes,
            previous_epoch_last_dwallet_checkpoint_sequence_number,
        )
    }

    fn start_system_checkpoint_service(
        config: &NodeConfig,
        consensus_adapter: Arc<ConsensusAdapter>,
        system_checkpoint_store: Arc<SystemCheckpointStore>,
        epoch_store: Arc<AuthorityPerEpochStore>,
        state: Arc<AuthorityState>,
        state_sync_handle: state_sync::Handle,
        system_checkpoint_metrics: Arc<SystemCheckpointMetrics>,
        previous_epoch_last_system_checkpoint_sequence_number: u64,
    ) -> (Arc<SystemCheckpointService>, JoinSet<()>) {
        let epoch_start_timestamp_ms = epoch_store.epoch_start_state().epoch_start_timestamp_ms();
        let epoch_duration_ms = epoch_store.epoch_start_state().epoch_duration_ms();

        debug!(
            "Starting system_checkpoint service with epoch start timestamp {}
            and epoch duration {}",
            epoch_start_timestamp_ms, epoch_duration_ms
        );

        let system_checkpoint_output = Box::new(SubmitSystemCheckpointToConsensus {
            sender: consensus_adapter,
            signer: state.secret.clone(),
            authority: config.protocol_public_key(),
            metrics: system_checkpoint_metrics.clone(),
        });

        let certified_system_checkpoint_output =
            SendSystemCheckpointToStateSync::new(state_sync_handle);
        let max_tx_per_system_checkpoint = epoch_store
            .protocol_config()
            .max_messages_per_system_checkpoint();
        let max_system_checkpoint_size_bytes = epoch_store
            .protocol_config()
            .max_system_checkpoint_size_bytes()
            as usize;

        SystemCheckpointService::spawn(
            state.clone(),
            system_checkpoint_store,
            epoch_store,
            system_checkpoint_output,
            Box::new(certified_system_checkpoint_output),
            system_checkpoint_metrics,
            max_tx_per_system_checkpoint as usize,
            max_system_checkpoint_size_bytes,
            previous_epoch_last_system_checkpoint_sequence_number,
        )
    }

    fn construct_consensus_adapter(
        committee: &Committee,
        consensus_config: &ConsensusConfig,
        authority: AuthorityName,
        connection_monitor_status: Arc<ConnectionMonitorStatus>,
        prometheus_registry: &Registry,
        protocol_config: ProtocolConfig,
        consensus_client: Arc<dyn ConsensusClient>,
    ) -> ConsensusAdapter {
        let ca_metrics = ConsensusAdapterMetrics::new(prometheus_registry);
        // The consensus adapter allows the authority to send user certificates through consensus.

        ConsensusAdapter::new(
            consensus_client,
            authority,
            connection_monitor_status,
            consensus_config.max_pending_transactions(),
            consensus_config.max_pending_transactions() * 2 / committee.num_members(),
            consensus_config.max_submit_position,
            consensus_config.submit_delay_step_override(),
            ca_metrics,
            protocol_config,
        )
    }

    pub fn state(&self) -> Arc<AuthorityState> {
        self.state.clone()
    }

    pub fn clone_committee_store(&self) -> Arc<CommitteeStore> {
        self.state.committee_store().clone()
    }

    /*
    pub fn clone_authority_store(&self) -> Arc<AuthorityStore> {
        self.state.db()
    }
    */

    /// This function awaits the completion of checkpoint execution of the current epoch,
    /// after which it initiates reconfiguration of the entire system.
    pub async fn monitor_reconfiguration(
        self: Arc<Self>,
        sui_client: Arc<SuiConnectorClient>,
        dwallet_mpc_metrics: Arc<DWalletMPCMetrics>,
        sui_data_receivers: SuiDataReceivers,
    ) -> Result<()> {
        loop {
            let run_with_range = self.config.run_with_range;

            let cur_epoch_store = self.state.load_epoch_store_one_call_per_task();

            let config = cur_epoch_store.protocol_config();

            // Update the current protocol version metric.
            self.metrics
                .current_protocol_version
                .set(config.version.as_u64() as i64);

            let transaction =
                ConsensusTransaction::new_capability_notification_v1(AuthorityCapabilitiesV1::new(
                    self.state.name,
                    cur_epoch_store.get_chain_identifier().chain(),
                    self.config
                        .supported_protocol_versions
                        .expect("Supported versions should be populated")
                        // no need to send digests of versions less than the current version
                        .truncate_below(config.version),
                    vec![],
                    // Note: this is a temp fix, we will handle package upgrades later.
                    // sui_client
                    // .get_available_move_packages()
                    //     .await
                    //     .map_err(|e| anyhow!("Cannot get available move packages: {:?}", e))?,
                ));

            if let Some(components) = &*self.validator_components.lock().await {
                info!(?transaction, "submitting capabilities to consensus");
                components
                    .consensus_adapter
                    .submit_to_consensus(&[transaction], &cur_epoch_store)
                    .await?;
            }

            let end_of_publish_sender_handle =
                if let Some(components) = &*self.validator_components.lock().await {
                    let end_of_publish_sender = EndOfPublishSender::new(
                        Arc::downgrade(&cur_epoch_store),
                        Arc::new(components.consensus_adapter.clone()),
                        sui_data_receivers.end_of_publish_receiver.clone(),
                        cur_epoch_store.epoch(),
                    );

                    Some(tokio::spawn(async move {
                        end_of_publish_sender.run().await;
                    }))
                } else {
                    None
                };

            let stop_condition = self
                .sui_connector_service
                .run_epoch(cur_epoch_store.epoch(), run_with_range)
                .await;

            let (latest_system_state, epoch_start_system_state) = match stop_condition {
                StopReason::EpochComplete(latest_system_state, epoch_start_system_state) => {
                    info!(
                        epoch_number=?latest_system_state.epoch(),
                        "Epoch completed, switching to the next epoch"
                    );
                    (latest_system_state, epoch_start_system_state)
                }
                StopReason::RunWithRangeCondition => {
                    IkaNode::shutdown(&self).await;
                    self.shutdown_channel_tx
                        .send(run_with_range)
                        .expect("RunWithRangeCondition met but failed to send shutdown message");
                    return Ok(());
                }
            };
            end_of_publish_sender_handle.map(|handle| {
                handle.abort();
                Some(())
            });

            // // Safe to call because we are in the middle of reconfiguration.
            // let latest_system_state = self
            //     .state
            //     .get_object_cache_reader()
            //     .get_ika_system_state_object_unsafe()
            //     .expect("Read Ika System State object cannot fail");

            #[cfg(msim)]
            if !self
                .sim_state
                .sim_safe_mode_expected
                .load(Ordering::Relaxed)
            {
                debug_assert!(!latest_system_state.safe_mode());
            }

            if let Err(err) = self.end_of_epoch_channel.send(*latest_system_state)
                && self.state.is_fullnode(&cur_epoch_store)
            {
                warn!(
                    "Failed to send the end-of-epoch notification to subscriber: {:?}",
                    err
                );
            }
            let (_, dwallet_coordinator_inner) =
                sui_client.must_get_dwallet_coordinator_inner().await;
            let DWalletCoordinatorInner::V1(dwallet_coordinator_inner) = dwallet_coordinator_inner;
            let previous_epoch_last_checkpoint_sequence_number =
                dwallet_coordinator_inner.previous_epoch_last_checkpoint_sequence_number;

            let (_, system_inner) = sui_client.must_get_system_inner_object().await;
            let previous_epoch_last_system_checkpoint_sequence_number =
                system_inner.previous_epoch_last_checkpoint_sequence_number();

            let next_epoch_committee = epoch_start_system_state.get_ika_committee();
            let next_epoch = next_epoch_committee.epoch();
            assert_eq!(cur_epoch_store.epoch() + 1, next_epoch);

            info!(
                next_epoch,
                "Finished executing all checkpoints in the epoch. About to reconfigure the system."
            );

            fail_point_async!("reconfig_delay");

            // We save the connection monitor status map regardless of validator / fullnode status
            // so that we don't need to restart the connection monitor every epoch.
            // Update the mappings that will be used by the consensus adapter if it exists or is
            // about to be created.
            let authority_names_to_peer_ids =
                epoch_start_system_state.get_authority_names_to_peer_ids();
            self.connection_monitor_status
                .update_mapping_for_epoch(authority_names_to_peer_ids);

            cur_epoch_store.record_epoch_reconfig_start_time_metric();

            let _ = send_trusted_peer_change(
                &self.config,
                &self.trusted_peer_change_tx,
                &epoch_start_system_state,
            );

            // The following code handles 4 different cases, depending on whether the node
            // was a validator in the previous epoch
            // and whether the node is a validator
            // in the new epoch.
            let new_validator_components = if let Some(ValidatorComponents {
                consensus_manager,
                consensus_store_pruner,
                consensus_adapter,
                mut checkpoint_service_tasks,
                mut system_checkpoint_service_tasks,
                checkpoint_metrics,
                system_checkpoint_metrics,
                ika_tx_validator_metrics,
                dwallet_mpc_metrics,
                dwallet_mpc_service_exit,
            }) = self.validator_components.lock().await.take()
            {
                info!("Reconfiguring the validator.");
                // Cancel the old dwallet checkpoint service & system checkpoint service tasks.
                // Waiting for checkpoint builder to finish gracefully is not possible, because it
                // may wait on transactions while consensus on peers have already shut down.
                checkpoint_service_tasks.abort_all();
                system_checkpoint_service_tasks.abort_all();

                if let Err(err) = dwallet_mpc_service_exit.send(()) {
                    warn!(error=?err, "failed to send exit signal to dwallet mpc service");
                }
                drop(dwallet_mpc_service_exit);

                while let Some(result) = checkpoint_service_tasks.join_next().await {
                    if let Err(err) = result {
                        if err.is_panic() {
                            std::panic::resume_unwind(err.into_panic());
                        }
                        warn!(error=?err, "error in checkpoint service task");
                    }
                }
                info!("DWallet checkpoint service has shut down.");

                while let Some(result) = system_checkpoint_service_tasks.join_next().await {
                    if let Err(err) = result {
                        if err.is_panic() {
                            std::panic::resume_unwind(err.into_panic());
                        }
                        warn!("Error in system_checkpoint service task: {:?}", err);
                    }
                }
                info!("System checkpoint service was shut down");

                consensus_manager.shutdown().await;
                info!("Consensus was shut down");

                let new_epoch_store = self
                    .reconfigure_state(
                        &cur_epoch_store,
                        next_epoch_committee.clone(),
                        epoch_start_system_state,
                    )
                    .await;
                info!("Epoch store finished reconfiguration.");

                consensus_store_pruner.prune(next_epoch).await;

                if self.state.is_validator(&new_epoch_store) {
                    // Only restart consensus if this node is still a validator in the new epoch.
                    Some(
                        Self::start_epoch_specific_validator_components(
                            &self.config,
                            self.state.clone(),
                            consensus_adapter,
                            self.dwallet_checkpoint_store.clone(),
                            self.system_checkpoint_store.clone(),
                            new_epoch_store.clone(),
                            self.state_sync_handle.clone(),
                            consensus_manager,
                            consensus_store_pruner,
                            checkpoint_metrics,
                            dwallet_mpc_metrics,
                            system_checkpoint_metrics,
                            self.metrics.clone(),
                            ika_tx_validator_metrics,
                            previous_epoch_last_checkpoint_sequence_number,
                            previous_epoch_last_system_checkpoint_sequence_number,
                            sui_data_receivers.clone(),
                        )
                        .await?,
                    )
                } else {
                    info!("This node is no longer a validator after reconfiguration");
                    None
                }
            } else {
                let new_epoch_store = self
                    .reconfigure_state(
                        &cur_epoch_store,
                        next_epoch_committee.clone(),
                        epoch_start_system_state,
                    )
                    .await;

                if self.state.is_validator(&new_epoch_store) {
                    info!("Promoting the node from fullnode to validator, starting grpc server");

                    Some(
                        Self::construct_validator_components(
                            self.config.clone(),
                            self.state.clone(),
                            Arc::new(next_epoch_committee.clone()),
                            new_epoch_store.clone(),
                            self.dwallet_checkpoint_store.clone(),
                            self.system_checkpoint_store.clone(),
                            self.state_sync_handle.clone(),
                            self.connection_monitor_status.clone(),
                            &self.registry_service,
                            self.metrics.clone(),
                            previous_epoch_last_checkpoint_sequence_number,
                            previous_epoch_last_system_checkpoint_sequence_number,
                            dwallet_mpc_metrics.clone(),
                            sui_data_receivers.clone(),
                        )
                        .await?,
                    )
                } else {
                    None
                }
            };
            *self.validator_components.lock().await = new_validator_components;
            // Force releasing the current epoch store DB handle, because the
            // Arc<AuthorityPerEpochStore> may linger.
            cur_epoch_store.release_db_handles();

            info!("Reconfiguration finished, sending exit signal");
        }
    }

    async fn shutdown(&self) {
        if let Some(validator_components) = &*self.validator_components.lock().await {
            validator_components.consensus_manager.shutdown().await;
        }
    }

    async fn reconfigure_state(
        &self,
        cur_epoch_store: &AuthorityPerEpochStore,
        next_epoch_committee: Committee,
        next_epoch_start_system_state: EpochStartSystem,
    ) -> Arc<AuthorityPerEpochStore> {
        let next_epoch = next_epoch_committee.epoch();

        let epoch_start_configuration = EpochStartConfiguration::new(next_epoch_start_system_state)
            .expect("EpochStartConfiguration construction cannot fail");

        let new_epoch_store = self
            .state
            .reconfigure(
                cur_epoch_store,
                self.config.supported_protocol_versions.unwrap(),
                next_epoch_committee,
                epoch_start_configuration,
            )
            .await
            .expect("Reconfigure authority state cannot fail");
        info!(next_epoch, "Node State has been reconfigured");
        assert_eq!(next_epoch, new_epoch_store.epoch());

        new_epoch_store
    }

    pub fn get_config(&self) -> &NodeConfig {
        &self.config
    }
}

#[cfg(msim)]
impl IkaNode {
    pub fn get_sim_node_id(&self) -> ika_simulator::task::NodeId {
        self.sim_state.sim_node.id()
    }

    pub fn set_safe_mode_expected(&self, new_value: bool) {
        info!("Setting safe mode expected to {}", new_value);
        self.sim_state
            .sim_safe_mode_expected
            .store(new_value, Ordering::Relaxed);
    }

    #[allow(unused_variables)]
    async fn fetch_jwks(
        authority: AuthorityName,
        provider: &OIDCProvider,
    ) -> IkaResult<Vec<(JwkId, JWK)>> {
        get_jwk_injector()(authority, provider)
    }
}

/// Notify state-sync that a new list of trusted peers are now available.
fn send_trusted_peer_change(
    config: &NodeConfig,
    sender: &watch::Sender<TrustedPeerChangeEvent>,
    epoch_state_state: &EpochStartSystem,
) -> Result<(), watch::error::SendError<TrustedPeerChangeEvent>> {
    sender
        .send(TrustedPeerChangeEvent {
            new_peers: epoch_state_state.get_validator_as_p2p_peers(config.protocol_public_key()),
        })
        .tap_err(|err| {
            warn!(
                "Failed to send validator peer information to state sync: {:?}",
                err
            );
        })
}

#[derive(Debug, serde::Serialize, serde::Deserialize)]
pub struct Threshold {
    pub threshold_seconds: Option<u32>,
}

#[allow(unused)]
async fn health_check_handler(
    axum::extract::Query(Threshold { threshold_seconds }): axum::extract::Query<Threshold>,
    axum::Extension(state): axum::Extension<Arc<AuthorityState>>,
) -> impl axum::response::IntoResponse {
    if let Some(threshold_seconds) = threshold_seconds {
        // Attempt to get the latest checkpoint
        let summary = match state
            .get_checkpoint_store()
            .get_highest_executed_dwallet_checkpoint()
        {
            Ok(Some(summary)) => summary,
            Ok(None) => {
                warn!("Highest executed checkpoint not found");
                return (axum::http::StatusCode::SERVICE_UNAVAILABLE, "down");
            }
            Err(err) => {
                warn!("Failed to retrieve highest executed checkpoint: {:?}", err);
                return (axum::http::StatusCode::SERVICE_UNAVAILABLE, "down");
            }
        };

        // // Calculate the threshold time based on the provided threshold_seconds
        // let latest_chain_time = summary.timestamp();
        // let threshold =
        //     std::time::SystemTime::now() - Duration::from_secs(threshold_seconds as u64);
        //
        // // Check if the latest checkpoint is within the threshold
        // if latest_chain_time < threshold {
        //     warn!(
        //         ?latest_chain_time,
        //         ?threshold,
        //         "failing healthcheck due to checkpoint lag"
        //     );
        //     return (axum::http::StatusCode::SERVICE_UNAVAILABLE, "down");
        // }
    }
    // if health endpoint is responding and no threshold is given, respond success
    (axum::http::StatusCode::OK, "up")
}

#[cfg(not(test))]
fn max_tx_per_checkpoint(protocol_config: &ProtocolConfig) -> usize {
    protocol_config.max_messages_per_dwallet_checkpoint() as usize
}

#[cfg(test)]
fn max_tx_per_checkpoint(_: &ProtocolConfig) -> usize {
    2
}<|MERGE_RESOLUTION|>--- conflicted
+++ resolved
@@ -272,12 +272,9 @@
                 ika_dwallet_2pc_mpc_package_id: config
                     .sui_connector_config
                     .ika_dwallet_2pc_mpc_package_id,
-<<<<<<< HEAD
-=======
                 ika_dwallet_2pc_mpc_package_id_v2: config
                     .sui_connector_config
                     .ika_dwallet_2pc_mpc_package_id_v2,
->>>>>>> a88c7897
                 ika_system_package_id: config.sui_connector_config.ika_system_package_id,
             },
             objects: IkaObjectsConfig {
