use dwallet_mpc_types::dwallet_mpc::DwalletNetworkMPCError;
use group::PartyID;
use sui_types::base_types::{EpochId, ObjectID};

#[derive(thiserror::Error, Debug, Clone)]
pub enum DwalletMPCError {
    #[error("mpc session with ID `{session_id:?}` was not found")]
    MPCSessionNotFound { session_id: ObjectID },

    #[error("sign state for the session with ID `{session_id:?}` was not found")]
    AggregatedSignStateNotFound { session_id: ObjectID },

    #[error("mpc session with ID `{session_id:?}`, failed: {error}")]
    MPCSessionError { session_id: ObjectID, error: String },

    #[error("Operations for the epoch {0} have ended")]
    EpochEnded(EpochId),

    #[error("non MPC event {0}")]
    NonMPCEvent(String),

    #[error("authority with a name: `{0}` not found")]
    AuthorityNameNotFound(crate::crypto::AuthorityName),

    #[error("authority with a name: `{0}` not found")]
    AuthorityIndexNotFound(PartyID),

    #[error("message de/serialization error occurred in the dWallet MPC process: {0}")]
    BcsError(#[from] bcs::Error),

    #[error("received an invalid/unknown MPC party type")]
    InvalidMPCPartyType,

    #[error("malicious parties have been detected: {0:?}")]
    MaliciousParties(Vec<PartyID>),

    #[error("session failed with malicious parties: {0:?}")]
    SessionFailedWithMaliciousParties(Vec<PartyID>),

    #[error("dWallet MPC Manager error: {0}")]
    MPCManagerError(String),

    #[error("missing MPC class groups decryption shares in config")]
    MissingDwalletMPCClassGroupsDecryptionShares,

    #[error("missing DWallet MPC outputs verifier")]
    MissingDwalletMPCOutputsVerifier,

    #[error("missing DWallet MPC batches manager")]
    MissingDWalletMPCBatchesManager,

    #[error("missing dWallet MPC Sender")]
    MissingDWalletMPCSender,

    #[error("dwallet MPC Sender failed: {0}")]
    DWalletMPCSenderSendFailed(String),

    #[error("the MPC class groups decryption share missing for the party ID: {0}")]
    DwalletMPCClassGroupsDecryptionShareMissing(PartyID),

    #[error("missing MPC public parameters in config")]
    MissingDwalletMPCDecryptionSharesPublicParameters,

    // Note:
    // this one actually takes mpc_error,
    // but because of poor error design in the underline lib we can't use it,
    // since there are generic implementations
    // that conflict with generic implementations in the current lib.
    #[error("TwoPC MPC error: {0}")]
    TwoPCMPCError(String),

    #[error("failed to find a message in batch: {0:?}")]
    MissingMessageInBatch(Vec<u8>),

    #[error("missing dwallet mpc decryption key shares")]
    MissingDwalletMPCDecryptionKeyShares,

    #[error("network decryption key is not ready for use")]
    NetworkDecryptionKeyNotReady,

    #[error("failed to lock the mutex")]
    LockError,

    #[error("verification of the encrypted user share failed")]
    EncryptedUserShareVerificationFailed,

    #[error("the sent public key does not match the sender's address")]
    EncryptedUserSharePublicKeyDoesNotMatchAddress,

    #[error(transparent)]
    DwalletNetworkMPCError(#[from] DwalletNetworkMPCError),

    #[error("error in Class Groups: {0}")]
    ClassGroupsError(String),

    #[error("failed to read Class Groups key: {0}")]
    FailedToReadCGKey(String),

    #[error("failed to write Class Groups key: {0}")]
    FailedToWriteCGKey(String),

    #[error("missing MPC private session input")]
    MissingMPCPrivateInput,

    #[error("failed to deserialize party public key: {0}")]
    InvalidPartyPublicKey(#[from] fastcrypto::error::FastCryptoError),

    #[error("failed to read the network decryption key shares")]
    DwalletMPCNetworkKeysNotFound,

    #[error("failed to verify signature: {0}")]
    SignatureVerificationFailed(String),

    #[error("failed to get available parallelism: {0}")]
    FailedToGetAvailableParallelism(String),

    #[error("the local machine has insufficient CPU cores to run a node")]
    InsufficientCPUCores,

    #[error("failed de/serialize json: {0:?}")]
    SerdeError(serde_json::error::Category),

    #[error("failed to find the presign round data")]
    PresignRoundDataNotFound,

    #[error("unsupported network DKG key scheme")]
    UnsupportedNetworkDKGKeyScheme,

    #[error("the first MPC step should not not receive any messages from the other parties")]
    MessageForFirstMPCStep,

    #[error("failed to find the event driven data")]
    MissingEventDrivenData,

    #[error("class groups key pair not found")]
    ClassGroupsKeyPairNotFound,

    #[error("network DKG key has not been completed yet")]
    NetworkDKGNotCompleted,

    #[error("failed to find the validator with ID: {0}")]
    ValidatorIDNotFound(ObjectID),

    #[error("{0}")]
    IkaError(#[from] crate::error::IkaError),

<<<<<<< HEAD
    #[error("waiting for network key with ID: {0}")]
    WaitingForNetworkKey(ObjectID),
=======
    #[error(
        "decryption key epoch out of sync: {key_id:?} expected epoch: {expected_epoch} but got: {actual_epoch}"
    )]
    DecryptionKeyEpochMismatch {
        key_id: ObjectID,
        expected_epoch: u64,
        actual_epoch: u64,
    },
>>>>>>> c227f81e
}

/// A wrapper type for the result of a runtime operation.
pub type DwalletMPCResult<T> = Result<T, DwalletMPCError>;

impl From<serde_json::Error> for DwalletMPCError {
    fn from(err: serde_json::Error) -> Self {
        DwalletMPCError::SerdeError(err.classify())
    }
}<|MERGE_RESOLUTION|>--- conflicted
+++ resolved
@@ -144,10 +144,9 @@
     #[error("{0}")]
     IkaError(#[from] crate::error::IkaError),
 
-<<<<<<< HEAD
     #[error("waiting for network key with ID: {0}")]
     WaitingForNetworkKey(ObjectID),
-=======
+
     #[error(
         "decryption key epoch out of sync: {key_id:?} expected epoch: {expected_epoch} but got: {actual_epoch}"
     )]
@@ -156,7 +155,6 @@
         expected_epoch: u64,
         actual_epoch: u64,
     },
->>>>>>> c227f81e
 }
 
 /// A wrapper type for the result of a runtime operation.
