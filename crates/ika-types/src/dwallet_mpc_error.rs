use dwallet_mpc_types::dwallet_mpc::DwalletNetworkMPCError;
use group::PartyID;
use sui_types::base_types::{EpochId, ObjectID};

#[derive(thiserror::Error, Debug, Clone)]
pub enum DwalletMPCError {
    #[error("mpc session with ID `{session_id:?}` was not found")]
    MPCSessionNotFound { session_id: ObjectID },

    #[error("sign state for the session with ID `{session_id:?}` was not found")]
    AggregatedSignStateNotFound { session_id: ObjectID },

    #[error("mpc session with ID `{session_id:?}`, failed: {error}")]
    MPCSessionError { session_id: ObjectID, error: String },

    #[error("Operations for the epoch {0} have ended")]
    EpochEnded(EpochId),

    #[error("non MPC event {0}")]
    NonMPCEvent(String),

    #[error("authority with a name: `{0}` not found")]
    AuthorityNameNotFound(crate::crypto::AuthorityName),

    #[error("authority with a name: `{0}` not found")]
    AuthorityIndexNotFound(PartyID),

    #[error("message de/serialization error occurred in the dWallet MPC process: {0}")]
    BcsError(#[from] bcs::Error),

    #[error("received an invalid/unknown MPC party type")]
    InvalidMPCPartyType,

    #[error("malicious parties have been detected: {0:?}")]
    MaliciousParties(Vec<PartyID>),

    #[error("session failed with malicious parties: {0:?}")]
    SessionFailedWithMaliciousParties(Vec<PartyID>),

    #[error("dWallet MPC Manager error: {0}")]
    MPCManagerError(String),

    #[error("missing MPC class groups decryption shares in config")]
    MissingDwalletMPCClassGroupsDecryptionShares,

    #[error("missing DWallet MPC outputs verifier")]
    MissingDwalletMPCOutputsVerifier,

    #[error("missing DWallet MPC batches manager")]
    MissingDWalletMPCBatchesManager,

    #[error("missing dWallet MPC Sender")]
    MissingDWalletMPCSender,

    #[error("dwallet MPC Sender failed: {0}")]
    DWalletMPCSenderSendFailed(String),

    #[error("the MPC class groups decryption share missing for the party ID: {0}")]
    DwalletMPCClassGroupsDecryptionShareMissing(PartyID),

    #[error("missing MPC public parameters in config")]
    MissingDwalletMPCDecryptionSharesPublicParameters,

    // Note:
    // this one actually takes mpc_error,
    // but because of poor error design in the underline lib we can't use it,
    // since there are generic implementations
    // that conflict with generic implementations in the current lib.
    #[error("TwoPC MPC error: {0}")]
    TwoPCMPCError(String),

    #[error("failed to find a message in batch: {0:?}")]
    MissingMessageInBatch(Vec<u8>),

    #[error("missing dwallet mpc decryption key shares")]
    MissingDwalletMPCDecryptionKeyShares,

    #[error("network decryption key is not ready for use")]
    NetworkDecryptionKeyNotReady,

    #[error("failed to lock the mutex")]
    LockError,

    #[error("verification of the encrypted user share failed")]
    EncryptedUserShareVerificationFailed,

    #[error("the sent public key does not match the sender's address")]
    EncryptedUserSharePublicKeyDoesNotMatchAddress,

    #[error(transparent)]
    DwalletNetworkMPCError(#[from] DwalletNetworkMPCError),

    #[error("error in Class Groups: {0}")]
    ClassGroupsError(String),

    #[error("failed to read Class Groups key: {0}")]
    FailedToReadCGKey(String),

    #[error("failed to write Class Groups key: {0}")]
    FailedToWriteCGKey(String),

    #[error("missing MPC private session input")]
    MissingMPCPrivateInput,

    #[error("failed to deserialize party public key: {0}")]
    InvalidPartyPublicKey(#[from] fastcrypto::error::FastCryptoError),

    #[error("failed to read the network decryption key shares")]
    DwalletMPCNetworkKeysNotFound,

    #[error("failed to verify signature: {0}")]
    SignatureVerificationFailed(String),

    #[error("failed to get available parallelism: {0}")]
    FailedToGetAvailableParallelism(String),

    #[error("the local machine has insufficient CPU cores to run a node")]
    InsufficientCPUCores,

    #[error("failed de/serialize json: {0:?}")]
    SerdeError(serde_json::error::Category),

    #[error("failed to find the presign round data")]
    PresignRoundDataNotFound,

    #[error("unsupported network DKG key scheme")]
    UnsupportedNetworkDKGKeyScheme,

    #[error("the first MPC step should not not receive any messages from the other parties")]
    MessageForFirstMPCStep,

    #[error("failed to find the event driven data")]
    MissingEventDrivenData,

    #[error("class groups key pair not found")]
    ClassGroupsKeyPairNotFound,

<<<<<<< HEAD
    #[error("invalid MPC public output")]
    InvalidMPCPublicOutput,
=======
    #[error("network DKG key has not been completed yet")]
    NetworkDKGNotCompleted,

    #[error("failed to find the validator with ID: {0}")]
    ValidatorIDNotFound(ObjectID),

    #[error("{0}")]
    IkaError(#[from] crate::error::IkaError),
>>>>>>> c42d6809
}

/// A wrapper type for the result of a runtime operation.
pub type DwalletMPCResult<T> = Result<T, DwalletMPCError>;

impl From<serde_json::Error> for DwalletMPCError {
    fn from(err: serde_json::Error) -> Self {
        DwalletMPCError::SerdeError(err.classify())
    }
}<|MERGE_RESOLUTION|>--- conflicted
+++ resolved
@@ -135,10 +135,6 @@
     #[error("class groups key pair not found")]
     ClassGroupsKeyPairNotFound,
 
-<<<<<<< HEAD
-    #[error("invalid MPC public output")]
-    InvalidMPCPublicOutput,
-=======
     #[error("network DKG key has not been completed yet")]
     NetworkDKGNotCompleted,
 
@@ -147,7 +143,9 @@
 
     #[error("{0}")]
     IkaError(#[from] crate::error::IkaError),
->>>>>>> c42d6809
+
+    #[error("invalid MPC public output")]
+    InvalidMPCPublicOutput,
 }
 
 /// A wrapper type for the result of a runtime operation.
