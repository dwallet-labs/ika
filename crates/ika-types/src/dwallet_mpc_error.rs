use dwallet_mpc_types::dwallet_mpc::DwalletNetworkMPCError;
use group::PartyID;
use sui_types::base_types::{EpochId, ObjectID};

#[derive(thiserror::Error, Debug, Clone)]
pub enum DwalletMPCError {
    #[error("mpc session with ID `{session_id:?}` was not found")]
    MPCSessionNotFound { session_id: ObjectID },

    #[error("sign state for the session with ID `{session_id:?}` was not found")]
    AggregatedSignStateNotFound { session_id: ObjectID },

    #[error("mpc session with ID `{session_id:?}`, failed: {error}")]
    MPCSessionError { session_id: ObjectID, error: String },

    #[error("Operations for the epoch {0} have ended")]
    EpochEnded(EpochId),

    #[error("non MPC event {0}")]
    NonMPCEvent(String),

    #[error("authority with a name: `{0}` not found")]
    AuthorityNameNotFound(crate::crypto::AuthorityName),

    #[error("authority with a name: `{0}` not found")]
    AuthorityIndexNotFound(PartyID),

    #[error("message de/serialization error occurred in the dWallet MPC process: {0}")]
    BcsError(#[from] bcs::Error),

    #[error("received an invalid/unknown MPC party type")]
    InvalidMPCPartyType,

    #[error("malicious parties have been detected: {0:?}")]
    MaliciousParties(Vec<PartyID>),

    #[error("session failed with malicious parties: {0:?}")]
    SessionFailedWithMaliciousParties(Vec<PartyID>),

    #[error("dWallet MPC Manager error: {0}")]
    MPCManagerError(String),

    #[error("missing MPC class groups decryption shares in config")]
    MissingDwalletMPCClassGroupsDecryptionShares,

    #[error("missing DWallet MPC outputs verifier")]
    MissingDwalletMPCOutputsVerifier,

    #[error("missing DWallet MPC batches manager")]
    MissingDWalletMPCBatchesManager,

    #[error("missing dWallet MPC Sender")]
    MissingDWalletMPCSender,

    #[error("dwallet MPC Sender failed: {0}")]
    DWalletMPCSenderSendFailed(String),

    #[error("the MPC class groups decryption share missing for the party ID: {0}")]
    DwalletMPCClassGroupsDecryptionShareMissing(PartyID),

    #[error("missing MPC public parameters in config")]
    MissingDwalletMPCDecryptionSharesPublicParameters,

    // Note:
    // this one actually takes mpc_error,
    // but because of poor error design in the underline lib we can't use it,
    // since there are generic implementations
    // that conflict with generic implementations in the current lib.
    #[error("TwoPC MPC error: {0}")]
    TwoPCMPCError(String),

    #[error("failed to find a message in batch: {0:?}")]
    MissingMessageInBatch(Vec<u8>),

    #[error("missing dwallet mpc decryption key shares")]
    MissingDwalletMPCDecryptionKeyShares,

    #[error("missing dwallet mpc network key version")]
    MissingKeyVersion,

    #[error("failed to lock the mutex")]
    LockError,

    #[error("verification of the encrypted user share failed")]
    EncryptedUserShareVerificationFailed,

    #[error("the sent public key does not match the sender's address")]
    EncryptedUserSharePublicKeyDoesNotMatchAddress,

    #[error(transparent)]
    DwalletNetworkMPCError(#[from] DwalletNetworkMPCError),

    #[error("error in Class Groups: {0}")]
    ClassGroupsError(String),

    #[error("failed to read Class Groups key: {0}")]
    FailedToReadCGKey(String),

    #[error("failed to write Class Groups key: {0}")]
    FailedToWriteCGKey(String),

    #[error("missing MPC private session input")]
    MissingMPCPrivateInput,

    #[error("failed to deserialize party public key: {0}")]
    InvalidPartyPublicKey(#[from] fastcrypto::error::FastCryptoError),

    #[error("failed to read the network decryption key shares")]
    DwalletMPCNetworkKeysNotFound,

    #[error("failed to verify signature: {0}")]
    SignatureVerificationFailed(String),

    #[error("failed to get available parallelism: {0}")]
    FailedToGetAvailableParallelism(String),

    #[error("the local machine has insufficient CPU cores to run a node")]
    InsufficientCPUCores,

    #[error("failed de/serialize json: {0:?}")]
    SerdeError(serde_json::error::Category),

<<<<<<< HEAD
    #[error("failed to create session info from event: {0}")]
    SessionInfoFromMPCEventFail(ObjectID),
=======
    #[error("failed to find the presign round data")]
    PresignRoundDataNotFound,
>>>>>>> 7420ca08
}

/// A wrapper type for the result of a runtime operation.
pub type DwalletMPCResult<T> = Result<T, DwalletMPCError>;

impl From<serde_json::Error> for DwalletMPCError {
    fn from(err: serde_json::Error) -> Self {
        DwalletMPCError::SerdeError(err.classify())
    }
}<|MERGE_RESOLUTION|>--- conflicted
+++ resolved
@@ -120,13 +120,8 @@
     #[error("failed de/serialize json: {0:?}")]
     SerdeError(serde_json::error::Category),
 
-<<<<<<< HEAD
-    #[error("failed to create session info from event: {0}")]
-    SessionInfoFromMPCEventFail(ObjectID),
-=======
     #[error("failed to find the presign round data")]
     PresignRoundDataNotFound,
->>>>>>> 7420ca08
 }
 
 /// A wrapper type for the result of a runtime operation.
