--- conflicted
+++ resolved
@@ -42,19 +42,6 @@
 pub const NETWORK_ENCRYPTION_KEY_DKG_STR_KEY: &str = "NetworkEncryptionKeyDkg";
 pub const SIGN_STR_KEY: &str = "Sign";
 
-<<<<<<< HEAD
-pub const DKG_FIRST_ROUND_PROTOCOL_FLAG: u32 = 0;
-pub const DKG_SECOND_ROUND_PROTOCOL_FLAG: u32 = 1;
-pub const RE_ENCRYPT_USER_SHARE_PROTOCOL_FLAG: u32 = 2;
-pub const MAKE_DWALLET_USER_SECRET_KEY_SHARE_PUBLIC_PROTOCOL_FLAG: u32 = 3;
-pub const IMPORTED_KEY_DWALLET_VERIFICATION_PROTOCOL_FLAG: u32 = 4;
-pub const PRESIGN_PROTOCOL_FLAG: u32 = 5;
-pub const SIGN_PROTOCOL_FLAG: u32 = 6;
-pub const FUTURE_SIGN_PROTOCOL_FLAG: u32 = 7;
-pub const SIGN_WITH_PARTIAL_USER_SIGNATURE_PROTOCOL_FLAG: u32 = 8;
-
-=======
->>>>>>> a88c7897
 /// This is a wrapper type for the [`SuiEvent`] type that is being used to write it to the local RocksDB.
 /// This is needed because the [`SuiEvent`] cannot be directly written to the RocksDB.
 #[derive(Debug, Clone, Serialize, Deserialize)]
@@ -233,9 +220,6 @@
     }
 }
 
-<<<<<<< HEAD
-pub type AsyncProtocol = twopc_mpc::secp256k1::class_groups::ECDSAProtocol;
-=======
 pub type Secp256k1ECDSAProtocol = twopc_mpc::secp256k1::class_groups::ECDSAProtocol;
 pub type Secp256k1TaprootProtocol = twopc_mpc::secp256k1::class_groups::TaprootProtocol;
 pub type Secp256r1ECDSAProtocol = twopc_mpc::secp256r1::class_groups::ECDSAProtocol;
@@ -247,7 +231,6 @@
 pub type Secp256r1AsyncDKGProtocol = twopc_mpc::secp256r1::class_groups::DKGProtocol;
 pub type Curve25519AsyncDKGProtocol = twopc_mpc::curve25519::class_groups::DKGProtocol;
 pub type RistrettoAsyncDKGProtocol = twopc_mpc::ristretto::class_groups::DKGProtocol;
->>>>>>> a88c7897
 
 /// Represents the Rust version of the Move struct `ika_system::dwallet_2pc_mpc_coordinator_inner::DWalletSessionEvent`.
 #[derive(Debug, Serialize, Deserialize, Clone, JsonSchema, Eq, PartialEq, Hash)]
