use crate::crypto::default_hash;
use crate::crypto::AuthorityName;
use crate::digests::DWalletMPCOutputDigest;
use crate::dwallet_mpc_error::DwalletMPCError;
use dwallet_mpc_types::dwallet_mpc::{
    DWalletMPCNetworkKeyScheme, MPCPublicInput, NetworkDecryptionKeyShares,
    DWALLET_MPC_EVENT_STRUCT_NAME, START_DKG_FIRST_ROUND_EVENT_STRUCT_NAME,
    START_NETWORK_DKG_EVENT_STRUCT_NAME, START_PRESIGN_FIRST_ROUND_EVENT_STRUCT_NAME,
    START_SIGN_ROUND_EVENT_STRUCT_NAME,
};
use dwallet_mpc_types::dwallet_mpc::{
    MPCMessage, MPCPublicOutput, DWALLET_2PC_MPC_ECDSA_K1_MODULE_NAME, DWALLET_MODULE_NAME,
    START_DKG_SECOND_ROUND_EVENT_STRUCT_NAME,
};
use group::PartyID;
use move_core_types::account_address::AccountAddress;
use move_core_types::ident_str;
use move_core_types::identifier::IdentStr;
use move_core_types::language_storage::{StructTag, TypeTag};
use schemars::JsonSchema;
use serde::de::DeserializeOwned;
use serde::{Deserialize, Serialize};
use shared_crypto::intent::IntentScope;
use std::collections::HashMap;
use std::fmt::{Debug, Display};
use sui_json_rpc_types::SuiEvent;
use sui_types::balance::Balance;
use sui_types::base_types::{ObjectID, SuiAddress};
use sui_types::collection_types::{Table, TableVec};
use sui_types::id::ID;
use sui_types::message_envelope::Message;
use sui_types::SUI_SYSTEM_ADDRESS;

#[derive(Clone, Serialize, Deserialize, PartialEq, Eq, Hash)]
pub enum MPCProtocolInitData {
    /// The first round of the DKG protocol.
    DKGFirst(DWalletMPCSuiEvent<StartDKGFirstRoundEvent>),
    /// The second round of the DKG protocol.
    /// Contains the data of the event that triggered the round,
    /// and the network key version of the first round.
    DKGSecond(DWalletMPCSuiEvent<StartDKGSecondRoundEvent>),
    /// The first round of the Presign protocol for each message in the Batch.
    /// Contains the `ObjectId` of the dWallet object,
    /// the DKG decentralized output, the batch session ID (same for each message in the batch),
    /// and the dWallets' network key version.
    Presign(DWalletMPCSuiEvent<StartPresignFirstRoundEvent>),
    /// The first and only round of the Sign protocol.
    /// Contains all the data needed to sign the message.
    Sign(DWalletMPCSuiEvent<StartSignEvent>),
    /// The only round of the network DKG protocol.
    /// Contains the network key scheme, the dWallet network decryption key object ID
    /// and at the end of the session holds the new key version.
    NetworkDkg(
        DWalletMPCNetworkKeyScheme,
        DWalletMPCSuiEvent<StartNetworkDKGEvent>,
    ),
    /// The round of verifying the encrypted share proof is valid and
    /// that the signature on it is valid.
    /// This is not a real MPC round,
    /// but we use it to start the verification process using the same events mechanism
    /// because the system does not support native functions.
    EncryptedShareVerification(DWalletMPCSuiEvent<StartEncryptedShareVerificationEvent>),
    PartialSignatureVerification(DWalletMPCSuiEvent<StartPartialSignaturesVerificationEvent>),
    DecryptionKeyReshare(DWalletMPCSuiEvent<DWalletDecryptionKeyReshareRequestEvent>),
}

impl Display for MPCProtocolInitData {
    fn fmt(&self, f: &mut std::fmt::Formatter<'_>) -> std::fmt::Result {
        match self {
            MPCProtocolInitData::DKGFirst(_) => write!(f, "dWalletDKGFirstRound"),
            MPCProtocolInitData::DKGSecond(_) => write!(f, "dWalletDKGSecondRound"),
            MPCProtocolInitData::Presign(_) => write!(f, "Presign"),
            MPCProtocolInitData::Sign(_) => write!(f, "Sign"),
            MPCProtocolInitData::NetworkDkg(_, _) => write!(f, "NetworkDkg"),
            MPCProtocolInitData::EncryptedShareVerification(_) => {
                write!(f, "EncryptedShareVerification")
            }
            MPCProtocolInitData::PartialSignatureVerification(_) => {
                write!(f, "PartialSignatureVerification")
            }
            MPCProtocolInitData::DecryptionKeyReshare(_) => {
                write!(f, "DecryptionKeyReshare")
            }
        }
    }
}

impl Debug for MPCProtocolInitData {
    fn fmt(&self, f: &mut std::fmt::Formatter<'_>) -> std::fmt::Result {
        match self {
            MPCProtocolInitData::DKGFirst(_) => write!(f, "dWalletDKGFirstRound"),
            MPCProtocolInitData::DKGSecond(_) => write!(f, "dWalletDKGSecondRound"),
            MPCProtocolInitData::Presign(_) => write!(f, "Presign"),
            MPCProtocolInitData::Sign(_) => write!(f, "Sign"),
            MPCProtocolInitData::NetworkDkg(_, _) => write!(f, "NetworkDkg"),
            MPCProtocolInitData::EncryptedShareVerification(_) => {
                write!(f, "EncryptedShareVerification")
            }
            MPCProtocolInitData::PartialSignatureVerification(_) => {
                write!(f, "PartialSignatureVerification")
            }
            MPCProtocolInitData::DecryptionKeyReshare(_) => {
                write!(f, "DecryptionKeyReshare")
            }
        }
    }
}

/// The optional state of the Presign session, if the first round party was
/// completed and agreed on.
/// If the first presign round was completed and agreed on,
/// the [`DWalletMPCSession`] `session_specific_state` will hold
/// this state.
/// If the first round was not completed, the `session_specific_state` will be `None`.
#[derive(Clone, Debug, Serialize, Deserialize, PartialEq, Eq, Hash)]
pub struct PresignSessionState {
    /// The verified output from the first party of the Presign protocol.
    pub first_presign_party_output: MPCPublicOutput,
    /// The public input for the second party of the Presign protocol.
    pub second_party_public_input: MPCPublicInput,
}

/// This is a wrapper type for the [`SuiEvent`] type that is being used to write it to the local RocksDB.
/// This is needed because the [`SuiEvent`] cannot be directly written to the RocksDB.
#[derive(Debug, Clone, Serialize, Deserialize)]
pub struct DBSuiEvent {
    pub type_: StructTag,
    pub contents: Vec<u8>,
}

#[derive(Serialize, Deserialize, Clone, Debug)]
pub struct DWalletMPCEvent {
    // TODO: remove event - do all parsing beforehand.
    pub event: DBSuiEvent,
    pub session_info: SessionInfo,
}

#[derive(Serialize, Deserialize, Clone, Debug)]
pub struct DWalletMPCOutputMessage {
    /// The authority that sent the output.
    pub authority: AuthorityName,
    /// The session information of the MPC session.
    pub session_info: SessionInfo,
    /// The final value of the MPC session.
    pub output: Vec<u8>,
}

/// The content of the system transaction that stores the MPC session output on the chain.
#[derive(Clone, Debug, Serialize, Deserialize, PartialEq, Eq, Hash)]
pub struct DWalletMPCOutput {
    /// The session information of the MPC session.
    pub session_info: SessionInfo,
    /// The final value of the MPC session.
    pub output: Vec<u8>,
}

/// The message a Validator can send to the other parties while
/// running a dWallet MPC session.
#[derive(Clone, Debug, Serialize, Deserialize, Hash, PartialEq, Eq, Ord, PartialOrd)]
pub struct DWalletMPCMessage {
    /// The serialized message.
    pub message: Vec<u8>,
    /// The authority (Validator) that sent the message.
    pub authority: AuthorityName,
    pub session_id: ObjectID,
    pub session_sequence_number: u64,
    /// The MPC round number, starts from 0.
    pub round_number: usize,
}

/// The message unique key in the consensus network.
/// Used to make sure no message is being processed twice.
#[derive(Clone, Debug, Serialize, Deserialize, Hash, PartialEq, Eq, Ord, PartialOrd)]
pub struct DWalletMPCMessageKey {
    /// The authority (Validator) that sent the message.
    pub authority: AuthorityName,
    pub session_id: ObjectID,
    /// The MPC round number, starts from 0.
    pub round_number: usize,
}

/// Holds information about the current MPC session.
#[derive(Clone, Debug, Eq, Hash, PartialEq, Serialize, Deserialize)]
pub struct SessionInfo {
    pub sequence_number: u64,
    /// Unique identifier for the MPC session.
    pub session_id: ObjectID,
    /// The current MPC round in the protocol.
    /// Contains extra parameters if needed.
    pub mpc_round: MPCProtocolInitData,
    pub is_immediate: bool,
}

pub trait DWalletMPCEventTrait {
    fn type_(packages_config: &IkaPackagesConfig) -> StructTag;
}

/// Represents the Rust version of the Move struct `ika_system::dwallet::DWalletMPCEvent`.
#[derive(Debug, Serialize, Deserialize, Clone, JsonSchema, Eq, PartialEq, Hash)]
pub struct DWalletMPCSuiEvent<E: DWalletMPCEventTrait> {
    pub epoch: u64,
    pub session_sequence_number: u64,
    pub session_id: ObjectID,
    pub event_data: E,
}

impl<E: DWalletMPCEventTrait> DWalletMPCEventTrait for DWalletMPCSuiEvent<E> {
    /// This function allows comparing this event with the Move event.
    /// It is used to detect [`DWalletMPCSuiEvent`] events from the chain and initiate the MPC session.
    fn type_(packages_config: &IkaPackagesConfig) -> StructTag {
        StructTag {
            address: *packages_config.ika_system_package_id,
            name: DWALLET_MPC_EVENT_STRUCT_NAME.to_owned(),
            module: DWALLET_MODULE_NAME.to_owned(),
            type_params: vec![<E as DWalletMPCEventTrait>::type_(packages_config).into()],
        }
    }
}

impl<E: DWalletMPCEventTrait> DWalletMPCSuiEvent<E> {
    pub fn is_dwallet_mpc_event(event: StructTag, package_id: AccountAddress) -> bool {
        event.address == package_id
            && event.name == DWALLET_MPC_EVENT_STRUCT_NAME.to_owned()
            && event.module == DWALLET_MODULE_NAME.to_owned()
    }
}

/// The Rust representation of the `StartEncryptedShareVerificationEvent` Move struct.
/// Defined here so that we can use it in the [`MPCProtocolInitData`] enum,
/// as the inner data of the [`MPCProtocolInitData::EncryptedShareVerification`].
#[derive(Debug, Serialize, Deserialize, Clone, JsonSchema, Eq, PartialEq, Hash)]
pub struct StartEncryptedShareVerificationEvent {
    /// Encrypted centralized secret key share and the associated
    /// cryptographic proof of encryption.
    pub encrypted_centralized_secret_share_and_proof: Vec<u8>,
    /// The public output of the decentralized party,
    /// belongs to the dWallet that its centralized secret share is being encrypted.
    pub decentralized_public_output: Vec<u8>,
    /// The ID of the dWallet that this encrypted secret key share belongs to.
    pub dwallet_id: ObjectID,
    /// The encryption key used to encrypt the secret key share with.
    pub encryption_key: Vec<u8>,
    /// The `EncryptionKey` Move object ID.
    pub encryption_key_id: ObjectID,
    pub encrypted_user_secret_key_share_id: ObjectID,
    pub source_encrypted_user_secret_key_share_id: ObjectID,
    pub dwallet_mpc_network_key_id: ObjectID,
}

impl DWalletMPCEventTrait for StartEncryptedShareVerificationEvent {
    fn type_(packages_config: &IkaPackagesConfig) -> StructTag {
        StructTag {
            address: *packages_config.ika_system_package_id,
            name: ident_str!("EncryptedShareVerificationRequestEvent").to_owned(),
            module: DWALLET_MODULE_NAME.to_owned(),
            type_params: vec![],
        }
    }
}

/// Rust representation of the Move `StartPartialSignaturesVerificationEvent` Event.
#[derive(Debug, Serialize, Deserialize, Clone, JsonSchema, Eq, PartialEq, Hash)]
pub struct StartPartialSignaturesVerificationEvent {
    pub dwallet_id: ObjectID,
    pub partial_centralized_signed_message_id: ObjectID,
    pub message: Vec<u8>,
    pub presign: Vec<u8>,
    pub dkg_output: Vec<u8>,
    pub hash_scheme: u8,
    pub message_centralized_signature: Vec<u8>,
    pub dwallet_mpc_network_key_id: ObjectID,
}

impl DWalletMPCEventTrait for StartPartialSignaturesVerificationEvent {
    fn type_(packages_config: &IkaPackagesConfig) -> StructTag {
        StructTag {
            address: *packages_config.ika_system_package_id,
            name: ident_str!("ECDSAFutureSignRequestEvent").to_owned(),
            module: DWALLET_MODULE_NAME.to_owned(),
            type_params: vec![],
        }
    }
}

/// Represents the Rust version of the Move struct `pera_system::dwallet::StartDKGSecondRoundEvent`.
#[derive(Debug, Serialize, Deserialize, Clone, JsonSchema, Eq, PartialEq, Hash)]
pub struct StartDKGSecondRoundEvent {
    pub dwallet_id: ObjectID,
    /// The output from the first round of the DKG process.
    pub first_round_output: Vec<u8>,
    /// A serialized vector containing the centralized public key share and its proof.
    pub centralized_public_key_share_and_proof: Vec<u8>,
    /// The `DWalletCap` object's ID associated with the `DWallet`.
    pub dwallet_cap_id: ObjectID,
    /// Encrypted centralized secret key share and the associated cryptographic proof of encryption.
    pub encrypted_centralized_secret_share_and_proof: Vec<u8>,
    /// The `EncryptionKey` object used for encrypting the secret key share.
    pub encryption_key: Vec<u8>,
    /// The unique identifier of the `EncryptionKey` object.
    pub encryption_key_id: ObjectID,
    pub encryption_key_address: SuiAddress,
    pub user_public_output: Vec<u8>,
    /// The Ed25519 public key of the initiator,
    /// used to verify the signature on the centralized public output.
    pub signer_public_key: Vec<u8>,
    pub dwallet_mpc_network_key_id: ObjectID,
}

impl DWalletMPCEventTrait for StartDKGSecondRoundEvent {
    /// This function allows comparing this event with the Move event.
    /// It is used to detect [`StartDKGSecondRoundEvent`] events from the chain
    /// and initiate the MPC session.
    fn type_(packages_config: &IkaPackagesConfig) -> StructTag {
        StructTag {
            address: *packages_config.ika_system_package_id,
            name: START_DKG_SECOND_ROUND_EVENT_STRUCT_NAME.to_owned(),
            module: DWALLET_MODULE_NAME.to_owned(),
            type_params: vec![],
        }
    }
}

/// The possible result of advancing the MPC protocol.
#[derive(PartialEq, Eq, Hash, Clone, Debug, PartialOrd, Ord, Serialize, Deserialize)]
pub enum AdvanceResult {
    Success,
    Failure,
}

/// Represents a report of malicious behavior in the dWallet MPC process.
///
/// This struct is used to record instances where validators identify malicious actors
/// attempting to disrupt the protocol.
/// It links the malicious actors to a specific MPC session.
#[derive(PartialEq, Eq, Hash, Clone, Debug, PartialOrd, Ord, Serialize, Deserialize)]
pub struct MaliciousReport {
    /// A list of authority names that have been identified as malicious actors.
    pub malicious_actors: Vec<AuthorityName>,
    pub advance_result: AdvanceResult,
    /// The unique identifier of the MPC session in which the malicious activity occurred.
    pub session_id: ObjectID,
}

impl MaliciousReport {
    /// Creates a new instance of a malicious report.
    pub fn new(
        malicious_actors: Vec<AuthorityName>,
        session_id: ObjectID,
        advance_result: AdvanceResult,
    ) -> Self {
        Self {
            malicious_actors,
            session_id,
            advance_result,
        }
    }
}

/// Represents the Rust version of the Move struct `ika_system::dwallet_2pc_mpc_ecdsa_k1::StartPresignFirstRoundEvent`.
#[derive(Debug, Serialize, Deserialize, Clone, JsonSchema, Eq, PartialEq, Hash)]
pub struct StartPresignFirstRoundEvent {
    /// The `DWallet` object's ID associated with the DKG output.
    pub dwallet_id: ObjectID,
    pub presign_id: ObjectID,
    /// The DKG decentralized final output to use for the presign session.
    pub dkg_output: Vec<u8>,
    pub dwallet_network_decryption_key_id: ObjectID,
}

impl DWalletMPCEventTrait for StartPresignFirstRoundEvent {
    /// This function allows comparing this event with the Move event.
    /// It is used to detect [`StartPresignFirstRoundEvent`] events
    /// from the chain and initiate the MPC session.
    fn type_(packages_config: &IkaPackagesConfig) -> StructTag {
        StructTag {
            address: *packages_config.ika_system_package_id,
            name: START_PRESIGN_FIRST_ROUND_EVENT_STRUCT_NAME.to_owned(),
            module: DWALLET_MODULE_NAME.to_owned(),
            type_params: vec![],
        }
    }
}

#[derive(Debug, Clone, Serialize, Deserialize, JsonSchema)]
pub struct IkaPackagesConfig {
    /// The move package ID of ika (IKA) on sui.
    pub ika_package_id: ObjectID,
    /// The move package ID of `ika_system` on sui.
    pub ika_system_package_id: ObjectID,
    /// The object ID of ika_system_state on sui.
    pub ika_system_object_id: ObjectID,
}

impl sui_config::Config for IkaPackagesConfig {}

/// Represents the Rust version of the Move struct `ika_system::dwallet::StartDKGFirstRoundEvent`.
#[derive(Debug, Serialize, Deserialize, Clone, JsonSchema, Eq, PartialEq, Hash)]
pub struct StartDKGFirstRoundEvent {
    pub dwallet_id: ObjectID,
    /// The `DWalletCap` object's ID associated with the `DWallet`.
    pub dwallet_cap_id: ObjectID,
    pub dwallet_network_decryption_key_id: ObjectID,
}

impl DWalletMPCEventTrait for StartDKGFirstRoundEvent {
    /// This function allows comparing this event with the Move event.
    /// It is used to detect [`StartDKGFirstRoundEvent`] events from the chain and initiate the MPC session.
    fn type_(packages_config: &IkaPackagesConfig) -> StructTag {
        StructTag {
            address: *packages_config.ika_system_package_id,
            name: START_DKG_FIRST_ROUND_EVENT_STRUCT_NAME.to_owned(),
            module: DWALLET_MODULE_NAME.to_owned(),
            type_params: vec![],
        }
    }
}

/// Represents the Rust version of the Move
/// struct `ika_system::dwallet::StartSignEvent`.
#[derive(Debug, Serialize, Deserialize, Clone, JsonSchema, Eq, PartialEq, Hash)]
pub struct StartSignEvent {
    pub sign_id: ObjectID,
    /// The `DWallet` object's ObjectID associated with the DKG output.
    pub dwallet_id: ObjectID,
    /// The public output of the decentralized party in the dWallet DKG process.
    pub dwallet_decentralized_public_output: Vec<u8>,
    pub hash_scheme: u8,
    /// Hashed messages to Sign.
    pub message: Vec<u8>,
    /// The dWallet mpc network key version
    pub dwallet_mpc_network_key_id: ObjectID,
    pub presign_id: ObjectID,

    /// The presign protocol output as bytes.
    pub presign: Vec<u8>,

    /// The centralized party signature of a message.
    pub message_centralized_signature: Vec<u8>,

    /// Indicates whether the future sign feature was used to start the session.
    pub is_future_sign: bool,
}

impl DWalletMPCEventTrait for StartSignEvent {
    /// This function allows comparing this event with the Move event.
    /// It is used to detect [`StartSignEvent`]
    /// events from the chain and initiate the MPC session.
    fn type_(packages_config: &IkaPackagesConfig) -> StructTag {
        StructTag {
            address: *packages_config.ika_system_package_id,
            name: START_SIGN_ROUND_EVENT_STRUCT_NAME.to_owned(),
            module: DWALLET_MODULE_NAME.to_owned(),
            type_params: vec![],
        }
    }
}

/// Rust version of the Move [`ika_system::dwallet_network_key::StartNetworkDKGEvent`] type.
/// It is used to trigger the start of the network DKG process.
#[derive(Debug, Serialize, Deserialize, Clone, JsonSchema, Eq, PartialEq, Hash)]
pub struct StartNetworkDKGEvent {
    pub dwallet_network_decryption_key_id: ObjectID,
}

impl DWalletMPCEventTrait for StartNetworkDKGEvent {
    /// This function allows comparing this event with the Move event.
    /// It is used to detect [`StartNetworkDKGEvent`] events from the chain and initiate the MPC session.
    /// It is used to trigger the start of the network DKG process.
    fn type_(packages_config: &IkaPackagesConfig) -> StructTag {
        StructTag {
            address: *packages_config.ika_system_package_id,
            name: START_NETWORK_DKG_EVENT_STRUCT_NAME.to_owned(),
            module: DWALLET_MODULE_NAME.to_owned(),
            type_params: vec![],
        }
    }
}

/// Represents the Rust version of the Move struct `ika_system::dwallet_2pc_mpc_secp256k1_inner::DWalletNetworkDecryptionKey`.
#[derive(Debug, Clone, PartialEq, Eq, Serialize, Deserialize)]
pub struct DWalletNetworkDecryptionKey {
    pub id: ObjectID,
    pub dwallet_network_decryption_key_cap_id: ObjectID,
    pub current_epoch: u64,
<<<<<<< HEAD
    pub reconfiguration_public_outputs: Table,
=======
    pub current_reconfiguration_public_output: TableVec,
    pub next_reconfiguration_public_output: TableVec,
>>>>>>> 3a7e0d98
    pub network_dkg_public_output: TableVec,
    /// The fees paid for computation in IKA.
    pub computation_fee_charged_ika: Balance,
    pub state: DWalletNetworkDecryptionKeyState,
}

#[derive(Debug, Clone, PartialEq, Eq, Serialize, Deserialize)]
pub struct DWalletNetworkDecryptionKeyData {
    pub id: ObjectID,
    pub dwallet_network_decryption_key_cap_id: ObjectID,
    pub current_epoch: u64,
    pub current_reconfiguration_public_output: Vec<u8>,
<<<<<<< HEAD
=======
    pub next_reconfiguration_public_output: Vec<u8>,
>>>>>>> 3a7e0d98
    pub network_dkg_public_output: Vec<u8>,
    pub state: DWalletNetworkDecryptionKeyState,
}

/// Represents the Rust version of the Move enum `ika_system::dwallet_2pc_mpc_secp256k1_inner::DWalletNetworkDecryptionKeyShares`.
#[derive(Debug, Clone, PartialEq, Eq, Serialize, Deserialize)]
pub enum DWalletNetworkDecryptionKeyState {
    AwaitingNetworkDKG,
    NetworkDKGCompleted,
    AwaitingNetworkReconfiguration,
    AwaitingNextEpochReconfiguration,
    NetworkReconfigurationCompleted,
}

<<<<<<< HEAD
// Todo (yael): change this to the real event
=======
>>>>>>> 3a7e0d98
#[derive(Debug, Serialize, Deserialize, Clone, JsonSchema, Eq, PartialEq, Hash)]
pub struct DWalletDecryptionKeyReshareRequestEvent {
    pub dwallet_network_decryption_key_id: ObjectID,
}

impl DWalletMPCEventTrait for DWalletDecryptionKeyReshareRequestEvent {
    fn type_(packages_config: &IkaPackagesConfig) -> StructTag {
        StructTag {
            address: *packages_config.ika_system_package_id,
            name: ident_str!("DWalletDecryptionKeyReshareRequestEvent").to_owned(),
            module: DWALLET_MODULE_NAME.to_owned(),
            type_params: vec![],
        }
    }
}<|MERGE_RESOLUTION|>--- conflicted
+++ resolved
@@ -482,12 +482,7 @@
     pub id: ObjectID,
     pub dwallet_network_decryption_key_cap_id: ObjectID,
     pub current_epoch: u64,
-<<<<<<< HEAD
     pub reconfiguration_public_outputs: Table,
-=======
-    pub current_reconfiguration_public_output: TableVec,
-    pub next_reconfiguration_public_output: TableVec,
->>>>>>> 3a7e0d98
     pub network_dkg_public_output: TableVec,
     /// The fees paid for computation in IKA.
     pub computation_fee_charged_ika: Balance,
@@ -500,10 +495,6 @@
     pub dwallet_network_decryption_key_cap_id: ObjectID,
     pub current_epoch: u64,
     pub current_reconfiguration_public_output: Vec<u8>,
-<<<<<<< HEAD
-=======
-    pub next_reconfiguration_public_output: Vec<u8>,
->>>>>>> 3a7e0d98
     pub network_dkg_public_output: Vec<u8>,
     pub state: DWalletNetworkDecryptionKeyState,
 }
@@ -518,10 +509,6 @@
     NetworkReconfigurationCompleted,
 }
 
-<<<<<<< HEAD
-// Todo (yael): change this to the real event
-=======
->>>>>>> 3a7e0d98
 #[derive(Debug, Serialize, Deserialize, Clone, JsonSchema, Eq, PartialEq, Hash)]
 pub struct DWalletDecryptionKeyReshareRequestEvent {
     pub dwallet_network_decryption_key_id: ObjectID,
