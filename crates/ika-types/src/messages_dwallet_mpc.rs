use crate::crypto::{AuthorityName, keccak256_digest};
use crate::message::DWalletCheckpointMessageKind;
use dwallet_mpc_types::dwallet_mpc::DWalletMPCNetworkKeyScheme;
use hex::FromHex;
use move_core_types::account_address::AccountAddress;
use move_core_types::ident_str;
use move_core_types::identifier::IdentStr;
use move_core_types::language_storage::StructTag;
use rand::Rng;
use rand_chacha::rand_core::OsRng;
use schemars::JsonSchema;
use serde::de::Error;
use serde::{Deserialize, Deserializer, Serialize, Serializer};
use std::fmt;
use std::fmt::{Debug, Display};
use std::str::FromStr;
use sui_types::base_types::{ObjectID, SuiAddress};
use sui_types::collection_types::{Table, TableVec};

// TODO (#650): Rename Move structs
pub const DWALLET_SESSION_EVENT_STRUCT_NAME: &IdentStr = ident_str!("DWalletSessionEvent");
pub const DWALLET_2PC_MPC_COORDINATOR_MODULE_NAME: &IdentStr = ident_str!("coordinator");
pub const VALIDATOR_SET_MODULE_NAME: &IdentStr = ident_str!("validator_set");
pub const SESSIONS_MANAGER_MODULE_NAME: &IdentStr = ident_str!("sessions_manager");
pub const DWALLET_2PC_MPC_COORDINATOR_INNER_MODULE_NAME: &IdentStr =
    ident_str!("coordinator_inner");
pub const DWALLET_DKG_FIRST_ROUND_REQUEST_EVENT_STRUCT_NAME: &IdentStr =
    ident_str!("DWalletDKGFirstRoundRequestEvent");
pub const DWALLET_MAKE_DWALLET_USER_SECRET_KEY_SHARES_PUBLIC_REQUEST_EVENT: &IdentStr =
    ident_str!("MakeDWalletUserSecretKeySharePublicRequestEvent");
pub const DWALLET_IMPORTED_KEY_VERIFICATION_REQUEST_EVENT: &IdentStr =
    ident_str!("DWalletImportedKeyVerificationRequestEvent");
// TODO (#650): Rename Move structs
pub const DWALLET_DKG_SECOND_ROUND_REQUEST_EVENT_STRUCT_NAME: &IdentStr =
    ident_str!("DWalletDKGSecondRoundRequestEvent");
// TODO (#650): Rename Move structs
pub const PRESIGN_REQUEST_EVENT_STRUCT_NAME: &IdentStr = ident_str!("PresignRequestEvent");
pub const SIGN_REQUEST_EVENT_STRUCT_NAME: &IdentStr = ident_str!("SignRequestEvent");
pub const LOCKED_NEXT_COMMITTEE_EVENT_STRUCT_NAME: &IdentStr =
    ident_str!("LockedNextEpochCommitteeEvent");
pub const VALIDATOR_DATA_FOR_SECRET_SHARE_STRUCT_NAME: &IdentStr =
    ident_str!("ValidatorDataForDWalletSecretShare");
pub const START_NETWORK_DKG_EVENT_STRUCT_NAME: &IdentStr =
    ident_str!("DWalletNetworkDKGEncryptionKeyRequestEvent");
pub const NETWORK_ENCRYPTION_KEY_RECONFIGURATION_STR_KEY: &str =
    "NetworkEncryptionKeyReconfiguration";
pub const NETWORK_ENCRYPTION_KEY_DKG_STR_KEY: &str = "NetworkEncryptionKeyDkg";
pub const SIGN_STR_KEY: &str = "Sign";

pub const DKG_FIRST_ROUND_PROTOCOL_FLAG: u32 = 0;
pub const DKG_SECOND_ROUND_PROTOCOL_FLAG: u32 = 1;
pub const RE_ENCRYPT_USER_SHARE_PROTOCOL_FLAG: u32 = 2;
pub const MAKE_DWALLET_USER_SECRET_KEY_SHARE_PUBLIC_PROTOCOL_FLAG: u32 = 3;
pub const IMPORTED_KEY_DWALLET_VERIFICATION_PROTOCOL_FLAG: u32 = 4;
pub const PRESIGN_PROTOCOL_FLAG: u32 = 5;
pub const SIGN_PROTOCOL_FLAG: u32 = 6;
pub const FUTURE_SIGN_PROTOCOL_FLAG: u32 = 7;
pub const SIGN_WITH_PARTIAL_USER_SIGNATURE_PROTOCOL_FLAG: u32 = 8;

#[derive(Clone, Serialize, Deserialize, PartialEq, Eq, Hash)]
pub enum MPCRequestInput {
    /// Make the dWallet user secret key shares public, so the network can control it.
    MakeDWalletUserSecretKeySharesPublicRequest(
        DWalletSessionEvent<MakeDWalletUserSecretKeySharesPublicRequestEvent>,
    ),

    /// Import a secret key to a dWallet.
    DWalletImportedKeyVerificationRequest(
        DWalletSessionEvent<DWalletImportedKeyVerificationRequestEvent>,
    ),
    /// The first round of the DKG protocol.
    DKGFirst(DWalletSessionEvent<DWalletDKGFirstRoundRequestEvent>),
    /// The second round of the DKG protocol.
    /// Contains the data of the event that triggered the round,
    /// and the network key version of the first round.
    DKGSecond(DWalletSessionEvent<DWalletDKGSecondRoundRequestEvent>),
    /// The first round of the Presign protocol for each message in the Batch.
    /// Contains the `ObjectId` of the dWallet object,
    /// the DKG decentralized output, the batch session ID (same for each message in the batch),
    /// and the dWallets network key version.
    Presign(DWalletSessionEvent<PresignRequestEvent>),
    /// The first and only round of the Sign protocol.
    /// Contains all the data needed to sign the message.
    Sign(DWalletSessionEvent<SignRequestEvent>),
    /// The only round of the network DKG protocol.
    /// Contains the network key scheme, the dWallet network decryption key object ID
    /// and at the end of the session holds the new key version.
    NetworkEncryptionKeyDkg(
        DWalletMPCNetworkKeyScheme,
        DWalletSessionEvent<DWalletNetworkDKGEncryptionKeyRequestEvent>,
    ),
    /// The round of verifying the encrypted share proof is valid and
    /// that the signature on it is valid.
    /// This is not a real MPC round,
    /// but we use it to start the verification process using the same events mechanism
    /// because the system does not support native functions.
    EncryptedShareVerification(DWalletSessionEvent<EncryptedShareVerificationRequestEvent>),
    PartialSignatureVerification(DWalletSessionEvent<FutureSignRequestEvent>),
    NetworkEncryptionKeyReconfiguration(
        DWalletSessionEvent<DWalletEncryptionKeyReconfigurationRequestEvent>,
    ),
}

impl Display for MPCRequestInput {
    fn fmt(&self, f: &mut std::fmt::Formatter<'_>) -> std::fmt::Result {
        match self {
            MPCRequestInput::DKGFirst(_) => write!(f, "dWalletDKGFirstRound"),
            MPCRequestInput::DKGSecond(_) => write!(f, "dWalletDKGSecondRound"),
            MPCRequestInput::Presign(_) => write!(f, "Presign"),
            MPCRequestInput::Sign(_) => write!(f, "{SIGN_STR_KEY}"),
            MPCRequestInput::NetworkEncryptionKeyDkg(_, _) => {
                write!(f, "{NETWORK_ENCRYPTION_KEY_DKG_STR_KEY}")
            }
            MPCRequestInput::EncryptedShareVerification(_) => {
                write!(f, "EncryptedShareVerification")
            }
            MPCRequestInput::PartialSignatureVerification(_) => {
                write!(f, "PartialSignatureVerification")
            }
            MPCRequestInput::NetworkEncryptionKeyReconfiguration(_) => {
                write!(f, "{NETWORK_ENCRYPTION_KEY_RECONFIGURATION_STR_KEY}")
            }
            MPCRequestInput::MakeDWalletUserSecretKeySharesPublicRequest(_) => {
                write!(f, "MakeDWalletUserSecretKeySharesPublicRequest")
            }
            MPCRequestInput::DWalletImportedKeyVerificationRequest(_) => {
                write!(f, "DWalletImportedKeyVerificationRequestEvent")
            }
        }
    }
}

impl MPCRequestInput {
    pub fn get_curve(&self) -> String {
        let curve = match self {
            MPCRequestInput::DKGFirst(event) => Some(event.event_data.curve),
            MPCRequestInput::DKGSecond(event) => Some(event.event_data.curve),
            MPCRequestInput::Presign(event) => Some(event.event_data.curve),
            MPCRequestInput::Sign(event) => Some(event.event_data.curve),
            MPCRequestInput::NetworkEncryptionKeyDkg(_, _event) => None,
            MPCRequestInput::EncryptedShareVerification(event) => Some(event.event_data.curve),
            MPCRequestInput::PartialSignatureVerification(event) => Some(event.event_data.curve),
            MPCRequestInput::NetworkEncryptionKeyReconfiguration(_event) => None,
            MPCRequestInput::MakeDWalletUserSecretKeySharesPublicRequest(event) => {
                Some(event.event_data.curve)
            }

            MPCRequestInput::DWalletImportedKeyVerificationRequest(event) => {
                Some(event.event_data.curve)
            }
        };
        match &curve {
            None => "".to_string(),
            Some(curve) => {
                if curve == &0 {
                    "Secp256k1".to_string()
                } else {
                    "Unknown".to_string()
                }
            }
        }
    }

    pub fn get_hash_scheme(&self) -> String {
        let hash_scheme = match self {
            MPCRequestInput::DKGFirst(_) => None,
            MPCRequestInput::DKGSecond(_) => None,
            MPCRequestInput::Presign(_) => None,
            MPCRequestInput::Sign(event) => Some(event.event_data.hash_scheme),
            MPCRequestInput::NetworkEncryptionKeyDkg(_, _event) => None,
            MPCRequestInput::EncryptedShareVerification(_) => None,
            MPCRequestInput::PartialSignatureVerification(event) => {
                Some(event.event_data.hash_scheme)
            }
            MPCRequestInput::NetworkEncryptionKeyReconfiguration(_event) => None,
            MPCRequestInput::MakeDWalletUserSecretKeySharesPublicRequest(_) => None,
            MPCRequestInput::DWalletImportedKeyVerificationRequest(_) => None,
        };
        match &hash_scheme {
            None => "".to_string(),
            Some(hash_scheme) => {
                if hash_scheme == &0 {
                    "KECCAK256".to_string()
                } else if hash_scheme == &1 {
                    "SHA256".to_string()
                } else {
                    "Unknown".to_string()
                }
            }
        }
    }

    pub fn get_signature_algorithm(&self) -> String {
        let signature_alg = match self {
            MPCRequestInput::DKGFirst(_event) => None,
            MPCRequestInput::DKGSecond(_event) => None,
            MPCRequestInput::Presign(event) => Some(event.event_data.signature_algorithm),
            MPCRequestInput::Sign(event) => Some(event.event_data.signature_algorithm),
            MPCRequestInput::NetworkEncryptionKeyDkg(_, _event) => None,
            MPCRequestInput::EncryptedShareVerification(_) => None,
            MPCRequestInput::PartialSignatureVerification(event) => {
                Some(event.event_data.signature_algorithm)
            }
            MPCRequestInput::NetworkEncryptionKeyReconfiguration(_event) => None,
            MPCRequestInput::MakeDWalletUserSecretKeySharesPublicRequest(_) => None,
            MPCRequestInput::DWalletImportedKeyVerificationRequest(_event) => None,
        };
        match &signature_alg {
            None => "".to_string(),
            Some(curve) => {
                if curve == &0 {
                    "ECDSA".to_string()
                } else {
                    "Unknown".to_string()
                }
            }
        }
    }

    pub fn get_network_encryption_key_id(&self) -> Option<ObjectID> {
        match self {
            MPCRequestInput::DKGFirst(event) => {
                Some(event.event_data.dwallet_network_encryption_key_id)
            }
            MPCRequestInput::DKGSecond(event) => {
                Some(event.event_data.dwallet_network_encryption_key_id)
            }
            MPCRequestInput::Presign(event) => {
                Some(event.event_data.dwallet_network_encryption_key_id)
            }
            MPCRequestInput::Sign(event) => {
                Some(event.event_data.dwallet_network_encryption_key_id)
            }
            MPCRequestInput::NetworkEncryptionKeyDkg(_, event) => {
                Some(event.event_data.dwallet_network_encryption_key_id)
            }
            MPCRequestInput::EncryptedShareVerification(event) => {
                Some(event.event_data.dwallet_network_encryption_key_id)
            }
            MPCRequestInput::PartialSignatureVerification(event) => {
                Some(event.event_data.dwallet_network_encryption_key_id)
            }
            MPCRequestInput::NetworkEncryptionKeyReconfiguration(event) => {
                Some(event.event_data.dwallet_network_encryption_key_id)
            }
            MPCRequestInput::MakeDWalletUserSecretKeySharesPublicRequest(event) => {
                Some(event.event_data.dwallet_network_encryption_key_id)
            }
            MPCRequestInput::DWalletImportedKeyVerificationRequest(event) => {
                Some(event.event_data.dwallet_network_encryption_key_id)
            }
        }
    }
}

impl Debug for MPCRequestInput {
    fn fmt(&self, f: &mut std::fmt::Formatter<'_>) -> std::fmt::Result {
        match self {
            MPCRequestInput::DKGFirst(_) => write!(f, "dWalletDKGFirstRound"),
            MPCRequestInput::DKGSecond(_) => write!(f, "dWalletDKGSecondRound"),
            MPCRequestInput::Presign(_) => write!(f, "Presign"),
            MPCRequestInput::Sign(_) => write!(f, "Sign"),
            MPCRequestInput::NetworkEncryptionKeyDkg(_, _) => write!(f, "NetworkDkg"),
            MPCRequestInput::EncryptedShareVerification(_) => {
                write!(f, "EncryptedShareVerification")
            }
            MPCRequestInput::PartialSignatureVerification(_) => {
                write!(f, "PartialSignatureVerification")
            }
            MPCRequestInput::NetworkEncryptionKeyReconfiguration(_) => {
                write!(f, "DecryptionKeyReconfiguration")
            }
            MPCRequestInput::MakeDWalletUserSecretKeySharesPublicRequest(_) => {
                write!(f, "MakeDWalletUserSecretKeySharesPublicRequest")
            }
            MPCRequestInput::DWalletImportedKeyVerificationRequest(_) => {
                write!(f, "DWalletImportedKeyVerificationRequestEvent")
            }
        }
    }
}

/// This is a wrapper type for the [`SuiEvent`] type that is being used to write it to the local RocksDB.
/// This is needed because the [`SuiEvent`] cannot be directly written to the RocksDB.
#[derive(Debug, Clone, Serialize, Deserialize)]
pub struct DBSuiEvent {
    pub type_: StructTag,
    pub contents: Vec<u8>,
    // True when the event was pulled from the state of the object,
    // and False when it was pushed as an event.
    pub pulled: bool,
}

#[derive(Serialize, Deserialize, Clone, Debug)]
pub struct DWalletMPCEvent {
    pub session_request: MPCSessionRequest,
    // True when the event was pulled from the state of the object,
    // and False when it was pushed as an event.
    pub pulled: bool,
}

#[derive(Serialize, Deserialize, Clone, Debug)]
pub struct DWalletMPCOutput {
    /// The authority that sent the output.
    pub authority: AuthorityName,
    pub session_identifier: SessionIdentifier,
    /// The final value of the MPC session.
    pub output: Vec<DWalletCheckpointMessageKind>,
    pub malicious_authorities: Vec<AuthorityName>,
}

/// The message a Validator can send to the other parties while
/// running a dWallet MPC session.
#[derive(Clone, Debug, Serialize, Deserialize, Hash, PartialEq, Eq, Ord, PartialOrd)]
pub struct DWalletMPCMessage {
    /// The serialized message.
    pub message: Vec<u8>,
    /// The authority (Validator) that sent the message.
    pub authority: AuthorityName,
<<<<<<< HEAD
    pub session_id: ObjectID,
    /// The MPC round number, starts from 0.
    pub round_number: usize,
    pub attempt_number: usize,
=======
    pub session_identifier: SessionIdentifier,
    /// The MPC round number starts from 0.
    pub round_number: u64,
>>>>>>> 8f66d718
}

/// The message unique key in the consensus network.
/// Used to make sure no message is being processed twice.
#[derive(Clone, Debug, Serialize, Deserialize, Hash, PartialEq, Eq, Ord, PartialOrd)]
pub struct DWalletMPCMessageKey {
    /// The authority (Validator) that sent the message.
    pub authority: AuthorityName,
<<<<<<< HEAD
    pub session_id: ObjectID,
    /// The MPC round number, starts from 0.
    pub round_number: usize,
    pub attempt: usize,
=======
    pub session_identifier: SessionIdentifier,
    /// The MPC round number starts from 0.
    pub round_number: u64,
>>>>>>> 8f66d718
}

/// Holds information about the current MPC session.
#[derive(Clone, Debug, Eq, Hash, PartialEq, Serialize, Deserialize)]
pub struct MPCSessionRequest {
    pub session_type: SessionType,
    /// Unique identifier for the MPC session.
    pub session_identifier: SessionIdentifier,
    pub session_sequence_number: u64,
    /// The input to the request MPC session.
    pub request_input: MPCRequestInput,
    pub epoch: u64,
    pub requires_network_key_data: bool,
    pub requires_next_active_committee: bool,
}

pub trait DWalletSessionEventTrait {
    fn type_(packages_config: &IkaPackagesConfig) -> StructTag;
}

/// The DWallet MPC session type
/// User initiated sessions have a sequence number, which is used to determine in which epoch the session will get
/// completed.
/// System sessions are guaranteed to always get completed in the epoch they were created in.
#[derive(Debug, Serialize, Deserialize, Clone, Copy, JsonSchema, Eq, PartialEq, Hash)]
pub enum SessionType {
    User,
    System,
}

#[derive(Ord, PartialOrd, Eq, PartialEq, Hash, Clone, Copy)]
pub struct SessionIdentifier([u8; SessionIdentifier::LENGTH]);

impl SessionIdentifier {
    pub const fn new(address: [u8; Self::LENGTH]) -> Self {
        Self(address)
    }

    /// The number of bytes in an address.
    pub const LENGTH: usize = 32;

    /// Hex address: 0x0
    pub const ZERO: Self = Self([0u8; Self::LENGTH]);

    /// Hex address: 0x1
    pub const ONE: Self = Self::get_hex_address_one();

    /// Hex address: 0x2
    pub const TWO: Self = Self::get_hex_address_two();

    pub const fn from_suffix(suffix: u16) -> SessionIdentifier {
        let mut addr = [0u8; SessionIdentifier::LENGTH];
        let [hi, lo] = suffix.to_be_bytes();
        addr[SessionIdentifier::LENGTH - 2] = hi;
        addr[SessionIdentifier::LENGTH - 1] = lo;
        SessionIdentifier::new(addr)
    }

    const fn get_hex_address_one() -> Self {
        let mut addr = [0u8; SessionIdentifier::LENGTH];
        addr[SessionIdentifier::LENGTH - 1] = 1u8;
        Self(addr)
    }

    const fn get_hex_address_two() -> Self {
        let mut addr = [0u8; SessionIdentifier::LENGTH];
        addr[SessionIdentifier::LENGTH - 1] = 2u8;
        Self(addr)
    }

    pub fn random() -> Self {
        let mut rng = OsRng;
        let buf: [u8; Self::LENGTH] = rng.r#gen();
        Self(buf)
    }

    pub fn to_vec(self) -> Vec<u8> {
        self.0.to_vec()
    }

    pub fn into_bytes(self) -> [u8; Self::LENGTH] {
        self.0
    }

    pub fn from_hex_literal(literal: &str) -> Result<Self, SessionIdentifierParseError> {
        if !literal.starts_with("0x") {
            return Err(SessionIdentifierParseError);
        }

        let hex_len = literal.len() - 2;

        // If the string is too short, pad it
        if hex_len < Self::LENGTH * 2 {
            let mut hex_str = String::with_capacity(Self::LENGTH * 2);
            for _ in 0..Self::LENGTH * 2 - hex_len {
                hex_str.push('0');
            }
            hex_str.push_str(&literal[2..]);
            SessionIdentifier::from_hex(hex_str)
        } else {
            SessionIdentifier::from_hex(&literal[2..])
        }
    }

    pub fn from_hex<T: AsRef<[u8]>>(hex: T) -> Result<Self, SessionIdentifierParseError> {
        <[u8; Self::LENGTH]>::from_hex(hex)
            .map_err(|_| SessionIdentifierParseError)
            .map(Self)
    }

    pub fn to_hex(self) -> String {
        format!("{self:x}")
    }

    pub fn from_bytes<T: AsRef<[u8]>>(bytes: T) -> Result<Self, SessionIdentifierParseError> {
        <[u8; Self::LENGTH]>::try_from(bytes.as_ref())
            .map_err(|_| SessionIdentifierParseError)
            .map(Self)
    }
}

impl AsRef<[u8]> for SessionIdentifier {
    fn as_ref(&self) -> &[u8] {
        &self.0
    }
}

impl std::ops::Deref for SessionIdentifier {
    type Target = [u8; Self::LENGTH];

    fn deref(&self) -> &Self::Target {
        &self.0
    }
}

impl fmt::Display for SessionIdentifier {
    fn fmt(&self, f: &mut fmt::Formatter<'_>) -> std::fmt::Result {
        write!(f, "{self:#x}")
    }
}

impl fmt::Debug for SessionIdentifier {
    fn fmt(&self, f: &mut fmt::Formatter<'_>) -> fmt::Result {
        write!(f, "{self:#x}")
    }
}

impl fmt::LowerHex for SessionIdentifier {
    fn fmt(&self, f: &mut fmt::Formatter<'_>) -> fmt::Result {
        if f.alternate() {
            write!(f, "0x")?;
        }

        for byte in &self.0 {
            write!(f, "{byte:02x}")?;
        }

        Ok(())
    }
}

impl fmt::UpperHex for SessionIdentifier {
    fn fmt(&self, f: &mut fmt::Formatter<'_>) -> fmt::Result {
        if f.alternate() {
            write!(f, "0x")?;
        }

        for byte in &self.0 {
            write!(f, "{byte:02X}")?;
        }

        Ok(())
    }
}

impl From<[u8; SessionIdentifier::LENGTH]> for SessionIdentifier {
    fn from(bytes: [u8; SessionIdentifier::LENGTH]) -> Self {
        Self::new(bytes)
    }
}

impl TryFrom<&[u8]> for SessionIdentifier {
    type Error = SessionIdentifierParseError;

    /// Tries to convert the provided byte array into Address.
    fn try_from(bytes: &[u8]) -> Result<SessionIdentifier, SessionIdentifierParseError> {
        Self::from_bytes(bytes)
    }
}

impl TryFrom<Vec<u8>> for SessionIdentifier {
    type Error = SessionIdentifierParseError;

    /// Tries to convert the provided byte buffer into Address.
    fn try_from(bytes: Vec<u8>) -> Result<SessionIdentifier, SessionIdentifierParseError> {
        Self::from_bytes(bytes)
    }
}

impl From<SessionIdentifier> for Vec<u8> {
    fn from(addr: SessionIdentifier) -> Vec<u8> {
        addr.0.to_vec()
    }
}

impl From<&SessionIdentifier> for Vec<u8> {
    fn from(addr: &SessionIdentifier) -> Vec<u8> {
        addr.0.to_vec()
    }
}

impl From<SessionIdentifier> for [u8; SessionIdentifier::LENGTH] {
    fn from(addr: SessionIdentifier) -> Self {
        addr.0
    }
}

impl From<&SessionIdentifier> for [u8; SessionIdentifier::LENGTH] {
    fn from(addr: &SessionIdentifier) -> Self {
        addr.0
    }
}

impl From<&SessionIdentifier> for String {
    fn from(addr: &SessionIdentifier) -> String {
        ::hex::encode(addr.as_ref())
    }
}

impl TryFrom<String> for SessionIdentifier {
    type Error = SessionIdentifierParseError;

    fn try_from(s: String) -> Result<SessionIdentifier, SessionIdentifierParseError> {
        Self::from_hex(s)
    }
}

impl FromStr for SessionIdentifier {
    type Err = SessionIdentifierParseError;

    fn from_str(s: &str) -> Result<Self, SessionIdentifierParseError> {
        // Accept 0xADDRESS or ADDRESS
        if let Ok(address) = SessionIdentifier::from_hex_literal(s) {
            Ok(address)
        } else {
            Self::from_hex(s)
        }
    }
}

impl<'de> Deserialize<'de> for SessionIdentifier {
    fn deserialize<D>(deserializer: D) -> Result<Self, D::Error>
    where
        D: Deserializer<'de>,
    {
        if deserializer.is_human_readable() {
            let s = <String>::deserialize(deserializer)?;
            SessionIdentifier::from_str(&s).map_err(Error::custom)
        } else {
            // In order to preserve the Serde data model and help analysis tools,
            // make sure to wrap our value in a container with the same name
            // as the original type.
            #[derive(::serde::Deserialize)]
            #[serde(rename = "SessionIdentifier")]
            struct Value([u8; SessionIdentifier::LENGTH]);

            let value = Value::deserialize(deserializer)?;
            Ok(SessionIdentifier::new(value.0))
        }
    }
}

impl Serialize for SessionIdentifier {
    fn serialize<S>(&self, serializer: S) -> Result<S::Ok, S::Error>
    where
        S: Serializer,
    {
        if serializer.is_human_readable() {
            self.to_hex().serialize(serializer)
        } else {
            // See comment in deserialize.
            serializer.serialize_newtype_struct("SessionIdentifier", &self.0)
        }
    }
}

#[derive(Clone, Copy, Debug)]
pub struct SessionIdentifierParseError;

impl fmt::Display for SessionIdentifierParseError {
    fn fmt(&self, f: &mut fmt::Formatter<'_>) -> std::fmt::Result {
        write!(
            f,
            "Unable to parse SessionIdentifier (must be hex string of length {})",
            SessionIdentifier::LENGTH
        )
    }
}

impl std::error::Error for SessionIdentifierParseError {}

pub type AsyncProtocol = twopc_mpc::secp256k1::class_groups::AsyncProtocol;

/// Represents the Rust version of the Move struct `ika_system::dwallet_2pc_mpc_coordinator_inner::DWalletSessionEvent`.
#[derive(Debug, Serialize, Deserialize, Clone, JsonSchema, Eq, PartialEq, Hash)]
pub struct DWalletSessionEvent<E: DWalletSessionEventTrait> {
    pub epoch: u64,
    pub session_object_id: ObjectID,
    pub session_type: SessionType,
    pub session_sequence_number: u64,
    // DO NOT MAKE THIS PUBLIC! ONLY CALL `session_identifier_digest`
    session_identifier_preimage: Vec<u8>,
    pub event_data: E,
}

impl<E: DWalletSessionEventTrait> DWalletSessionEventTrait for DWalletSessionEvent<E> {
    /// This function allows comparing this event with the Move event.
    /// It is used to detect [`DWalletSessionEvent`] events from the chain and initiate the MPC session.
    fn type_(packages_config: &IkaPackagesConfig) -> StructTag {
        StructTag {
            address: *packages_config.ika_dwallet_2pc_mpc_package_id,
            name: DWALLET_SESSION_EVENT_STRUCT_NAME.to_owned(),
            module: SESSIONS_MANAGER_MODULE_NAME.to_owned(),
            type_params: vec![<E as DWalletSessionEventTrait>::type_(packages_config).into()],
        }
    }
}

impl<E: DWalletSessionEventTrait> DWalletSessionEvent<E> {
    pub fn is_dwallet_mpc_event(event: StructTag, package_id: AccountAddress) -> bool {
        event.address == package_id
            && event.module == SESSIONS_MANAGER_MODULE_NAME.to_owned()
            && event.name == DWALLET_SESSION_EVENT_STRUCT_NAME.to_owned()
    }

    /// Convert the pre-image session identifier to the session ID by hashing it together with its distinguisher.
    /// Guarantees same values of `self.session_identifier_preimage` yield different output for `User` and `System`
    pub fn session_identifier_digest(&self) -> SessionIdentifier {
        let version = 0u64;
        // We are adding a string distinguisher between
        // the `User` and `System` sessions, so that when it is hashed, the same inner value
        // in the two different options will yield a different output, thus guaranteeing
        // user-initiated sessions can never block or reuse session IDs for system sessions.
        let session_type = match self.session_type {
            SessionType::User => [
                version.to_be_bytes().as_slice(),
                b"USER",
                self.session_identifier_preimage.as_slice(),
            ]
            .concat(),
            SessionType::System => [
                version.to_be_bytes().as_slice(),
                b"SYSTEM",
                self.session_identifier_preimage.as_slice(),
            ]
            .concat(),
        };
        SessionIdentifier(keccak256_digest(&session_type))
    }
}

/// The Rust representation of the `EncryptedShareVerificationRequestEvent` Move struct.
/// Defined here so that we can use it in the [`MPCRequestInput`] enum,
/// as the inner data of the [`MPCRequestInput::EncryptedShareVerification`].
#[derive(Debug, Serialize, Deserialize, Clone, JsonSchema, Eq, PartialEq, Hash)]
pub struct EncryptedShareVerificationRequestEvent {
    /// Encrypted centralized secret key share and the associated
    /// cryptographic proof of encryption.
    pub encrypted_centralized_secret_share_and_proof: Vec<u8>,
    /// The public output of the decentralized party.
    /// Belongs to the dWallet that its centralized secret share is being encrypted.
    pub decentralized_public_output: Vec<u8>,
    /// The ID of the dWallet that this encrypted secret key share belongs to.
    pub dwallet_id: ObjectID,
    /// The encryption key used to encrypt the secret key share with.
    pub encryption_key: Vec<u8>,
    /// The `EncryptionKey` Move object ID.
    pub encryption_key_id: ObjectID,
    pub encrypted_user_secret_key_share_id: ObjectID,
    pub source_encrypted_user_secret_key_share_id: ObjectID,
    pub dwallet_network_encryption_key_id: ObjectID,
    pub curve: u32,
}

impl DWalletSessionEventTrait for EncryptedShareVerificationRequestEvent {
    fn type_(packages_config: &IkaPackagesConfig) -> StructTag {
        StructTag {
            address: *packages_config.ika_dwallet_2pc_mpc_package_id,
            name: ident_str!("EncryptedShareVerificationRequestEvent").to_owned(),
            module: DWALLET_2PC_MPC_COORDINATOR_INNER_MODULE_NAME.to_owned(),
            type_params: vec![],
        }
    }
}

/// Rust representation of the Move `FutureSignRequestEvent` Event.
#[derive(Debug, Serialize, Deserialize, Clone, JsonSchema, Eq, PartialEq, Hash)]
pub struct FutureSignRequestEvent {
    pub dwallet_id: ObjectID,
    pub partial_centralized_signed_message_id: ObjectID,
    pub message: Vec<u8>,
    pub presign: Vec<u8>,
    pub dkg_output: Vec<u8>,
    pub curve: u32,
    pub signature_algorithm: u32,
    pub hash_scheme: u32,
    pub message_centralized_signature: Vec<u8>,
    pub dwallet_network_encryption_key_id: ObjectID,
}

impl DWalletSessionEventTrait for FutureSignRequestEvent {
    fn type_(packages_config: &IkaPackagesConfig) -> StructTag {
        StructTag {
            address: *packages_config.ika_dwallet_2pc_mpc_package_id,
            name: ident_str!("FutureSignRequestEvent").to_owned(),
            module: DWALLET_2PC_MPC_COORDINATOR_INNER_MODULE_NAME.to_owned(),
            type_params: vec![],
        }
    }
}

/// Represents the Rust version of the Move struct `ika_system::dwallet_2pc_mpc_coordinator_inner::DWalletDKGSecondRoundRequestEvent`.
#[derive(Debug, Serialize, Deserialize, Clone, JsonSchema, Eq, PartialEq, Hash)]
pub struct DWalletDKGSecondRoundRequestEvent {
    pub encrypted_user_secret_key_share_id: ObjectID,
    pub dwallet_id: ObjectID,
    /// The output from the first round of the DKG process.
    pub first_round_output: Vec<u8>,
    /// A serialized vector containing the centralized public key share and its proof.
    pub centralized_public_key_share_and_proof: Vec<u8>,
    /// The `DWalletCap` object's ID associated with the `DWallet`.
    pub dwallet_cap_id: ObjectID,
    /// Encrypted centralized secret key share and the associated cryptographic proof of encryption.
    pub encrypted_centralized_secret_share_and_proof: Vec<u8>,
    /// The `EncryptionKey` object used for encrypting the secret key share.
    pub encryption_key: Vec<u8>,
    /// The unique identifier of the `EncryptionKey` object.
    pub encryption_key_id: ObjectID,
    pub encryption_key_address: SuiAddress,
    pub user_public_output: Vec<u8>,
    /// The Ed25519 public key of the initiator,
    /// used to verify the signature on the centralized public output.
    pub signer_public_key: Vec<u8>,
    pub dwallet_network_encryption_key_id: ObjectID,
    pub curve: u32,
}

impl DWalletSessionEventTrait for DWalletDKGSecondRoundRequestEvent {
    /// This function allows comparing this event with the Move event.
    /// It is used to detect [`DWalletDKGSecondRoundRequestEvent`] events from the chain
    /// and initiate the MPC session.
    fn type_(packages_config: &IkaPackagesConfig) -> StructTag {
        StructTag {
            address: *packages_config.ika_dwallet_2pc_mpc_package_id,
            name: DWALLET_DKG_SECOND_ROUND_REQUEST_EVENT_STRUCT_NAME.to_owned(),
            module: DWALLET_2PC_MPC_COORDINATOR_INNER_MODULE_NAME.to_owned(),
            type_params: vec![],
        }
    }
}

/// The possible result of advancing the MPC protocol.
#[derive(PartialEq, Eq, Hash, Clone, Debug, PartialOrd, Ord, Serialize, Deserialize)]
pub enum AdvanceResult {
    Success,
    Failure { round_to_restart_from: usize },
}

/// Represents the Rust version of the Move struct `ika_system::dwallet_2pc_mpc_coordinator_inner::PresignRequestEvent`.
#[derive(Debug, Serialize, Deserialize, Clone, JsonSchema, Eq, PartialEq, Hash)]
pub struct PresignRequestEvent {
    /// The `DWallet` object's ID associated with the DKG output.
    pub dwallet_id: Option<ObjectID>,
    pub presign_id: ObjectID,
    /// The DKG decentralized final output to use for the presign session.
    pub dwallet_public_output: Option<Vec<u8>>,
    pub dwallet_network_encryption_key_id: ObjectID,
    pub curve: u32,
    pub signature_algorithm: u32,
}

impl DWalletSessionEventTrait for PresignRequestEvent {
    /// This function allows comparing this event with the Move event.
    /// It is used to detect [`PresignRequestEvent`] events
    /// from the chain and initiate the MPC session.
    fn type_(packages_config: &IkaPackagesConfig) -> StructTag {
        StructTag {
            address: *packages_config.ika_dwallet_2pc_mpc_package_id,
            name: PRESIGN_REQUEST_EVENT_STRUCT_NAME.to_owned(),
            module: DWALLET_2PC_MPC_COORDINATOR_INNER_MODULE_NAME.to_owned(),
            type_params: vec![],
        }
    }
}

#[derive(Debug, Clone, Serialize, Deserialize, JsonSchema)]
pub struct IkaPackagesConfig {
    /// The move package id of ika (IKA) on sui.
    pub ika_package_id: ObjectID,
    /// The move package id of ika_common on sui.
    pub ika_common_package_id: ObjectID,
    /// The move package id of ika_dwallet_2pc_mpc on sui.
    pub ika_dwallet_2pc_mpc_package_id: ObjectID,
    /// The move package id of ika_system on sui.
    pub ika_system_package_id: ObjectID,
    /// The object id of system on sui.
    pub ika_system_object_id: ObjectID,
    /// The object id of ika_dwallet_coordinator on sui.
    pub ika_dwallet_coordinator_object_id: ObjectID,
}

impl sui_config::Config for IkaPackagesConfig {}

/// Represents the Rust version of the Move struct `ika_system::dwallet_2pc_mpc_coordinator_inner::DWalletDKGFirstRoundRequestEvent`.
#[derive(Debug, Serialize, Deserialize, Clone, JsonSchema, Eq, PartialEq, Hash)]
pub struct DWalletDKGFirstRoundRequestEvent {
    pub dwallet_id: ObjectID,
    /// The `DWalletCap` object's ID associated with the `DWallet`.
    pub dwallet_cap_id: ObjectID,
    pub dwallet_network_encryption_key_id: ObjectID,
    pub curve: u32,
}

impl DWalletSessionEventTrait for DWalletDKGFirstRoundRequestEvent {
    /// This function allows comparing this event with the Move event.
    /// It is used to detect [`DWalletDKGFirstRoundRequestEvent`] events from the chain and initiate the MPC session.
    fn type_(packages_config: &IkaPackagesConfig) -> StructTag {
        StructTag {
            address: *packages_config.ika_dwallet_2pc_mpc_package_id,
            name: DWALLET_DKG_FIRST_ROUND_REQUEST_EVENT_STRUCT_NAME.to_owned(),
            module: DWALLET_2PC_MPC_COORDINATOR_INNER_MODULE_NAME.to_owned(),
            type_params: vec![],
        }
    }
}

#[derive(Clone, Serialize, Deserialize, PartialEq, Eq, Hash)]
pub struct DWalletImportedKeyVerificationRequestEvent {
    /// The unique session identifier for the DWallet.
    pub dwallet_id: ObjectID,

    /// The Encrypted user secret key share object ID.
    pub encrypted_user_secret_key_share_id: ObjectID,

    /// The message delivered to the decentralized party from a centralized party.
    /// Includes the encrypted decentralized secret key share and
    /// the associated cryptographic proof of encryption.
    pub centralized_party_message: Vec<u8>,

    /// The unique identifier of the dWallet capability associated with this session.
    pub dwallet_cap_id: ObjectID,

    /// Encrypted centralized secret key share and the associated cryptographic proof of encryption.
    pub encrypted_centralized_secret_share_and_proof: Vec<u8>,

    /// The user `EncryptionKey` object used for encrypting the user secret key share.
    pub encryption_key: Vec<u8>,

    /// The unique identifier of the `EncryptionKey` object.
    pub encryption_key_id: ObjectID,

    pub encryption_key_address: SuiAddress,

    /// The public output of the centralized party in the DKG process.
    pub user_public_output: Vec<u8>,

    /// The Ed25519 public key of the initiator,
    /// used to verify the signature on the centralized public output.
    pub signer_public_key: Vec<u8>,

    /// The MPC network decryption key id that is used to decrypt associated dWallet.
    pub dwallet_network_encryption_key_id: ObjectID,

    /// The elliptic curve used for the dWallet.
    pub curve: u32,
}

/// Represents the Rust version of the Move struct `ika_system::dwallet_2pc_mpc_coordinator_inner::DWalletDKGFirstRoundRequestEvent`.
#[derive(Debug, Serialize, Deserialize, Clone, JsonSchema, Eq, PartialEq, Hash)]
pub struct MakeDWalletUserSecretKeySharesPublicRequestEvent {
    pub public_user_secret_key_shares: Vec<u8>,
    pub public_output: Vec<u8>,
    pub curve: u32,
    pub dwallet_id: ObjectID,
    pub dwallet_network_encryption_key_id: ObjectID,
}

impl DWalletSessionEventTrait for MakeDWalletUserSecretKeySharesPublicRequestEvent {
    /// This function allows comparing this event with the Move event.
    /// It is used to detect [`DWalletDKGFirstRoundRequestEvent`] events from the chain and initiate the MPC session.
    fn type_(packages_config: &IkaPackagesConfig) -> StructTag {
        StructTag {
            address: *packages_config.ika_dwallet_2pc_mpc_package_id,
            name: DWALLET_MAKE_DWALLET_USER_SECRET_KEY_SHARES_PUBLIC_REQUEST_EVENT.to_owned(),
            module: DWALLET_2PC_MPC_COORDINATOR_INNER_MODULE_NAME.to_owned(),
            type_params: vec![],
        }
    }
}

impl DWalletSessionEventTrait for DWalletImportedKeyVerificationRequestEvent {
    /// This function allows comparing this event with the Move event.
    /// It is used to detect [`DWalletDKGFirstRoundRequestEvent`] events from the chain and initiate the MPC session.
    fn type_(packages_config: &IkaPackagesConfig) -> StructTag {
        StructTag {
            address: *packages_config.ika_dwallet_2pc_mpc_package_id,
            name: DWALLET_IMPORTED_KEY_VERIFICATION_REQUEST_EVENT.to_owned(),
            module: DWALLET_2PC_MPC_COORDINATOR_INNER_MODULE_NAME.to_owned(),
            type_params: vec![],
        }
    }
}

/// Represents the Rust version of the Move
/// struct `ika_system::dwallet_2pc_mpc_coordinator_inner::SignRequestEvent`.
#[derive(Debug, Serialize, Deserialize, Clone, JsonSchema, Eq, PartialEq, Hash)]
pub struct SignRequestEvent {
    pub sign_id: ObjectID,
    /// The `DWallet` object's ObjectID associated with the DKG output.
    pub dwallet_id: ObjectID,
    /// The public output of the decentralized party in the dWallet DKG process.
    pub dwallet_decentralized_public_output: Vec<u8>,
    pub curve: u32,
    pub signature_algorithm: u32,
    pub hash_scheme: u32,
    /// Hashed messages to Sign.
    pub message: Vec<u8>,
    /// The dWallet mpc network key version
    pub dwallet_network_encryption_key_id: ObjectID,
    pub presign_id: ObjectID,

    /// The presign protocol output as bytes.
    pub presign: Vec<u8>,

    /// The centralized party signature of a message.
    pub message_centralized_signature: Vec<u8>,

    /// Indicates whether the future sign feature was used to start the session.
    pub is_future_sign: bool,
}

impl DWalletSessionEventTrait for SignRequestEvent {
    /// This function allows comparing this event with the Move event.
    /// It is used to detect [`SignRequestEvent`]
    /// events from the chain and initiate the MPC session.
    fn type_(packages_config: &IkaPackagesConfig) -> StructTag {
        StructTag {
            address: *packages_config.ika_dwallet_2pc_mpc_package_id,
            name: SIGN_REQUEST_EVENT_STRUCT_NAME.to_owned(),
            module: DWALLET_2PC_MPC_COORDINATOR_INNER_MODULE_NAME.to_owned(),
            type_params: vec![],
        }
    }
}

/// Rust version of the Move [`ika_system::dwallet_2pc_mpc_coordinator_inner::StartNetworkDKGEvent`] type.
/// It is used to trigger the start of the network DKG process.
#[derive(Debug, Serialize, Deserialize, Clone, JsonSchema, Eq, PartialEq, Hash)]
pub struct DWalletNetworkDKGEncryptionKeyRequestEvent {
    pub dwallet_network_encryption_key_id: ObjectID,
    pub params_for_network: Vec<u8>,
}

impl DWalletSessionEventTrait for DWalletNetworkDKGEncryptionKeyRequestEvent {
    /// This function allows comparing this event with the Move event.
    /// It is used to detect [`DWalletNetworkDKGEncryptionKeyRequestEvent`] events from the chain and initiate the MPC session.
    /// It is used to trigger the start of the network DKG process.
    fn type_(packages_config: &IkaPackagesConfig) -> StructTag {
        StructTag {
            address: *packages_config.ika_dwallet_2pc_mpc_package_id,
            name: START_NETWORK_DKG_EVENT_STRUCT_NAME.to_owned(),
            module: DWALLET_2PC_MPC_COORDINATOR_INNER_MODULE_NAME.to_owned(),
            type_params: vec![],
        }
    }
}

/// Represents the Rust version of the Move struct `ika_system::dwallet_2pc_mpc_coordinator_inner::DWalletNetworkEncryptionKey`.
#[derive(Debug, Clone, PartialEq, Eq, Serialize, Deserialize)]
pub struct DWalletNetworkEncryptionKey {
    pub id: ObjectID,
    pub dkg_at_epoch: u64,
    pub network_dkg_public_output: TableVec,
    /// key -> epoch, value -> reconfiguration public output (TableVec).
    pub reconfiguration_public_outputs: Table,
    pub dkg_params_for_network: Vec<u8>,
    pub supported_curves: Vec<u32>,
    pub state: DWalletNetworkEncryptionKeyState,
}

#[derive(Debug, Clone, PartialEq, Eq, Serialize, Deserialize)]
pub struct DWalletNetworkEncryptionKeyData {
    pub id: ObjectID,
    pub current_epoch: u64,
    pub current_reconfiguration_public_output: Vec<u8>,
    pub network_dkg_public_output: Vec<u8>,
    pub state: DWalletNetworkEncryptionKeyState,
}

/// Represents the Rust version of the Move enum `ika_system::dwallet_2pc_mpc_coordinator_inner::DWalletNetworkEncryptionKeyState`.
#[derive(Debug, Clone, PartialEq, Eq, Serialize, Deserialize)]
pub enum DWalletNetworkEncryptionKeyState {
    AwaitingNetworkDKG,
    NetworkDKGCompleted,
    AwaitingNetworkReconfiguration,
    NetworkReconfigurationCompleted,
}

#[derive(Debug, Serialize, Deserialize, Clone, JsonSchema, Eq, PartialEq, Hash)]
pub struct DWalletEncryptionKeyReconfigurationRequestEvent {
    pub dwallet_network_encryption_key_id: ObjectID,
}

impl DWalletSessionEventTrait for DWalletEncryptionKeyReconfigurationRequestEvent {
    fn type_(packages_config: &IkaPackagesConfig) -> StructTag {
        StructTag {
            address: *packages_config.ika_dwallet_2pc_mpc_package_id,
            name: ident_str!("DWalletEncryptionKeyReconfigurationRequestEvent").to_owned(),
            module: DWALLET_2PC_MPC_COORDINATOR_INNER_MODULE_NAME.to_owned(),
            type_params: vec![],
        }
    }
}<|MERGE_RESOLUTION|>--- conflicted
+++ resolved
@@ -317,16 +317,9 @@
     pub message: Vec<u8>,
     /// The authority (Validator) that sent the message.
     pub authority: AuthorityName,
-<<<<<<< HEAD
-    pub session_id: ObjectID,
-    /// The MPC round number, starts from 0.
-    pub round_number: usize,
-    pub attempt_number: usize,
-=======
     pub session_identifier: SessionIdentifier,
     /// The MPC round number starts from 0.
     pub round_number: u64,
->>>>>>> 8f66d718
 }
 
 /// The message unique key in the consensus network.
@@ -335,16 +328,9 @@
 pub struct DWalletMPCMessageKey {
     /// The authority (Validator) that sent the message.
     pub authority: AuthorityName,
-<<<<<<< HEAD
-    pub session_id: ObjectID,
-    /// The MPC round number, starts from 0.
-    pub round_number: usize,
-    pub attempt: usize,
-=======
     pub session_identifier: SessionIdentifier,
     /// The MPC round number starts from 0.
     pub round_number: u64,
->>>>>>> 8f66d718
 }
 
 /// Holds information about the current MPC session.
@@ -810,7 +796,7 @@
 #[derive(PartialEq, Eq, Hash, Clone, Debug, PartialOrd, Ord, Serialize, Deserialize)]
 pub enum AdvanceResult {
     Success,
-    Failure { round_to_restart_from: usize },
+    Failure,
 }
 
 /// Represents the Rust version of the Move struct `ika_system::dwallet_2pc_mpc_coordinator_inner::PresignRequestEvent`.
