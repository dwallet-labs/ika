// Copyright (c) Mysten Labs, Inc.
// SPDX-License-Identifier: BSD-3-Clause-Clear

use crate::committee::StakeUnit;
use crate::crypto::AuthorityName;
<<<<<<< HEAD
use crate::sui::system_inner_v1::DWalletCoordinatorInnerV1;
=======
>>>>>>> 6afcc8bd
use crate::sui::system_inner_v1::DWalletNetworkDecryptionKeyCap;
use crate::sui::system_inner_v1::{DWalletCoordinatorInnerV1, ValidatorSetV1};
use enum_dispatch::enum_dispatch;
use move_core_types::account_address::AccountAddress;
use move_core_types::language_storage::TypeTag;
use move_core_types::{ident_str, identifier::IdentStr, language_storage::StructTag};
use serde::de::DeserializeOwned;
use serde::{Deserialize, Serialize};
use std::collections::HashMap;
<<<<<<< HEAD
use std::fmt;
=======
>>>>>>> 6afcc8bd
use sui_types::base_types::ObjectID;
use sui_types::collection_types::TableVec;
use sui_types::storage::ObjectStore;
use sui_types::versioned::Versioned;
use sui_types::MoveTypeTagTrait;
use system_inner_v1::SystemInnerV1;
use system_inner_v1::UpgradeCap;
use validator_inner_v1::ValidatorInnerV1;

pub mod epoch_start_system;
pub mod system_inner_v1;
pub mod validator_inner_v1;

#[cfg(msim)]
use self::simtest_ika_system_state_inner::{
    SimTestIkaSystemStateInnerDeepV2, SimTestIkaSystemStateInnerShallowV2,
    SimTestIkaSystemStateInnerV1, SimTestValidatorDeepV2, SimTestValidatorV1,
};

/// Default computation price of 1000 NIka
pub const DEFAULT_VALIDATOR_COMPUTATION_PRICE: u64 = 1000;
/// Default commission rate of 2%
pub const DEFAULT_COMMISSION_RATE: u16 = 200;

pub const INIT_CAP_STRUCT_NAME: &IdentStr = ident_str!("InitCap");
pub const SYSTEM_STRUCT_NAME: &IdentStr = ident_str!("System");
pub const VALIDATOR_CAP_STRUCT_NAME: &IdentStr = ident_str!("ValidatorCap");
pub const PROTOCOL_CAP_STRUCT_NAME: &IdentStr = ident_str!("ProtocolCap");
pub const DWALLET_COORDINATOR_STRUCT_NAME: &IdentStr = ident_str!("DWalletCoordinator");

pub const SYSTEM_MODULE_NAME: &IdentStr = ident_str!("system");
pub const INIT_MODULE_NAME: &IdentStr = ident_str!("init");
pub const VALIDATOR_CAP_MODULE_NAME: &IdentStr = ident_str!("validator_cap");
pub const PROTOCOL_CAP_MODULE_NAME: &IdentStr = ident_str!("protocol_cap");
pub const DWALLET_2PC_MPC_SECP256K1_MODULE_NAME: &IdentStr =
    ident_str!("dwallet_2pc_mpc_secp256k1");

pub const INITIALIZE_FUNCTION_NAME: &IdentStr = ident_str!("initialize");
pub const REQUEST_ADD_VALIDATOR_CANDIDATE_FUNCTION_NAME: &IdentStr =
    ident_str!("request_add_validator_candidate");
pub const REQUEST_ADD_VALIDATOR_FUNCTION_NAME: &IdentStr = ident_str!("request_add_validator");
pub const REQUEST_ADD_STAKE_FUNCTION_NAME: &IdentStr = ident_str!("request_add_stake");
pub const REQUEST_REMOVE_VALIDATOR_FUNCTION_NAME: &IdentStr =
    ident_str!("request_remove_validator");
pub const PROCESS_CHECKPOINT_MESSAGE_BY_QUORUM_FUNCTION_NAME: &IdentStr =
    ident_str!("process_checkpoint_message_by_quorum");
pub const REQUEST_MID_EPOCH_FUNCTION_NAME: &IdentStr = ident_str!("request_reconfig_mid_epoch");
pub const REQUEST_LOCK_EPOCH_SESSIONS_FUNCTION_NAME: &IdentStr =
    ident_str!("request_lock_epoch_sessions");
pub const REQUEST_ADVANCE_EPOCH_FUNCTION_NAME: &IdentStr = ident_str!("request_advance_epoch");
pub const REQUEST_DWALLET_NETWORK_DECRYPTION_KEY_DKG_BY_CAP_FUNCTION_NAME: &IdentStr =
    ident_str!("request_dwallet_network_decryption_key_dkg_by_cap");

pub const CLASS_GROUPS_PUBLIC_KEY_AND_PROOF_MODULE_NAME: &IdentStr =
    ident_str!("class_groups_public_key_and_proof");
pub const CREATE_CLASS_GROUPS_PUBLIC_KEY_AND_PROOF_BUILDER_FUNCTION_NAME: &IdentStr =
    ident_str!("empty");
pub const ADD_PAIR_TO_CLASS_GROUPS_PUBLIC_KEY_AND_PROOF_FUNCTION_NAME: &IdentStr =
    ident_str!("add_public_key_and_proof");
pub const FINISH_CLASS_GROUPS_PUBLIC_KEY_AND_PROOF_FUNCTION_NAME: &IdentStr = ident_str!("finish");

#[cfg(msim)]
pub const IKA_SYSTEM_STATE_SIM_TEST_V1: u64 = 18446744073709551605; // u64::MAX - 10
#[cfg(msim)]
pub const IKA_SYSTEM_STATE_SIM_TEST_SHALLOW_V2: u64 = 18446744073709551606; // u64::MAX - 9
#[cfg(msim)]
pub const IKA_SYSTEM_STATE_SIM_TEST_DEEP_V2: u64 = 18446744073709551607; // u64::MAX - 8

/// Rust version of the Move ika::ika_system::IkaSystemState type
/// In Rust, this type should be rarely used since it's just a thin
/// wrapper used to access the inner object.
/// Within this module, we use it to determine the current version of the system state inner object type,
/// so that we could deserialize the inner object correctly.
/// Outside of this module, we only use it in testing.
#[derive(Debug, Serialize, Deserialize, Clone)]
pub struct System {
    pub id: ObjectID,
    pub version: u64,
    pub package_id: ObjectID,
    pub new_package_id: Option<ObjectID>,
}

/// Rust version of the Move DWalletCoordinator type
#[derive(Debug, Serialize, Deserialize, Clone)]
pub struct DWalletCoordinator {
    pub id: ObjectID,
    pub version: u64,
    pub package_id: ObjectID,
    pub new_package_id: Option<ObjectID>,
}

impl System {
    pub fn type_(ika_system_package_address: AccountAddress) -> StructTag {
        StructTag {
            address: ika_system_package_address,
            name: SYSTEM_STRUCT_NAME.to_owned(),
            module: SYSTEM_MODULE_NAME.to_owned(),
            type_params: vec![],
        }
    }

    pub fn type_tag(ika_system_package_address: AccountAddress) -> TypeTag {
        TypeTag::Struct(Box::new(Self::type_(ika_system_package_address)))
    }
}

/// This is the standard API that all inner system state object type should implement.
#[enum_dispatch]
pub trait SystemInnerTrait {
    fn epoch(&self) -> u64;
    fn computation_price_per_unit_size(&self) -> u64;
    fn protocol_version(&self) -> u64;
    fn upgrade_caps(&self) -> &Vec<UpgradeCap>;
    fn epoch_start_timestamp_ms(&self) -> u64;
    fn last_processed_checkpoint_sequence_number(&self) -> Option<u64>;
    fn previous_epoch_last_checkpoint_sequence_number(&self) -> u64;
    fn epoch_duration_ms(&self) -> u64;
    fn dwallet_2pc_mpc_secp256k1_id(&self) -> Option<ObjectID>;
    fn dwallet_2pc_mpc_secp256k1_network_decryption_keys(
        &self,
    ) -> &Vec<DWalletNetworkDecryptionKeyCap>;
<<<<<<< HEAD
    fn get_ika_next_epoch_active_committee(
        &self,
    ) -> Option<HashMap<ObjectID, (AuthorityName, StakeUnit)>>;
    // fn get_current_epoch_committee(&self) -> CommitteeWithNetworkMetadata;
    // fn into_epoch_start_state(self) -> EpochStartSystemState;
=======
    fn get_ika_next_epoch_committee(&self)
        -> Option<HashMap<ObjectID, (AuthorityName, StakeUnit)>>;
    fn validators(&self) -> &ValidatorSetV1;
>>>>>>> 6afcc8bd
}

/// IkaSystemIkaSystemStateInnerState provides an abstraction over multiple versions of the inner IkaSystemStateInner object.
/// This should be the primary interface to the system state object in Rust.
/// We use enum dispatch to dispatch all methods defined in IkaSystemStateTrait to the actual
/// implementation in the inner types.
#[derive(Debug, Serialize, Deserialize, Clone, Eq, PartialEq)]
#[enum_dispatch(SystemInnerTrait)]
pub enum SystemInner {
    V1(SystemInnerV1),
}

/// A wrapper around the different versions of the DWalletCoordinator.
#[derive(Debug, Serialize, Deserialize, Clone, Eq, PartialEq)]
pub enum DWalletCoordinatorInner {
    V1(DWalletCoordinatorInnerV1),
}

/// This is the fixed type used by init.
pub type SystemInnerInit = SystemInnerV1;
pub type ValidatorInnerInit = ValidatorInnerV1;

impl SystemInner {
    /// Always return the version that we will be using for init.
    /// Init always uses this version regardless of the current version.
    /// Note that since it's possible for the actual init of the network to diverge from the
    /// init of the latest Rust code, it's important that we only use this for tooling purposes.
    pub fn into_init_version_for_tooling(self) -> SystemInnerInit {
        match self {
            SystemInner::V1(inner) => inner,
            _ => unreachable!(),
        }
    }
}

#[derive(Debug, Serialize, Deserialize, Clone, Eq, PartialEq)]
pub struct Element {
    bytes: Vec<u8>,
}

#[derive(Debug, Serialize, Deserialize, Clone, Eq, PartialEq, Default)]
pub struct PoolTokenExchangeRate {
    ika_amount: u64,
    pool_token_amount: u64,
}

impl PoolTokenExchangeRate {
    /// Rate of the staking pool, pool token amount : Ika amount
    pub fn rate(&self) -> f64 {
        if self.ika_amount == 0 {
            1_f64
        } else {
            self.pool_token_amount as f64 / self.ika_amount as f64
        }
    }

    pub fn new(ika_amount: u64, pool_token_amount: u64) -> Self {
        Self {
            ika_amount,
            pool_token_amount,
        }
    }
}

#[derive(Debug, Serialize, Deserialize, Clone, Eq, PartialEq)]
pub struct Validator {
    pub id: ObjectID,
    pub inner: Versioned,
}

/// Rust representation of the Move ika::class_groups::ClassGroupsPublicKeyAndProofBuilder type
#[derive(Debug, Serialize, Deserialize, Clone, Eq, PartialEq)]
pub struct ClassGroupsPublicKeyAndProofBuilder;

impl ClassGroupsPublicKeyAndProofBuilder {
    /// Return the Move struct tag for this type
    pub fn type_(ika_system_package_address: AccountAddress) -> StructTag {
        StructTag {
            address: ika_system_package_address,
            name: ident_str!("ClassGroupsPublicKeyAndProofBuilder").to_owned(),
            module: CLASS_GROUPS_PUBLIC_KEY_AND_PROOF_MODULE_NAME.to_owned(),
            type_params: vec![],
        }
    }
}

/// Rust version of the Move ika::class_groups::ClassGroupsPublicKeyAndProof type
#[derive(Debug, Serialize, Deserialize, Clone, Eq, PartialEq)]
pub struct ClassGroupsPublicKeyAndProof {
    pub id: ObjectID,
    pub public_keys_and_proofs: TableVec,
}

impl ClassGroupsPublicKeyAndProof {
    /// Return the Move struct tag for this type
    pub fn type_(ika_system_package_address: AccountAddress) -> StructTag {
        StructTag {
            address: ika_system_package_address,
            name: ident_str!("ClassGroupsPublicKeyAndProof").to_owned(),
            module: CLASS_GROUPS_PUBLIC_KEY_AND_PROOF_MODULE_NAME.to_owned(),
            type_params: vec![],
        }
    }
}<|MERGE_RESOLUTION|>--- conflicted
+++ resolved
@@ -3,10 +3,6 @@
 
 use crate::committee::StakeUnit;
 use crate::crypto::AuthorityName;
-<<<<<<< HEAD
-use crate::sui::system_inner_v1::DWalletCoordinatorInnerV1;
-=======
->>>>>>> 6afcc8bd
 use crate::sui::system_inner_v1::DWalletNetworkDecryptionKeyCap;
 use crate::sui::system_inner_v1::{DWalletCoordinatorInnerV1, ValidatorSetV1};
 use enum_dispatch::enum_dispatch;
@@ -16,10 +12,6 @@
 use serde::de::DeserializeOwned;
 use serde::{Deserialize, Serialize};
 use std::collections::HashMap;
-<<<<<<< HEAD
-use std::fmt;
-=======
->>>>>>> 6afcc8bd
 use sui_types::base_types::ObjectID;
 use sui_types::collection_types::TableVec;
 use sui_types::storage::ObjectStore;
@@ -141,17 +133,9 @@
     fn dwallet_2pc_mpc_secp256k1_network_decryption_keys(
         &self,
     ) -> &Vec<DWalletNetworkDecryptionKeyCap>;
-<<<<<<< HEAD
-    fn get_ika_next_epoch_active_committee(
-        &self,
-    ) -> Option<HashMap<ObjectID, (AuthorityName, StakeUnit)>>;
-    // fn get_current_epoch_committee(&self) -> CommitteeWithNetworkMetadata;
-    // fn into_epoch_start_state(self) -> EpochStartSystemState;
-=======
     fn get_ika_next_epoch_committee(&self)
         -> Option<HashMap<ObjectID, (AuthorityName, StakeUnit)>>;
     fn validators(&self) -> &ValidatorSetV1;
->>>>>>> 6afcc8bd
 }
 
 /// IkaSystemIkaSystemStateInnerState provides an abstraction over multiple versions of the inner IkaSystemStateInner object.
