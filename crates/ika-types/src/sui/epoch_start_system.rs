--- conflicted
+++ resolved
@@ -316,7 +316,6 @@
     fn authority_name(&self) -> AuthorityName {
         (&self.protocol_pubkey).into()
     }
-<<<<<<< HEAD
 
     fn get_name(&self) -> String {
         self.name.clone()
@@ -325,88 +324,4 @@
     fn get_network_pubkey(&self) -> NetworkPublicKey {
         self.network_pubkey.clone()
     }
-}
-//
-// #[cfg(test)]
-// mod test {
-//     use super::super::epoch_start_system::{
-//         EpochStartSystemTrait, EpochStartSystemV1, EpochStartValidatorInfoV1,
-//     };
-//     use fastcrypto::traits::KeyPair;
-//     use ika_protocol_config::ProtocolVersion;
-//     use mysten_network::Multiaddr;
-//     use rand::thread_rng;
-//     use sui_types::base_types::SuiAddress;
-//     use sui_types::crypto::{get_key_pair, AuthorityKeyPair, NetworkKeyPair};
-//
-//     #[test]
-//     fn test_ika_and_mysticeti_committee_are_same() {
-//         // GIVEN
-//         let mut active_validators = vec![];
-//
-//         for i in 0..10 {
-//             let (sui_address, protocol_key): (SuiAddress, AuthorityKeyPair) = get_key_pair();
-//             let narwhal_network_key = NetworkKeyPair::generate(&mut thread_rng());
-//
-//             active_validators.push(EpochStartValidatorInfoV1 {
-//                 validator_id: ObjectID::random(),
-//                 protocol_pubkey: protocol_key.public().clone(),
-//                 network_pubkey: narwhal_network_key.public().clone(),
-//                 consensus_pubkey: narwhal_network_key.public().clone(),
-//                 class_groups_public_key_and_proof: ClassGroupsPublicKeyAndProofBytes::default(),
-//                 network_address: Multiaddr::empty(),
-//                 p2p_address: Multiaddr::empty(),
-//                 consensus_address: Multiaddr::empty(),
-//                 voting_power: 1_000,
-//                 hostname: format!("host-{i}").to_string(),
-//                 name: "".to_string(),
-//             })
-//         }
-//
-//         let state = EpochStartSystemV1 {
-//             epoch: 10,
-//             protocol_version: ProtocolVersion::MAX.as_u64(),
-//             epoch_start_timestamp_ms: 0,
-//             epoch_duration_ms: 0,
-//             active_validators,
-//         };
-//
-//         // WHEN
-//         let ika_committee = state.get_ika_committee();
-//         let consensus_committee = state.get_consensus_committee();
-//
-//         // THEN
-//         // assert the validators details
-//         assert_eq!(ika_committee.num_members(), 10);
-//         assert_eq!(ika_committee.num_members(), consensus_committee.size());
-//         assert_eq!(
-//             ika_committee.validity_threshold(),
-//             consensus_committee.validity_threshold()
-//         );
-//         assert_eq!(
-//             ika_committee.quorum_threshold(),
-//             consensus_committee.quorum_threshold()
-//         );
-//         assert_eq!(state.epoch, consensus_committee.epoch());
-//
-//         for (authority_index, consensus_authority) in consensus_committee.authorities() {
-//             let ika_authority_name = ika_committee
-//                 .authority_by_index(authority_index.value() as u32)
-//                 .unwrap();
-//
-//             assert_eq!(
-//                 consensus_authority.authority_key.to_bytes(),
-//                 ika_authority_name.0,
-//                 "Mysten & IKA committee member of same index correspond to different public key"
-//             );
-//             assert_eq!(
-//                 consensus_authority.stake,
-//                 ika_committee.weight(ika_authority_name),
-//                 "Mysten & IKA committee member stake differs"
-//             );
-//         }
-//     }
-// }
-=======
-}
->>>>>>> 93fddd5f
+}