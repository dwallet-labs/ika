--- conflicted
+++ resolved
@@ -115,17 +115,9 @@
 pub struct AuthorityCapabilitiesV1 {
     /// Originating authority — must match transaction source authority from consensus.
     pub authority: AuthorityName,
-<<<<<<< HEAD
     /// Generation number set by sending authority.
     /// Used to determine which of multiple
     /// `AuthorityCapabilities` messages from the same authority is the most recent.
-    ///
-    /// (Currently, we just set this to the current time in milliseconds since the epoch, but this
-    /// should not be interpreted as a timestamp.)
-=======
-    /// Generation number set by sending authority. Used to determine which of multiple
-    /// AuthorityCapabilities messages from the same authority is the most recent.
->>>>>>> 55960d35
     pub generation: u64,
 
     /// ProtocolVersions that the authority supports.
