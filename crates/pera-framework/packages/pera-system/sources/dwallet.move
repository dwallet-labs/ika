// Copyright (c) dWallet Labs, Ltd.
// SPDX-License-Identifier: BSD-3-Clause-Clear

/// This module defines the core data structures and functions for
/// working with dWallets in the pera system.
///
/// ## Overview
///
/// - A **dWallet** (`DWallet`) represents a wallet that is created after the Distributed Key Generation (DKG) process.
///   It encapsulates the session ID, capability ID, and the output of the DKG's second round.
/// - A **dWallet capability** (`DWalletCap`) represents a capability that grants
///   ownership and control over a corresponding `DWallet`.
///
/// ## Key Concepts
///
/// - **DWallet**: A generic wallet structure with a phantom type `T`.
/// - **DWalletCap**: A capability object granting control over a specific dWallet.
/// - **Session ID**: A unique identifier for the DKG session.
module pera_system::dwallet {
    use pera::table::{Self, Table};
    use pera::ed25519::ed25519_verify;

    const CLASS_GROUPS: u8 = 0;

    // >>>>>>>>>>>>>>> Error Codes >>>>>>>>>>>>>>

    const EInvalidEncryptionKeyScheme: u64 = 0;
    const EInvalidEncryptionKeySignature: u64 = 1;
    const EInvalidEncryptionKeyOwner: u64 = 2;

    // <<<<<<<<<<<<<<< Error Codes <<<<<<<<<<<<<<

    #[allow(unused_field)]
    /// `DWallet` represents a wallet that is created after the DKG process.
    ///
    /// ### Fields
    /// - `id`: The unique identifier for the dWallet object.
    /// - `session_id`: The ID of the session that generated this dWallet.
    /// - `dwallet_cap_id`: The ID of the dWallet capability associated with this wallet.
    /// - `output`: The output of the second DKG round, represented as a `vector<u8>`.
    public struct DWallet<phantom T> has key, store {
        id: UID,
        session_id: ID,
        dwallet_cap_id: ID,
        // The output of the second DKG round.
        output: vector<u8>,
        dwallet_mpc_network_key_version: u8,
    }

    /// An Additively Homomorphic Encryption (AHE) public key
    /// that can be used to encrypt a user share in order to prove to the network that
    /// the recipient can sign with a dWallet when it is transferred or access is granted to it.
    public struct EncryptionKey has key {
        id: UID,
        scheme: u8,
        encryption_key: vector<u8>,
        key_owner_address: address,
        encryption_key_signature: vector<u8>,
    }

    public(package) fun get_encryption_key(key: &EncryptionKey): vector<u8> {
        key.encryption_key
    }

    /// `DWalletCap` holder controls a corresponding `DWallet`.
    ///
    /// ### Fields
    /// - `id`: The unique identifier for the dWallet capability object.
    public struct DWalletCap has key, store {
        id: UID,
    }

    /// A generic function to create a new [`DWallet`] object of type `T`.
    ///
    /// ### Parameters
    /// - `session_id`: The ID of the session that generates this dWallet.
    /// - `dwallet_cap_id`: The ID of the dWallet capability associated with this dWallet.
    /// - `output`: The output of the second DKG round, represented as a `vector<u8>`.
    /// - `ctx`: A mutable transaction context used to create the dWallet object.
    ///
    /// ### Returns
    /// A new [`DWallet`] object of the specified type `T`.
    public(package) fun create_dwallet<T: drop>(
        session_id: ID,
        dwallet_cap_id: ID,
        output: vector<u8>,
        dwallet_mpc_network_key_version: u8,
        ctx: &mut TxContext
    ): DWallet<T> {
        DWallet<T> {
            id: object::new(ctx),
            session_id,
            dwallet_cap_id,
            output,
            dwallet_mpc_network_key_version,
        }
    }

    /// Shared object that holds the active encryption keys per user.
    /// 'encryption_keys' is a key-value table where the key is the user address
    /// and the value is the encryption key object ID.
    public struct ActiveEncryptionKeys has key {
        id: UID,
        encryption_keys: Table<address, ID>,
    }

    /// Create a shared object that holds the active encryption keys per user.
    public fun create_active_encryption_keys(ctx: &mut TxContext) {
        transfer::share_object(ActiveEncryptionKeys {
            id: object::new(ctx),
            encryption_keys: table::new(ctx),
        });
    }

    /// Get the active encryption key ID by user adderss.
    public fun get_active_encryption_key(
        encryption_key_holder: &ActiveEncryptionKeys,
        key_owner: address,
    ): &ID {
        table::borrow(&encryption_key_holder.encryption_keys, key_owner)
    }

    /// Set the active encryption key for a user (the sender).
    public fun upsert_active_encryption_key(
        encryption_key_holder: &mut ActiveEncryptionKeys,
        encryption_key: &EncryptionKey,
        ctx: &mut TxContext
    ) {
        assert!(encryption_key.key_owner_address == tx_context::sender(ctx), EInvalidEncryptionKeyOwner);
        if (table::contains(&encryption_key_holder.encryption_keys, encryption_key.key_owner_address)) {
            table::remove(&mut encryption_key_holder.encryption_keys, encryption_key.key_owner_address);
        };
        table::add(
            &mut encryption_key_holder.encryption_keys,
            encryption_key.key_owner_address,
            object::id(encryption_key)
        );
    }

    /// Register an encryption key to encrypt a user share.
    /// The key is saved as an immutable object.
    public fun register_encryption_key(
        key: vector<u8>,
        signature: vector<u8>,
        sender_sui_pubkey: vector<u8>,
        scheme: u8,
        ctx: &mut TxContext
    ) {
        assert!(is_valid_encryption_key_scheme(scheme), EInvalidEncryptionKeyScheme);
        assert!(ed25519_verify(&signature, &sender_sui_pubkey, &key), EInvalidEncryptionKeySignature);
        // TODO (#453): Verify the ed2551 public key matches the sender's address.
        transfer::freeze_object(EncryptionKey {
            id: object::new(ctx),
            scheme,
            encryption_key: key,
            key_owner_address: tx_context::sender(ctx),
            encryption_key_signature: signature,
        });
    }

    /// Create a new [`DWalletCap`] object.
    ///
    /// The holder of the `DWalletCap` has control and ownership over
    /// the associated `DWallet`.
    ///
    /// ### Parameters
    /// - `ctx`: A mutable transaction context used to create the `DWalletCap` object.
    ///
    /// ### Returns
    /// The newly created `DWalletCap` object.
    public(package) fun create_dwallet_cap(ctx: &mut TxContext): DWalletCap {
        DWalletCap {
            id: object::new(ctx),
        }
    }

    /// Retrieve the ID of the `DWalletCap` associated with a given dWallet.
    ///
    /// ### Parameters
    /// - `dwallet`: A reference to the [`DWallet`] object whose capability ID is to be retrieved.
    ///
    /// ### Returns
    /// The ID of the `DWalletCap` associated with the provided dWallet.
    public(package) fun get_dwallet_cap_id<T: drop>(dwallet: &DWallet<T>): ID {
        dwallet.dwallet_cap_id
    }

    /// Retrieve the output of the second DKG round for a given dWallet.
    ///
    /// ### Parameters
    /// - `dwallet`: A reference to the [`DWallet`] object whose DKG output is to be retrieved.
    ///
    /// ### Returns
    /// A `vector<u8>` representing the output of the second DKG round for the specified dWallet.
    public(package) fun get_dwallet_output<T: drop>(dwallet: &DWallet<T>): vector<u8> {
        dwallet.output
    }

<<<<<<< HEAD
    public(package) fun get_dwallet_mpc_network_key_version<T: drop>(dwallet: &DWallet<T>): u8 {
        dwallet.dwallet_mpc_network_key_version
=======
    fun is_valid_encryption_key_scheme(scheme: u8): bool {
        scheme == CLASS_GROUPS
>>>>>>> 3938525d
    }
}<|MERGE_RESOLUTION|>--- conflicted
+++ resolved
@@ -196,12 +196,11 @@
         dwallet.output
     }
 
-<<<<<<< HEAD
     public(package) fun get_dwallet_mpc_network_key_version<T: drop>(dwallet: &DWallet<T>): u8 {
         dwallet.dwallet_mpc_network_key_version
-=======
+    }
+
     fun is_valid_encryption_key_scheme(scheme: u8): bool {
         scheme == CLASS_GROUPS
->>>>>>> 3938525d
     }
 }