--- conflicted
+++ resolved
@@ -17,28 +17,19 @@
 /// - **DWalletCap**: A capability object granting control over a specific dWallet.
 /// - **Session ID**: A unique identifier for the DKG session.
 module pera_system::dwallet {
-<<<<<<< HEAD
     use pera::event;
-=======
->>>>>>> 5ee7b318
     use pera::table::{Self, Table};
     use pera::ed25519::ed25519_verify;
 
     const CLASS_GROUPS: u8 = 0;
-<<<<<<< HEAD
     const SYSTEM_ADDRESS: address = @0x0;
-=======
->>>>>>> 5ee7b318
 
     // >>>>>>>>>>>>>>> Error Codes >>>>>>>>>>>>>>
 
     const EInvalidEncryptionKeyScheme: u64 = 0;
     const EInvalidEncryptionKeySignature: u64 = 1;
     const EInvalidEncryptionKeyOwner: u64 = 2;
-<<<<<<< HEAD
     const ENotSystemAddress: u64 = 3;
-=======
->>>>>>> 5ee7b318
 
     // <<<<<<<<<<<<<<< Error Codes <<<<<<<<<<<<<<
 
@@ -68,7 +59,6 @@
         encryption_key: vector<u8>,
         key_owner_address: address,
         encryption_key_signature: vector<u8>,
-<<<<<<< HEAD
         key_owner_pubkey: vector<u8>,
     }
 
@@ -95,12 +85,6 @@
         sender_sui_pubkey: vector<u8>,
         initiator: address,
         session_id: ID,
-=======
-    }
-
-    public(package) fun get_encryption_key(key: &EncryptionKey): vector<u8> {
-        key.encryption_key
->>>>>>> 5ee7b318
     }
 
     /// `DWalletCap` holder controls a corresponding `DWallet`.
@@ -193,7 +177,6 @@
     ) {
         assert!(is_valid_encryption_key_scheme(scheme), EInvalidEncryptionKeyScheme);
         assert!(ed25519_verify(&signature, &sender_sui_pubkey, &key), EInvalidEncryptionKeySignature);
-<<<<<<< HEAD
         event::emit(
             StartEncryptionKeyVerificationEvent {
                 scheme,
@@ -239,16 +222,6 @@
             session_id,
         });
         transfer::freeze_object(encryption_key);
-=======
-        // TODO (#453): Verify the ed2551 public key matches the sender's address.
-        transfer::freeze_object(EncryptionKey {
-            id: object::new(ctx),
-            scheme,
-            encryption_key: key,
-            key_owner_address: tx_context::sender(ctx),
-            encryption_key_signature: signature,
-        });
->>>>>>> 5ee7b318
     }
 
     /// Create a new [`DWalletCap`] object.
@@ -289,13 +262,10 @@
         dwallet.output
     }
 
-<<<<<<< HEAD
-=======
     public(package) fun get_dwallet_mpc_network_key_version<T: drop>(dwallet: &DWallet<T>): u8 {
         dwallet.dwallet_mpc_network_key_version
     }
 
->>>>>>> 5ee7b318
     fun is_valid_encryption_key_scheme(scheme: u8): bool {
         scheme == CLASS_GROUPS
     }
