// Copyright (c) dWallet Labs, Ltd.
// SPDX-License-Identifier: BSD-3-Clause-Clear

/// This module handles the logic for creating and managing dWallets using the Secp256K1 signature scheme
/// and the DKG process. It leverages validators to execute MPC (Multi-Party Computation)
/// protocols to ensure trustless and decentralized wallet creation and key management.
///
/// ## Overview
///
/// - **Secp256K1**: The cryptographic curve used for this implementation.
/// - dWallets are created through two phases of DKG:
///   1. The first phase outputs partial results for the user.
///   2. The second phase generates the dWallet.
/// - **Capabilities**: Access to dWallets is controlled via capabilities (`DWalletCap`).
///
/// ## Features
///
/// - Emit events for validators to coordinate DKG rounds.
/// - Transfer intermediate results and final outputs to the initiating user.
/// - Ensure secure and decentralized key generation and management.
module pera_system::dwallet_2pc_mpc_ecdsa_k1 {
    use pera_system::dwallet;
<<<<<<< HEAD
    use pera_system::dwallet::{
        DWallet,
        create_dwallet_cap,
        DWalletCap,
        get_dwallet_cap_id,
        get_dwallet_output,
        get_dwallet_mpc_network_key_version
=======
    use pera_system::dwallet::{DWallet, create_dwallet_cap, DWalletCap, get_dwallet_cap_id, get_dwallet_output,
        EncryptionKey, get_encryption_key
>>>>>>> 3938525d
    };
    use pera::event;

    /// Represents the `Secp256K1` dWallet type.
    ///
    /// This struct serves as a marker to identify and signify
    /// the dWallet cryptographic scheme used for ECDSA
    ///(Elliptic Curve Digital Signature Algorithm)
    /// based on the `Secp256K1` curve.
    public struct Secp256K1 has drop {}

    /// Represents a message that was approved as part of a dWallet process.
    ///
    /// This struct binds the message to a specific `DWalletCap` for
    /// traceability and accountability within the system.
    ///
    /// ### Fields
    /// - **`dwallet_cap_id`**: The identifier of the DWallet capability
    ///   associated with this approval.
    /// - **`message`**: The message that has been approved.
    public struct MessageApproval has store, drop {
        dwallet_cap_id: ID,
        message: vector<u8>,
    }

    /// An event being emitted when the DKG first round is completed by the blockchain.
    /// The user should catch this event to get the output of the first round,
    /// use it to generate the needed input for the second round, and then call the
    /// [`launch_dkg_second_round`] function to start the second round.
    public struct DKGFirstRoundOutputEvent has copy, drop {
        session_id: ID,
        output_object_id: ID,
        output: vector<u8>,
    }

    /// The output of the dWallet creation DKG first round.
    public struct DKGFirstRoundOutput has key, store {
        id: UID,
        session_id: ID,
        output: vector<u8>,
    }

    /// The output of a batched Sign session.
    public struct BatchedSignOutput has key, store {
        id: UID,
        session_id: ID,
        signatures: vector<vector<u8>>,
        dwallet_id: ID,
    }

    /// Represents the result of the second and final
    /// presign round.
    ///
    /// This struct holds information on both rounds of the presign process,
    /// linking them to the corresponding DWallet session.
    ///
    /// ### Fields
    /// - **`id`**: Unique identifier for this presign object.
    /// - **`session_id`**: The session ID of this presign process.
    /// - **`dwallet_id`**: The DWallet identifier associated with the presign.
    /// - **`dwallet_cap_id`**: The DWallet capability identifier for this presign.
    /// - **`first_round_session_id`**: The session ID for the first round of the presign.
    /// - **`first_round_output`**: The output from the first round of the presign.
    /// - **`second_round_output`**: The output from the second round of the presign.
    public struct Presign has key, store {
        id: UID,
        dwallet_id: ID,
        first_round_session_id: ID,
        presign: vector<u8>,
    }

    /// An event emitted to start an encrypted share verification process.
    /// Since we cannot use native functions if we depend on Sui to hold our state,
    /// we need to emit an event to start the verification process, like we start the other MPC processes.
    public struct StartEncryptedShareVerificationEvent has copy, drop {
        encrypted_secret_share_and_proof: vector<u8>,
        /// The DKG decentralized output of the dwallet that its secret is being encrypted.
        dwallet_output: vector<u8>,
        dwallet_id: ID,
        /// The encryption key used to encrypt the secret share to.
        encryption_key: vector<u8>,
        /// The encryption key Move object ID.
        encryption_key_id: ID,
        session_id: ID,
        /// The signed public share of the dwallet that its secret is being encrypted.
        signed_public_share: vector<u8>,
        /// The public key of the encryptor. Used to verify the signature on the public share.
        encryptor_ed25519_pubkey: vector<u8>,
        initiator: address,
    }

    /// An event emitted when an encrypted share is created by the system transaction.
    public struct CreatedEncryptedSecretShareEvent has copy, drop {
        session_id: ID,
        encrypted_share_obj_id: ID,
        dwallet_id: ID,
        encrypted_secret_share_and_proof: vector<u8>,
        encryption_key_id: ID,
        encryptor_address: address,
        encryptor_ed25519_pubkey: vector<u8>,
        signed_public_share: vector<u8>,
    }


    /// Messages that has been signed by a user, a.k.a the centralized party, but not yet by the blockchain.
    /// Used for scenarios where the user need to first agree to sign some transaction, and the blockchain signs this transaction only later,
    /// when some other conditions are met.
    ///
    /// Can be used to implement an order-book based exchange, for example.
    /// User A first agrees to buy BTC with ETH at price X, and signs a transaction with this information.
    /// When a matching user B, that agrees to sell BTC for ETH at price X, signs a transaction with this information,
    /// the blockchain can sign both transactions, and the exchange is completed.
    public struct PartiallySignedMessages has key {
        id: UID,
        /// The presigns bytes for each message.
        /// The matching presign objects are being "burned" before this object is created.
        presigns: vector<vector<u8>>,
        /// The presigns session IDs.
        presign_session_ids: vector<ID>,
        /// The hashed messages that are being signed.
        messages: vector<vector<u8>>,
        /// The user centralized signatures for each message.
        signatures: vector<vector<u8>>,
        dwallet_id: ID,
        /// The DKG output of the DWallet.
        dwallet_output: vector<u8>,
        dwallet_cap_id: ID,
        dwallet_mpc_network_key_version: u8,
    }

    /// Event emitted when a [`PartiallySignedMessages`] object is created.
    public struct CreatedPartiallySignedMessagesEvent has copy, drop {
        /// The object's ID.
        partial_signatures_object_id: ID,
    }

    /// Event emitted to start the first DKG round.
    ///
    /// This event is caught by Validators, who use it to initiate the first round of the DKG.
    ///
    /// ### Fields
    /// - **`session_id`**: The unique session identifier for the DKG process.
    /// - **`initiator`**: The address of the user who initiated the DKG process.
    /// - **`dwallet_cap_id`**: The identifier for the DWallet capability.
    public struct StartDKGFirstRoundEvent has copy, drop {
        session_id: address,
        initiator: address,
        dwallet_cap_id: ID,
    }

    /// Event emitted to signal the completion of a Sign process.
    ///
    /// This event contains signatures for all signed messages in the batch.
    ///
    /// ### Fields
    /// - **`session_id`**: The session identifier for the signing process.
    /// - **`signed_messages`**: A collection of signed messages.
    public struct CompletedSignEvent has copy, drop {
        session_id: ID,
        signed_messages: vector<vector<u8>>,
    }

    /// A verified encrypted user share.
    public struct EncryptedUserShare has key {
        id: UID,
        /// The id of the DWallet that its secret share is encrypted.
        dwallet_id: ID,
        /// The encrypted secret share and a proof that the encryption is actually the encryption of the `dwallet_id`'s secret share.
        encrypted_secret_share_and_proof: vector<u8>,
        /// The encryption key used to encrypt the secret share to.
        encryption_key_id: ID,
        signed_public_share: vector<u8>,
        encryptor_ed25519_pubkey: vector<u8>,
        encryptor_address: address,
    }

    /// Event emitted to start the second round of the DKG process.
    ///
    /// This event is caught by Validators to start the second round of DKG.
    ///
    /// ### Fields
    /// - **`session_id`**: The session identifier.
    /// - **`initiator`**: The address of the user who initiated the event.
    /// - **`first_round_output`**: The output from the first round of the DKG.
    /// - **`public_key_share_and_proof`**: The public key share and its proof.
    /// - **`dwallet_cap_id`**: The DWallet capability identifier.
    public struct StartDKGSecondRoundEvent has copy, drop {
        session_id: address,
        initiator: address,
        first_round_output: vector<u8>,
        public_key_share_and_proof: vector<u8>,
        dwallet_cap_id: ID,
        first_round_session_id: ID,
    }

    /// Event emitted when the second round of the
    /// Distributed Key Generation (DKG) is completed.
    ///
    /// This event contains all relevant data produced from the
    /// second round of the DKG process.
    /// Validators and users utilize this event to
    /// finalize and store the results of the DKG.
    ///
    /// ### Fields
    /// - **`session_id`**: The unique identifier for the DKG session.
    /// - **`initiator`**: The address of the user who initiated the DKG process.
    /// - **`dwallet_cap_id`**: The identifier of the DWallet capability used in the DKG process.
    /// - **`dwallet_id`**: The identifier of the DWallet created as a result of the DKG process.
    /// - **`value`**: The value produced by the second round of the DKG, typically representing
    ///   the combined and validated output from all participating parties.
    public struct CompletedDKGSecondRoundEvent has copy, drop {
        session_id: ID,
        initiator: address,
        dwallet_cap_id: ID,
        dwallet_id: ID,
        value: vector<u8>,
    }

    /// Event emitted to initiate the first round of a Presign session.
    ///
    /// ### Fields
    /// - **`session_id`**: The session identifier.
    /// - **`initiator`**: The address of the user who initiated the event.
    /// - **`dwallet_id`**: The DWallet identifier.
    /// - **`dwallet_cap_id`**: The DWallet capability identifier.
    /// - **`dkg_output`**: The output from the DKG process.
    public struct StartPresignFirstRoundEvent has copy, drop {
        session_id: ID,
        initiator: address,
        dwallet_id: ID,
        dkg_output: vector<u8>,
        batch_session_id: ID,
        dwallet_mpc_network_key_version: u8,
    }

    /// Event emitted to initiate the second round of a `Presign` session.
    ///
    /// This event is caught by Validators to initiate the second round of the Presign process.
    /// The second round is a crucial step in the multi-party computation (MPC) protocol
    /// to generate pre-signatures for ECDSA signing.
    ///
    /// ### Fields
    /// - **`session_id`**: The unique identifier for the current presign session.
    /// - **`initiator`**: The address of the user who initiated the presign session.
    /// - **`dwallet_id`**: The identifier of the DWallet associated with this presign session.
    /// - **`dwallet_cap_id`**: The identifier of the DWallet capability used in this session.
    /// - **`dkg_output`**: The output produced from the Distributed Key Generation (DKG) process.
    /// - **`first_round_output`**: The output of the first round of the presign session.
    /// - **`first_round_session_id`**: The session identifier for the first round of the presign.
    public struct StartPresignSecondRoundEvent has copy, drop {
        session_id: ID,
        initiator: address,
        dwallet_id: ID,
        dkg_output: vector<u8>,
        first_round_output: vector<u8>,
        first_round_session_id: ID,
        batch_session_id: ID,
        dwallet_mpc_network_key_version: u8,
    }

    /// Event emitted when the presign batch is completed.
    public struct CompletedBatchedPresignEvent has copy, drop {
        /// The address of the user who initiated the batch.
        initiator: address,
        dwallet_id: ID,
        /// Tha batch session ID.
        session_id: ID,
        /// The ID of all the presign objects created in this batch.
        /// Each presign can be used to sign only one message.
        presign_ids: vector<ID>,
        /// The first round session IDs for each presign.
        /// The order of the session IDs corresponds to the order of the presigns.
        /// The first round session ID is needed for the centralized sign process.
        first_round_session_ids: vector<ID>,
        /// The serialized presign objects created in this batch.
        /// The order of the presigns corresponds to the order of the presign IDs.
        presigns: vector<vector<u8>>,
    }

    /// Event emitted to start the signing process.
    /// The event is caught by the validators to initiate the signing protocol.
    ///
    /// ### Fields
    /// - **`session_id`**: The unique identifier for this sign session.
    /// - **`presign_session_id`**: The unique identifier for the associated presign session.
    /// - **`initiator`**: The address of the user who initiated the sign event.
    /// - **`batched_session_id`**: The session identifier for the batched sign process.
    /// - **`dwallet_id`**: The unique identifier for the DWallet used in the session.
    /// - **`dwallet_cap_id`**: The identifier for the DWallet's capability.
    /// - **`dkg_output`**: The output of the DKG process used for the session.
    /// - **`hashed_message`**: The hashed message that will be signed during this session.
    /// - **`presign_first_round_output`**: The output from the first round of the presign process.
    /// - **`presign_second_round_output`**: The output from the second round of the presign process.
    /// - **`centralized_signed_message`**: The final signed message produced by the centralized sign process.
    public struct StartSignEvent has copy, drop {
        session_id: ID,
        presign_session_id: ID,
        initiator: address,
        batched_session_id: ID,
        dwallet_id: ID,
        dkg_output: vector<u8>,
        hashed_message: vector<u8>,
        presign: vector<u8>,
        centralized_signed_message: vector<u8>,
        dwallet_mpc_network_key_version: u8,
    }

    /// Event emitted to start a batched sign process.
    ///
    /// ### Fields
    /// - **`session_id`**: The session identifier for the batched sign process.
    /// - **`hashed_messages`**: A list of hashed messages to be signed.
    /// - **`initiator`**: The address of the user who initiated the protocol.
    public struct StartBatchedSignEvent has copy, drop {
        session_id: ID,
        hashed_messages: vector<vector<u8>>,
        initiator: address
    }

    /// Event emitted to start a batched presign flow, i.e. a flow that creates multiple presigns at once.
    ///
    /// ### Fields
    /// - **`session_id`**: The session identifier for the batched sign process.
    /// - **`batch_size`**: The number of presign sessions to be started.
    public struct StartBatchedPresignEvent has copy, drop {
        session_id: ID,
        batch_size: u64,
        initiator: address
    }

    // <<<<<<<<<<<<<<<<<<<<<<<< Error codes <<<<<<<<<<<<<<<<<<<<<<<<
    /// Error raised when the sender is not the system address.
    const ENotSystemAddress: u64 = 0;
    const EMessageApprovalDWalletMismatch: u64 = 1;
    const EDwalletMismatch: u64 = 2;
    const EApprovalsAndMessagesLenMismatch: u64 = 3;
    const EMissingApprovalOrWrongApprovalOrder: u64 = 4;
    const ECentralizedSignedMessagesAndMessagesLenMismatch: u64 = 5;
    const EPresignsAndMessagesLenMismatch: u64 = 6;
    const EInvalidSignatures: u64 = 7;
    const EApprovalsAndSignaturesLenMismatch: u64 = 8;
    // >>>>>>>>>>>>>>>>>>>>>>>> Error codes >>>>>>>>>>>>>>>>>>>>>>>>

    // <<<<<<<<<<<<<<<<<<<<<<<< Constants <<<<<<<<<<<<<<<<<<<<<<<<
    /// System address for asserting system-level actions.
    const SYSTEM_ADDRESS: address = @0x0;
    // >>>>>>>>>>>>>>>>>>>>>>>> Constants >>>>>>>>>>>>>>>>>>>>>>>>

    /// Starts the first Distributed Key Generation (DKG) session.
    ///
    /// This function creates a new `DWalletCap` object,
    /// transfers it to the session initiator,
    /// and emits a `StartDKGFirstRoundEvent` to signal
    /// the beginning of the DKG process.
    ///
    /// ### Effects
    /// - Generates a new `DWalletCap` object.
    /// - Transfers the `DWalletCap` to the session initiator (`ctx.sender`).
    /// - Emits a `StartDKGFirstRoundEvent`.
    ///
    /// ### Emits
    /// - `StartDKGFirstRoundEvent`:
    ///   - `session_id`: The generated session ID.
    ///   - `initiator`: The address of the transaction sender.
    ///   - `dwallet_cap_id`: The ID of the created `DWalletCap`.
    public fun launch_dkg_first_round(ctx: &mut TxContext) {
        let dwallet_cap = create_dwallet_cap(ctx);
        let dwallet_cap_id = object::id(&dwallet_cap);
        transfer::public_transfer(dwallet_cap, tx_context::sender(ctx));
        let initiator = tx_context::sender(ctx);
        let session_id = tx_context::fresh_object_address(ctx);
        event::emit(StartDKGFirstRoundEvent {
            session_id,
            initiator,
            dwallet_cap_id,
        });
    }

    /// Creates the output of the first DKG round.
    ///
    /// This function transfers the output of the first DKG round
    /// to the session initiator and ensures it is securely linked
    /// to the `DWalletCap` of the session.
    /// This function is called by blockchain itself.
    /// Validators call it, it's part of the blockchain logic.
    ///
    /// ### Effects
    /// - Transfers the output of the first round to the initiator.
    /// - Emits necessary metadata and links it to the associated session.
    ///
    /// ### Parameters
    /// - `initiator`: The address of the user who initiated the DKG session.
    /// - `session_id`: The ID of the DKG session.
    /// - `output`: The output data from the first round.
    /// - `dwallet_cap_id`: The ID of the associated `DWalletCap`.
    /// - `ctx`: The transaction context.
    ///
    /// ### Panics
    /// - Panics with `ENotSystemAddress` if the sender is not the system address.
    #[allow(unused_function)]
    /// Creates the output of the first round of the DKG MPC, transferring it to the initiating user.
    /// This function is called by the blockchain itself.
    /// Validators call it as part of the blockchain logic.
    fun create_dkg_first_round_output(
        session_id: ID,
        output: vector<u8>,
        initiator: address,
        ctx: &mut TxContext
    ) {
        assert!(tx_context::sender(ctx) == SYSTEM_ADDRESS, ENotSystemAddress);
        let dkg_output = DKGFirstRoundOutput {
            session_id,
            id: object::new(ctx),
            output,
        };
        event::emit(DKGFirstRoundOutputEvent {
            session_id,
            output_object_id: object::id(&dkg_output),
            output,
        });
        transfer::transfer(dkg_output, initiator);
    }

    /// Starts the second DKG round.
    /// Emits an event for validators to begin the second round of the DKG process.
    ///
    /// ### Parameters
    /// - `dwallet_cap`: The capability for the associated dWallet.
    /// - `public_key_share_and_proof`: Public key share and proof from the first round.
    /// - `first_round_output`: Output from the first DKG round.
    /// - `first_round_session_id`: Session ID of the first DKG round.
    public fun launch_dkg_second_round(
        dwallet_cap: &DWalletCap,
        public_key_share_and_proof: vector<u8>,
        first_round_output: &DKGFirstRoundOutput,
        first_round_session_id: ID,
        ctx: &mut TxContext
    ): address {
        let session_id = tx_context::fresh_object_address(ctx);
        event::emit(StartDKGSecondRoundEvent {
            session_id,
            initiator: tx_context::sender(ctx),
            first_round_output: first_round_output.output,
            public_key_share_and_proof,
            dwallet_cap_id: object::id(dwallet_cap),
            first_round_session_id,
        });
        session_id
    }


    /// Submits the given secret share encryption to the chain.
    /// The chain verifies that the encryption is actually the encryption of the secret share before creating the [`EncryptedUserShare`] object.
    public fun publish_encrypted_user_share(
        dwallet: &DWallet<Secp256K1>,
        encryption_key: &EncryptionKey,
        encrypted_secret_share_and_proof: vector<u8>,
        signed_public_share: vector<u8>,
        encryptor_ed25519_pubkey: vector<u8>,
        ctx: &mut TxContext,
    ){
        let session_id = object::id_from_address(tx_context::fresh_object_address(ctx));
        event::emit(StartEncryptedShareVerificationEvent {
            encrypted_secret_share_and_proof,
            dwallet_output: get_dwallet_output<Secp256K1>(dwallet),
            dwallet_id: object::id(dwallet),
            encryption_key: get_encryption_key(encryption_key),
            encryption_key_id: object::id(encryption_key),
            session_id,
            signed_public_share,
            encryptor_ed25519_pubkey,
            initiator: tx_context::sender(ctx),
        });
    }

    #[allow(unused_function)]
    /// This function is called by the blockchain itself to create the encrypted user share after it has been verified.
    public(package) fun create_encrypted_user_share(
        dwallet_id: ID,
        encrypted_secret_share_and_proof: vector<u8>,
        encryption_key_id: ID,
        session_id: ID,
        signed_public_share: vector<u8>,
        encryptor_ed25519_pubkey: vector<u8>,
        initiator: address,
        ctx: &mut TxContext
    ) {
        assert!(tx_context::sender(ctx) == SYSTEM_ADDRESS, ENotSystemAddress);
        let encrypted_user_share = EncryptedUserShare {
            id: object::new(ctx),
            dwallet_id,
            encrypted_secret_share_and_proof,
            encryption_key_id,
            signed_public_share,
            encryptor_ed25519_pubkey,
            encryptor_address: initiator,
        };
        event::emit(CreatedEncryptedSecretShareEvent {
            session_id,
            encrypted_share_obj_id: object::id(&encrypted_user_share),
            dwallet_id,
            encrypted_secret_share_and_proof,
            encryption_key_id,
            signed_public_share,
            encryptor_ed25519_pubkey,
            encryptor_address: initiator,
        });
        transfer::freeze_object(encrypted_user_share);
    }

    /// Completes the second DKG round and creates the final [`DWallet`].
    /// This function finalizes the DKG process and emits an event with all relevant data.
    /// This function is called by blockchain itself.
    /// Validators call it, it's part of the blockchain logic.
    ///
    /// ### Parameters
    /// - `initiator`: The address of the user who initiated the DKG session.
    /// - `session_id`: The ID of the current DKG session.
    /// - `output`: The decentralized output of the second DKG round.
    /// - `dwallet_cap_id`: The ID of the associated dWallet capability.
    /// - `ctx`: The transaction context.
    #[allow(unused_function)]
    fun create_dkg_second_round_output(
        initiator: address,
        session_id: ID,
        output: vector<u8>,
        dwallet_cap_id: ID,
        dwallet_mpc_network_key_version: u8,
        ctx: &mut TxContext
    ) {
        assert!(tx_context::sender(ctx) == SYSTEM_ADDRESS, ENotSystemAddress);
        let dwallet = dwallet::create_dwallet<Secp256K1>(
            session_id,
            dwallet_cap_id,
            output,
            dwallet_mpc_network_key_version,
            ctx
        );
        event::emit(CompletedDKGSecondRoundEvent {
            session_id,
            initiator,
            dwallet_cap_id,
            dwallet_id: object::id(&dwallet),
            value: output,
        });
        transfer::public_freeze_object(dwallet);
    }

    #[allow(unused_function)]
    #[test_only]
    /// Call the underlying `create_dkg_first_round_output`.
    /// This function is intended for testing purposes only and should not be used in production.
    /// See Move pattern: https://move-book.com/move-basics/testing.html#utilities-with-test_only
    public fun create_dkg_first_round_output_for_testing(
        session_id: ID,
        output: vector<u8>,
        ctx: &mut TxContext
    ): DKGFirstRoundOutput {
        assert!(tx_context::sender(ctx) == SYSTEM_ADDRESS, ENotSystemAddress);
        DKGFirstRoundOutput {
            session_id,
            id: object::new(ctx),
            output,
        }
    }

    #[test_only]
    public fun partial_signatures_for_testing(
        presigns: vector<vector<u8>>,
        presign_session_ids: vector<ID>,
        messages: vector<vector<u8>>,
        signatures: vector<vector<u8>>,
        dwallet_id: ID,
        dwallet_cap_id: ID,
        dwallet_mpc_network_key_version: u8,
        ctx: &mut TxContext
    ) : PartiallySignedMessages {
        PartiallySignedMessages {
            id: object::new(ctx),
            presigns,
            presign_session_ids,
            messages,
            signatures,
            dwallet_id,
            dwallet_output: vector::empty(),
            dwallet_cap_id,
            dwallet_mpc_network_key_version,
        }
    }

    #[allow(unused_function)]
    #[test_only]
    /// Call the underline `create_dkg_second_round_output`.
    /// This function is intended for testing purposes only and should not be used in production.
    /// See Move pattern: https://move-book.com/move-basics/testing.html#utilities-with-test_only
    public fun create_dkg_second_round_output_for_testing(
        initiator: address,
        session_id: ID,
        output: vector<u8>,
        dwallet_cap_id: ID,
        ctx: &mut TxContext
    ) {
        create_dkg_second_round_output(
            initiator,
            session_id,
            output,
            dwallet_cap_id,
            0,
            ctx
        );
    }

    /// Starts a batched presign session.
    ///
    /// This function emits a `StartBatchedPresignEvent` for the entire batch and a
    /// `StartPresignFirstRoundEvent` for each presign in the batch. These events signal
    /// validators to begin processing the first round of the presign process for each session.
    /// - A unique `batch_session_id` is generated for the batch.
    /// - A loop creates and emits a `StartPresignFirstRoundEvent` for each session in the batch.
    /// - Each session is linked to the parent batch via `batch_session_id`.
    ///
    /// ### Effects
    /// - Associates the batched presign session with the specified dWallet.
    /// - Emits a `StartBatchedPresignEvent` containing the batch session details.
    /// - Emits a `StartPresignFirstRoundEvent` for each presign in the batch, with relevant details.
    ///
    /// ### Parameters
    /// - `dwallet`: A reference to the target dWallet. This is used to retrieve the dWallet's ID and output.
    /// - `batch_size`: The number of presign sessions to be created in this batch.
    /// - `ctx`: The mutable transaction context, used to generate unique object IDs and retrieve the initiator.
    public fun launch_batched_presign(
        dwallet: &DWallet<Secp256K1>,
        batch_size: u64,
        ctx: &mut TxContext
    ) {
        let batch_session_id = object::id_from_address(tx_context::fresh_object_address(ctx));
        event::emit(StartBatchedPresignEvent {
            session_id: batch_session_id,
            batch_size,
            initiator: tx_context::sender(ctx)
        });
        let mut i = 0;
        while (i < batch_size) {
            let session_id = tx_context::fresh_object_address(ctx);
            i = i + 1;
            event::emit(StartPresignFirstRoundEvent {
                session_id: object::id_from_address(session_id),
                initiator: tx_context::sender(ctx),
                dwallet_id: object::id(dwallet),
                dkg_output: get_dwallet_output<Secp256K1>(dwallet),
                batch_session_id,
                dwallet_mpc_network_key_version: get_dwallet_mpc_network_key_version(dwallet),
            });
        };
    }

    /// Launches the second round of the presign session.
    ///
    /// This function emits a `StartPresignSecondRoundEvent`, which is caught by validators
    /// to begin the second round of the presign process.
    ///
    /// ### Parameters
    /// - `initiator`: The address of the user initiating the presign session.
    /// - `dwallet_id`: The ID of the associated dWallet.
    /// - `dkg_output`: The output from the DKG process.
    /// - `dwallet_cap_id`: The ID of the associated `DWalletCap`.
    /// - `first_round_output`: The output from the first round of the presign process.
    /// - `first_round_session_id`: The session ID of the first presign round.
    /// - `ctx`: The transaction context used to emit the event.
    ///
    /// ### Panics
    /// - Panics with `ENotSystemAddress` if the sender of the transaction is not the system address.
    ///
    /// ### Emits
    /// - `StartPresignSecondRoundEvent`: Includes session ID, initiator address, dWallet ID, dWallet capability ID,
    ///   DKG output, first round output, and first round session ID.
    #[allow(unused_function)]
    fun launch_presign_second_round(
        initiator: address,
        dwallet_id: ID,
        dkg_output: vector<u8>,
        first_round_output: vector<u8>,
        first_round_session_id: ID,
        batch_session_id: ID,
        dwallet_mpc_network_key_version: u8,
        ctx: &mut TxContext
    ) {
        assert!(tx_context::sender(ctx) == SYSTEM_ADDRESS, ENotSystemAddress);

        let session_id = object::id_from_address(tx_context::fresh_object_address(ctx));

        event::emit(StartPresignSecondRoundEvent {
            session_id,
            initiator,
            dwallet_id,
            dkg_output,
            first_round_output,
            first_round_session_id,
            batch_session_id,
            dwallet_mpc_network_key_version,
        });
    }

    #[test_only]
    /// Call the underlying `launch_presign_second_round`.
    /// This function is intended for testing purposes only and should not be used in production.
    /// See Move pattern: https://move-book.com/move-basics/testing.html#utilities-with-test_only
    public fun launch_presign_second_round_for_testing(
        initiator: address,
        dwallet_id: ID,
        dkg_output: vector<u8>,
        first_round_output: vector<u8>,
        first_round_session_id: ID,
        batch_session_id: ID,
        ctx: &mut TxContext
    ) {
        launch_presign_second_round(
            initiator,
            dwallet_id,
            dkg_output,
            first_round_output,
            first_round_session_id,
            batch_session_id,
            0,
            ctx
        );
    }

    /// Completes the presign session by creating the output of the
    /// second presign round and transferring it to the session initiator.
    ///
    /// This function is called by validators as part of the blockchain logic.
    /// It creates a `Presign` object representing the second presign round output,
    /// emits a `CompletedPresignEvent`, and transfers the result to the initiating user.
    ///
    /// ### Parameters
    /// - `initiator`: The address of the user who initiated the presign session.
    /// - `session_id`: The ID of the presign session.
    /// - `output`: The presign result data.
    /// - `dwallet_cap_id`: The ID of the associated `DWalletCap`.
    /// - `dwallet_id`: The ID of the associated `DWallet`.
    /// - `ctx`: The transaction context.
    ///
    /// ### Emits
    /// - `CompletedPresignEvent`: Includes the initiator, dWallet ID, and presign ID.
    ///
    /// ### Panics
    /// - Panics with `ENotSystemAddress` if the sender of the transaction is not the system address.
    ///
    /// ### Effects
    /// - Creates a `Presign` object and transfers it to the session initiator.
    /// - Emits a `CompletedPresignEvent`.
    #[allow(unused_function)]
    fun create_batched_presign_output(
        initiator: address,
        batch_session_id: ID,
        first_round_session_ids: vector<ID>,
        presigns: vector<vector<u8>>,
        dwallet_id: ID,
        ctx: &mut TxContext
    ) {
        assert!(tx_context::sender(ctx) == SYSTEM_ADDRESS, ENotSystemAddress);
        let mut i: u64 = 0;
        let mut batch_presigns_ids: vector<ID> = vector::empty();
        let first_round_session_ids_len = vector::length(&first_round_session_ids);
        while (i < first_round_session_ids_len) {
            let first_round_session_id = first_round_session_ids[i];
            let presign = presigns[i];
            let output = Presign {
                id: object::new(ctx),
                first_round_session_id,
                dwallet_id,
                presign,
            };
            batch_presigns_ids.push_back(object::id(&output));
            transfer::transfer(output, initiator);
            i = i + 1;
        };

        event::emit(CompletedBatchedPresignEvent {
            initiator,
            dwallet_id,
            session_id: batch_session_id,
            presign_ids: batch_presigns_ids,
            presigns,
            first_round_session_ids,
        });
    }

    /// Create a set of message approvals.
    /// The messages must be approved in the same order as they were created.
    /// The messages must be approved by the same `dwallet_cap_id`.
    public fun approve_messages(
        dwallet_cap: &DWalletCap,
        messages: &mut vector<vector<u8>>
    ): vector<MessageApproval> {
        let dwallet_cap_id = object::id(dwallet_cap);
        let mut message_approvals = vector::empty<MessageApproval>();

        // Approve all messages and maintain their order.
        let messages_length = vector::length(messages);
        let mut i: u64 = 0;
        while (i < messages_length) {
            let message = vector::pop_back(messages);
            vector::push_back(&mut message_approvals, MessageApproval {
                dwallet_cap_id,
                message,
            });
            i = i + 1;
        };
        vector::reverse(&mut message_approvals);
        message_approvals
    }

    /// Remove a `MessageApproval` and return the `dwallet_cap_id`
    /// and the `message`.
    public fun remove_message_approval(message_approval: MessageApproval): (ID, vector<u8>) {
        let MessageApproval {
            dwallet_cap_id,
            message
        } = message_approval;
        (dwallet_cap_id, message)
    }

    #[test_only]
    /// Call the underlying `create_batched_presign_output`.
    /// This function is intended for testing purposes only and should not be used in production.
    /// See Move pattern: https://move-book.com/move-basics/testing.html#utilities-with-test_only
    public fun create_batched_presign_output_for_testing(
        initiator: address,
        session_id: ID,
        first_round_session_id: ID,
        presign: vector<u8>,
        dwallet_id: ID,
        ctx: &mut TxContext
    ) {
        create_batched_presign_output(
            initiator,
            session_id,
            vector[first_round_session_id],
            vector[presign],
            dwallet_id,
            ctx
        );
    }

    /// Initiates the signing process for a given dWallet.
    ///
    /// This function emits a `StartSignEvent`, providing all necessary
    /// metadata and ensuring the integrity of the signing process.
    /// It validates the linkage between the `DWallet`, `DWalletCap`, and `Presign`.
    /// It also "burns" the [`Presign`] object, by sending it to the system address,
    /// as every presign can only be used to sign only one message.
    ///
    /// ### Effects
    /// - Validates the linkage between dWallet components.
    /// - Verifies that the number of `hashed_messages`, `message_approvals`, and
    ///   `centralized_signed_messages` are equal.
    /// - Emits a `StartSignEvent` with the hashed message, presign outputs,
    ///   and additional metadata.
    ///
    /// ### Emits
    /// - `StartBatchedSignEvent`:
    ///   - Contains the session details and the list of hashed messages.
    /// - `StartSignEvent`:
    ///   - Includes session details, hashed message, presign outputs,
    ///     and DKG output.
    ///
    /// ### Aborts
    /// - **`EDwalletMismatch`**: If the `dwallet` object does not match the ID
    ///   in the `Presign` object.
    /// - **`EApprovalsAndMessagesLenMismatch`**: If the length of the `hashed_messages`
    ///   does not match the length of the `message_approvals`.
    /// - **`ECentralizedSignedMessagesAndMessagesLenMismatch`**: If the length of
    ///   `hashed_messages` does not match the length of `centralized_signed_messages`.
    /// - **`EMessageApprovalDWalletMismatch`**: If the DWalletCap ID does not match
    ///   the expected DWalletCap ID for any of the message approvals.
    /// - **`EMissingApprovalOrWrongApprovalOrder`**: If the approved messages are not
    ///   in the same order as the `hashed_messages`.
    ///
    /// ### Parameters
    /// - `dwallet_cap`: The capability associated with the dWallet.
    /// - `hashed_messages`: The list of hashed messages to be signed.
    /// - `message_approvals`: The approvals for the messages.
    /// - `presign`: The presign object containing intermediate outputs.
    /// - `dwallet`: The dWallet object.
    /// - `centralized_signed_messages`: The list of centralized signatures.
    /// - `presign_session_id`: The session ID of the presign process.
    /// - `ctx`: The mutable transaction context.
    public fun sign(
        message_approvals: &mut vector<MessageApproval>,
        mut hashed_messages: vector<vector<u8>>,
        mut presigns: vector<Presign>,
        dwallet: &DWallet<Secp256K1>,
        mut centralized_signed_messages: vector<vector<u8>>,
        ctx: &mut TxContext
    ) {
        let messages_len: u64 = vector::length(&hashed_messages);
        let presigns_len: u64 = vector::length(&presigns);
        let approvals_len: u64 = vector::length(message_approvals);
        let centralized_signed_len: u64 = vector::length(&centralized_signed_messages);
        assert!(messages_len == approvals_len, EApprovalsAndMessagesLenMismatch);
        assert!(messages_len == centralized_signed_len, ECentralizedSignedMessagesAndMessagesLenMismatch);
        assert!(messages_len == presigns_len, EPresignsAndMessagesLenMismatch);
        let expected_dwallet_cap_id = get_dwallet_cap_id(dwallet);
        let batch_session_id = object::id_from_address(tx_context::fresh_object_address(ctx));
        event::emit(StartBatchedSignEvent {
            session_id: batch_session_id,
            hashed_messages,
            initiator: tx_context::sender(ctx)
        });
        let mut i = 0;
        let message_approvals_len = vector::length(message_approvals);
        while (i < message_approvals_len) {
            let presign = vector::pop_back(&mut presigns);
            assert!(object::id(dwallet) == presign.dwallet_id, EDwalletMismatch);
            let message = vector::pop_back(&mut hashed_messages);
            pop_and_verify_message_approval(expected_dwallet_cap_id, message, message_approvals);
            let id = object::id_from_address(tx_context::fresh_object_address(ctx));
            let centralized_signed_message = vector::pop_back(&mut centralized_signed_messages);
            event::emit(StartSignEvent {
                session_id: id,
                presign_session_id: presign.first_round_session_id,
                initiator: tx_context::sender(ctx),
                batched_session_id: batch_session_id,
                dwallet_id: object::id(dwallet),
                presign: presign.presign,
                centralized_signed_message,
                dkg_output: get_dwallet_output<Secp256K1>(dwallet),
                hashed_message: message,
                dwallet_mpc_network_key_version: get_dwallet_mpc_network_key_version<Secp256K1>(dwallet),
            });
            transfer::transfer(presign, SYSTEM_ADDRESS);
            i = i + 1;
        };
        presigns.destroy_empty();
    }

    /// Emits a `CompletedSignEvent` with the MPC Sign protocol output.
    ///
    /// This function is called by the blockchain itself and is part of the core
    /// blockchain logic executed by validators. The emitted event contains the
    /// completed sign output that should be consumed by the initiating user.
    ///
    /// ### Parameters
    /// - **`signed_messages`**: A vector containing the signed message outputs.
    /// - **`batch_session_id`**: The unique identifier for the batch signing session.
    /// - **`ctx`**: The transaction context used for event emission.
    ///
    /// ### Requirements
    /// - The caller **must be the system address** (`@0x0`). If this condition is not met,
    ///   the function will abort with `ENotSystemAddress`.
    ///
    /// ### Events
    /// - **`CompletedSignEvent`**: Emitted with the `session_id` and `signed_messages`,
    ///   signaling the completion of the sign process for the batch session.
    ///
    /// ### Errors
    /// - **`ENotSystemAddress`**: If the caller is not the system address (`@0x0`),
    ///   the function will abort with this error.
    #[allow(unused_function)]
    fun create_sign_output(
        signed_messages: vector<vector<u8>>,
        batch_session_id: ID,
        initiator: address,
        dwallet_id: ID,
        ctx: &mut TxContext
    ) {
        // Ensure that only the system address can call this function.
        assert!(tx_context::sender(ctx) == SYSTEM_ADDRESS, ENotSystemAddress);

        let sign_output = BatchedSignOutput {
            id: object::new(ctx),
            signatures: signed_messages,
            dwallet_id,
            session_id: batch_session_id
        };
        transfer::transfer(sign_output, initiator);

        // Emit the CompletedSignEvent with session ID and signed messages.
        event::emit(CompletedSignEvent {
            session_id: batch_session_id,
            signed_messages,
        });
    }

    #[test_only]
    /// Call the underlying `create_sign_output`.
    /// This function is intended for testing purposes only and should not be used in production.
    /// See Move pattern: https://move-book.com/move-basics/testing.html#utilities-with-test_only
    public fun create_sign_output_for_testing(
        signed_messages: vector<vector<u8>>,
        batch_session_id: ID,
        initiator: address,
        dwallet_id: ID,
        ctx: &mut TxContext
    ) {
        // Call the main create_sign_output function with the provided parameters
        create_sign_output(
            signed_messages,
            batch_session_id,
            initiator,
            dwallet_id,
            ctx
        );
    }

    /// Generates a mock `DWallet<Secp256K1>` object for testing purposes.
    ///
    /// This function creates a dWallet object with random data,
    /// useful for testing or initialization in non-production environments.
    ///
    /// ### Parameters
    /// - `ctx`: The transaction context for generating IDs and objects.
    /// - `dwallet_cap_id`: The ID of the capability associated with the mock dWallet.
    /// - `dkg_output`: The decentralized DKG output.
    ///
    /// ### Effects
    /// - Creates and initializes a `DWallet<Secp256K1>` object.
    /// - Links the dWallet to the provided capability.
    ///
    /// ### Returns
    /// - `DWallet<Secp256K1>`: A mock dWallet object.
    public(package) fun create_mock_dwallet_for_testing(
        dkg_output: vector<u8>,
        ctx: &mut TxContext
    ): DWallet<Secp256K1> {
        let dwallet_cap = create_dwallet_cap(ctx);
        let dwallet_cap_id = object::id(&dwallet_cap);
        transfer::public_transfer(dwallet_cap, tx_context::sender(ctx));
        let session_id = object::id_from_address(tx_context::fresh_object_address(ctx));
        let dwallet_mpc_network_key_version: u8 = 1;
        dwallet::create_dwallet<Secp256K1>(session_id, dwallet_cap_id, dkg_output, dwallet_mpc_network_key_version, ctx)
    }

    /// Created an immutable [`DWallet`] object with the given DKG output.
    public fun create_mock_dwallet(
        dkg_output: vector<u8>,
        ctx: &mut TxContext
    ) {
        let dwallet_cap = create_dwallet_cap(ctx);
        let dwallet_cap_id = object::id(&dwallet_cap);
        transfer::public_transfer(dwallet_cap, tx_context::sender(ctx));
        let session_id = object::id_from_address(tx_context::fresh_object_address(ctx));
        let dwallet_mpc_network_key_version: u8 = 1;
        let dwallet = dwallet::create_dwallet<Secp256K1>(session_id, dwallet_cap_id, dkg_output, dwallet_mpc_network_key_version, ctx);
        transfer::public_freeze_object(dwallet);
    }

    /// Generates a new mock `Presign` object with random IDs and data.
    /// This function is useful for testing or initializing Presign objects.
    public fun create_mock_presign(
        dwallet_id: ID,
        presign: vector<u8>,
        first_round_session_id: ID,
        ctx: &mut TxContext,
    ): Presign {
        let id = object::new(ctx);

        // Create and return the Presign object.
        Presign {
            id,
            dwallet_id,
            presign,
            first_round_session_id,
        }
    }

    /// A function to publish messages signed by the user on chain with on-chain verification,
    /// without launching the chain's sign flow immediately.
    ///
    /// See the docs of [`PartiallySignedMessages`] for more details on when this may be used.
    public fun publish_partially_signed_messages(
        signatures: vector<vector<u8>>,
        messages: vector<vector<u8>>,
        mut presigns: vector<Presign>,
        dwallet: &DWallet<Secp256K1>,
        ctx: &mut TxContext
    ) {
        let messages_len = vector::length(&messages);
        let signatures_len = vector::length(&signatures);
        let presigns_len = vector::length(&presigns);
        assert!(messages_len == signatures_len, EApprovalsAndSignaturesLenMismatch);
        assert!(messages_len == presigns_len, EPresignsAndMessagesLenMismatch);
        let mut presigns_bytes: vector<vector<u8>> = vector::empty();
        let mut presign_session_ids: vector<ID> = vector::empty();
        let mut i = 0;
        while (i < messages_len) {
            let presign = vector::pop_back(&mut presigns);
            assert!(presign.dwallet_id == object::id(dwallet), EDwalletMismatch);
            presigns_bytes.push_back(presign.presign);
            presign_session_ids.push_back(presign.first_round_session_id);
            transfer::transfer(presign, SYSTEM_ADDRESS);
            i = i + 1;
        };
        presigns_bytes.reverse();
        presign_session_ids.reverse();
        presigns.destroy_empty();
        assert!(
            verify_partially_signed_signatures(
                signatures,
                messages,
                presigns_bytes,
                get_dwallet_output(dwallet)
            ),
            EInvalidSignatures
        );
        let partial_signatures = PartiallySignedMessages {
            id: object::new(ctx),
            presigns: presigns_bytes,
            presign_session_ids,
            messages,
            signatures,
            dwallet_output: get_dwallet_output(dwallet),
            dwallet_id: object::id(dwallet),
            dwallet_cap_id: get_dwallet_cap_id(dwallet),
            dwallet_mpc_network_key_version: get_dwallet_mpc_network_key_version(dwallet),
        };
        event::emit(CreatedPartiallySignedMessagesEvent {
            partial_signatures_object_id: object::id(&partial_signatures),
        });
        transfer::transfer(partial_signatures, tx_context::sender(ctx));
    }

    /// A function to launch a sign flow with a previously published [`PartiallySignedMessages`].
    ///
    /// See the docs of [`PartiallySignedMessages`] for more details on when this may be used.
    public fun future_sign(
        partial_signature: PartiallySignedMessages,
        message_approvals: &mut vector<MessageApproval>,
        ctx: &mut TxContext
    ) {
        let PartiallySignedMessages {
            id,
            mut presigns,
            mut presign_session_ids,
            mut messages,
            mut signatures,
            dwallet_id,
            dwallet_cap_id,
            dwallet_output,
            dwallet_mpc_network_key_version,
        } = partial_signature;
        object::delete(id);
        let message_approvals_len = vector::length(message_approvals);
        let messages_len = vector::length(&messages);
        assert!(message_approvals_len == messages_len, EApprovalsAndMessagesLenMismatch);
        let batch_session_id = object::id_from_address(tx_context::fresh_object_address(ctx));
        event::emit(StartBatchedSignEvent {
            session_id: batch_session_id,
            hashed_messages: messages,
            initiator: tx_context::sender(ctx)
        });
        let mut i = 0;
        while (i < message_approvals_len) {
            let message = vector::pop_back(&mut messages);
            pop_and_verify_message_approval(dwallet_cap_id, message, message_approvals);
            let id = object::id_from_address(tx_context::fresh_object_address(ctx));
            let centralized_signed_message = vector::pop_back(&mut signatures);
            let presign = vector::pop_back(&mut presigns);
            let presign_session_id = vector::pop_back(&mut presign_session_ids);
            event::emit(StartSignEvent {
                session_id: id,
                presign_session_id,
                initiator: tx_context::sender(ctx),
                batched_session_id: batch_session_id,
                dwallet_id,
                presign,
                centralized_signed_message,
                dkg_output: dwallet_output,
                hashed_message: message,
                dwallet_mpc_network_key_version,
            });
            i = i + 1;
        };
    }

    /// Pops the last message approval from the vector and verifies it against tje given message & dwallet_cap_id.
    fun pop_and_verify_message_approval(
        dwallet_cap_id: ID,
        message: vector<u8>,
        message_approvals: &mut vector<MessageApproval>
    ) {
        let message_approval = vector::pop_back(message_approvals);
        let (message_approval_dwallet_cap_id, approved_message) = remove_message_approval(message_approval);
        assert!(dwallet_cap_id == message_approval_dwallet_cap_id, EMessageApprovalDWalletMismatch);
        assert!(&message == &approved_message, EMissingApprovalOrWrongApprovalOrder);
    }

    /// Verifies that the user's centralized party signatures are valid.
    native fun verify_partially_signed_signatures(
        partial_signatures: vector<vector<u8>>,
        messages: vector<vector<u8>>,
        presigns: vector<vector<u8>>,
        dkg_output: vector<u8>
    ): bool;
}<|MERGE_RESOLUTION|>--- conflicted
+++ resolved
@@ -20,18 +20,15 @@
 /// - Ensure secure and decentralized key generation and management.
 module pera_system::dwallet_2pc_mpc_ecdsa_k1 {
     use pera_system::dwallet;
-<<<<<<< HEAD
     use pera_system::dwallet::{
         DWallet,
         create_dwallet_cap,
         DWalletCap,
         get_dwallet_cap_id,
         get_dwallet_output,
-        get_dwallet_mpc_network_key_version
-=======
-    use pera_system::dwallet::{DWallet, create_dwallet_cap, DWalletCap, get_dwallet_cap_id, get_dwallet_output,
-        EncryptionKey, get_encryption_key
->>>>>>> 3938525d
+        get_dwallet_mpc_network_key_version,
+        EncryptionKey,
+        get_encryption_key
     };
     use pera::event;
 
