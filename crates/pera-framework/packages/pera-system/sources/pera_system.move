// Copyright (c) Mysten Labs, Inc.
// SPDX-License-Identifier: BSD-3-Clause-Clear

/// Pera System State Type Upgrade Guide
/// `PeraSystemState` is a thin wrapper around `PeraSystemStateInner` that provides a versioned interface.
/// The `PeraSystemState` object has a fixed ID 0x5, and the `PeraSystemStateInner` object is stored as a dynamic field.
/// There are a few different ways to upgrade the `PeraSystemStateInner` type:
///
/// The simplest and one that doesn't involve a real upgrade is to just add dynamic fields to the `extra_fields` field
/// of `PeraSystemStateInner` or any of its sub type. This is useful when we are in a rush, or making a small change,
/// or still experimenting a new field.
///
/// To properly upgrade the `PeraSystemStateInner` type, we need to ship a new framework that does the following:
/// 1. Define a new `PeraSystemStateInner`type (e.g. `PeraSystemStateInnerV2`).
/// 2. Define a data migration function that migrates the old `PeraSystemStateInner` to the new one (i.e. PeraSystemStateInnerV2).
/// 3. Replace all uses of `PeraSystemStateInner` with `PeraSystemStateInnerV2` in both pera_system.move and pera_system_state_inner.move,
///    with the exception of the `pera_system_state_inner::create` function, which should always return the genesis type.
/// 4. Inside `load_inner_maybe_upgrade` function, check the current version in the wrapper, and if it's not the latest version,
///   call the data migration function to upgrade the inner object. Make sure to also update the version in the wrapper.
/// A detailed example can be found in pera/tests/framework_upgrades/mock_pera_systems/shallow_upgrade.
/// Along with the Move change, we also need to update the Rust code to support the new type. This includes:
/// 1. Define a new `PeraSystemStateInner` struct type that matches the new Move type, and implement the PeraSystemStateTrait.
/// 2. Update the `PeraSystemState` struct to include the new version as a new enum variant.
/// 3. Update the `get_pera_system_state` function to handle the new version.
/// To test that the upgrade will be successful, we need to modify `pera_system_state_production_upgrade_test` test in
/// protocol_version_tests and trigger a real upgrade using the new framework. We will need to keep this directory as old version,
/// put the new framework in a new directory, and run the test to exercise the upgrade.
///
/// To upgrade Validator type, besides everything above, we also need to:
/// 1. Define a new Validator type (e.g. ValidatorV2).
/// 2. Define a data migration function that migrates the old Validator to the new one (i.e. ValidatorV2).
/// 3. Replace all uses of Validator with ValidatorV2 except the genesis creation function.
/// 4. In validator_wrapper::upgrade_to_latest, check the current version in the wrapper, and if it's not the latest version,
///  call the data migration function to upgrade it.
/// In Rust, we also need to add a new case in `get_validator_from_table`.
/// Note that it is possible to upgrade PeraSystemStateInner without upgrading Validator, but not the other way around.
/// And when we only upgrade PeraSystemStateInner, the version of Validator in the wrapper will not be updated, and hence may become
/// inconsistent with the version of PeraSystemStateInner. This is fine as long as we don't use the Validator version to determine
/// the PeraSystemStateInner version, or vice versa.

module pera_system::pera_system {
    use pera::balance::Balance;

    use pera::coin::Coin;
    use pera_system::staking_pool::StakedPera;
    use pera::pera::PERA;
    use pera::table::Table;
    use pera_system::validator::Validator;
    use pera_system::validator_cap::UnverifiedValidatorOperationCap;
    use pera_system::pera_system_state_inner::{Self, SystemParameters, PeraSystemStateInner, PeraSystemStateInnerV2};
    use pera_system::stake_subsidy::StakeSubsidy;
    use pera_system::staking_pool::PoolTokenExchangeRate;
    use pera::dynamic_field;
    use pera::vec_map::VecMap;
<<<<<<< HEAD
    use pera_system::dwallet_network_key::{is_key_type, start_network_dkg};
=======
    use pera_system::dwallet_network_key::{is_valid_key_scheme, start_network_dkg};
>>>>>>> 785f91d4

    #[test_only] use pera::balance;
    #[test_only] use pera_system::validator_set::ValidatorSet;
    #[test_only] use pera::vec_set::VecSet;

    public struct PeraSystemState has key {
        id: UID,
        version: u64,
    }

    const ENotSystemAddress: u64 = 0;
    const EWrongInnerVersion: u64 = 1;
    #[error]
    const EInvalidKeyType: u8 = 2;
    const ENotDwalletAdminAddress: u64 = 3;

    // ==== functions that can only be called by genesis ====

    /// Create a new PeraSystemState object and make it shared.
    /// This function will be called only once in genesis.
    public(package) fun create(
        id: UID,
        validators: vector<Validator>,
        storage_fund: Balance<PERA>,
        protocol_version: u64,
        epoch_start_timestamp_ms: u64,
        parameters: SystemParameters,
        stake_subsidy: StakeSubsidy,
        dwallet_admin_address: address,
        ctx: &mut TxContext,
    ) {
        let system_state = pera_system_state_inner::create(
            validators,
            storage_fund,
            protocol_version,
            epoch_start_timestamp_ms,
            parameters,
            stake_subsidy,
            dwallet_admin_address,
            ctx,
        );
        let version = pera_system_state_inner::genesis_system_state_version();
        let mut self = PeraSystemState {
            id,
            version,
        };
        dynamic_field::add(&mut self.id, version, system_state);
        transfer::share_object(self);
    }

    public(package) fun dwallet_admin_address(
        wrapper: &mut PeraSystemState,
    ): address  {
        let self = load_system_state_mut(wrapper);
        self.dwallet_admin_address()
    }

    // ==== entry functions ====

    /// Function to create start the network DKG for the dwallet mpc network key of a given key type.
    public entry fun request_start_network_dkg(key_type: u8, system_state: &mut PeraSystemState, ctx: &mut TxContext) {
        assert!(ctx.sender() == system_state.dwallet_admin_address(), ENotDwalletAdminAddress);
        start_network_dkg(key_type, ctx);
    }

    /// Can be called by anyone who wishes to become a validator candidate and starts accuring delegated
    /// stakes in their staking pool. Once they have at least `MIN_VALIDATOR_JOINING_STAKE` amount of stake they
    /// can call `request_add_validator` to officially become an active validator at the next epoch.
    /// Aborts if the caller is already a pending or active validator, or a validator candidate.
    /// Note: `proof_of_possession` MUST be a valid signature using pera_address and protocol_pubkey_bytes.
    /// To produce a valid PoP, run [fn test_proof_of_possession].
    public entry fun request_add_validator_candidate(
        wrapper: &mut PeraSystemState,
        pubkey_bytes: vector<u8>,
        network_pubkey_bytes: vector<u8>,
        worker_pubkey_bytes: vector<u8>,
        class_groups_public_key_and_proof_bytes: vector<u8>,
        proof_of_possession: vector<u8>,
        name: vector<u8>,
        description: vector<u8>,
        image_url: vector<u8>,
        project_url: vector<u8>,
        net_address: vector<u8>,
        p2p_address: vector<u8>,
        primary_address: vector<u8>,
        worker_address: vector<u8>,
        gas_price: u64,
        commission_rate: u64,
        ctx: &mut TxContext,
    ) {
        let self = load_system_state_mut(wrapper);
        self.request_add_validator_candidate(
            pubkey_bytes,
            network_pubkey_bytes,
            worker_pubkey_bytes,
            class_groups_public_key_and_proof_bytes,
            proof_of_possession,
            name,
            description,
            image_url,
            project_url,
            net_address,
            p2p_address,
            primary_address,
            worker_address,
            gas_price,
            commission_rate,
            ctx,
        )
    }

    /// Called by a validator candidate to remove themselves from the candidacy. After this call
    /// their staking pool becomes deactivate.
    public entry fun request_remove_validator_candidate(
        wrapper: &mut PeraSystemState,
        ctx: &mut TxContext,
    ) {
        let self = load_system_state_mut(wrapper);
        self.request_remove_validator_candidate(ctx)
    }

    /// Called by a validator candidate to add themselves to the active validator set beginning next epoch.
    /// Aborts if the validator is a duplicate with one of the pending or active validators, or if the amount of
    /// stake the validator has doesn't meet the min threshold, or if the number of new validators for the next
    /// epoch has already reached the maximum.
    public entry fun request_add_validator(
        wrapper: &mut PeraSystemState,
        ctx: &mut TxContext,
    ) {
        let self = load_system_state_mut(wrapper);
        self.request_add_validator(ctx)
    }

    /// A validator can call this function to request a removal in the next epoch.
    /// We use the sender of `ctx` to look up the validator
    /// (i.e. sender must match the pera_address in the validator).
    /// At the end of the epoch, the `validator` object will be returned to the pera_address
    /// of the validator.
    public entry fun request_remove_validator(
        wrapper: &mut PeraSystemState,
        ctx: &mut TxContext,
    ) {
        let self = load_system_state_mut(wrapper);
        self.request_remove_validator(ctx)
    }

    /// A validator can call this entry function to submit a new gas price quote, to be
    /// used for the reference gas price calculation at the end of the epoch.
    public entry fun request_set_gas_price(
        wrapper: &mut PeraSystemState,
        cap: &UnverifiedValidatorOperationCap,
        new_gas_price: u64,
    ) {
        let self = load_system_state_mut(wrapper);
        self.request_set_gas_price(cap, new_gas_price)
    }

    /// This entry function is used to set new gas price for candidate validators
    public entry fun set_candidate_validator_gas_price(
        wrapper: &mut PeraSystemState,
        cap: &UnverifiedValidatorOperationCap,
        new_gas_price: u64,
    ) {
        let self = load_system_state_mut(wrapper);
        self.set_candidate_validator_gas_price(cap, new_gas_price)
    }

    /// A validator can call this entry function to set a new commission rate, updated at the end of
    /// the epoch.
    public entry fun request_set_commission_rate(
        wrapper: &mut PeraSystemState,
        new_commission_rate: u64,
        ctx: &mut TxContext,
    ) {
        let self = load_system_state_mut(wrapper);
        self.request_set_commission_rate(new_commission_rate, ctx)
    }

    /// This entry function is used to set new commission rate for candidate validators
    public entry fun set_candidate_validator_commission_rate(
        wrapper: &mut PeraSystemState,
        new_commission_rate: u64,
        ctx: &mut TxContext,
    ) {
        let self = load_system_state_mut(wrapper);
        self.set_candidate_validator_commission_rate(new_commission_rate, ctx)
    }

    /// Add stake to a validator's staking pool.
    public entry fun request_add_stake(
        wrapper: &mut PeraSystemState,
        stake: Coin<PERA>,
        validator_address: address,
        ctx: &mut TxContext,
    ) {
        let staked_pera = request_add_stake_non_entry(wrapper, stake, validator_address, ctx);
        transfer::public_transfer(staked_pera, ctx.sender());
    }

    /// The non-entry version of `request_add_stake`, which returns the staked PERA instead of transferring it to the sender.
    public fun request_add_stake_non_entry(
        wrapper: &mut PeraSystemState,
        stake: Coin<PERA>,
        validator_address: address,
        ctx: &mut TxContext,
    ): StakedPera {
        let self = load_system_state_mut(wrapper);
        self.request_add_stake(stake, validator_address, ctx)
    }

    /// Add stake to a validator's staking pool using multiple coins.
    public entry fun request_add_stake_mul_coin(
        wrapper: &mut PeraSystemState,
        stakes: vector<Coin<PERA>>,
        stake_amount: option::Option<u64>,
        validator_address: address,
        ctx: &mut TxContext,
    ) {
        let self = load_system_state_mut(wrapper);
        let staked_pera = self.request_add_stake_mul_coin(stakes, stake_amount, validator_address, ctx);
        transfer::public_transfer(staked_pera, ctx.sender());
    }

    /// Withdraw stake from a validator's staking pool.
    public entry fun request_withdraw_stake(
        wrapper: &mut PeraSystemState,
        staked_pera: StakedPera,
        ctx: &mut TxContext,
    ) {
        let withdrawn_stake = request_withdraw_stake_non_entry(wrapper, staked_pera, ctx);
        transfer::public_transfer(withdrawn_stake.into_coin(ctx), ctx.sender());
    }

    /// Non-entry version of `request_withdraw_stake` that returns the withdrawn PERA instead of transferring it to the sender.
    public fun request_withdraw_stake_non_entry(
        wrapper: &mut PeraSystemState,
        staked_pera: StakedPera,
        ctx: &mut TxContext,
    ) : Balance<PERA> {
        let self = load_system_state_mut(wrapper);
        self.request_withdraw_stake(staked_pera, ctx)
    }

    /// Report a validator as a bad or non-performant actor in the system.
    /// Succeeds if all the following are satisfied:
    /// 1. both the reporter in `cap` and the input `reportee_addr` are active validators.
    /// 2. reporter and reportee not the same address.
    /// 3. the cap object is still valid.
    /// This function is idempotent.
    public entry fun report_validator(
        wrapper: &mut PeraSystemState,
        cap: &UnverifiedValidatorOperationCap,
        reportee_addr: address,
    ) {
        let self = load_system_state_mut(wrapper);
        self.report_validator(cap, reportee_addr)
    }


    /// Undo a `report_validator` action. Aborts if
    /// 1. the reportee is not a currently active validator or
    /// 2. the sender has not previously reported the `reportee_addr`, or
    /// 3. the cap is not valid
    public entry fun undo_report_validator(
        wrapper: &mut PeraSystemState,
        cap: &UnverifiedValidatorOperationCap,
        reportee_addr: address,
    ) {
        let self = load_system_state_mut(wrapper);
        self.undo_report_validator(cap, reportee_addr)
    }

    // ==== validator metadata management functions ====

    /// Create a new `UnverifiedValidatorOperationCap`, transfer it to the
    /// validator and registers it. The original object is thus revoked.
    public entry fun rotate_operation_cap(
        self: &mut PeraSystemState,
        ctx: &mut TxContext,
    ) {
        let self = load_system_state_mut(self);
        self.rotate_operation_cap(ctx)
    }

    /// Update a validator's name.
    public entry fun update_validator_name(
        self: &mut PeraSystemState,
        name: vector<u8>,
        ctx: &TxContext,
    ) {
        let self = load_system_state_mut(self);
        self.update_validator_name(name, ctx)
    }

    /// Update a validator's description
    public entry fun update_validator_description(
        self: &mut PeraSystemState,
        description: vector<u8>,
        ctx: &TxContext,
    ) {
        let self = load_system_state_mut(self);
        self.update_validator_description(description, ctx)
    }

    /// Update a validator's image url
    public entry fun update_validator_image_url(
        self: &mut PeraSystemState,
        image_url: vector<u8>,
        ctx: &TxContext,
    ) {
        let self = load_system_state_mut(self);
        self.update_validator_image_url(image_url, ctx)
    }

    /// Update a validator's project url
    public entry fun update_validator_project_url(
        self: &mut PeraSystemState,
        project_url: vector<u8>,
        ctx: &TxContext,
    ) {
        let self = load_system_state_mut(self);
        self.update_validator_project_url(project_url, ctx)
    }

    /// Update a validator's network address.
    /// The change will only take effects starting from the next epoch.
    public entry fun update_validator_next_epoch_network_address(
        self: &mut PeraSystemState,
        network_address: vector<u8>,
        ctx: &TxContext,
    ) {
        let self = load_system_state_mut(self);
        self.update_validator_next_epoch_network_address(network_address, ctx)
    }

    /// Update candidate validator's network address.
    public entry fun update_candidate_validator_network_address(
        self: &mut PeraSystemState,
        network_address: vector<u8>,
        ctx: &TxContext,
    ) {
        let self = load_system_state_mut(self);
        self.update_candidate_validator_network_address(network_address, ctx)
    }

    /// Update a validator's p2p address.
    /// The change will only take effects starting from the next epoch.
    public entry fun update_validator_next_epoch_p2p_address(
        self: &mut PeraSystemState,
        p2p_address: vector<u8>,
        ctx: &TxContext,
    ) {
        let self = load_system_state_mut(self);
        self.update_validator_next_epoch_p2p_address(p2p_address, ctx)
    }

    /// Update candidate validator's p2p address.
    public entry fun update_candidate_validator_p2p_address(
        self: &mut PeraSystemState,
        p2p_address: vector<u8>,
        ctx: &TxContext,
    ) {
        let self = load_system_state_mut(self);
        self.update_candidate_validator_p2p_address(p2p_address, ctx)
    }

    /// Update a validator's narwhal primary address.
    /// The change will only take effects starting from the next epoch.
    public entry fun update_validator_next_epoch_primary_address(
        self: &mut PeraSystemState,
        primary_address: vector<u8>,
        ctx: &TxContext,
    ) {
        let self = load_system_state_mut(self);
        self.update_validator_next_epoch_primary_address(primary_address, ctx)
    }

    /// Update candidate validator's narwhal primary address.
    public entry fun update_candidate_validator_primary_address(
        self: &mut PeraSystemState,
        primary_address: vector<u8>,
        ctx: &TxContext,
    ) {
        let self = load_system_state_mut(self);
        self.update_candidate_validator_primary_address(primary_address, ctx)
    }

    /// Update a validator's narwhal worker address.
    /// The change will only take effects starting from the next epoch.
    public entry fun update_validator_next_epoch_worker_address(
        self: &mut PeraSystemState,
        worker_address: vector<u8>,
        ctx: &TxContext,
    ) {
        let self = load_system_state_mut(self);
        self.update_validator_next_epoch_worker_address(worker_address, ctx)
    }

    /// Update candidate validator's narwhal worker address.
    public entry fun update_candidate_validator_worker_address(
        self: &mut PeraSystemState,
        worker_address: vector<u8>,
        ctx: &TxContext,
    ) {
        let self = load_system_state_mut(self);
        self.update_candidate_validator_worker_address(worker_address, ctx)
    }

    /// Update a validator's public key of protocol key and proof of possession.
    /// The change will only take effects starting from the next epoch.
    public entry fun update_validator_next_epoch_protocol_pubkey(
        self: &mut PeraSystemState,
        protocol_pubkey: vector<u8>,
        proof_of_possession: vector<u8>,
        ctx: &TxContext,
    ) {
        let self = load_system_state_mut(self);
        self.update_validator_next_epoch_protocol_pubkey(protocol_pubkey, proof_of_possession, ctx)
    }

    /// Update candidate validator's public key of protocol key and proof of possession.
    public entry fun update_candidate_validator_protocol_pubkey(
        self: &mut PeraSystemState,
        protocol_pubkey: vector<u8>,
        proof_of_possession: vector<u8>,
        ctx: &TxContext,
    ) {
        let self = load_system_state_mut(self);
        self.update_candidate_validator_protocol_pubkey(protocol_pubkey, proof_of_possession, ctx)
    }

    /// Update a validator's public key of worker key.
    /// The change will only take effects starting from the next epoch.
    public entry fun update_validator_next_epoch_worker_pubkey(
        self: &mut PeraSystemState,
        worker_pubkey: vector<u8>,
        ctx: &TxContext,
    ) {
        let self = load_system_state_mut(self);
        self.update_validator_next_epoch_worker_pubkey(worker_pubkey, ctx)
    }

    /// Update candidate validator's public key of worker key.
    public entry fun update_candidate_validator_worker_pubkey(
        self: &mut PeraSystemState,
        worker_pubkey: vector<u8>,
        ctx: &TxContext,
    ) {
        let self = load_system_state_mut(self);
        self.update_candidate_validator_worker_pubkey(worker_pubkey, ctx)
    }

    /// Update a validator's public key of network key.
    /// The change will only take effects starting from the next epoch.
    public entry fun update_validator_next_epoch_network_pubkey(
        self: &mut PeraSystemState,
        network_pubkey: vector<u8>,
        ctx: &TxContext,
    ) {
        let self = load_system_state_mut(self);
        self.update_validator_next_epoch_network_pubkey(network_pubkey, ctx)
    }

    /// Update candidate validator's public key of network key.
    public entry fun update_candidate_validator_network_pubkey(
        self: &mut PeraSystemState,
        network_pubkey: vector<u8>,
        ctx: &TxContext,
    ) {
        let self = load_system_state_mut(self);
        self.update_candidate_validator_network_pubkey(network_pubkey, ctx)
    }

    /// Getter of the pool token exchange rate of a staking pool. Works for both active and inactive pools.
    public fun pool_exchange_rates(
        wrapper: &mut PeraSystemState,
        pool_id: &ID
    ): &Table<u64, PoolTokenExchangeRate>  {
        let self = load_system_state_mut(wrapper);
        self.pool_exchange_rates(pool_id)
    }

    /// Getter returning addresses of the currently active validators.
    public fun active_validator_addresses(wrapper: &mut PeraSystemState): vector<address> {
        let self = load_system_state(wrapper);
        self.active_validator_addresses()
    }

    #[allow(unused_function)]
    /// This function should be called at the end of an epoch, and advances the system to the next epoch.
    /// It does the following things:
    /// 1. Add storage charge to the storage fund.
    /// 2. Burn the storage rebates from the storage fund. These are already refunded to transaction sender's
    ///    gas coins.
    /// 3. Distribute computation charge to validator stake.
    /// 4. Update all validators.
    fun advance_epoch(
        storage_reward: Balance<PERA>,
        computation_reward: Balance<PERA>,
        wrapper: &mut PeraSystemState,
        new_epoch: u64,
        next_protocol_version: u64,
        storage_rebate: u64,
        non_refundable_storage_fee: u64,
        storage_fund_reinvest_rate: u64, // share of storage fund's rewards that's reinvested
                                         // into storage fund, in basis point.
        reward_slashing_rate: u64, // how much rewards are slashed to punish a validator, in bps.
        epoch_start_timestamp_ms: u64, // Timestamp of the epoch start
        ctx: &mut TxContext,
    ) : Balance<PERA> {
        let self = load_system_state_mut(wrapper);
        // Validator will make a special system call with sender set as 0x0.
        assert!(ctx.sender() == @0x0, ENotSystemAddress);
        let storage_rebate = self.advance_epoch(
            new_epoch,
            next_protocol_version,
            storage_reward,
            computation_reward,
            storage_rebate,
            non_refundable_storage_fee,
            storage_fund_reinvest_rate,
            reward_slashing_rate,
            epoch_start_timestamp_ms,
            ctx,
        );

        storage_rebate
    }

    fun load_system_state(self: &mut PeraSystemState): &PeraSystemStateInnerV2 {
        load_inner_maybe_upgrade(self)
    }

    fun load_system_state_mut(self: &mut PeraSystemState): &mut PeraSystemStateInnerV2 {
        load_inner_maybe_upgrade(self)
    }

    fun load_inner_maybe_upgrade(self: &mut PeraSystemState): &mut PeraSystemStateInnerV2 {
        if (self.version == 1) {
          let v1: PeraSystemStateInner = dynamic_field::remove(&mut self.id, self.version);
          let v2 = v1.v1_to_v2();
          self.version = 2;
          dynamic_field::add(&mut self.id, self.version, v2);
        };

        let inner: &mut PeraSystemStateInnerV2 = dynamic_field::borrow_mut(
            &mut self.id,
            self.version
        );
        assert!(inner.system_state_version() == self.version, EWrongInnerVersion);
        inner
    }

    #[allow(unused_function)]
    /// Returns the voting power of the active validators, values are voting power in the scale of 10000.
    fun validator_voting_powers(wrapper: &mut PeraSystemState): VecMap<address, u64> {
        let self = load_system_state(wrapper);
        pera_system_state_inner::active_validator_voting_powers(self)
    }

    #[allow(unused_function)]
    /// Lock the next epoch's validator set
    /// The chain agrees on the next epoch committee in order to pass
    /// the chain's DWallet MPC secret to it.
    fun lock_next_epoch_committee(wrapper: &mut PeraSystemState, ctx: &TxContext) {
        assert!(ctx.sender() == @0x0, ENotSystemAddress);
        let self = load_system_state_mut(wrapper);
        self.lock_next_epoch_committee();
    }

    #[allow(unused_function)]
    /// Store the encrypted decryption key shares from the network DKG re-sharing.
    /// The chain agrees on on the same public output.
<<<<<<< HEAD
    fun store_decryption_key_shares(wrapper: &mut PeraSystemState, shares: vector<vector<u8>>, key_type: u8, ctx: &TxContext) {
=======
    fun store_decryption_key_shares(wrapper: &mut PeraSystemState, shares: vector<vector<u8>>, key_scheme: u8, ctx: &TxContext) {
>>>>>>> 785f91d4
        assert!(ctx.sender() == @0x0, ENotSystemAddress);
        assert!(is_valid_key_scheme(key_scheme), EInvalidKeyType);
        let self = load_system_state_mut(wrapper);
<<<<<<< HEAD
        self.store_decryption_key_shares(shares, key_type);
=======
        self.store_decryption_key_shares(shares, key_scheme);
>>>>>>> 785f91d4
    }

    #[allow(unused_function)]
    /// Store the encrypted decryption key shares from the network DKG protocol public output.
    /// The chain agrees on on the same public output.
<<<<<<< HEAD
    fun new_decryption_key_shares_version(wrapper: &mut PeraSystemState, shares: vector<vector<u8>>, key_type: u8, ctx: &TxContext) {
=======
    fun new_decryption_key_shares_version(wrapper: &mut PeraSystemState, shares: vector<vector<u8>>, key_scheme: u8, ctx: &TxContext) {
>>>>>>> 785f91d4
        assert!(ctx.sender() == @0x0, ENotSystemAddress);
        assert!(is_valid_key_scheme(key_scheme), EInvalidKeyType);
        let self = load_system_state_mut(wrapper);
<<<<<<< HEAD
        self.new_decryption_key_shares_version(shares, key_type);
=======
        self.new_decryption_key_shares_version(shares, key_scheme);
>>>>>>> 785f91d4
    }

    #[test_only]
    public fun validator_voting_powers_for_testing(wrapper: &mut PeraSystemState): VecMap<address, u64> {
        validator_voting_powers(wrapper)
    }

    #[test_only]
    /// Return the current epoch number. Useful for applications that need a coarse-grained concept of time,
    /// since epochs are ever-increasing and epoch changes are intended to happen every 24 hours.
    public fun epoch(wrapper: &mut PeraSystemState): u64 {
        let self = load_system_state(wrapper);
        self.epoch()
    }

    #[test_only]
    /// Returns unix timestamp of the start of current epoch
    public fun epoch_start_timestamp_ms(wrapper: &mut PeraSystemState): u64 {
        let self = load_system_state(wrapper);
        self.epoch_start_timestamp_ms()
    }

    #[test_only]
    /// Returns the total amount staked with `validator_addr`.
    /// Aborts if `validator_addr` is not an active validator.
    public fun validator_stake_amount(wrapper: &mut PeraSystemState, validator_addr: address): u64 {
        let self = load_system_state(wrapper);
        self.validator_stake_amount(validator_addr)
    }

    #[test_only]
    /// Returns the staking pool id of a given validator.
    /// Aborts if `validator_addr` is not an active validator.
    public fun validator_staking_pool_id(wrapper: &mut PeraSystemState, validator_addr: address): ID {
        let self = load_system_state(wrapper);
        self.validator_staking_pool_id(validator_addr)
    }

    #[test_only]
    /// Returns reference to the staking pool mappings that map pool ids to active validator addresses
    public fun validator_staking_pool_mappings(wrapper: &mut PeraSystemState): &Table<ID, address> {
        let self = load_system_state(wrapper);
        self.validator_staking_pool_mappings()
    }

    #[test_only]
    /// Returns all the validators who are currently reporting `addr`
    public fun get_reporters_of(wrapper: &mut PeraSystemState, addr: address): VecSet<address> {
        let self = load_system_state(wrapper);
        self.get_reporters_of(addr)
    }

    #[test_only]
    /// Return the current validator set
    public fun validators(wrapper: &mut PeraSystemState): &ValidatorSet {
        let self = load_system_state(wrapper);
        self.validators()
    }

    #[test_only]
    /// Return the currently active validator by address
    public fun active_validator_by_address(self: &mut PeraSystemState, validator_address: address): &Validator {
        validators(self).get_active_validator_ref(validator_address)
    }

    #[test_only]
    /// Return the currently pending validator by address
    public fun pending_validator_by_address(self: &mut PeraSystemState, validator_address: address): &Validator {
        validators(self).get_pending_validator_ref(validator_address)
    }

    #[test_only]
    /// Return the currently candidate validator by address
    public fun candidate_validator_by_address(self: &mut PeraSystemState, validator_address: address): &Validator {
        validators(self).get_candidate_validator_ref(validator_address)
    }

    #[test_only]
    public fun set_epoch_for_testing(wrapper: &mut PeraSystemState, epoch_num: u64) {
        let self = load_system_state_mut(wrapper);
        self.set_epoch_for_testing(epoch_num)
    }

    #[test_only]
    public fun request_add_validator_for_testing(
        wrapper: &mut PeraSystemState,
        min_joining_stake_for_testing: u64,
        ctx: &TxContext,
    ) {
        let self = load_system_state_mut(wrapper);
        self.request_add_validator_for_testing(min_joining_stake_for_testing, ctx)
    }

    #[test_only]
    public fun get_storage_fund_total_balance(wrapper: &mut PeraSystemState): u64 {
        let self = load_system_state(wrapper);
        self.get_storage_fund_total_balance()
    }

    #[test_only]
    public fun get_storage_fund_object_rebates(wrapper: &mut PeraSystemState): u64 {
        let self = load_system_state(wrapper);
        self.get_storage_fund_object_rebates()
    }

    #[test_only]
    public fun get_stake_subsidy_distribution_counter(wrapper: &mut PeraSystemState): u64 {
        let self = load_system_state(wrapper);
        self.get_stake_subsidy_distribution_counter()
    }

    // CAUTION: THIS CODE IS ONLY FOR TESTING AND THIS MACRO MUST NEVER EVER BE REMOVED.  Creates a
    // candidate validator - bypassing the proof of possession check and other metadata validation
    // in the process.
    #[test_only]
    public entry fun request_add_validator_candidate_for_testing(
        wrapper: &mut PeraSystemState,
        pubkey_bytes: vector<u8>,
        network_pubkey_bytes: vector<u8>,
        worker_pubkey_bytes: vector<u8>,
        proof_of_possession: vector<u8>,
        name: vector<u8>,
        description: vector<u8>,
        image_url: vector<u8>,
        project_url: vector<u8>,
        net_address: vector<u8>,
        p2p_address: vector<u8>,
        primary_address: vector<u8>,
        worker_address: vector<u8>,
        gas_price: u64,
        commission_rate: u64,
        ctx: &mut TxContext,
    ) {
        let self = load_system_state_mut(wrapper);
        self.request_add_validator_candidate_for_testing(
            pubkey_bytes,
            network_pubkey_bytes,
            worker_pubkey_bytes,
            proof_of_possession,
            name,
            description,
            image_url,
            project_url,
            net_address,
            p2p_address,
            primary_address,
            worker_address,
            gas_price,
            commission_rate,
            ctx
        )
    }

    // CAUTION: THIS CODE IS ONLY FOR TESTING AND THIS MACRO MUST NEVER EVER BE REMOVED.
    #[test_only]
    public(package) fun advance_epoch_for_testing(
        wrapper: &mut PeraSystemState,
        new_epoch: u64,
        next_protocol_version: u64,
        storage_charge: u64,
        computation_charge: u64,
        storage_rebate: u64,
        non_refundable_storage_fee: u64,
        storage_fund_reinvest_rate: u64,
        reward_slashing_rate: u64,
        epoch_start_timestamp_ms: u64,
        ctx: &mut TxContext,
    ): Balance<PERA> {
        let storage_reward = balance::create_for_testing(storage_charge);
        let computation_reward = balance::create_for_testing(computation_charge);
        let storage_rebate = advance_epoch(
            storage_reward,
            computation_reward,
            wrapper,
            new_epoch,
            next_protocol_version,
            storage_rebate,
            non_refundable_storage_fee,
            storage_fund_reinvest_rate,
            reward_slashing_rate,
            epoch_start_timestamp_ms,
            ctx,
        );
        storage_rebate
    }
}<|MERGE_RESOLUTION|>--- conflicted
+++ resolved
@@ -52,11 +52,7 @@
     use pera_system::staking_pool::PoolTokenExchangeRate;
     use pera::dynamic_field;
     use pera::vec_map::VecMap;
-<<<<<<< HEAD
-    use pera_system::dwallet_network_key::{is_key_type, start_network_dkg};
-=======
     use pera_system::dwallet_network_key::{is_valid_key_scheme, start_network_dkg};
->>>>>>> 785f91d4
 
     #[test_only] use pera::balance;
     #[test_only] use pera_system::validator_set::ValidatorSet;
@@ -630,37 +626,21 @@
     #[allow(unused_function)]
     /// Store the encrypted decryption key shares from the network DKG re-sharing.
     /// The chain agrees on on the same public output.
-<<<<<<< HEAD
-    fun store_decryption_key_shares(wrapper: &mut PeraSystemState, shares: vector<vector<u8>>, key_type: u8, ctx: &TxContext) {
-=======
     fun store_decryption_key_shares(wrapper: &mut PeraSystemState, shares: vector<vector<u8>>, key_scheme: u8, ctx: &TxContext) {
->>>>>>> 785f91d4
         assert!(ctx.sender() == @0x0, ENotSystemAddress);
         assert!(is_valid_key_scheme(key_scheme), EInvalidKeyType);
         let self = load_system_state_mut(wrapper);
-<<<<<<< HEAD
-        self.store_decryption_key_shares(shares, key_type);
-=======
         self.store_decryption_key_shares(shares, key_scheme);
->>>>>>> 785f91d4
     }
 
     #[allow(unused_function)]
     /// Store the encrypted decryption key shares from the network DKG protocol public output.
     /// The chain agrees on on the same public output.
-<<<<<<< HEAD
-    fun new_decryption_key_shares_version(wrapper: &mut PeraSystemState, shares: vector<vector<u8>>, key_type: u8, ctx: &TxContext) {
-=======
     fun new_decryption_key_shares_version(wrapper: &mut PeraSystemState, shares: vector<vector<u8>>, key_scheme: u8, ctx: &TxContext) {
->>>>>>> 785f91d4
         assert!(ctx.sender() == @0x0, ENotSystemAddress);
         assert!(is_valid_key_scheme(key_scheme), EInvalidKeyType);
         let self = load_system_state_mut(wrapper);
-<<<<<<< HEAD
-        self.new_decryption_key_shares_version(shares, key_type);
-=======
         self.new_decryption_key_shares_version(shares, key_scheme);
->>>>>>> 785f91d4
     }
 
     #[test_only]
