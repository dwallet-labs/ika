--- conflicted
+++ resolved
@@ -1891,20 +1891,12 @@
     }
 
     fn start_dwallet_mpc_service(p0: &NodeConfig, p1: Arc<ConsensusAdapter>, p2: Arc<AuthorityPerEpochStore>, p3: Arc<AuthorityState>) -> (Arc<DWalletMPCService>, watch::Sender<()>) {
-<<<<<<< HEAD
-        let mut service = DWalletMPCService::new(p2);
-=======
         let mut service = DWalletMPCService::new(p2.clone());
 
->>>>>>> 44859e2b
         let  (exit_sender, mut exit_receiver) = watch::channel(());
         spawn_monitored_task!(service.spawn(exit_receiver));
-<<<<<<< HEAD
-        (Arc::new(service), exit_sender)
-=======
 
         (Arc::new(DWalletMPCService::new(p2)), exit_sender)
->>>>>>> 44859e2b
     }
 }
 
