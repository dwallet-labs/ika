--- conflicted
+++ resolved
@@ -1,36 +1,21 @@
 // Copyright (c) dWallet Labs, Ltd.
 // SPDX-License-Identifier: BSD-3-Clause-Clear
 
-<<<<<<< HEAD
-use crate::signature_mpc::identifiable_abort;
 use rand::rngs::OsRng;
-use signature_mpc::twopc_mpc_protocols;
-=======
+use signature_mpc::twopc_mpc_protocols::{
+    decrypt_signature_decentralized_party_sign, initiate_decentralized_party_sign, message_digest,
+    AdditivelyHomomorphicDecryptionKeyShare,
+    DKGDecentralizedPartyOutput, DecentralizedPartyPresign,
+    DecryptionPublicParameters, Hash, PaillierModulusSizedNumber, PartyID,
+    ProtocolContext, PublicNonceEncryptedPartialSignatureAndProof, Result,
+    SecretKeyShareSizedNumber, SignatureThresholdDecryptionParty,
+};
 use std::collections::{HashMap, HashSet};
 use std::convert::TryInto;
 use std::mem;
-
-use rand::rngs::OsRng;
-
->>>>>>> 511c2b3e
-use signature_mpc::twopc_mpc_protocols::{
-    decrypt_signature_decentralized_party_sign, initiate_decentralized_party_sign, message_digest,
-    AdditivelyHomomorphicDecryptionKeyShare, DKGDecentralizedPartyOutput,
-    DecentralizedPartyPresign, DecryptionPublicParameters, Hash, PaillierModulusSizedNumber,
-    PartyID, ProtocolContext, PublicNonceEncryptedPartialSignatureAndProof, Result,
-    SecretKeyShareSizedNumber, SignatureThresholdDecryptionParty,
-};
-<<<<<<< HEAD
-use std::collections::{HashMap, HashSet};
-use std::convert::TryInto;
-use std::mem;
-use sui_types::base_types::{EpochId, ObjectRef};
+use sui_types::base_types::{EpochId};
 use sui_types::messages_signature_mpc::{SignMessage, SignatureMPCSessionID};
 use twopc_mpc::secp256k1::paillier::bulletproofs::PartialDecryptionProof;
-=======
-use sui_types::base_types::EpochId;
-use sui_types::messages_signature_mpc::SignatureMPCSessionID;
->>>>>>> 511c2b3e
 
 #[derive(Default)]
 pub(crate) enum SignRound {
@@ -45,15 +30,8 @@
     pub(crate) fn new(
         tiresias_public_parameters: DecryptionPublicParameters,
         tiresias_key_share_decryption_key_share: SecretKeyShareSizedNumber,
-<<<<<<< HEAD
         party_id: PartyID,
         parties: HashSet<PartyID>,
-=======
-        _epoch: EpochId,
-        party_id: PartyID,
-        parties: HashSet<PartyID>,
-        _session_id: SignatureMPCSessionID,
->>>>>>> 511c2b3e
         messages: Vec<Vec<u8>>,
         dkg_output: DKGDecentralizedPartyOutput,
         public_nonce_encrypted_partial_signature_and_proofs: Vec<
@@ -68,8 +46,10 @@
         let sign_mpc_party_per_message = initiate_decentralized_party_sign(
             tiresias_key_share_decryption_key_share,
             tiresias_public_parameters.clone(),
+            //epoch,
             party_id,
             parties.clone(),
+            //session_id,
             dkg_output,
             presigns.clone(),
         )?;
@@ -105,12 +85,13 @@
             SignRound::FirstRound {
                 signature_threshold_decryption_round_parties,
             },
-            decryption_shares.clone(),
+            decryption_shares,
         ))
     }
 
     /// Tries to decrypt the signatures and return them.
-    /// In case one or more of the signatures is invalid, it will return a [`SignRoundCompletion::StartIdentifiableAbortFlow`] to launch the IA flow.
+    /// If one or more of the signatures is invalid,
+    /// it will return a [`SignRoundCompletion::StartIdentifiableAbortFlow`] to launch the IA flow.
     pub(crate) fn complete_round(&mut self, state: SignState) -> Result<SignRoundCompletion> {
         let round = mem::take(self);
         match round {
@@ -145,6 +126,7 @@
     StartIdentifiableAbortFlow(Vec<usize>, Vec<PartyID>),
     None,
 }
+
 #[derive(Clone)]
 pub(crate) struct SignState {
     epoch: EpochId,
@@ -159,7 +141,7 @@
     pub presigns: Option<Vec<DecentralizedPartyPresign>>,
     pub decryption_shares:
         HashMap<PartyID, Vec<(PaillierModulusSizedNumber, PaillierModulusSizedNumber)>>,
-    pub proofs: Option<HashMap<PartyID, Vec<(PartialDecryptionProof)>>>,
+    pub proofs: Option<HashMap<PartyID, Vec<PartialDecryptionProof>>>,
     pub failed_messages_indices: Option<Vec<usize>>,
     pub involved_parties: Option<Vec<PartyID>>,
 }
@@ -212,7 +194,7 @@
         &mut self,
         sender_id: PartyID,
         message: SignMessage,
-    ) -> twopc_mpc_protocols::Result<()> {
+    ) -> Result<()> {
         match message {
             SignMessage::DecryptionShares(shares) => {
                 let _ = self.decryption_shares.insert(sender_id, shares);
@@ -225,14 +207,14 @@
                     self.involved_parties = Some(involved_parties.clone());
                 }
             }
-            SignMessage::Proofs((proofs)) => {
+            SignMessage::Proofs(proofs) => {
                 self.insert_proofs(sender_id, proofs.clone());
             }
         }
         Ok(())
     }
 
-    pub(crate) fn insert_proofs(
+    fn insert_proofs(
         &mut self,
         party_id: PartyID,
         new_proofs: Vec<PartialDecryptionProof>,
@@ -253,7 +235,7 @@
         }
     }
 
-    pub(crate) fn received_all_decryption_shares(&self) -> bool {
+    fn received_all_decryption_shares(&self) -> bool {
         self.decryption_shares.len() == self.parties.len()
     }
 
@@ -263,6 +245,6 @@
             let threshold: usize = self.tiresias_public_parameters.threshold.into();
             return proofs.len() == threshold && self.received_all_decryption_shares();
         }
-        return false;
+        false
     }
 }