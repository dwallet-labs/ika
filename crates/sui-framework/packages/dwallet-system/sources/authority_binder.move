--- conflicted
+++ resolved
@@ -9,12 +9,8 @@
 	use dwallet_system::dwallet;
 	use dwallet_system::dwallet::{MessageApproval};
 
-<<<<<<< HEAD
-    friend dwallet_system::ethereum_authority;
-    friend dwallet_system::dwallet_2pc_mpc_ecdsa_k1;
-=======
+	friend dwallet_system::ethereum_authority;
 	friend dwallet_system::dwallet_2pc_mpc_ecdsa_k1;
->>>>>>> eb11a4fd
 	// <<<<<<<<<<<<<<<<<<<<<<<< Error codes <<<<<<<<<<<<<<<<<<<<<<<<
 
 	const EInvalidDWalletCap: u64 = 100;
@@ -43,11 +39,7 @@
 		virgin_bound: bool,
 	}
 
-<<<<<<< HEAD
-    /// Get the `BindToAuthority` object from the `DWalletBinder`.
-=======
 	/// Get the `BindToAuthority` object from the `DWalletBinder`.
->>>>>>> eb11a4fd
 	public(friend) fun borrow_bind_to_authority(binder: &DWalletBinder): &BindToAuthority {
 		&binder.bind_to_authority
 	}
@@ -62,29 +54,17 @@
 		owner_type: u8,
 	}
 
-<<<<<<< HEAD
-    /// Get the `Authority`'s owner address from the `BindToAuthority`.
-=======
-	/// Get the `Authority`'s owner address from the `BindToAuthority`.
->>>>>>> eb11a4fd
+   /// Get the `Authority`'s owner address from the `BindToAuthority`.
 	public(friend) fun get_authority_owner_address(bind_to_authority: &BindToAuthority): vector<u8> {
 		bind_to_authority.owner
 	}
 
-<<<<<<< HEAD
-    /// Pointer to the latest state object.
-=======
 	/// Pointer to the latest state object.
->>>>>>> eb11a4fd
 	struct LatestState has store {
 		id: ID,
 	}
 
-<<<<<<< HEAD
-    /// Create a `LatestState` object.
-=======
 	/// Create a `LatestState` object.
->>>>>>> eb11a4fd
 	public(friend) fun create_latest_state(id:ID): LatestState {
 		LatestState {
 			id,
@@ -102,24 +82,6 @@
 		authority_owner_dwallet_cap: dwallet::DWalletCap,
 	}
 
-<<<<<<< HEAD
-    /// Set the latest state object to be pointed by the `Authority`.
-=======
-	/// Set the latest state object to be pointed by the `Authority`.
->>>>>>> eb11a4fd
-	public(friend) fun set_latest_id<C: key + store>(authority: &mut Authority<C>, latest_id: ID) {
-		authority.latest.id = latest_id;
-	}
-
-<<<<<<< HEAD
-    /// Borrow the `config` object from the `Authority`.
-=======
-	/// Borrow the `config` object from the `Authority`.
->>>>>>> eb11a4fd
-	public(friend) fun borrow_config<C: key + store>(authority: &Authority<C>): &C {
-		&authority.config
-	}
-
 	/// Create an Authority object.
 	/// The `config` object represents a configuration of the authority.
 	public(friend) fun create_authority<C: key + store>(
@@ -141,13 +103,8 @@
 		transfer::share_object(authority);
 	}
 
-<<<<<<< HEAD
-    /// Create a `BindToAuthority` object.
-	public(friend) fun create_bind_to_authority<C: key + store>(
-=======
 	/// Create a `BindToAuthority` object.
 	public entry fun create_bind_to_authority<C: key + store>(
->>>>>>> eb11a4fd
 		authority: &Authority<C>,
 		owner: vector<u8>,
 		owner_type: u8,
@@ -159,14 +116,9 @@
 			authority_id: object::id(authority),
 			owner,
 			owner_type,
-<<<<<<< HEAD
-		}
-	}
-=======
 		};
 		transfer::transfer(bind, tx_context::sender(ctx));
 }
->>>>>>> eb11a4fd
 
 	/// Create a `DWalletBinder` object.
 	public fun create_binder(
@@ -192,16 +144,26 @@
 		owner: vector<u8>,
 		owner_type: u8,
 	) {
-<<<<<<< HEAD
-		binder.bind_to_authority.nonce;
-=======
 		binder.bind_to_authority.nonce = binder.bind_to_authority.nonce + 1;
->>>>>>> eb11a4fd
 		binder.bind_to_authority.authority_id = object::id(authority);
 		binder.bind_to_authority.owner = owner;
 		binder.bind_to_authority.owner_type = owner_type;
 		// `virgin_bound` must be false after first changing.
 		binder.virgin_bound = false;
+	}
+
+	/// Approve messages using the `DWalletBinder`.
+	public entry fun approve_messages<T>(
+		binder: &DWalletBinder,
+		dwallet: &dwallet::DWallet<T>,
+		messages: vector<vector<u8>>,
+	): vector<MessageApproval> {
+		let binder_dwallet_cap_id = object::id(&binder.dwallet_cap);
+		let dwallet_cap_id = dwallet::get_dwallet_cap_id(dwallet);
+
+		assert!(binder_dwallet_cap_id == dwallet_cap_id, EInvalidDWalletCap);
+
+		dwallet::approve_messages(&binder.dwallet_cap, messages)
 	}
 
 	/// Create a transaction hash for the authority acknowledgment.
@@ -230,32 +192,9 @@
 				)
 	}
 
-<<<<<<< HEAD
-    /// Approve messages using the `DWalletBinder`.
-	public(friend) fun approve_messages<T>(
-=======
-	/// Approve messages using the `DWalletBinder`.
-	public entry fun approve_messages<T>(
->>>>>>> eb11a4fd
-		binder: &DWalletBinder,
-		dwallet: &dwallet::DWallet<T>,
-		messages: vector<vector<u8>>,
-	): vector<MessageApproval> {
-		let binder_dwallet_cap_id = object::id(&binder.dwallet_cap);
-		let dwallet_cap_id = dwallet::get_dwallet_cap_id(dwallet);
-
-		assert!(binder_dwallet_cap_id == dwallet_cap_id, EInvalidDWalletCap);
-
-		dwallet::approve_messages(&binder.dwallet_cap, messages)
-	}
-
-<<<<<<< HEAD
-    #[allow(unused_function)]
-=======
 	#[allow(unused_function)]
->>>>>>> eb11a4fd
-    /// Create a transaction hash that will be signed later, to acknowledge the
-    /// authority that the `DWalletBinder` is bound to it.
+	/// Create a transaction hash that will be signed later, to acknowledge the
+	/// authority that the `DWalletBinder` is bound to it.
 	native fun create_authority_ack_transaction(
 		binder_id: vector<u8>,
 		dwallet_cap_id: vector<u8>,
