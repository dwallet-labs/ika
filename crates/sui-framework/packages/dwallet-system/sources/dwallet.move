--- conflicted
+++ resolved
@@ -93,7 +93,6 @@
         sender: address,
         sign_data: S,
         dwallet_public_key: vector<u8>,
-<<<<<<< HEAD
     }
 
     public(friend) fun get_dwallet_public_key<S: store>(session: &SignSession<S>): vector<u8> { session.dwallet_public_key }
@@ -106,14 +105,7 @@
         sign_output_id: ID,
         signatures: vector<vector<u8>>,
         dwallet_id: ID
-=======
->>>>>>> 15321ac0
-    }
-
-    public(friend) fun get_dwallet_public_key<S: store>(session: &SignSession<S>): vector<u8> { session.dwallet_public_key }
-    public(friend) fun get_sign_data<S: store>(session: &SignSession<S>): &S { &session.sign_data }
-    public(friend) fun get_messages<S: store>(session: &SignSession<S>): vector<vector<u8>> { session.messages }
-    public(friend) fun get_sender<S: store>(session: &SignSession<S>): address { session.sender }
+    }
 
     #[allow(unused_field)]
     /// `SignOutput` is the final output from the Bloackchian(Valditors) of the `Sign` process.
@@ -277,6 +269,7 @@
             sign_data_event,
             dwallet_public_key,
         } = partial_user_signed_messages;
+
         object::delete(id);
         let messages_len: u64 = vector::length(&messages);
         let approval_len: u64 = vector::length(&message_approvals);
@@ -336,10 +329,7 @@
         signatures: vector<vector<u8>>,
         messages: vector<vector<u8>>,
         dwallet_id: ID,
-<<<<<<< HEAD
         malicious_sign_output_id: ID,
-=======
->>>>>>> 15321ac0
     }
 
     public(friend) fun create_sign_output<S: store>(
@@ -354,16 +344,12 @@
             signatures,
             sender: session.sender,
         };
-<<<<<<< HEAD
         event::emit(SignOutputEvent {
             sign_output_id: object::id(&sign_output),
             signatures,
             dwallet_id: session.dwallet_id,
         });
         transfer::freeze_object(sign_output);
-=======
-        transfer::transfer(sign_output, get_sender(session));
->>>>>>> 15321ac0
     }
 
     public(friend) fun create_malicious_aggregator_sign_output<S: store>(
@@ -372,39 +358,23 @@
         signatures: vector<vector<u8>>,
         ctx: &mut TxContext
     ) {
-<<<<<<< HEAD
         let failed_sign_output = MaliciousAggregatorSignOutput {
             id: object::new(ctx),
-=======
-        event::emit(MaliciousAggregatorEvent {
->>>>>>> 15321ac0
             aggregator_public_key,
             epoch: tx_context::epoch(ctx),
             signatures,
             messages: session.messages,
             dwallet_id: session.dwallet_id,
-<<<<<<< HEAD
             session_id: object::id(session),
         };
         event::emit(MaliciousAggregatorEvent {
-=======
-        });
-        let failed_sign_output = MaliciousAggregatorSignOutput {
-            id: object::new(ctx),
->>>>>>> 15321ac0
             aggregator_public_key,
             epoch: tx_context::epoch(ctx),
             signatures,
             messages: session.messages,
             dwallet_id: session.dwallet_id,
-<<<<<<< HEAD
             malicious_sign_output_id: object::id(&failed_sign_output),
         });
         transfer::freeze_object(failed_sign_output);
-=======
-            session_id: object::id(session),
-        };
-        transfer::transfer(failed_sign_output, get_sender(session));
->>>>>>> 15321ac0
     }
 }