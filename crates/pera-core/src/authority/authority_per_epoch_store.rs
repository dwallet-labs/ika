// Copyright (c) Mysten Labs, Inc.
// SPDX-License-Identifier: BSD-3-Clause-Clear

use arc_swap::ArcSwapOption;
use enum_dispatch::enum_dispatch;
use fastcrypto::groups::bls12381;
use fastcrypto_tbls::dkg;
use fastcrypto_tbls::nodes::PartyId;
use fastcrypto_zkp::bn254::zk_login::{JwkId, OIDCProvider, JWK};
use fastcrypto_zkp::bn254::zk_login_api::ZkLoginEnv;
use futures::future::{join_all, select, Either};
use futures::FutureExt;
use itertools::{izip, Itertools};
use narwhal_executor::ExecutionIndices;
use parking_lot::RwLock;
use parking_lot::{Mutex, RwLockReadGuard, RwLockWriteGuard};
use pera_config::node::{ConsensusProtocol, ExpensiveSafetyCheckConfig};
use pera_macros::fail_point_arg;
use pera_types::accumulator::Accumulator;
use pera_types::authenticator_state::{get_authenticator_state, ActiveJwk};
use pera_types::base_types::{AuthorityName, EpochId, ObjectID, SequenceNumber, TransactionDigest};
use pera_types::base_types::{ConciseableName, ObjectRef};
use pera_types::committee::Committee;
use pera_types::committee::CommitteeTrait;
use pera_types::crypto::{AuthoritySignInfo, AuthorityStrongQuorumSignInfo, RandomnessRound};
use pera_types::digests::{ChainIdentifier, TransactionEffectsDigest};
use pera_types::error::{PeraError, PeraResult};
use pera_types::signature::GenericSignature;
use pera_types::storage::{BackingPackageStore, InputKey, ObjectStore};
use pera_types::transaction::{
    AuthenticatorStateUpdate, CertifiedTransaction, InputObjectKind, SenderSignedData, Transaction,
    TransactionDataAPI, TransactionKey, TransactionKind, VerifiedCertificate,
    VerifiedSignedTransaction, VerifiedTransaction,
};
use serde::{Deserialize, Serialize};
use std::collections::{BTreeMap, BTreeSet, HashMap, HashSet, VecDeque};
use std::future::Future;
use std::path::{Path, PathBuf};
use std::sync::Arc;
use tokio::sync::OnceCell;
use tracing::{debug, error, info, instrument, trace, warn};
use typed_store::rocks::{read_size_from_env, ReadWriteOptions};
use typed_store::rocksdb::Options;
use typed_store::{
    rocks::{default_db_options, DBBatch, DBMap, DBOptions, MetricConf},
    traits::{TableSummary, TypedStoreDebug},
    TypedStoreError,
};

use super::authority_store_tables::ENV_VAR_LOCKS_BLOCK_CACHE_SIZE;
use super::epoch_start_configuration::EpochStartConfigTrait;
use super::shared_object_congestion_tracker::SharedObjectCongestionTracker;
use super::transaction_deferral::{transaction_deferral_within_limit, DeferralKey, DeferralReason};
use crate::authority::epoch_start_configuration::{EpochFlag, EpochStartConfiguration};
use crate::authority::AuthorityMetrics;
use crate::authority::ResolverWrapper;
use crate::checkpoints::{
    BuilderCheckpointSummary, CheckpointHeight, CheckpointServiceNotify, EpochStats,
    PendingCheckpoint, PendingCheckpointInfo, PendingCheckpointV2, PendingCheckpointV2Contents,
};

use crate::authority::shared_object_version_manager::{
    AssignedTxAndVersions, ConsensusSharedObjVerAssignment, SharedObjVerManager,
};
use crate::consensus_handler::{
    ConsensusCommitInfo, SequencedConsensusTransaction, SequencedConsensusTransactionKey,
    SequencedConsensusTransactionKind, VerifiedSequencedConsensusTransaction,
};
use crate::consensus_manager::ConsensusManager;
use crate::dwallet_mpc;
use crate::dwallet_mpc::authority_name_to_party_id;
use crate::dwallet_mpc::batches_manager::DWalletMPCBatchesManager;
use crate::dwallet_mpc::mpc_manager::{
    DWalletMPCChannelMessage, DWalletMPCManager, DWalletMPCSender,
};
use crate::dwallet_mpc::mpc_outputs_verifier::DWalletMPCOutputsVerifier;
use crate::dwallet_mpc::FIRST_EPOCH_ID;
use crate::epoch::epoch_metrics::EpochMetrics;
use crate::epoch::randomness::{
    DkgStatus, RandomnessManager, RandomnessReporter, VersionedProcessedMessage,
    VersionedUsedProcessedMessages, SINGLETON_KEY,
};
use crate::epoch::reconfiguration::ReconfigState;
use crate::execution_cache::ObjectCacheRead;
use crate::module_cache_metrics::ResolverMetrics;
use crate::post_consensus_tx_reorder::PostConsensusTxReorder;
use crate::signature_verifier::*;
use crate::stake_aggregator::{GenericMultiStakeAggregator, StakeAggregator};
use dwallet_mpc_types::ClassGroupsPublicKeyAndProof;
use group::PartyID;
use move_bytecode_utils::module_cache::SyncModuleCache;
use mysten_common::sync::notify_once::NotifyOnce;
use mysten_common::sync::notify_read::NotifyRead;
use mysten_metrics::monitored_scope;
use narwhal_types::{Round, TimestampMs};
use pera_execution::{self, Executor};
use pera_macros::fail_point;
use pera_protocol_config::{Chain, ProtocolConfig, ProtocolVersion};
use pera_storage::mutex_table::{MutexGuard, MutexTable};
use pera_types::collection_types::VecMap;
use pera_types::dwallet_mpc::{DWalletMPCNetworkKey, EncryptionOfNetworkDecryptionKeyShares};
use pera_types::dwallet_mpc_error::{DwalletMPCError, DwalletMPCResult};
use pera_types::effects::TransactionEffects;
use pera_types::executable_transaction::{
    TrustedExecutableTransaction, VerifiedExecutableTransaction,
};
use pera_types::message_envelope::TrustedEnvelope;
use pera_types::messages_checkpoint::{
    CheckpointContents, CheckpointSequenceNumber, CheckpointSignatureMessage, CheckpointSummary,
};
use pera_types::messages_consensus::VersionedDkgConfirmation;
use pera_types::messages_consensus::{
    check_total_jwk_size, AuthorityCapabilitiesV1, AuthorityCapabilitiesV2, ConsensusTransaction,
    ConsensusTransactionKey, ConsensusTransactionKind,
};
use pera_types::pera_system_state::epoch_start_pera_system_state::{
    EpochStartSystemState, EpochStartSystemStateTrait,
};
use pera_types::storage::GetSharedLocks;
use prometheus::IntCounter;
use std::str::FromStr;
use tap::TapOptional;
use tokio::time::Instant;
use typed_store::DBMapUtils;
use typed_store::{retry_transaction_forever, Map};

/// The key where the latest consensus index is stored in the database.
// TODO: Make a single table (e.g., called `variables`) storing all our lonely variables in one place.
const LAST_CONSENSUS_STATS_ADDR: u64 = 0;
const RECONFIG_STATE_INDEX: u64 = 0;
const OVERRIDE_PROTOCOL_UPGRADE_BUFFER_STAKE_INDEX: u64 = 0;
pub const EPOCH_DB_PREFIX: &str = "epoch_";

// Types for randomness DKG.
pub(crate) type PkG = bls12381::G2Element;
pub(crate) type EncG = bls12381::G2Element;

// CertLockGuard and CertTxGuard are functionally identical right now, but we retain a distinction
// anyway. If we need to support distributed object storage, having this distinction will be
// useful, as we will most likely have to re-implement a retry / write-ahead-log at that point.
pub struct CertLockGuard(#[allow(unused)] MutexGuard);
pub struct CertTxGuard(#[allow(unused)] CertLockGuard);

impl CertTxGuard {
    pub fn release(self) {}
    pub fn commit_tx(self) {}
}

type JwkAggregator = GenericMultiStakeAggregator<(JwkId, JWK), true>;

pub enum CancelConsensusCertificateReason {
    CongestionOnObjects(Vec<ObjectID>),
    DkgFailed,
}

pub enum ConsensusCertificateResult {
    /// The consensus message was ignored (e.g. because it has already been processed).
    Ignored,
    /// An executable transaction (can be a user tx or a system tx)
    PeraTransaction(VerifiedExecutableTransaction),
    /// The transaction should be re-processed at a future commit, specified by the DeferralKey
    Deferred(DeferralKey),
    /// A message was processed which updates randomness state.
    RandomnessConsensusMessage,
    /// Everything else, e.g. AuthorityCapabilities, CheckpointSignatures, etc.
    ConsensusMessage,
    /// A system message in consensus was ignored (e.g. because of end of epoch).
    IgnoredSystem,
    /// A will-be-cancelled transaction. It'll still go through execution engine (but not be executed),
    /// unlock any owned objects, and return corresponding cancellation error according to
    /// `CancelConsensusCertificateReason`.
    Cancelled(
        (
            VerifiedExecutableTransaction,
            CancelConsensusCertificateReason,
        ),
    ),
}

#[derive(Serialize, Deserialize, Clone, Debug, Default, PartialEq, Eq)]
pub struct ExecutionIndicesWithHash {
    pub index: ExecutionIndices,
    pub hash: u64,
}

/// ConsensusStats is versioned because we may iterate on the struct, and it is
/// stored on disk.
#[enum_dispatch]
pub trait ConsensusStatsAPI {
    fn is_initialized(&self) -> bool;

    fn get_num_messages(&self, authority: usize) -> u64;
    fn inc_num_messages(&mut self, authority: usize) -> u64;

    fn get_num_user_transactions(&self, authority: usize) -> u64;
    fn inc_num_user_transactions(&mut self, authority: usize) -> u64;
}

#[derive(Serialize, Deserialize, Clone, Debug, PartialEq, Eq)]
#[enum_dispatch(ConsensusStatsAPI)]
pub enum ConsensusStats {
    V1(ConsensusStatsV1),
}

impl ConsensusStats {
    pub fn new(size: usize) -> Self {
        Self::V1(ConsensusStatsV1 {
            num_messages: vec![0; size],
            num_user_transactions: vec![0; size],
        })
    }
}

impl Default for ConsensusStats {
    fn default() -> Self {
        Self::new(0)
    }
}

#[derive(Serialize, Deserialize, Clone, Debug, PartialEq, Eq)]
pub struct ConsensusStatsV1 {
    pub num_messages: Vec<u64>,
    pub num_user_transactions: Vec<u64>,
}

impl ConsensusStatsAPI for ConsensusStatsV1 {
    fn is_initialized(&self) -> bool {
        !self.num_messages.is_empty()
    }

    fn get_num_messages(&self, authority: usize) -> u64 {
        self.num_messages[authority]
    }

    fn inc_num_messages(&mut self, authority: usize) -> u64 {
        self.num_messages[authority] += 1;
        self.num_messages[authority]
    }

    fn get_num_user_transactions(&self, authority: usize) -> u64 {
        self.num_user_transactions[authority]
    }

    fn inc_num_user_transactions(&mut self, authority: usize) -> u64 {
        self.num_user_transactions[authority] += 1;
        self.num_user_transactions[authority]
    }
}

#[derive(Serialize, Deserialize, Clone, Debug, Default, PartialEq, Eq)]
pub struct ExecutionIndicesWithStats {
    pub index: ExecutionIndices,
    pub hash: u64,
    pub stats: ConsensusStats,
}

type ExecutionModuleCache = SyncModuleCache<ResolverWrapper>;

// Data related to VM and Move execution and type layout
pub struct ExecutionComponents {
    pub(crate) executor: Arc<dyn Executor + Send + Sync>,
    // TODO: use strategies (e.g. LRU?) to constraint memory usage
    pub(crate) module_cache: Arc<ExecutionModuleCache>,
    metrics: Arc<ResolverMetrics>,
}

pub struct AuthorityPerEpochStore {
    /// The name of this authority.
    pub(crate) name: AuthorityName,

    /// Committee of validators for the current epoch.
    committee: Arc<Committee>,

    /// Holds the underlying per-epoch typed store tables.
    /// This is an ArcSwapOption because it needs to be used concurrently,
    /// and it needs to be cleared at the end of the epoch.
    tables: ArcSwapOption<AuthorityEpochTables>,

    protocol_config: ProtocolConfig,

    // needed for re-opening epoch db.
    parent_path: PathBuf,
    db_options: Option<Options>,

    /// In-memory cache of the content from the reconfig_state db table.
    reconfig_state_mem: RwLock<ReconfigState>,
    consensus_notify_read: NotifyRead<SequencedConsensusTransactionKey, ()>,

    /// Batch verifier for certificates - also caches certificates and tx sigs that are known to have
    /// valid signatures. Lives in per-epoch store because the caching/batching is only valid
    /// within for certs within the current epoch.
    pub(crate) signature_verifier: SignatureVerifier,

    pub(crate) checkpoint_state_notify_read: NotifyRead<CheckpointSequenceNumber, Accumulator>,

    running_root_notify_read: NotifyRead<CheckpointSequenceNumber, Accumulator>,

    executed_digests_notify_read: NotifyRead<TransactionKey, TransactionDigest>,

    /// This is used to notify all epoch specific tasks that epoch has ended.
    epoch_alive_notify: NotifyOnce,

    /// Used to notify all epoch specific tasks that user certs are closed.
    user_certs_closed_notify: NotifyOnce,

    /// This lock acts as a barrier for tasks that should not be executed in parallel with reconfiguration
    /// See comments in AuthorityPerEpochStore::epoch_terminated() on how this is used
    /// Crash recovery note: we write next epoch in the database first, and then use this lock to
    /// wait for in-memory tasks for the epoch to finish. If node crashes at this stage validator
    /// will start with the new epoch(and will open instance of per-epoch store for a new epoch).
    epoch_alive: tokio::sync::RwLock<bool>,
    end_of_publish: Mutex<StakeAggregator<(), true>>,
    /// Pending certificates that are waiting to be sequenced by the consensus.
    /// This is an in-memory 'index' of a AuthorityPerEpochTables::pending_consensus_transactions.
    /// We need to keep track of those in order to know when to send EndOfPublish message.
    /// Lock ordering: this is a 'leaf' lock, no other locks should be acquired in the scope of this lock
    /// In particular, this lock is always acquired after taking read or write lock on reconfig state
    pending_consensus_certificates: Mutex<HashSet<TransactionDigest>>,

    /// MutexTable for transaction locks (prevent concurrent execution of same transaction)
    mutex_table: MutexTable<TransactionDigest>,

    /// The moment when the current epoch started locally on this validator. Note that this
    /// value could be skewed if the node crashed and restarted in the middle of the epoch. That's
    /// ok because this is used for metric purposes and we could tolerate some skews occasionally.
    pub(crate) epoch_open_time: Instant,

    /// The moment when epoch is closed. We don't care much about crash recovery because it's
    /// a metric that doesn't have to be available for each epoch, and it's only used during
    /// the last few seconds of an epoch.
    epoch_close_time: RwLock<Option<Instant>>,
    pub(crate) metrics: Arc<EpochMetrics>,
    epoch_start_configuration: Arc<EpochStartConfiguration>,

    executed_in_epoch_table_enabled: once_cell::sync::OnceCell<bool>,

    /// Execution state that has to restart at each epoch change
    execution_component: ExecutionComponents,

    /// Chain identifier
    chain_identifier: ChainIdentifier,

    /// aggregator for JWK votes
    jwk_aggregator: Mutex<JwkAggregator>,

    /// State machine managing randomness DKG and generation.
    randomness_manager: OnceCell<tokio::sync::Mutex<RandomnessManager>>,
    randomness_reporter: OnceCell<RandomnessReporter>,
    /// A tokio channel to send messages to the async [`DWalletMPCManager`]
    pub dwallet_mpc_sender: OnceCell<DWalletMPCSender>,
    /// State machine managing DWallet MPC outputs.
    /// This state machine only being used to store outputs and declare ones with quorum of votes as valid.
    pub dwallet_mpc_outputs_verifier: OnceCell<tokio::sync::Mutex<DWalletMPCOutputsVerifier>>,
    pub dwallet_mpc_batches_manager: OnceCell<tokio::sync::Mutex<DWalletMPCBatchesManager>>,
}

/// AuthorityEpochTables contains tables that contain data that is only valid within an epoch.
#[derive(DBMapUtils)]
pub struct AuthorityEpochTables {
    /// This is map between the transaction digest and transactions found in the `transaction_lock`.
    #[default_options_override_fn = "signed_transactions_table_default_config"]
    signed_transactions:
        DBMap<TransactionDigest, TrustedEnvelope<SenderSignedData, AuthoritySignInfo>>,

    /// Map from ObjectRef to transaction locking that object
    #[default_options_override_fn = "owned_object_transaction_locks_table_default_config"]
    owned_object_locked_transactions: DBMap<ObjectRef, LockDetailsWrapper>,

    /// Signatures over transaction effects that we have signed and returned to users.
    /// We store this to avoid re-signing the same effects twice.
    /// Note that this may contain signatures for effects from previous epochs, in the case
    /// that a user requests a signature for effects from a previous epoch. However, the
    /// signature is still epoch-specific and so is stored in the epoch store.
    effects_signatures: DBMap<TransactionDigest, AuthoritySignInfo>,

    /// When we sign a TransactionEffects, we must record the digest of the effects in order
    /// to detect and prevent equivocation when re-executing a transaction that may not have been
    /// committed to disk.
    /// Entries are removed from this table after the transaction in question has been committed
    /// to disk.
    signed_effects_digests: DBMap<TransactionDigest, TransactionEffectsDigest>,

    /// Signatures of transaction certificates that are executed locally.
    transaction_cert_signatures: DBMap<TransactionDigest, AuthorityStrongQuorumSignInfo>,

    /// Transactions that were executed in the current epoch.
    executed_in_epoch: DBMap<TransactionDigest, ()>,

    /// The tables below manage shared object locks / versions. There are three ways they can be
    /// updated:
    /// 1. (validators only): Upon receiving a certified transaction from consensus, the authority
    ///     assigns the next version to each shared object of the transaction. The next versions of
    ///     the shared objects are updated as well.
    /// 2. (validators only): Upon receiving a new consensus commit, the authority assigns the
    ///     next version of the randomness state object to an expected future transaction to be
    ///     generated after the next random value is available. The next version of the randomness
    ///     state object is updated as well.
    /// 3. (fullnodes + validators): Upon receiving a certified effect from state sync, or
    ///     transaction orchestrator fast execution path, the node assigns the shared object
    ///     versions from the transaction effect. Next object versions are not updated.
    ///
    /// REQUIRED: all authorities must assign the same shared object versions for each transaction.
    assigned_shared_object_versions: DBMap<TransactionDigest, Vec<(ObjectID, SequenceNumber)>>,
    assigned_shared_object_versions_v2: DBMap<TransactionKey, Vec<(ObjectID, SequenceNumber)>>,
    next_shared_object_versions: DBMap<ObjectID, SequenceNumber>,

    /// Certificates that have been received from clients or received from consensus, but not yet
    /// executed. Entries are cleared after execution.
    /// This table is critical for crash recovery, because usually the consensus output progress
    /// is updated after a certificate is committed into this table.
    ///
    /// In theory, this table may be superseded by storing consensus and checkpoint execution
    /// progress. But it is more complex, because it would be necessary to track inflight
    /// executions not ordered by indices. For now, tracking inflight certificates as a map
    /// seems easier.
    #[default_options_override_fn = "pending_execution_table_default_config"]
    pub(crate) pending_execution: DBMap<TransactionDigest, TrustedExecutableTransaction>,

    /// Track which transactions have been processed in handle_consensus_transaction. We must be
    /// sure to advance next_shared_object_versions exactly once for each transaction we receive from
    /// consensus. But, we may also be processing transactions from checkpoints, so we need to
    /// track this state separately.
    ///
    /// Entries in this table can be garbage collected whenever we can prove that we won't receive
    /// another handle_consensus_transaction call for the given digest. This probably means at
    /// epoch change.
    consensus_message_processed: DBMap<SequencedConsensusTransactionKey, bool>,

    /// Map stores pending transactions that this authority submitted to consensus
    #[default_options_override_fn = "pending_consensus_transactions_table_default_config"]
    pending_consensus_transactions: DBMap<ConsensusTransactionKey, ConsensusTransaction>,

    /// this table is not used
    #[allow(dead_code)]
    consensus_message_order: DBMap<ExecutionIndices, TransactionDigest>,

    /// The following table is used to store a single value (the corresponding key is a constant). The value
    /// represents the index of the latest consensus message this authority processed. This field is written
    /// by a single process acting as consensus (light) client. It is used to ensure the authority processes
    /// every message output by consensus (and in the right order).
    last_consensus_index: DBMap<u64, ExecutionIndicesWithHash>,

    /// The following table is used to store a single value (the corresponding key is a constant). The value
    /// represents the index of the latest consensus message this authority processed, running hash of
    /// transactions, and accumulated stats of consensus output.
    /// This field is written by a single process (consensus handler).
    last_consensus_stats: DBMap<u64, ExecutionIndicesWithStats>,

    /// this table is not used
    #[allow(dead_code)]
    checkpoint_boundary: DBMap<u64, u64>,

    /// This table contains current reconfiguration state for validator for current epoch
    reconfig_state: DBMap<u64, ReconfigState>,

    /// Validators that have sent EndOfPublish message in this epoch
    end_of_publish: DBMap<AuthorityName, ()>,

    // TODO: Unused. Remove when removal of DBMap tables is supported.
    #[allow(dead_code)]
    final_epoch_checkpoint: DBMap<u64, u64>,

    /// This table has information for the checkpoints for which we constructed all the data
    /// from consensus, but not yet constructed actual checkpoint.
    ///
    /// Key in this table is the consensus commit height and not a checkpoint sequence number.
    ///
    /// Non-empty list of transactions here might result in empty list when we are forming checkpoint.
    /// Because we don't want to create checkpoints with empty content(see CheckpointBuilder::write_checkpoint),
    /// the sequence number of checkpoint does not match height here.
    #[default_options_override_fn = "pending_checkpoints_table_default_config"]
    pending_checkpoints: DBMap<CheckpointHeight, PendingCheckpoint>,
    #[default_options_override_fn = "pending_checkpoints_table_default_config"]
    pending_checkpoints_v2: DBMap<CheckpointHeight, PendingCheckpointV2>,

    /// Checkpoint builder maintains internal list of transactions it included in checkpoints here
    builder_digest_to_checkpoint: DBMap<TransactionDigest, CheckpointSequenceNumber>,

    /// Maps non-digest TransactionKeys to the corresponding digest after execution, for use
    /// by checkpoint builder.
    transaction_key_to_digest: DBMap<TransactionKey, TransactionDigest>,

    /// Stores pending signatures
    /// The key in this table is checkpoint sequence number and an arbitrary integer
    pending_checkpoint_signatures:
        DBMap<(CheckpointSequenceNumber, u64), CheckpointSignatureMessage>,

    /// When we see certificate through consensus for the first time, we record
    /// user signature for this transaction here. This will be included in the checkpoint later.
    user_signatures_for_checkpoints: DBMap<TransactionDigest, Vec<GenericSignature>>,

    /// This table is not used
    #[allow(dead_code)]
    builder_checkpoint_summary: DBMap<CheckpointSequenceNumber, CheckpointSummary>,
    /// Maps sequence number to checkpoint summary, used by CheckpointBuilder to build checkpoint within epoch
    builder_checkpoint_summary_v2: DBMap<CheckpointSequenceNumber, BuilderCheckpointSummary>,

    // Maps checkpoint sequence number to an accumulator with accumulated state
    // only for the checkpoint that the key references. Append-only, i.e.,
    // the accumulator is complete wrt the checkpoint
    pub state_hash_by_checkpoint: DBMap<CheckpointSequenceNumber, Accumulator>,

    /// Maps checkpoint sequence number to the running (non-finalized) root state
    /// accumulator up th that checkpoint. This should be equivalent to the root
    /// state hash at end of epoch. Guaranteed to be written to in checkpoint
    /// sequence number order.
    pub running_root_accumulators: DBMap<CheckpointSequenceNumber, Accumulator>,

    /// Record of the capabilities advertised by each authority.
    authority_capabilities: DBMap<AuthorityName, AuthorityCapabilitiesV1>,
    authority_capabilities_v2: DBMap<AuthorityName, AuthorityCapabilitiesV2>,

    /// Contains a single key, which overrides the value of
    /// ProtocolConfig::buffer_stake_for_protocol_upgrade_bps
    override_protocol_upgrade_buffer_stake: DBMap<u64, u64>,

    /// When transaction is executed via checkpoint executor, we store association here
    pub(crate) executed_transactions_to_checkpoint:
        DBMap<TransactionDigest, CheckpointSequenceNumber>,

    /// This table is no longer used (can be removed when DBMap supports removing tables)
    #[allow(dead_code)]
    oauth_provider_jwk: DBMap<JwkId, JWK>,

    /// JWKs that have been voted for by one or more authorities but are not yet active.
    pending_jwks: DBMap<(AuthorityName, JwkId, JWK), ()>,

    /// JWKs that are currently available for zklogin authentication, and the round in which they
    /// became active.
    /// This would normally be stored as (JwkId, JWK) -> u64, but we need to be able to scan to
    /// find all Jwks for a given round
    active_jwks: DBMap<(u64, (JwkId, JWK)), ()>,

    /// Transactions that are being deferred until some future time
    deferred_transactions: DBMap<DeferralKey, Vec<VerifiedSequencedConsensusTransaction>>,

    /// This table is no longer used (can be removed when DBMap supports removing tables)
    #[allow(dead_code)]
    randomness_rounds_written: DBMap<narwhal_types::RandomnessRound, ()>,

    /// Tables for recording state for RandomnessManager.

    /// Records messages processed from other nodes. Updated when receiving a new dkg::Message
    /// via consensus.
    pub(crate) dkg_processed_messages_v2: DBMap<PartyId, VersionedProcessedMessage>,
    /// This table is no longer used (can be removed when DBMap supports removing tables)
    #[allow(dead_code)]
    #[deprecated]
    pub(crate) dkg_processed_messages: DBMap<PartyId, Vec<u8>>,

    /// Records messages used to generate a DKG confirmation. Updated when enough DKG
    /// messages are received to progress to the next phase.
    pub(crate) dkg_used_messages_v2: DBMap<u64, VersionedUsedProcessedMessages>,
    /// This table is no longer used (can be removed when DBMap supports removing tables)
    #[allow(dead_code)]
    #[deprecated]
    pub(crate) dkg_used_messages: DBMap<u64, Vec<u8>>,

    /// Records confirmations received from other nodes. Updated when receiving a new
    /// dkg::Confirmation via consensus.
    pub(crate) dkg_confirmations_v2: DBMap<PartyId, VersionedDkgConfirmation>,
    /// This table is no longer used (can be removed when DBMap supports removing tables)
    #[allow(dead_code)]
    #[deprecated]
    pub(crate) dkg_confirmations: DBMap<PartyId, Vec<u8>>,
    /// Records the final output of DKG after completion, including the public VSS key and
    /// any local private shares.
    pub(crate) dkg_output: DBMap<u64, dkg::Output<PkG, EncG>>,
    /// This table is no longer used (can be removed when DBMap supports removing tables)
    #[allow(dead_code)]
    randomness_rounds_pending: DBMap<RandomnessRound, ()>,
    /// Holds the value of the next RandomnessRound to be generated.
    pub(crate) randomness_next_round: DBMap<u64, RandomnessRound>,
    /// Holds the value of the highest completed RandomnessRound (as reported to RandomnessReporter).
    pub(crate) randomness_highest_completed_round: DBMap<u64, RandomnessRound>,
    /// Holds the timestamp of the most recently generated round of randomness.
    pub(crate) randomness_last_round_timestamp: DBMap<u64, TimestampMs>,
}

fn signed_transactions_table_default_config() -> DBOptions {
    default_db_options()
        .optimize_for_write_throughput()
        .optimize_for_large_values_no_scan(1 << 10)
}

fn owned_object_transaction_locks_table_default_config() -> DBOptions {
    DBOptions {
        options: default_db_options()
            .optimize_for_write_throughput()
            .optimize_for_read(read_size_from_env(ENV_VAR_LOCKS_BLOCK_CACHE_SIZE).unwrap_or(1024))
            .options,
        rw_options: ReadWriteOptions::default().set_ignore_range_deletions(false),
    }
}

fn pending_execution_table_default_config() -> DBOptions {
    default_db_options()
        .optimize_for_write_throughput()
        .optimize_for_large_values_no_scan(1 << 10)
}

fn pending_consensus_transactions_table_default_config() -> DBOptions {
    default_db_options()
        .optimize_for_write_throughput()
        .optimize_for_large_values_no_scan(1 << 10)
}

fn pending_checkpoints_table_default_config() -> DBOptions {
    default_db_options()
        .optimize_for_write_throughput()
        .optimize_for_large_values_no_scan(1 << 10)
}

impl AuthorityEpochTables {
    pub fn open(epoch: EpochId, parent_path: &Path, db_options: Option<Options>) -> Self {
        Self::open_tables_transactional(
            Self::path(epoch, parent_path),
            MetricConf::new("epoch"),
            db_options,
            None,
        )
    }

    pub fn open_readonly(epoch: EpochId, parent_path: &Path) -> AuthorityEpochTablesReadOnly {
        Self::get_read_only_handle(
            Self::path(epoch, parent_path),
            None,
            None,
            MetricConf::new("epoch_readonly"),
        )
    }

    pub fn path(epoch: EpochId, parent_path: &Path) -> PathBuf {
        parent_path.join(format!("{}{}", EPOCH_DB_PREFIX, epoch))
    }

    fn load_reconfig_state(&self) -> PeraResult<ReconfigState> {
        let state = self
            .reconfig_state
            .get(&RECONFIG_STATE_INDEX)?
            .unwrap_or_default();
        Ok(state)
    }

    pub fn get_all_pending_consensus_transactions(&self) -> Vec<ConsensusTransaction> {
        self.pending_consensus_transactions
            .unbounded_iter()
            .map(|(_k, v)| v)
            .collect()
    }

    pub fn reset_db_for_execution_since_genesis(&self) -> PeraResult {
        // TODO: Add new tables that get added to the db automatically
        self.executed_transactions_to_checkpoint.unsafe_clear()?;
        Ok(())
    }

    /// WARNING: This method is very subtle and can corrupt the database if used incorrectly.
    /// It should only be used in one-off cases or tests after fully understanding the risk.
    pub fn remove_executed_tx_subtle(&self, digest: &TransactionDigest) -> PeraResult {
        self.executed_transactions_to_checkpoint.remove(digest)?;
        Ok(())
    }

    pub fn get_last_consensus_index(&self) -> PeraResult<Option<ExecutionIndicesWithHash>> {
        Ok(self.last_consensus_index.get(&LAST_CONSENSUS_STATS_ADDR)?)
    }

    pub fn get_last_consensus_stats(&self) -> PeraResult<Option<ExecutionIndicesWithStats>> {
        Ok(self.last_consensus_stats.get(&LAST_CONSENSUS_STATS_ADDR)?)
    }

    pub fn get_pending_checkpoint_signatures_iter(
        &self,
        checkpoint_seq: CheckpointSequenceNumber,
        starting_index: u64,
    ) -> PeraResult<
        impl Iterator<Item = ((CheckpointSequenceNumber, u64), CheckpointSignatureMessage)> + '_,
    > {
        let key = (checkpoint_seq, starting_index);
        debug!("Scanning pending checkpoint signatures from {:?}", key);
        let iter = self
            .pending_checkpoint_signatures
            .unbounded_iter()
            .skip_to(&key)?;
        Ok::<_, PeraError>(iter)
    }

    pub fn get_locked_transaction(&self, obj_ref: &ObjectRef) -> PeraResult<Option<LockDetails>> {
        Ok(self
            .owned_object_locked_transactions
            .get(obj_ref)?
            .map(|l| l.migrate().into_inner()))
    }

    pub fn multi_get_locked_transactions(
        &self,
        owned_input_objects: &[ObjectRef],
    ) -> PeraResult<Vec<Option<LockDetails>>> {
        Ok(self
            .owned_object_locked_transactions
            .multi_get(owned_input_objects)?
            .into_iter()
            .map(|l| l.map(|l| l.migrate().into_inner()))
            .collect())
    }

    pub fn write_transaction_locks(
        &self,
        transaction: VerifiedSignedTransaction,
        locks_to_write: impl Iterator<Item = (ObjectRef, LockDetails)>,
    ) -> PeraResult {
        let mut batch = self.owned_object_locked_transactions.batch();
        batch.insert_batch(
            &self.owned_object_locked_transactions,
            locks_to_write.map(|(obj_ref, lock)| (obj_ref, LockDetailsWrapper::from(lock))),
        )?;
        batch.insert_batch(
            &self.signed_transactions,
            std::iter::once((*transaction.digest(), transaction.serializable_ref())),
        )?;
        batch.write()?;
        Ok(())
    }
}

pub(crate) const MUTEX_TABLE_SIZE: usize = 1024;

impl AuthorityPerEpochStore {
    #[instrument(name = "AuthorityPerEpochStore::new", level = "error", skip_all, fields(epoch = committee.epoch
    ))]
    pub fn new(
        name: AuthorityName,
        committee: Arc<Committee>,
        parent_path: &Path,
        db_options: Option<Options>,
        metrics: Arc<EpochMetrics>,
        epoch_start_configuration: EpochStartConfiguration,
        backing_package_store: Arc<dyn BackingPackageStore + Send + Sync>,
        object_store: Arc<dyn ObjectStore + Send + Sync>,
        cache_metrics: Arc<ResolverMetrics>,
        signature_verifier_metrics: Arc<SignatureVerifierMetrics>,
        expensive_safety_check_config: &ExpensiveSafetyCheckConfig,
        chain_identifier: ChainIdentifier,
    ) -> Arc<Self> {
        let current_time = Instant::now();
        let epoch_id = committee.epoch;

        let tables = AuthorityEpochTables::open(epoch_id, parent_path, db_options.clone());
        let end_of_publish =
            StakeAggregator::from_iter(committee.clone(), tables.end_of_publish.unbounded_iter());
        let reconfig_state = tables
            .load_reconfig_state()
            .expect("Load reconfig state at initialization cannot fail");

        let epoch_alive_notify = NotifyOnce::new();
        let pending_consensus_transactions = tables.get_all_pending_consensus_transactions();
        let pending_consensus_certificates: HashSet<_> = pending_consensus_transactions
            .iter()
            .filter_map(|transaction| {
                if let ConsensusTransactionKind::UserTransaction(certificate) = &transaction.kind {
                    Some(*certificate.digest())
                } else {
                    None
                }
            })
            .collect();
        assert_eq!(
            epoch_start_configuration.epoch_start_state().epoch(),
            epoch_id
        );
        let epoch_start_configuration = Arc::new(epoch_start_configuration);
        info!("epoch flags: {:?}", epoch_start_configuration.flags());
        metrics.current_epoch.set(epoch_id as i64);
        metrics
            .current_voting_right
            .set(committee.weight(&name) as i64);
        let protocol_version = epoch_start_configuration
            .epoch_start_state()
            .protocol_version();
        let protocol_config =
            ProtocolConfig::get_for_version(protocol_version, chain_identifier.chain());

        let execution_component = ExecutionComponents::new(
            &protocol_config,
            backing_package_store,
            cache_metrics,
            expensive_safety_check_config,
        );

        let zklogin_env = match chain_identifier.chain() {
            // Testnet and mainnet are treated the same since it is permanent.
            Chain::Mainnet | Chain::Testnet => ZkLoginEnv::Prod,
            _ => ZkLoginEnv::Test,
        };

        let supported_providers = protocol_config
            .zklogin_supported_providers()
            .iter()
            .map(|s| OIDCProvider::from_str(s).expect("Invalid provider string"))
            .collect::<Vec<_>>();

        let signature_verifier = SignatureVerifier::new(
            committee.clone(),
            signature_verifier_metrics,
            supported_providers,
            zklogin_env,
            protocol_config.verify_legacy_zklogin_address(),
            protocol_config.accept_zklogin_in_multisig(),
            protocol_config.zklogin_max_epoch_upper_bound_delta(),
        );

        let authenticator_state_exists = epoch_start_configuration
            .authenticator_obj_initial_shared_version()
            .is_some();
        let authenticator_state_enabled =
            authenticator_state_exists && protocol_config.enable_jwk_consensus_updates();

        if authenticator_state_enabled {
            info!("authenticator_state enabled");
            let authenticator_state = get_authenticator_state(&*object_store)
                .expect("Read cannot fail")
                .expect("Authenticator state must exist");

            for active_jwk in &authenticator_state.active_jwks {
                let ActiveJwk { jwk_id, jwk, epoch } = active_jwk;
                assert!(epoch <= &epoch_id);
                signature_verifier.insert_jwk(jwk_id, jwk);
            }
        } else {
            info!("authenticator_state disabled");
        }

        let mut jwk_aggregator = JwkAggregator::new(committee.clone());

        for ((authority, id, jwk), _) in tables.pending_jwks.unbounded_iter().seek_to_first() {
            jwk_aggregator.insert(authority, (id, jwk));
        }

        let jwk_aggregator = Mutex::new(jwk_aggregator);

        let s = Arc::new(Self {
            name,
            committee,
            protocol_config,
            tables: ArcSwapOption::new(Some(Arc::new(tables))),
            parent_path: parent_path.to_path_buf(),
            db_options,
            reconfig_state_mem: RwLock::new(reconfig_state),
            epoch_alive_notify,
            user_certs_closed_notify: NotifyOnce::new(),
            epoch_alive: tokio::sync::RwLock::new(true),
            consensus_notify_read: NotifyRead::new(),
            signature_verifier,
            checkpoint_state_notify_read: NotifyRead::new(),
            running_root_notify_read: NotifyRead::new(),
            executed_digests_notify_read: NotifyRead::new(),
            end_of_publish: Mutex::new(end_of_publish),
            pending_consensus_certificates: Mutex::new(pending_consensus_certificates),
            mutex_table: MutexTable::new(MUTEX_TABLE_SIZE),
            epoch_open_time: current_time,
            epoch_close_time: Default::default(),
            metrics,
            epoch_start_configuration,
            executed_in_epoch_table_enabled: once_cell::sync::OnceCell::new(),
            execution_component,
            chain_identifier,
            jwk_aggregator,
            randomness_manager: OnceCell::new(),
            randomness_reporter: OnceCell::new(),
            dwallet_mpc_outputs_verifier: OnceCell::new(),
            dwallet_mpc_sender: OnceCell::new(),
            dwallet_mpc_batches_manager: OnceCell::new(),
        });
        s.update_buffer_stake_metric();
        s
    }

    pub fn tables(&self) -> PeraResult<Arc<AuthorityEpochTables>> {
        match self.tables.load_full() {
            Some(tables) => Ok(tables),
            None => Err(PeraError::EpochEnded(self.epoch())),
        }
    }

    // Ideally the epoch tables handle should have the same lifetime as the outer AuthorityPerEpochStore,
    // and this function should be unnecessary. But unfortunately, Arc<AuthorityPerEpochStore> outlives the
    // epoch significantly right now, so we need to manually release the tables to release its memory usage.
    pub fn release_db_handles(&self) {
        // When the logic to release DB handles becomes obsolete, it may still be useful
        // to make sure AuthorityEpochTables is not used after the next epoch starts.
        self.tables.store(None);
    }

    // Returns true if authenticator state is enabled in the protocol config *and* the
    // authenticator state object already exists
    pub fn authenticator_state_enabled(&self) -> bool {
        self.protocol_config().enable_jwk_consensus_updates() && self.authenticator_state_exists()
    }

    pub fn authenticator_state_exists(&self) -> bool {
        self.epoch_start_configuration
            .authenticator_obj_initial_shared_version()
            .is_some()
    }

    // Returns true if randomness state is enabled in the protocol config *and* the
    // randomness state object already exists
    pub fn randomness_state_enabled(&self) -> bool {
        self.protocol_config().random_beacon() && self.randomness_state_exists()
    }

    pub fn randomness_state_exists(&self) -> bool {
        self.epoch_start_configuration
            .randomness_obj_initial_shared_version()
            .is_some()
    }

    pub fn randomness_reporter(&self) -> Option<RandomnessReporter> {
        self.randomness_reporter.get().cloned()
    }

    pub async fn set_randomness_manager(
        &self,
        mut randomness_manager: RandomnessManager,
    ) -> PeraResult<()> {
        let reporter = randomness_manager.reporter();
        let result = randomness_manager.start_dkg().await;
        if self
            .randomness_manager
            .set(tokio::sync::Mutex::new(randomness_manager))
            .is_err()
        {
            error!("BUG: `set_randomness_manager` called more than once; this should never happen");
        }
        if self.randomness_reporter.set(reporter).is_err() {
            error!("BUG: `set_randomness_manager` called more than once; this should never happen");
        }
        result
    }

    /// A function to initiate the [`DWalletMPCSender`] when a new epoch starts.
    pub fn set_dwallet_mpc_sender(&self, sender: DWalletMPCSender) -> PeraResult<()> {
        if self.dwallet_mpc_sender.set(sender).is_err() {
            error!("BUG: `set_dwallet_mpc_sender` called more than once; this should never happen");
        }
        Ok(())
    }

    /// A function to initiate the [`DWalletMPCBatchesManager`] when a new epoch starts.
    pub fn set_dwallet_mpc_batches_manager(
        &self,
        batches_manager: DWalletMPCBatchesManager,
    ) -> PeraResult<()> {
        if self
            .dwallet_mpc_batches_manager
            .set(tokio::sync::Mutex::new(batches_manager))
            .is_err()
        {
            error!("BUG: `set_dwallet_mpc_batches_manager` called more than once; this should never happen");
        }
        Ok(())
    }

    /// A function to initiate the Dwallet MPC outputs verifier when a new epoch starts.
    /// This manager is responsible for storing all the valid outputs of a batched DWallet MPC session (i.e. sign),
    /// and write them to the chain at once when all the batch outputs are ready.
    pub fn set_dwallet_mpc_outputs_manager(
        &self,
        manager: DWalletMPCOutputsVerifier,
    ) -> PeraResult<()> {
        if self
            .dwallet_mpc_outputs_verifier
            .set(tokio::sync::Mutex::new(manager))
            .is_err()
        {
            error!(
                "BUG: `set_dwallet_mpc_output_manager` called more than once; this should never happen"
            );
        }
        Ok(())
    }

    pub fn coin_deny_list_state_exists(&self) -> bool {
        self.epoch_start_configuration
            .coin_deny_list_obj_initial_shared_version()
            .is_some()
    }

    pub fn coin_deny_list_v1_enabled(&self) -> bool {
        self.protocol_config().enable_coin_deny_list_v1() && self.coin_deny_list_state_exists()
    }

    pub fn bridge_exists(&self) -> bool {
        self.epoch_start_configuration
            .bridge_obj_initial_shared_version()
            .is_some()
    }

    pub fn bridge_committee_initiated(&self) -> bool {
        self.epoch_start_configuration.bridge_committee_initiated()
    }

    pub fn get_parent_path(&self) -> PathBuf {
        self.parent_path.clone()
    }

    pub fn state_accumulator_v2_enabled(&self) -> bool {
        let flag = match self.get_chain_identifier().chain() {
            Chain::Unknown | Chain::Testnet => EpochFlag::StateAccumulatorV2EnabledTestnet,
            Chain::Mainnet => EpochFlag::StateAccumulatorV2EnabledMainnet,
        };

        self.epoch_start_configuration.flags().contains(&flag)
    }

    pub fn executed_in_epoch_table_enabled(&self) -> bool {
        *self.executed_in_epoch_table_enabled.get_or_init(|| {
            self.epoch_start_configuration
                .flags()
                .contains(&EpochFlag::ExecutedInEpochTable)
        })
    }

    /// Returns `&Arc<EpochStartConfiguration>`
    /// User can treat this `Arc` as `&EpochStartConfiguration`, or clone the Arc to pass as owned object
    pub fn epoch_start_config(&self) -> &Arc<EpochStartConfiguration> {
        &self.epoch_start_configuration
    }

    pub fn epoch_start_state(&self) -> &EpochStartSystemState {
        self.epoch_start_configuration.epoch_start_state()
    }

    /// Returns the current active validators' class groups public keys and proofs.
    /// The data is being used as part of the network's DKG protocol.
    pub fn active_validators_class_groups_public_keys_and_proofs(
        &self,
    ) -> PeraResult<HashMap<AuthorityName, ClassGroupsPublicKeyAndProof>> {
        Ok(match self.epoch_start_state() {
            EpochStartSystemState::V1(data) => data
                .get_active_validators_class_groups_public_key_and_proof()
                .iter()
                .map(|(k, v)| {
                    Ok::<(AuthorityName, ClassGroupsPublicKeyAndProof), PeraError>((
                        *k,
                        bcs::from_bytes::<ClassGroupsPublicKeyAndProof>(v)?,
                    ))
                })
                .collect::<Result<HashMap<_, _>, _>>()?,
        })
    }

<<<<<<< HEAD
    pub fn get_encryption_of_decryption_key_shares(
        &self,
    ) -> DwalletMPCResult<HashMap<u8, Vec<EncryptionOfNetworkDecryptionKeyShares>>> {
        // Todo (#396): Read the decryption key share from the network DKG output
=======
    /// Returns the dWallet mpc network encryption of decryption key shares.
    // Todo (#387): Add different encryption schemes & versions
    pub fn get_encrypted_decryption_key_shares(&self) -> PeraResult<Vec<Vec<u8>>> {
>>>>>>> 66c93572
        if self.epoch() == FIRST_EPOCH_ID {
            return Err(DwalletMPCError::WrongEpoch(self.epoch()));
        }

        let encryption_of_decryption_key_shares = match self.epoch_start_state() {
            EpochStartSystemState::V1(data) => data.get_encryption_of_decryption_key_shares(),
        };
        let encryption_of_decryption_key_shares = encryption_of_decryption_key_shares
            .ok_or(DwalletMPCError::MissingEncryptionOfDecryptionKeyShares)?;
        let encryption_of_decryption_key_shares = encryption_of_decryption_key_shares
            .contents
            .into_iter()
            .map(|entry| (entry.key, entry.value))
            .collect();
        Ok(encryption_of_decryption_key_shares)
    }

<<<<<<< HEAD
    pub fn get_decryption_key_share(
        &self,
        key_type: DWalletMPCNetworkKey,
    ) -> DwalletMPCResult<Vec<u8>> {
        // Todo (#396): Read the decryption key share from the network DKG output
        if self.epoch() == FIRST_EPOCH_ID {
            return Err(return Err(DwalletMPCError::WrongEpoch(self.epoch())));
        }

        let encryption_of_decryption_key_shares = self.get_encryption_of_decryption_key_shares()?;
        let party_id = authority_name_to_party_id(&self.name, self)? as usize;
        let encryption_of_decryption_key_shares = encryption_of_decryption_key_shares
            .get(&(key_type as u8))
            .ok_or(DwalletMPCError::MissingEncryptionOfDecryptionKeyShares)?;
        let decryption_key_share = encryption_of_decryption_key_shares
            .get(encryption_of_decryption_key_shares.len())
            .ok_or(DwalletMPCError::MissingEncryptionOfDecryptionKeyShares)?
            .current_epoch_shares
            .get(party_id)
            .ok_or(DwalletMPCError::MissingEncryptionOfDecryptionKeyShares)?;
        // Todo (#382): Decrypt the decryption key share
        Ok(decryption_key_share.clone())
    }

=======
>>>>>>> 66c93572
    pub fn committee_validators_class_groups_public_keys_and_proofs(
        &self,
    ) -> DwalletMPCResult<HashMap<PartyID, ClassGroupsPublicKeyAndProof>> {
        let public_keys_and_proofs = match self.epoch_start_state() {
            EpochStartSystemState::V1(data) => {
                let committee: Vec<_> = self
                    .committee()
                    .voting_rights
                    .iter()
                    .map(|(name, _)| name.clone())
                    .collect();

                data.get_active_validators_class_groups_public_key_and_proof()
                    .iter()
                    .filter_map(|(authority_name, value)| {
                        if !committee.contains(authority_name) {
                            return None;
                        }
                        let party_id = authority_name_to_party_id(authority_name, self).ok()?;
                        let public_key_and_proof =
                            bcs::from_bytes::<ClassGroupsPublicKeyAndProof>(value).ok()?;
                        Some(Ok((party_id, public_key_and_proof)))
                    })
                    .collect::<DwalletMPCResult<HashMap<_, _>>>()?
            }
        };
        Ok(public_keys_and_proofs)
    }

    pub fn get_chain_identifier(&self) -> ChainIdentifier {
        self.chain_identifier
    }

    pub fn new_at_next_epoch(
        &self,
        name: AuthorityName,
        new_committee: Committee,
        epoch_start_configuration: EpochStartConfiguration,
        backing_package_store: Arc<dyn BackingPackageStore + Send + Sync>,
        object_store: Arc<dyn ObjectStore + Send + Sync>,
        expensive_safety_check_config: &ExpensiveSafetyCheckConfig,
        chain_identifier: ChainIdentifier,
    ) -> Arc<Self> {
        assert_eq!(self.epoch() + 1, new_committee.epoch);
        self.record_reconfig_halt_duration_metric();
        self.record_epoch_total_duration_metric();
        Self::new(
            name,
            Arc::new(new_committee),
            &self.parent_path,
            self.db_options.clone(),
            self.metrics.clone(),
            epoch_start_configuration,
            backing_package_store,
            object_store,
            self.execution_component.metrics(),
            self.signature_verifier.metrics.clone(),
            expensive_safety_check_config,
            chain_identifier,
        )
    }

    pub fn new_at_next_epoch_for_testing(
        &self,
        backing_package_store: Arc<dyn BackingPackageStore + Send + Sync>,
        object_store: Arc<dyn ObjectStore + Send + Sync>,
        expensive_safety_check_config: &ExpensiveSafetyCheckConfig,
    ) -> Arc<Self> {
        let next_epoch = self.epoch() + 1;
        let next_committee = Committee::new(
            next_epoch,
            self.committee.voting_rights.iter().cloned().collect(),
        );
        self.new_at_next_epoch(
            self.name,
            next_committee,
            self.epoch_start_configuration
                .new_at_next_epoch_for_testing(),
            backing_package_store,
            object_store,
            expensive_safety_check_config,
            self.chain_identifier,
        )
    }

    pub fn committee(&self) -> &Arc<Committee> {
        &self.committee
    }

    pub fn protocol_config(&self) -> &ProtocolConfig {
        &self.protocol_config
    }

    pub fn epoch(&self) -> EpochId {
        self.committee.epoch
    }

    pub fn get_state_hash_for_checkpoint(
        &self,
        checkpoint: &CheckpointSequenceNumber,
    ) -> PeraResult<Option<Accumulator>> {
        Ok(self.tables()?.state_hash_by_checkpoint.get(checkpoint)?)
    }

    pub fn insert_state_hash_for_checkpoint(
        &self,
        checkpoint: &CheckpointSequenceNumber,
        accumulator: &Accumulator,
    ) -> PeraResult {
        Ok(self
            .tables()?
            .state_hash_by_checkpoint
            .insert(checkpoint, accumulator)?)
    }

    pub fn get_running_root_accumulator(
        &self,
        checkpoint: &CheckpointSequenceNumber,
    ) -> PeraResult<Option<Accumulator>> {
        Ok(self.tables()?.running_root_accumulators.get(checkpoint)?)
    }

    pub fn get_highest_running_root_accumulator(
        &self,
    ) -> PeraResult<Option<(CheckpointSequenceNumber, Accumulator)>> {
        Ok(self
            .tables()?
            .running_root_accumulators
            .unbounded_iter()
            .skip_to_last()
            .next())
    }

    pub fn insert_running_root_accumulator(
        &self,
        checkpoint: &CheckpointSequenceNumber,
        acc: &Accumulator,
    ) -> PeraResult {
        self.tables()?
            .running_root_accumulators
            .insert(checkpoint, acc)?;
        self.running_root_notify_read.notify(checkpoint, acc);

        Ok(())
    }

    pub fn reference_gas_price(&self) -> u64 {
        self.epoch_start_state().reference_gas_price()
    }

    pub fn protocol_version(&self) -> ProtocolVersion {
        self.epoch_start_state().protocol_version()
    }

    pub fn module_cache(&self) -> &Arc<ExecutionModuleCache> {
        &self.execution_component.module_cache
    }

    pub fn executor(&self) -> &Arc<dyn Executor + Send + Sync> {
        &self.execution_component.executor
    }

    pub async fn acquire_tx_guard(
        &self,
        cert: &VerifiedExecutableTransaction,
    ) -> PeraResult<CertTxGuard> {
        let digest = cert.digest();
        Ok(CertTxGuard(self.acquire_tx_lock(digest).await))
    }

    /// Acquire the lock for a tx without writing to the WAL.
    pub async fn acquire_tx_lock(&self, digest: &TransactionDigest) -> CertLockGuard {
        CertLockGuard(self.mutex_table.acquire_lock(*digest).await)
    }

    pub fn store_reconfig_state(&self, new_state: &ReconfigState) -> PeraResult {
        self.tables()?
            .reconfig_state
            .insert(&RECONFIG_STATE_INDEX, new_state)?;
        Ok(())
    }

    pub fn insert_signed_transaction(&self, transaction: VerifiedSignedTransaction) -> PeraResult {
        Ok(self
            .tables()?
            .signed_transactions
            .insert(transaction.digest(), transaction.serializable_ref())?)
    }

    #[cfg(test)]
    pub fn delete_signed_transaction_for_test(&self, transaction: &TransactionDigest) {
        self.tables()
            .expect("test should not cross epoch boundary")
            .signed_transactions
            .remove(transaction)
            .unwrap();
    }

    #[cfg(test)]
    pub fn delete_object_locks_for_test(&self, objects: &[ObjectRef]) {
        for object in objects {
            self.tables()
                .expect("test should not cross epoch boundary")
                .owned_object_locked_transactions
                .remove(object)
                .unwrap();
        }
    }

    pub fn get_signed_transaction(
        &self,
        tx_digest: &TransactionDigest,
    ) -> PeraResult<Option<VerifiedSignedTransaction>> {
        Ok(self
            .tables()?
            .signed_transactions
            .get(tx_digest)?
            .map(|t| t.into()))
    }

    #[instrument(level = "trace", skip_all)]
    pub fn insert_tx_cert_sig(
        &self,
        tx_digest: &TransactionDigest,
        cert_sig: &AuthorityStrongQuorumSignInfo,
    ) -> PeraResult {
        let tables = self.tables()?;
        Ok(tables
            .transaction_cert_signatures
            .insert(tx_digest, cert_sig)?)
    }

    #[instrument(level = "trace", skip_all)]
    pub fn insert_tx_key_and_effects_signature(
        &self,
        tx_key: &TransactionKey,
        tx_digest: &TransactionDigest,
        effects_digest: &TransactionEffectsDigest,
        effects_signature: Option<&AuthoritySignInfo>,
    ) -> PeraResult {
        let tables = self.tables()?;
        let mut batch = self.tables()?.effects_signatures.batch();

        if self.executed_in_epoch_table_enabled() {
            batch.insert_batch(&tables.executed_in_epoch, [(tx_digest, ())])?;
        }

        if let Some(effects_signature) = effects_signature {
            batch.insert_batch(&tables.effects_signatures, [(tx_digest, effects_signature)])?;

            batch.insert_batch(
                &tables.signed_effects_digests,
                [(tx_digest, effects_digest)],
            )?;
        }

        if !matches!(tx_key, TransactionKey::Digest(_)) {
            batch.insert_batch(&tables.transaction_key_to_digest, [(tx_key, tx_digest)])?;
        }
        batch.write()?;

        if !matches!(tx_key, TransactionKey::Digest(_)) {
            self.executed_digests_notify_read.notify(tx_key, tx_digest);
        }
        Ok(())
    }

    pub fn revert_executed_transaction(&self, tx_digest: &TransactionDigest) -> PeraResult {
        let tables = self.tables()?;
        let mut batch = tables.effects_signatures.batch();
        batch.delete_batch(&tables.executed_in_epoch, [*tx_digest])?;
        batch.delete_batch(&tables.effects_signatures, [*tx_digest])?;
        batch.write()?;
        Ok(())
    }

    pub fn insert_effects_digest_and_signature(
        &self,
        tx_digest: &TransactionDigest,
        effects_digest: &TransactionEffectsDigest,
        effects_signature: &AuthoritySignInfo,
    ) -> PeraResult {
        let tables = self.tables()?;
        let mut batch = tables.effects_signatures.batch();
        batch.insert_batch(&tables.effects_signatures, [(tx_digest, effects_signature)])?;
        batch.insert_batch(
            &tables.signed_effects_digests,
            [(tx_digest, effects_digest)],
        )?;
        batch.write()?;
        Ok(())
    }

    pub fn transactions_executed_in_cur_epoch<'a>(
        &self,
        digests: impl IntoIterator<Item = &'a TransactionDigest>,
    ) -> PeraResult<Vec<bool>> {
        let tables = self.tables()?;
        if self.executed_in_epoch_table_enabled() {
            Ok(tables.executed_in_epoch.multi_contains_keys(digests)?)
        } else {
            Ok(tables.effects_signatures.multi_contains_keys(digests)?)
        }
    }

    pub fn get_effects_signature(
        &self,
        tx_digest: &TransactionDigest,
    ) -> PeraResult<Option<AuthoritySignInfo>> {
        let tables = self.tables()?;
        Ok(tables.effects_signatures.get(tx_digest)?)
    }

    pub fn get_signed_effects_digest(
        &self,
        tx_digest: &TransactionDigest,
    ) -> PeraResult<Option<TransactionEffectsDigest>> {
        let tables = self.tables()?;
        Ok(tables.signed_effects_digests.get(tx_digest)?)
    }

    pub fn get_transaction_cert_sig(
        &self,
        tx_digest: &TransactionDigest,
    ) -> PeraResult<Option<AuthorityStrongQuorumSignInfo>> {
        Ok(self.tables()?.transaction_cert_signatures.get(tx_digest)?)
    }

    /// Resolves InputObjectKinds into InputKeys, by consulting the shared object version
    /// assignment table.
    pub(crate) fn get_input_object_keys(
        &self,
        key: &TransactionKey,
        objects: &[InputObjectKind],
    ) -> BTreeSet<InputKey> {
        let mut shared_locks = HashMap::<ObjectID, SequenceNumber>::new();
        objects
            .iter()
            .map(|kind| {
                match kind {
                    InputObjectKind::SharedMoveObject { id, .. } => {
                        if shared_locks.is_empty() {
                            shared_locks = self
                                .get_shared_locks(key)
                                .expect("Read from storage should not fail!")
                                .into_iter()
                                .collect();
                        }
                        // If we can't find the locked version, it means
                        // 1. either we have a bug that skips shared object version assignment
                        // 2. or we have some DB corruption
                        let Some(version) = shared_locks.get(id) else {
                            panic!(
                                "Shared object locks should have been set. key: {key:?}, obj \
                                id: {id:?}",
                            )
                        };
                        InputKey::VersionedObject {
                            id: *id,
                            version: *version,
                        }
                    }
                    InputObjectKind::MovePackage(id) => InputKey::Package { id: *id },
                    InputObjectKind::ImmOrOwnedMoveObject(objref) => InputKey::VersionedObject {
                        id: objref.0,
                        version: objref.1,
                    },
                }
            })
            .collect()
    }

    pub fn get_last_consensus_index(&self) -> PeraResult<ExecutionIndicesWithHash> {
        self.tables()?
            .get_last_consensus_index()
            .map(|x| x.unwrap_or_default())
            .map_err(PeraError::from)
    }

    pub fn get_last_consensus_stats(&self) -> PeraResult<ExecutionIndicesWithStats> {
        match self
            .tables()?
            .get_last_consensus_stats()
            .map_err(PeraError::from)?
        {
            Some(stats) => Ok(stats),
            // TODO: stop reading from last_consensus_index after rollout.
            None => {
                let indices = self
                    .tables()?
                    .get_last_consensus_index()
                    .map(|x| x.unwrap_or_default())
                    .map_err(PeraError::from)?;
                Ok(ExecutionIndicesWithStats {
                    index: indices.index,
                    hash: indices.hash,
                    stats: ConsensusStats::default(),
                })
            }
        }
    }

    pub fn get_accumulators_in_checkpoint_range(
        &self,
        from_checkpoint: CheckpointSequenceNumber,
        to_checkpoint: CheckpointSequenceNumber,
    ) -> PeraResult<Vec<(CheckpointSequenceNumber, Accumulator)>> {
        self.tables()?
            .state_hash_by_checkpoint
            .safe_range_iter(from_checkpoint..=to_checkpoint)
            .collect::<Result<Vec<_>, _>>()
            .map_err(Into::into)
    }

    /// Returns future containing the state digest for the given epoch
    /// once available.
    /// TODO: remove once StateAccumulatorV1 is removed
    pub async fn notify_read_checkpoint_state_digests(
        &self,
        checkpoints: Vec<CheckpointSequenceNumber>,
    ) -> PeraResult<Vec<Accumulator>> {
        self.checkpoint_state_notify_read
            .read(&checkpoints, |checkpoints| -> PeraResult<_> {
                Ok(self
                    .tables()?
                    .state_hash_by_checkpoint
                    .multi_get(checkpoints)?)
            })
            .await
    }

    pub async fn notify_read_running_root(
        &self,
        checkpoint: CheckpointSequenceNumber,
    ) -> PeraResult<Accumulator> {
        let registration = self.running_root_notify_read.register_one(&checkpoint);
        let acc = self.tables()?.running_root_accumulators.get(&checkpoint)?;

        let result = match acc {
            Some(ready) => Either::Left(futures::future::ready(ready)),
            None => Either::Right(registration),
        }
        .await;

        Ok(result)
    }

    /// `pending_certificates` table related methods. Should only be used from TransactionManager.

    /// Gets all pending certificates. Used during recovery.
    pub fn all_pending_execution(&self) -> PeraResult<Vec<VerifiedExecutableTransaction>> {
        Ok(self
            .tables()?
            .pending_execution
            .unbounded_iter()
            .map(|(_, cert)| cert.into())
            .collect())
    }

    /// Called when transaction outputs are committed to disk
    #[instrument(level = "trace", skip_all)]
    pub fn handle_committed_transactions(&self, digests: &[TransactionDigest]) -> PeraResult<()> {
        let tables = match self.tables() {
            Ok(tables) => tables,
            // After Epoch ends, it is no longer necessary to remove pending transactions
            // because the table will not be used anymore and be deleted eventually.
            Err(PeraError::EpochEnded(_)) => return Ok(()),
            Err(e) => return Err(e),
        };
        let mut batch = tables.pending_execution.batch();
        // pending_execution stores transactions received from consensus which may not have
        // been executed yet. At this point, they have been committed to the db durably and
        // can be removed.
        // After end-to-end quarantining, we will not need pending_execution since the consensus
        // log itself will be used for recovery.
        batch.delete_batch(&tables.pending_execution, digests)?;

        // Now that the transaction effects are committed, we will never re-execute, so we
        // don't need to worry about equivocating.
        batch.delete_batch(&tables.signed_effects_digests, digests)?;
        batch.write()?;
        Ok(())
    }

    pub fn get_all_pending_consensus_transactions(&self) -> Vec<ConsensusTransaction> {
        self.tables()
            .expect("recovery should not cross epoch boundary")
            .get_all_pending_consensus_transactions()
    }

    #[cfg(test)]
    pub fn get_next_object_version(&self, obj: &ObjectID) -> Option<SequenceNumber> {
        self.tables()
            .expect("test should not cross epoch boundary")
            .next_shared_object_versions
            .get(obj)
            .unwrap()
    }

    pub fn set_shared_object_versions_for_testing(
        &self,
        tx_digest: &TransactionDigest,
        assigned_versions: &Vec<(ObjectID, SequenceNumber)>,
    ) -> PeraResult {
        if self.randomness_state_enabled() {
            self.tables()?
                .assigned_shared_object_versions_v2
                .insert(&TransactionKey::Digest(*tx_digest), assigned_versions)?;
        } else {
            self.tables()?
                .assigned_shared_object_versions
                .insert(tx_digest, assigned_versions)?;
        }
        Ok(())
    }

    pub fn insert_finalized_transactions(
        &self,
        digests: &[TransactionDigest],
        sequence: CheckpointSequenceNumber,
    ) -> PeraResult {
        let mut batch = self.tables()?.executed_transactions_to_checkpoint.batch();
        batch.insert_batch(
            &self.tables()?.executed_transactions_to_checkpoint,
            digests.iter().map(|d| (*d, sequence)),
        )?;
        batch.write()?;
        trace!("Transactions {digests:?} finalized at checkpoint {sequence}");
        Ok(())
    }

    pub fn is_transaction_executed_in_checkpoint(
        &self,
        digest: &TransactionDigest,
    ) -> PeraResult<bool> {
        Ok(self
            .tables()?
            .executed_transactions_to_checkpoint
            .contains_key(digest)?)
    }

    pub fn get_transaction_checkpoint(
        &self,
        digest: &TransactionDigest,
    ) -> PeraResult<Option<CheckpointSequenceNumber>> {
        Ok(self
            .tables()?
            .executed_transactions_to_checkpoint
            .get(digest)?)
    }

    pub fn multi_get_transaction_checkpoint(
        &self,
        digests: &[TransactionDigest],
    ) -> PeraResult<Vec<Option<CheckpointSequenceNumber>>> {
        Ok(self
            .tables()?
            .executed_transactions_to_checkpoint
            .multi_get(digests)?
            .into_iter()
            .collect())
    }

    // For each id in objects_to_init, return the next version for that id as recorded in the
    // next_shared_object_versions table.
    //
    // If any ids are missing, then we need to initialize the table. We first check if a previous
    // version of that object has been written. If so, then the object was written in a previous
    // epoch, and we initialize next_shared_object_versions to that value. If no version of the
    // object has yet been written, we initialize the object to the initial version recorded in the
    // certificate (which is a function of the lamport version computation of the transaction that
    // created the shared object originally - which transaction may not yet have been executed on
    // this node).
    //
    // Because all paths that assign shared locks for a shared object transaction call this
    // function, it is impossible for parent_sync to be updated before this function completes
    // successfully for each affected object id.
    pub(crate) async fn get_or_init_next_object_versions(
        &self,
        objects_to_init: &[(ObjectID, SequenceNumber)],
        cache_reader: &dyn ObjectCacheRead,
    ) -> PeraResult<HashMap<ObjectID, SequenceNumber>> {
        let mut ret: HashMap<_, _>;
        // Since this can be called from consensus task, we must retry forever - the only other
        // option is to panic. It is extremely unlikely that more than 2 retries will be needed, as
        // the only two writers are the consensus task and checkpoint execution.
        retry_transaction_forever!({
            // This code may still be correct without using a transaction snapshot, but I couldn't
            // convince myself of that.
            let tables = self.tables()?;
            let mut db_transaction = tables.next_shared_object_versions.transaction()?;

            let ids: Vec<_> = objects_to_init.iter().map(|(id, _)| *id).collect();

            let next_versions = db_transaction
                .multi_get(&self.tables()?.next_shared_object_versions, ids.clone())?;

            let uninitialized_objects: Vec<(ObjectID, SequenceNumber)> = next_versions
                .iter()
                .zip(objects_to_init)
                .filter_map(|(next_version, id_and_version)| match next_version {
                    None => Some(*id_and_version),
                    Some(_) => None,
                })
                .collect();

            // The common case is that there are no uninitialized versions - this early return will
            // happen every time except the first time an object is used in an epoch.
            if uninitialized_objects.is_empty() {
                // unwrap ok - we already verified that next_versions is not missing any keys.
                return Ok(izip!(ids, next_versions.into_iter().map(|v| v.unwrap())).collect());
            }

            let versions_to_write: Vec<_> = uninitialized_objects
                .iter()
                .map(|(id, initial_version)| {
                    // Note: we don't actually need to read from the transaction here, as no writer
                    // can update object_store until after get_or_init_next_object_versions
                    // completes.
                    match cache_reader.get_object(id).expect("read cannot fail") {
                        Some(obj) => (*id, obj.version()),
                        None => (*id, *initial_version),
                    }
                })
                .collect();

            ret = izip!(ids.clone(), next_versions.into_iter(),)
                // take all the previously initialized versions
                .filter_map(|(id, next_version)| next_version.map(|v| (id, v)))
                // add all the versions we're going to write
                .chain(versions_to_write.iter().cloned())
                .collect();

            debug!(
                ?versions_to_write,
                "initializing next_shared_object_versions"
            );
            db_transaction.insert_batch(
                &self.tables()?.next_shared_object_versions,
                versions_to_write,
            )?;
            db_transaction.commit()
        })?;

        Ok(ret)
    }

    async fn set_assigned_shared_object_versions_with_db_batch(
        &self,
        versions: AssignedTxAndVersions,
        db_batch: &mut DBBatch,
    ) -> PeraResult {
        debug!("set_assigned_shared_object_versions: {:?}", versions);

        if self.randomness_state_enabled() {
            db_batch.insert_batch(&self.tables()?.assigned_shared_object_versions_v2, versions)?;
        } else {
            db_batch.insert_batch(
                &self.tables()?.assigned_shared_object_versions,
                versions
                    .iter()
                    .map(|(key, versions)| (key.unwrap_digest(), versions)),
            )?;
        }
        Ok(())
    }

    /// Given list of certificates, assign versions for all shared objects used in them.
    /// We start with the current next_shared_object_versions table for each object, and build
    /// up the versions based on the dependencies of each certificate.
    /// However, in the end we do not update the next_shared_object_versions table, which keeps
    /// this function idempotent. We should call this function when we are assigning shared object
    /// versions outside of consensus and do not want to taint the next_shared_object_versions table.
    pub async fn assign_shared_object_versions_idempotent(
        &self,
        cache_reader: &dyn ObjectCacheRead,
        certificates: &[VerifiedExecutableTransaction],
    ) -> PeraResult {
        let mut db_batch = self.tables()?.assigned_shared_object_versions.batch();
        let assigned_versions = SharedObjVerManager::assign_versions_from_consensus(
            self,
            cache_reader,
            certificates,
            None,
            &BTreeMap::new(),
        )
        .await?
        .assigned_versions;
        self.set_assigned_shared_object_versions_with_db_batch(assigned_versions, &mut db_batch)
            .await?;
        db_batch.write()?;
        Ok(())
    }

    fn load_deferred_transactions_for_randomness(
        &self,
        output: &mut ConsensusCommitOutput,
    ) -> PeraResult<Vec<(DeferralKey, Vec<VerifiedSequencedConsensusTransaction>)>> {
        let (min, max) = DeferralKey::full_range_for_randomness();
        self.load_deferred_transactions(output, min, max)
    }

    fn load_and_process_deferred_transactions_for_randomness(
        &self,
        output: &mut ConsensusCommitOutput,
        previously_deferred_tx_digests: &mut HashMap<TransactionDigest, DeferralKey>,
        sequenced_randomness_transactions: &mut Vec<VerifiedSequencedConsensusTransaction>,
    ) -> PeraResult {
        let deferred_randomness_txs = self.load_deferred_transactions_for_randomness(output)?;
        trace!(
            "loading deferred randomness transactions: {:?}",
            deferred_randomness_txs
        );
        previously_deferred_tx_digests.extend(deferred_randomness_txs.iter().flat_map(
            |(deferral_key, txs)| {
                txs.iter().map(|tx| match tx.0.transaction.key() {
                    SequencedConsensusTransactionKey::External(
                        ConsensusTransactionKey::Certificate(digest),
                    ) => (digest, *deferral_key),
                    _ => {
                        panic!("deferred randomness transaction was not a user certificate: {tx:?}")
                    }
                })
            },
        ));
        sequenced_randomness_transactions
            .extend(deferred_randomness_txs.into_iter().flat_map(|(_, txs)| txs));
        Ok(())
    }

    fn load_deferred_transactions_for_up_to_consensus_round(
        &self,
        output: &mut ConsensusCommitOutput,
        consensus_round: u64,
    ) -> PeraResult<Vec<(DeferralKey, Vec<VerifiedSequencedConsensusTransaction>)>> {
        let (min, max) = DeferralKey::range_for_up_to_consensus_round(consensus_round);
        self.load_deferred_transactions(output, min, max)
    }

    // factoring of the above
    fn load_deferred_transactions(
        &self,
        output: &mut ConsensusCommitOutput,
        min: DeferralKey,
        max: DeferralKey,
    ) -> PeraResult<Vec<(DeferralKey, Vec<VerifiedSequencedConsensusTransaction>)>> {
        debug!("Query epoch store to load deferred txn {:?} {:?}", min, max);
        let mut keys = Vec::new();
        let mut txns = Vec::new();
        self.tables()?
            .deferred_transactions
            .safe_iter_with_bounds(Some(min), Some(max))
            .try_for_each(|result| match result {
                Ok((key, txs)) => {
                    debug!(
                        "Loaded {:?} deferred txn with deferral key {:?}",
                        txs.len(),
                        key
                    );
                    keys.push(key);
                    txns.push((key, txs));
                    Ok(())
                }
                Err(err) => Err(err),
            })?;

        // verify that there are no duplicates - should be impossible due to
        // is_consensus_message_processed
        #[cfg(debug_assertions)]
        {
            let mut seen = HashSet::new();
            for deferred_txn_batch in &txns {
                for txn in &deferred_txn_batch.1 {
                    assert!(seen.insert(txn.0.key()));
                }
            }
        }

        output.delete_loaded_deferred_transactions(&keys);

        Ok(txns)
    }

    pub fn get_all_deferred_transactions_for_test(
        &self,
    ) -> PeraResult<Vec<(DeferralKey, Vec<VerifiedSequencedConsensusTransaction>)>> {
        Ok(self
            .tables()?
            .deferred_transactions
            .safe_iter()
            .collect::<Result<Vec<_>, _>>()?)
    }

    fn get_max_accumulated_txn_cost_per_object_in_commit(&self) -> Option<u64> {
        match ConsensusManager::get_consensus_protocol_in_epoch(self) {
            ConsensusProtocol::Narwhal => self
                .protocol_config()
                .max_accumulated_txn_cost_per_object_in_narwhal_commit_as_option(),
            ConsensusProtocol::Mysticeti => self
                .protocol_config()
                .max_accumulated_txn_cost_per_object_in_mysticeti_commit_as_option(),
        }
    }

    fn should_defer(
        &self,
        cert: &VerifiedExecutableTransaction,
        commit_round: Round,
        dkg_failed: bool,
        generating_randomness: bool,
        previously_deferred_tx_digests: &HashMap<TransactionDigest, DeferralKey>,
        shared_object_congestion_tracker: &SharedObjectCongestionTracker,
    ) -> Option<(DeferralKey, DeferralReason)> {
        // Defer transaction if it uses randomness but we aren't generating any this round.
        // Don't defer if DKG has permanently failed; in that case we need to ignore.
        if !dkg_failed
            && !generating_randomness
            && self.randomness_state_enabled()
            && cert.transaction_data().uses_randomness()
        {
            let deferred_from_round = previously_deferred_tx_digests
                .get(cert.digest())
                .map(|previous_key| previous_key.deferred_from_round())
                .unwrap_or(commit_round);
            return Some((
                DeferralKey::new_for_randomness(deferred_from_round),
                DeferralReason::RandomnessNotReady,
            ));
        }

        if let Some(max_accumulated_txn_cost_per_object_in_commit) =
            self.get_max_accumulated_txn_cost_per_object_in_commit()
        {
            // Defer transaction if it uses shared objects that are congested.
            if let Some((deferral_key, congested_objects)) = shared_object_congestion_tracker
                .should_defer_due_to_object_congestion(
                    cert,
                    max_accumulated_txn_cost_per_object_in_commit,
                    previously_deferred_tx_digests,
                    commit_round,
                )
            {
                Some((
                    deferral_key,
                    DeferralReason::SharedObjectCongestion(congested_objects),
                ))
            } else {
                None
            }
        } else {
            None
        }
    }

    /// Lock a sequence number for the shared objects of the input transaction based on the effects
    /// of that transaction.
    /// Used by full nodes who don't listen to consensus, and validators who catch up by state sync.
    // TODO: We should be able to pass in a vector of certs/effects and lock them all at once.
    #[instrument(level = "trace", skip_all)]
    pub async fn acquire_shared_locks_from_effects(
        &self,
        certificate: &VerifiedExecutableTransaction,
        effects: &TransactionEffects,
        cache_reader: &dyn ObjectCacheRead,
    ) -> PeraResult {
        let versions = SharedObjVerManager::assign_versions_from_effects(
            &[(certificate, effects)],
            self,
            cache_reader,
        )
        .await?;
        let mut db_batch = self.tables()?.assigned_shared_object_versions.batch();
        self.set_assigned_shared_object_versions_with_db_batch(versions, &mut db_batch)
            .await?;
        db_batch.write()?;
        Ok(())
    }

    /// When submitting a certificate caller **must** provide a ReconfigState lock guard
    /// and verify that it allows new user certificates
    pub fn insert_pending_consensus_transactions(
        &self,
        transactions: &[ConsensusTransaction],
        lock: Option<&RwLockReadGuard<ReconfigState>>,
    ) -> PeraResult {
        let key_value_pairs = transactions.iter().map(|tx| (tx.key(), tx));
        self.tables()?
            .pending_consensus_transactions
            .multi_insert(key_value_pairs)?;

        // TODO: lock once for all insert() calls.
        for transaction in transactions {
            if let ConsensusTransactionKind::UserTransaction(cert) = &transaction.kind {
                let state = lock.expect("Must pass reconfiguration lock when storing certificate");
                // Caller is responsible for performing graceful check
                assert!(
                    state.should_accept_user_certs(),
                    "Reconfiguration state should allow accepting user transactions"
                );
                self.pending_consensus_certificates
                    .lock()
                    .insert(*cert.digest());
            }
        }
        Ok(())
    }

    pub fn remove_pending_consensus_transactions(
        &self,
        keys: &[ConsensusTransactionKey],
    ) -> PeraResult {
        self.tables()?
            .pending_consensus_transactions
            .multi_remove(keys)?;
        // TODO: lock once for all remove() calls.
        for key in keys {
            if let ConsensusTransactionKey::Certificate(cert) = key {
                self.pending_consensus_certificates.lock().remove(cert);
            }
        }
        Ok(())
    }

    pub fn pending_consensus_certificates_count(&self) -> usize {
        self.pending_consensus_certificates.lock().len()
    }

    pub fn pending_consensus_certificates_empty(&self) -> bool {
        self.pending_consensus_certificates.lock().is_empty()
    }

    pub fn pending_consensus_certificates(&self) -> HashSet<TransactionDigest> {
        self.pending_consensus_certificates.lock().clone()
    }

    pub fn deferred_transactions_empty(&self) -> bool {
        self.tables()
            .expect("deferred transactions should not be read past end of epoch")
            .deferred_transactions
            .is_empty()
    }

    /// Check whether certificate was processed by consensus.
    /// For shared lock certificates, if this function returns true means shared locks for this certificate are set
    pub fn is_tx_cert_consensus_message_processed(
        &self,
        certificate: &CertifiedTransaction,
    ) -> PeraResult<bool> {
        self.is_consensus_message_processed(&SequencedConsensusTransactionKey::External(
            ConsensusTransactionKey::Certificate(*certificate.digest()),
        ))
    }

    /// Check whether any certificates were processed by consensus.
    /// This handles multiple certificates at once.
    pub fn is_any_tx_certs_consensus_message_processed<'a>(
        &self,
        certificates: impl Iterator<Item = &'a CertifiedTransaction>,
    ) -> PeraResult<bool> {
        let keys = certificates.map(|cert| {
            SequencedConsensusTransactionKey::External(ConsensusTransactionKey::Certificate(
                *cert.digest(),
            ))
        });
        Ok(self
            .check_consensus_messages_processed(keys)?
            .into_iter()
            .any(|processed| processed))
    }

    /// Check whether any certificates were processed by consensus.
    /// This handles multiple certificates at once.
    pub fn is_all_tx_certs_consensus_message_processed<'a>(
        &self,
        certificates: impl Iterator<Item = &'a VerifiedCertificate>,
    ) -> PeraResult<bool> {
        let keys = certificates.map(|cert| {
            SequencedConsensusTransactionKey::External(ConsensusTransactionKey::Certificate(
                *cert.digest(),
            ))
        });
        Ok(self
            .check_consensus_messages_processed(keys)?
            .into_iter()
            .all(|processed| processed))
    }

    pub fn is_consensus_message_processed(
        &self,
        key: &SequencedConsensusTransactionKey,
    ) -> PeraResult<bool> {
        Ok(self
            .tables()?
            .consensus_message_processed
            .contains_key(key)?)
    }

    pub fn check_consensus_messages_processed(
        &self,
        keys: impl Iterator<Item = SequencedConsensusTransactionKey>,
    ) -> PeraResult<Vec<bool>> {
        Ok(self
            .tables()?
            .consensus_message_processed
            .multi_contains_keys(keys)?)
    }

    pub async fn consensus_messages_processed_notify(
        &self,
        keys: Vec<SequencedConsensusTransactionKey>,
    ) -> Result<(), PeraError> {
        let registrations = self.consensus_notify_read.register_all(&keys);

        let unprocessed_keys_registrations = registrations
            .into_iter()
            .zip(self.check_consensus_messages_processed(keys.into_iter())?)
            .filter(|(_, processed)| !processed)
            .map(|(registration, _)| registration);

        join_all(unprocessed_keys_registrations).await;
        Ok(())
    }

    pub fn has_sent_end_of_publish(&self, authority: &AuthorityName) -> PeraResult<bool> {
        Ok(self
            .end_of_publish
            .try_lock()
            .expect("No contention on end_of_publish lock")
            .contains_key(authority))
    }

    // Converts transaction keys to digests, waiting for digests to become available for any
    // non-digest keys.
    pub async fn notify_read_executed_digests(
        &self,
        keys: &[TransactionKey],
    ) -> PeraResult<Vec<TransactionDigest>> {
        let non_digest_keys: Vec<_> = keys
            .iter()
            .filter_map(|key| {
                if matches!(key, TransactionKey::Digest(_)) {
                    None
                } else {
                    Some(*key)
                }
            })
            .collect();

        let registrations = self
            .executed_digests_notify_read
            .register_all(&non_digest_keys);
        let executed_digests = self
            .tables()?
            .transaction_key_to_digest
            .multi_get(&non_digest_keys)?;
        let futures = executed_digests
            .into_iter()
            .zip(registrations)
            .map(|(d, r)| match d {
                // Note that Some() clause also drops registration that is already fulfilled
                Some(ready) => Either::Left(futures::future::ready(ready)),
                None => Either::Right(r),
            });
        let mut results = VecDeque::from(join_all(futures).await);

        Ok(keys
            .iter()
            .map(|key| {
                if let TransactionKey::Digest(digest) = key {
                    *digest
                } else {
                    results
                        .pop_front()
                        .expect("number of returned results should match number of non-digest keys")
                }
            })
            .collect())
    }

    /// Note: caller usually need to call consensus_message_processed_notify before this call
    pub fn user_signatures_for_checkpoint(
        &self,
        transactions: &[VerifiedTransaction],
        digests: &[TransactionDigest],
    ) -> PeraResult<Vec<Vec<GenericSignature>>> {
        assert_eq!(transactions.len(), digests.len());
        let signatures = self
            .tables()?
            .user_signatures_for_checkpoints
            .multi_get(digests)?;
        let mut result = Vec::with_capacity(digests.len());
        for (signatures, transaction) in signatures.into_iter().zip(transactions.iter()) {
            let signatures = if let Some(signatures) = signatures {
                signatures
            } else if matches!(
                transaction.inner().transaction_data().kind(),
                TransactionKind::RandomnessStateUpdate(_)
            ) {
                // RandomnessStateUpdate transactions don't go through consensus, but
                // have system-generated signatures that are guaranteed to be the same,
                // so we can just pull it from the transaction.
                transaction.tx_signatures().to_vec()
            } else {
                return Err(PeraError::from(
                    format!(
                        "Can not find user signature for checkpoint for transaction {:?}",
                        transaction.key()
                    )
                    .as_str(),
                ));
            };
            result.push(signatures);
        }
        Ok(result)
    }

    pub fn clear_override_protocol_upgrade_buffer_stake(&self) -> PeraResult {
        warn!(
            epoch = ?self.epoch(),
            "clearing buffer_stake_for_protocol_upgrade_bps override"
        );
        self.tables()?
            .override_protocol_upgrade_buffer_stake
            .remove(&OVERRIDE_PROTOCOL_UPGRADE_BUFFER_STAKE_INDEX)?;
        self.update_buffer_stake_metric();
        Ok(())
    }

    pub fn set_override_protocol_upgrade_buffer_stake(&self, new_stake_bps: u64) -> PeraResult {
        warn!(
            ?new_stake_bps,
            epoch = ?self.epoch(),
            "storing buffer_stake_for_protocol_upgrade_bps override"
        );
        self.tables()?
            .override_protocol_upgrade_buffer_stake
            .insert(
                &OVERRIDE_PROTOCOL_UPGRADE_BUFFER_STAKE_INDEX,
                &new_stake_bps,
            )?;
        self.update_buffer_stake_metric();
        Ok(())
    }

    fn update_buffer_stake_metric(&self) {
        self.metrics
            .effective_buffer_stake
            .set(self.get_effective_buffer_stake_bps() as i64);
    }

    pub fn get_effective_buffer_stake_bps(&self) -> u64 {
        self.tables()
            .expect("epoch initialization should have finished")
            .override_protocol_upgrade_buffer_stake
            .get(&OVERRIDE_PROTOCOL_UPGRADE_BUFFER_STAKE_INDEX)
            .expect("force_protocol_upgrade read cannot fail")
            .tap_some(|b| warn!("using overridden buffer stake value of {}", b))
            .unwrap_or_else(|| {
                self.protocol_config()
                    .buffer_stake_for_protocol_upgrade_bps()
            })
    }

    /// Record most recently advertised capabilities of all authorities
    pub fn record_capabilities(&self, capabilities: &AuthorityCapabilitiesV1) -> PeraResult {
        info!("received capabilities {:?}", capabilities);
        let authority = &capabilities.authority;
        let tables = self.tables()?;

        // Read-compare-write pattern assumes we are only called from the consensus handler task.
        if let Some(cap) = tables.authority_capabilities.get(authority)? {
            if cap.generation >= capabilities.generation {
                debug!(
                    "ignoring new capabilities {:?} in favor of previous capabilities {:?}",
                    capabilities, cap
                );
                return Ok(());
            }
        }
        tables
            .authority_capabilities
            .insert(authority, capabilities)?;
        Ok(())
    }

    /// Record most recently advertised capabilities of all authorities
    pub fn record_capabilities_v2(&self, capabilities: &AuthorityCapabilitiesV2) -> PeraResult {
        info!("received capabilities v2 {:?}", capabilities);
        let authority = &capabilities.authority;
        let tables = self.tables()?;

        // Read-compare-write pattern assumes we are only called from the consensus handler task.
        if let Some(cap) = tables.authority_capabilities_v2.get(authority)? {
            if cap.generation >= capabilities.generation {
                debug!(
                    "ignoring new capabilities {:?} in favor of previous capabilities {:?}",
                    capabilities, cap
                );
                return Ok(());
            }
        }
        tables
            .authority_capabilities_v2
            .insert(authority, capabilities)?;
        Ok(())
    }

    pub fn get_capabilities_v1(&self) -> PeraResult<Vec<AuthorityCapabilitiesV1>> {
        assert!(!self.protocol_config.authority_capabilities_v2());
        let result: Result<Vec<AuthorityCapabilitiesV1>, TypedStoreError> = self
            .tables()?
            .authority_capabilities
            .values()
            .map_into()
            .collect();
        Ok(result?)
    }

    pub fn get_capabilities_v2(&self) -> PeraResult<Vec<AuthorityCapabilitiesV2>> {
        assert!(self.protocol_config.authority_capabilities_v2());
        let result: Result<Vec<AuthorityCapabilitiesV2>, TypedStoreError> = self
            .tables()?
            .authority_capabilities_v2
            .values()
            .map_into()
            .collect();
        Ok(result?)
    }

    fn record_jwk_vote(
        &self,
        output: &mut ConsensusCommitOutput,
        round: u64,
        authority: AuthorityName,
        id: &JwkId,
        jwk: &JWK,
    ) -> PeraResult {
        info!(
            "received jwk vote from {:?} for jwk ({:?}, {:?})",
            authority.concise(),
            id,
            jwk
        );

        if !self.authenticator_state_enabled() {
            info!(
                "ignoring vote because authenticator state object does exist yet
                (it will be created at the end of this epoch)"
            );
            return Ok(());
        }

        let mut jwk_aggregator = self.jwk_aggregator.lock();

        let votes = jwk_aggregator.votes_for_authority(authority);
        if votes
            >= self
                .protocol_config()
                .max_jwk_votes_per_validator_per_epoch()
        {
            warn!(
                "validator {:?} has already voted {} times this epoch, ignoring vote",
                authority, votes,
            );
            return Ok(());
        }

        output.insert_pending_jwk(authority, id.clone(), jwk.clone());

        let key = (id.clone(), jwk.clone());
        let previously_active = jwk_aggregator.has_quorum_for_key(&key);
        let insert_result = jwk_aggregator.insert(authority, key.clone());

        if !previously_active && insert_result.is_quorum_reached() {
            info!(epoch = ?self.epoch(), ?round, jwk = ?key, "jwk became active");
            output.insert_active_jwk(round, key);
        }

        Ok(())
    }

    pub(crate) fn get_new_jwks(&self, round: u64) -> PeraResult<Vec<ActiveJwk>> {
        let epoch = self.epoch();

        let empty_jwk_id = JwkId::new(String::new(), String::new());
        let empty_jwk = JWK {
            kty: String::new(),
            e: String::new(),
            n: String::new(),
            alg: String::new(),
        };

        let start = (round, (empty_jwk_id.clone(), empty_jwk.clone()));
        let end = (round + 1, (empty_jwk_id, empty_jwk));

        // TODO: use a safe iterator
        Ok(self
            .tables()?
            .active_jwks
            .safe_iter_with_bounds(Some(start), Some(end))
            .map_ok(|((r, (jwk_id, jwk)), _)| {
                debug_assert!(round == r);
                ActiveJwk { jwk_id, jwk, epoch }
            })
            .collect::<Result<Vec<_>, _>>()?)
    }

    pub fn jwk_active_in_current_epoch(&self, jwk_id: &JwkId, jwk: &JWK) -> bool {
        let jwk_aggregator = self.jwk_aggregator.lock();
        jwk_aggregator.has_quorum_for_key(&(jwk_id.clone(), jwk.clone()))
    }

    pub fn test_insert_user_signature(
        &self,
        digest: TransactionDigest,
        signatures: Vec<GenericSignature>,
    ) {
        self.tables()
            .expect("test should not cross epoch boundary")
            .user_signatures_for_checkpoints
            .insert(&digest, &signatures)
            .unwrap();
        let key = ConsensusTransactionKey::Certificate(digest);
        let key = SequencedConsensusTransactionKey::External(key);
        self.tables()
            .expect("test should not cross epoch boundary")
            .consensus_message_processed
            .insert(&key, &true)
            .unwrap();
        self.consensus_notify_read.notify(&key, &());
    }

    fn finish_consensus_certificate_process_with_batch(
        &self,
        output: &mut ConsensusCommitOutput,
        certificates: &[VerifiedExecutableTransaction],
    ) -> PeraResult {
        output.insert_pending_execution(certificates);
        output.insert_user_signatures_for_checkpoints(certificates);

        if cfg!(debug_assertions) {
            for certificate in certificates {
                // User signatures are written in the same batch as consensus certificate processed flag,
                // which means we won't attempt to insert this twice for the same tx digest
                assert!(!self
                    .tables()?
                    .user_signatures_for_checkpoints
                    .contains_key(certificate.digest())
                    .unwrap());
            }
        }
        Ok(())
    }

    pub fn get_reconfig_state_read_lock_guard(&self) -> RwLockReadGuard<ReconfigState> {
        self.reconfig_state_mem.read()
    }

    pub fn get_reconfig_state_write_lock_guard(&self) -> RwLockWriteGuard<ReconfigState> {
        self.reconfig_state_mem.write()
    }

    pub fn close_user_certs(&self, mut lock_guard: RwLockWriteGuard<'_, ReconfigState>) {
        lock_guard.close_user_certs();
        self.store_reconfig_state(&lock_guard)
            .expect("Updating reconfig state cannot fail");

        // Set epoch_close_time for metric purpose.
        let mut epoch_close_time = self.epoch_close_time.write();
        if epoch_close_time.is_none() {
            // Only update it the first time epoch is closed.
            *epoch_close_time = Some(Instant::now());

            self.user_certs_closed_notify
                .notify()
                .expect("user_certs_closed_notify called twice on same epoch store");
        }
    }

    pub async fn user_certs_closed_notify(&self) {
        self.user_certs_closed_notify.wait().await
    }

    /// Notify epoch is terminated, can only be called once on epoch store
    pub async fn epoch_terminated(&self) {
        // Notify interested tasks that epoch has ended
        self.epoch_alive_notify
            .notify()
            .expect("epoch_terminated called twice on same epoch store");
        // This `write` acts as a barrier - it waits for futures executing in
        // `within_alive_epoch` to terminate before we can continue here
        debug!("Epoch terminated - waiting for pending tasks to complete");
        *self.epoch_alive.write().await = false;
        debug!("All pending epoch tasks completed");
    }

    /// Waits for the notification about epoch termination
    pub async fn wait_epoch_terminated(&self) {
        self.epoch_alive_notify.wait().await
    }

    /// This function executes given future until epoch_terminated is called
    /// If future finishes before epoch_terminated is called, future result is returned
    /// If epoch_terminated is called before future is resolved, error is returned
    ///
    /// In addition to the early termination guarantee, this function also prevents epoch_terminated()
    /// if future is being executed.
    #[allow(clippy::result_unit_err)]
    pub async fn within_alive_epoch<F: Future + Send>(&self, f: F) -> Result<F::Output, ()> {
        // This guard is kept in the future until it resolves, preventing `epoch_terminated` to
        // acquire a write lock
        let guard = self.epoch_alive.read().await;
        if !*guard {
            return Err(());
        }
        let terminated = self.wait_epoch_terminated().boxed();
        let f = f.boxed();
        match select(terminated, f).await {
            Either::Left((_, _f)) => Err(()),
            Either::Right((result, _)) => Ok(result),
        }
    }

    #[instrument(level = "trace", skip_all)]
    pub fn verify_transaction(&self, tx: Transaction) -> PeraResult<VerifiedTransaction> {
        self.signature_verifier
            .verify_tx(tx.data())
            .map(|_| VerifiedTransaction::new_from_verified(tx))
    }

    /// Verifies transaction signatures and other data
    /// Important: This function can potentially be called in parallel and you can not rely on order of transactions to perform verification
    /// If this function return an error, transaction is skipped and is not passed to handle_consensus_transaction
    /// This function returns unit error and is responsible for emitting log messages for internal errors
    async fn verify_consensus_transaction(
        &self,
        transaction: SequencedConsensusTransaction,
        skipped_consensus_txns: &IntCounter,
    ) -> Option<VerifiedSequencedConsensusTransaction> {
        let _scope = monitored_scope("VerifyConsensusTransaction");
        if self
            .is_consensus_message_processed(&transaction.transaction.key())
            .expect("Storage error")
        {
            debug!(
                consensus_index=?transaction.consensus_index.transaction_index,
                tracking_id=?transaction.transaction.get_tracking_id(),
                "handle_consensus_transaction UserTransaction [skip]",
            );
            skipped_consensus_txns.inc();
            return None;
        }
        // Signatures are verified as part of the consensus payload verification in PeraTxValidator
        match &transaction.transaction {
            SequencedConsensusTransactionKind::External(ConsensusTransaction {
                // This verification is intentionally left empty and always returns true,
                // as the actual output verification is performed earlier,
                // before it is replaced by the system transaction,
                // via the [`DwalletMPCManager::try_verify_output`] function.
                kind: ConsensusTransactionKind::UserTransaction(_certificate),
                ..
            }) => {}
            SequencedConsensusTransactionKind::External(ConsensusTransaction {
                kind: ConsensusTransactionKind::LockNextCommittee(authority, _),
                ..
            }) => {
                if transaction.sender_authority() != *authority {
                    warn!(
                        "LockNextCommittee authority {} does not match its author from consensus {}",
                        authority, transaction.certificate_author_index
                    );
                    return None;
                }
            }
            SequencedConsensusTransactionKind::External(ConsensusTransaction {
                kind: ConsensusTransactionKind::DWalletMPCOutput(authority, _, _),
                ..
            }) => {
                // When sending an MPC output, the validator also includes its public key.
                // Here, we verify that the public key used to sign this transaction matches
                // the provided public key.
                // This public key is later used to identify the authority that sent the MPC message.
                if transaction.sender_authority() != *authority {
                    warn!(
                        "DWalletMPCOutput authority {} does not match its author from consensus {}",
                        authority, transaction.certificate_author_index
                    );
                    return None;
                }
            }
            SequencedConsensusTransactionKind::External(ConsensusTransaction {
                kind: ConsensusTransactionKind::DWalletMPCMessage(authority, _, _),
                ..
            }) => {
                // When sending an MPC message, the validator also includes its public key.
                // Here, we verify that the public key used to sign this transaction matches
                // the provided public key.
                // This public key is later used
                // to identify the authority that sent the MPC message.
                if transaction.sender_authority() != *authority {
                    warn!(
                        "DWalletMPCMessage authority {} does not match its author from consensus {}",
                        authority, transaction.certificate_author_index
                    );
                    return None;
                }
            }
            SequencedConsensusTransactionKind::External(ConsensusTransaction {
                kind: ConsensusTransactionKind::CheckpointSignature(data),
                ..
            }) => {
                if transaction.sender_authority() != data.summary.auth_sig().authority {
                    warn!(
                        "CheckpointSignature authority {} does not match its author from consensus {}",
                        data.summary.auth_sig().authority,
                        transaction.certificate_author_index
                    );
                    return None;
                }
            }
            SequencedConsensusTransactionKind::External(ConsensusTransaction {
                kind: ConsensusTransactionKind::EndOfPublish(authority),
                ..
            }) => {
                if &transaction.sender_authority() != authority {
                    warn!(
                        "EndOfPublish authority {} does not match its author from consensus {}",
                        authority, transaction.certificate_author_index
                    );
                    return None;
                }
            }
            SequencedConsensusTransactionKind::External(ConsensusTransaction {
                kind:
                    ConsensusTransactionKind::CapabilityNotification(AuthorityCapabilitiesV1 {
                        authority,
                        ..
                    }),
                ..
            })
            | SequencedConsensusTransactionKind::External(ConsensusTransaction {
                kind:
                    ConsensusTransactionKind::CapabilityNotificationV2(AuthorityCapabilitiesV2 {
                        authority,
                        ..
                    }),
                ..
            }) => {
                if transaction.sender_authority() != *authority {
                    warn!(
                        "CapabilityNotification authority {} does not match its author from consensus {}",
                        authority, transaction.certificate_author_index
                    );
                    return None;
                }
            }
            SequencedConsensusTransactionKind::External(ConsensusTransaction {
                kind: ConsensusTransactionKind::NewJWKFetched(authority, id, jwk),
                ..
            }) => {
                if transaction.sender_authority() != *authority {
                    warn!(
                        "NewJWKFetched authority {} does not match its author from consensus {}",
                        authority, transaction.certificate_author_index,
                    );
                    return None;
                }
                if !check_total_jwk_size(id, jwk) {
                    warn!(
                        "{:?} sent jwk that exceeded max size",
                        transaction.sender_authority().concise()
                    );
                    return None;
                }
            }
            SequencedConsensusTransactionKind::External(ConsensusTransaction {
                kind: ConsensusTransactionKind::RandomnessStateUpdate(_round, _bytes),
                ..
            }) => {}
            SequencedConsensusTransactionKind::External(ConsensusTransaction {
                kind: ConsensusTransactionKind::RandomnessDkgMessage(authority, _bytes),
                ..
            }) => {
                if transaction.sender_authority() != *authority {
                    warn!(
                        "RandomnessDkgMessage authority {} does not match its author from consensus {}",
                        authority, transaction.certificate_author_index
                    );
                    return None;
                }
            }
            SequencedConsensusTransactionKind::External(ConsensusTransaction {
                kind: ConsensusTransactionKind::RandomnessDkgConfirmation(authority, _bytes),
                ..
            }) => {
                if transaction.sender_authority() != *authority {
                    warn!(
                        "RandomnessDkgConfirmation authority {} does not match its author from consensus {}",
                        authority, transaction.certificate_author_index
                    );
                    return None;
                }
            }
            SequencedConsensusTransactionKind::System(_) => {}
        }
        Some(VerifiedSequencedConsensusTransaction(transaction))
    }

    /// Return the [`DWalletMPCOutputsVerifier`].
    /// Need to use a Mutex because the instance is initialized from a different thread.
    pub async fn get_dwallet_mpc_outputs_verifier(
        &self,
    ) -> PeraResult<tokio::sync::MutexGuard<DWalletMPCOutputsVerifier>> {
        let dwallet_mpc_outputs_manager = self.dwallet_mpc_outputs_verifier.get();
        match dwallet_mpc_outputs_manager {
            Some(dwallet_mpc_outputs_manager) => Ok(dwallet_mpc_outputs_manager.lock().await),
            None => Err(PeraError::from(
                "DWalletMPCOutputsManager is not initialized",
            )),
        }
    }

    /// Return the current epoch's [`DWalletMPCBatchesManager`].
    /// This manager is responsible for storing all the valid outputs of a batched DWallet MPC session (i.e. sign),
    /// and write them to the chain at once when all the batch outputs are ready.
    pub async fn get_dwallet_mpc_batches_manager(
        &self,
    ) -> PeraResult<tokio::sync::MutexGuard<DWalletMPCBatchesManager>> {
        let dwallet_mpc_outputs_manager = self.dwallet_mpc_batches_manager.get();
        match dwallet_mpc_outputs_manager {
            Some(dwallet_mpc_outputs_manager) => Ok(dwallet_mpc_outputs_manager.lock().await),
            None => Err(PeraError::from(
                "DWalletMPCOutputsManager is not initialized",
            )),
        }
    }

    fn db_batch(&self) -> PeraResult<DBBatch> {
        Ok(self.tables()?.last_consensus_index.batch())
    }

    #[cfg(test)]
    pub fn db_batch_for_test(&self) -> DBBatch {
        self.db_batch()
            .expect("test should not be write past end of epoch")
    }

    #[instrument(level = "debug", skip_all)]
    pub(crate) async fn process_consensus_transactions_and_commit_boundary<
        'a,
        C: CheckpointServiceNotify,
    >(
        &self,
        transactions: Vec<SequencedConsensusTransaction>,
        consensus_stats: &ExecutionIndicesWithStats,
        checkpoint_service: &Arc<C>,
        cache_reader: &dyn ObjectCacheRead,
        consensus_commit_info: &ConsensusCommitInfo,
        authority_metrics: &Arc<AuthorityMetrics>,
    ) -> PeraResult<Vec<VerifiedExecutableTransaction>> {
        // Split transactions into different types for processing.
        // TODO (#337): Replace with filter_map when async closure get supported.
        let mut verified_transactions: Vec<VerifiedSequencedConsensusTransaction> = vec![];
        for tx in transactions {
            if let Some(verified_tx) = self
                .verify_consensus_transaction(tx, &authority_metrics.skipped_consensus_txns)
                .await
            {
                verified_transactions.push(verified_tx);
            }
        }
        let mut system_transactions = Vec::with_capacity(verified_transactions.len());
        let mut current_commit_sequenced_consensus_transactions =
            Vec::with_capacity(verified_transactions.len());
        let mut current_commit_sequenced_randomness_transactions =
            Vec::with_capacity(verified_transactions.len());
        let mut end_of_publish_transactions = Vec::with_capacity(verified_transactions.len());
        for tx in verified_transactions {
            if tx.0.is_end_of_publish() {
                end_of_publish_transactions.push(tx);
            } else if tx.0.is_system() {
                system_transactions.push(tx);
            } else if tx
                .0
                .is_user_tx_with_randomness(self.randomness_state_enabled())
            {
                current_commit_sequenced_randomness_transactions.push(tx);
            } else {
                current_commit_sequenced_consensus_transactions.push(tx);
            }
        }

        let mut output = ConsensusCommitOutput::new();

        // Load transactions deferred from previous commits.
        let deferred_txs: Vec<(DeferralKey, Vec<VerifiedSequencedConsensusTransaction>)> = self
            .load_deferred_transactions_for_up_to_consensus_round(
                &mut output,
                consensus_commit_info.round,
            )?
            .into_iter()
            .collect();
        let mut previously_deferred_tx_digests: HashMap<TransactionDigest, DeferralKey> =
            deferred_txs
                .iter()
                .flat_map(|(deferral_key, txs)| {
                    txs.iter().map(|tx| match tx.0.transaction.key() {
                        SequencedConsensusTransactionKey::External(
                            ConsensusTransactionKey::Certificate(digest),
                        ) => (digest, *deferral_key),
                        _ => panic!("deferred transaction was not a user certificate: {tx:?}"),
                    })
                })
                .collect();

        // Sequenced_transactions and sequenced_randomness_transactions store all transactions that will be sent to
        // process_consensus_transactions. We put deferred transactions at the beginning of the list before
        // PostConsensusTxReorder::reorder, so that for transactions with the same gas price, deferred transactions
        // will be placed earlier in the execution queue.
        let mut sequenced_transactions: Vec<VerifiedSequencedConsensusTransaction> =
            Vec::with_capacity(
                current_commit_sequenced_consensus_transactions.len()
                    + previously_deferred_tx_digests.len(),
            );
        let mut sequenced_randomness_transactions: Vec<VerifiedSequencedConsensusTransaction> =
            Vec::with_capacity(
                current_commit_sequenced_randomness_transactions.len()
                    + previously_deferred_tx_digests.len(),
            );

        let mut randomness_manager = self.randomness_manager.get().map(|rm| {
            rm.try_lock()
                .expect("should only ever be called from the commit handler thread")
        });
        let mut dkg_failed = false;
        let randomness_round = if self.randomness_state_enabled() {
            let randomness_manager = randomness_manager
                .as_mut()
                .expect("randomness manager should exist if randomness is enabled");
            match randomness_manager.dkg_status() {
                DkgStatus::Pending => None,
                DkgStatus::Failed => {
                    dkg_failed = true;
                    None
                }
                DkgStatus::Successful => {
                    // Generate randomness for this commit if DKG is successful and we are still
                    // accepting certs.
                    if self
                        // It is ok to just release lock here as functions called by this one are the
                        // only place that transition into RejectAllCerts state, and this function
                        // itself is always executed from consensus task.
                        .get_reconfig_state_read_lock_guard()
                        .should_accept_tx()
                    {
                        randomness_manager
                            .reserve_next_randomness(consensus_commit_info.timestamp, &mut output)?
                    } else {
                        None
                    }
                }
            }
        } else {
            None
        };

        // We should load any previously-deferred randomness-using tx:
        // - if DKG is failed, so we can ignore them
        // - if randomness is being generated, so we can process them
        if dkg_failed || randomness_round.is_some() {
            self.load_and_process_deferred_transactions_for_randomness(
                &mut output,
                &mut previously_deferred_tx_digests,
                &mut sequenced_randomness_transactions,
            )?;
        }

        // Add ConsensusRound deferred tx back into the sequence.
        for tx in deferred_txs
            .into_iter()
            .flat_map(|(_, txs)| txs.into_iter())
        {
            if tx
                .0
                .is_user_tx_with_randomness(self.randomness_state_enabled())
            {
                sequenced_randomness_transactions.push(tx);
            } else {
                sequenced_transactions.push(tx);
            }
        }
        sequenced_transactions.extend(current_commit_sequenced_consensus_transactions);
        sequenced_randomness_transactions.extend(current_commit_sequenced_randomness_transactions);

        // Save roots for checkpoint generation. One set for most tx, one for randomness tx.
        let mut roots: BTreeSet<_> = system_transactions
            .iter()
            .chain(sequenced_transactions.iter())
            // no need to include end_of_publish_transactions here because they would be
            // filtered out below by `executable_transaction_digest` anyway
            .filter_map(|transaction| {
                transaction
                    .0
                    .transaction
                    .executable_transaction_digest()
                    .map(TransactionKey::Digest)
            })
            .collect();
        let mut randomness_roots: BTreeSet<_> = sequenced_randomness_transactions
            .iter()
            .filter_map(|transaction| {
                transaction
                    .0
                    .transaction
                    .executable_transaction_digest()
                    .map(TransactionKey::Digest)
            })
            .collect();

        // We always order transactions using randomness last.
        PostConsensusTxReorder::reorder(
            &mut sequenced_transactions,
            self.protocol_config.consensus_transaction_ordering(),
        );
        PostConsensusTxReorder::reorder(
            &mut sequenced_randomness_transactions,
            self.protocol_config.consensus_transaction_ordering(),
        );
        let consensus_transactions: Vec<_> = system_transactions
            .into_iter()
            .chain(sequenced_transactions)
            .chain(sequenced_randomness_transactions)
            .collect();

        let (
            transactions_to_schedule,
            notifications,
            lock,
            final_round,
            consensus_commit_prologue_root,
        ) = self
            .process_consensus_transactions(
                &mut output,
                &consensus_transactions,
                &end_of_publish_transactions,
                checkpoint_service,
                cache_reader,
                consensus_commit_info,
                &mut roots,
                &mut randomness_roots,
                previously_deferred_tx_digests,
                randomness_manager.as_deref_mut(),
                dkg_failed,
                randomness_round,
                authority_metrics,
            )
            .await?;
        self.finish_consensus_certificate_process_with_batch(
            &mut output,
            &transactions_to_schedule,
        )?;
        output.record_consensus_commit_stats(consensus_stats.clone());

        // Create pending checkpoints if we are still accepting tx.
        let should_accept_tx = if let Some(lock) = &lock {
            lock.should_accept_tx()
        } else {
            // It is ok to just release lock here as functions called by this one are the
            // only place that transition reconfig state, and this function itself is always
            // executed from consensus task. At this point if the lock was not already provided
            // above, we know we won't be transitioning state for this commit.
            self.get_reconfig_state_read_lock_guard().should_accept_tx()
        };
        let make_checkpoint = should_accept_tx || final_round;
        if make_checkpoint {
            // Generate pending checkpoint for regular user tx.
            let checkpoint_height = if self.randomness_state_enabled() {
                consensus_commit_info.round * 2
            } else {
                consensus_commit_info.round
            };

            let mut checkpoint_roots: Vec<TransactionKey> = Vec::with_capacity(roots.len() + 1);

            if let Some(consensus_commit_prologue_root) = consensus_commit_prologue_root {
                if self
                    .protocol_config()
                    .prepend_prologue_tx_in_consensus_commit_in_checkpoints()
                {
                    // Put consensus commit prologue root at the beginning of the checkpoint roots.
                    checkpoint_roots.push(consensus_commit_prologue_root);
                } else {
                    roots.insert(consensus_commit_prologue_root);
                }
            }
            checkpoint_roots.extend(roots.into_iter());
            let pending_checkpoint = PendingCheckpointV2::V2(PendingCheckpointV2Contents {
                roots: checkpoint_roots,
                details: PendingCheckpointInfo {
                    timestamp_ms: consensus_commit_info.timestamp,
                    last_of_epoch: final_round && randomness_round.is_none(),
                    checkpoint_height,
                },
            });
            self.write_pending_checkpoint(&mut output, &pending_checkpoint)?;

            // Generate pending checkpoint for user tx with randomness.
            // - If randomness is not generated for this commit, we will skip the
            //   checkpoint with the associated height. Therefore checkpoint heights may
            //   not be contiguous.
            // - Exception: if DKG fails, we always need to write out a PendingCheckpoint
            //   for randomness tx that are canceled.
            if let Some(randomness_round) = randomness_round {
                randomness_roots.insert(TransactionKey::RandomnessRound(
                    self.epoch(),
                    randomness_round,
                ));
            }
            if randomness_round.is_some() || (dkg_failed && !randomness_roots.is_empty()) {
                let pending_checkpoint = PendingCheckpointV2::V2(PendingCheckpointV2Contents {
                    roots: randomness_roots.into_iter().collect(),
                    details: PendingCheckpointInfo {
                        timestamp_ms: consensus_commit_info.timestamp,
                        last_of_epoch: final_round,
                        checkpoint_height: checkpoint_height + 1,
                    },
                });
                self.write_pending_checkpoint(&mut output, &pending_checkpoint)?;
            }
        }

        let mut batch = self.db_batch()?;
        output.write_to_batch(self, &mut batch)?;
        batch.write()?;

        // Only after batch is written, notify checkpoint service to start building any new
        // pending checkpoints.
        if make_checkpoint {
            debug!(
                ?consensus_commit_info.round,
                "Notifying checkpoint service about new pending checkpoint(s)",
            );
            checkpoint_service.notify_checkpoint()?;
        }

        // Once commit processing is recorded, kick off randomness generation.
        if let Some(randomness_round) = randomness_round {
            let epoch = self.epoch();
            randomness_manager
                .as_ref()
                .expect("randomness manager should exist if randomness round is provided")
                .generate_randomness(epoch, randomness_round);
        }

        self.process_notifications(&notifications, &end_of_publish_transactions);

        if final_round {
            info!(
                epoch=?self.epoch(),
                // Accessing lock on purpose so that the compiler ensures
                // the lock is not yet dropped.
                lock=?lock.as_ref(),
                final_round=?final_round,
                "Notified last checkpoint"
            );
            self.record_end_of_message_quorum_time_metric();
        }

        Ok(transactions_to_schedule)
    }

    // Adds the consensus commit prologue transaction to the beginning of input `transactions` to update
    // the system clock used in all transactions in the current consensus commit.
    // Returns the root of the consensus commit prologue transaction if it was added to the input.
    fn add_consensus_commit_prologue_transaction(
        &self,
        output: &mut ConsensusCommitOutput,
        transactions: &mut VecDeque<VerifiedExecutableTransaction>,
        consensus_commit_info: &ConsensusCommitInfo,
        cancelled_txns: &BTreeMap<TransactionDigest, CancelConsensusCertificateReason>,
    ) -> PeraResult<Option<TransactionKey>> {
        #[cfg(any(test, feature = "test-utils"))]
        {
            if consensus_commit_info.skip_consensus_commit_prologue_in_test() {
                return Ok(None);
            }
        }

        let mut version_assignment: Vec<(TransactionDigest, Vec<(ObjectID, SequenceNumber)>)> =
            Vec::new();

        let mut shared_input_next_version = HashMap::new();
        for txn in transactions.iter() {
            match cancelled_txns.get(txn.digest()) {
                Some(CancelConsensusCertificateReason::CongestionOnObjects(_))
                | Some(CancelConsensusCertificateReason::DkgFailed) => {
                    let assigned_versions = SharedObjVerManager::assign_versions_for_certificate(
                        txn,
                        &mut shared_input_next_version,
                        cancelled_txns,
                    );
                    version_assignment.push((*txn.digest(), assigned_versions));
                }
                None => {}
            }
        }

        fail_point_arg!(
            "additional_cancelled_txns_for_tests",
            |additional_cancelled_txns: Vec<(
                TransactionDigest,
                Vec<(ObjectID, SequenceNumber)>
            )>| {
                version_assignment.extend(additional_cancelled_txns);
            }
        );

        let transaction = consensus_commit_info.create_consensus_commit_prologue_transaction(
            self.epoch(),
            self.protocol_config(),
            version_assignment,
        );
        let consensus_commit_prologue_root = match self.process_consensus_system_transaction(&transaction) {
            ConsensusCertificateResult::PeraTransaction(processed_tx) => {
                transactions.push_front(processed_tx.clone());
                Some(processed_tx.key())
            }
            ConsensusCertificateResult::IgnoredSystem => None,
            _ => unreachable!("process_consensus_system_transaction returned unexpected ConsensusCertificateResult."),
        };

        output.record_consensus_message_processed(SequencedConsensusTransactionKey::System(
            *transaction.digest(),
        ));
        Ok(consensus_commit_prologue_root)
    }

    // Assigns shared object versions to transactions and updates the shared object version state.
    // Shared object versions in cancelled transactions are assigned to special versions that will
    // cause the transactions to be cancelled in execution engine.
    async fn process_consensus_transaction_shared_object_versions(
        &self,
        cache_reader: &dyn ObjectCacheRead,
        transactions: &[VerifiedExecutableTransaction],
        randomness_round: Option<RandomnessRound>,
        cancelled_txns: &BTreeMap<TransactionDigest, CancelConsensusCertificateReason>,
        output: &mut ConsensusCommitOutput,
    ) -> PeraResult {
        let ConsensusSharedObjVerAssignment {
            shared_input_next_versions,
            assigned_versions,
        } = SharedObjVerManager::assign_versions_from_consensus(
            self,
            cache_reader,
            transactions,
            randomness_round,
            cancelled_txns,
        )
        .await?;
        output.set_assigned_shared_object_versions(assigned_versions, shared_input_next_versions);
        Ok(())
    }

    #[cfg(any(test, feature = "test-utils"))]
    pub fn get_highest_pending_checkpoint_height(&self) -> CheckpointHeight {
        if self.randomness_state_enabled() {
            self.tables()
                .expect("test should not cross epoch boundary")
                .pending_checkpoints_v2
                .unbounded_iter()
                .skip_to_last()
                .next()
                .map(|(key, _)| key)
                .unwrap_or_default()
        } else {
            self.tables()
                .expect("test should not cross epoch boundary")
                .pending_checkpoints
                .unbounded_iter()
                .skip_to_last()
                .next()
                .map(|(key, _)| key)
                .unwrap_or_default()
        }
    }

    // Caller is not required to set ExecutionIndices with the right semantics in
    // VerifiedSequencedConsensusTransaction.
    // Also, ConsensusStats and hash will not be updated in the db with this function, unlike in
    // process_consensus_transactions_and_commit_boundary().
    #[cfg(any(test, feature = "test-utils"))]
    pub async fn process_consensus_transactions_for_tests<C: CheckpointServiceNotify>(
        self: &Arc<Self>,
        transactions: Vec<SequencedConsensusTransaction>,
        checkpoint_service: &Arc<C>,
        cache_reader: &dyn ObjectCacheRead,
        authority_metrics: &Arc<AuthorityMetrics>,
        skip_consensus_commit_prologue_in_test: bool,
    ) -> PeraResult<Vec<VerifiedExecutableTransaction>> {
        self.process_consensus_transactions_and_commit_boundary(
            transactions,
            &ExecutionIndicesWithStats::default(),
            checkpoint_service,
            cache_reader,
            &ConsensusCommitInfo::new_for_test(
                if self.randomness_state_enabled() {
                    self.get_highest_pending_checkpoint_height() / 2 + 1
                } else {
                    self.get_highest_pending_checkpoint_height() + 1
                },
                0,
                skip_consensus_commit_prologue_in_test,
            ),
            authority_metrics,
        )
        .await
    }

    #[cfg(any(test, feature = "test-utils"))]
    pub async fn assign_shared_object_versions_for_tests(
        self: &Arc<Self>,
        cache_reader: &dyn ObjectCacheRead,
        transactions: &[VerifiedExecutableTransaction],
    ) -> PeraResult {
        let mut output = ConsensusCommitOutput::new();
        self.process_consensus_transaction_shared_object_versions(
            cache_reader,
            transactions,
            None,
            &BTreeMap::new(),
            &mut output,
        )
        .await?;
        let mut batch = self.db_batch()?;
        output.write_to_batch(self, &mut batch)?;
        batch.write()?;
        Ok(())
    }

    fn process_notifications(
        &self,
        notifications: &[SequencedConsensusTransactionKey],
        end_of_publish: &[VerifiedSequencedConsensusTransaction],
    ) {
        for key in notifications
            .iter()
            .cloned()
            .chain(end_of_publish.iter().map(|tx| tx.0.transaction.key()))
        {
            self.consensus_notify_read.notify(&key, &());
        }
    }

    /// Depending on the type of the VerifiedSequencedConsensusTransaction wrappers,
    /// - Verify and initialize the state to execute the certificates.
    ///   Return VerifiedCertificates for each executable certificate
    /// - Or update the state for checkpoint or epoch change protocol.
    #[instrument(level = "debug", skip_all)]
    #[allow(clippy::type_complexity)]
    pub(crate) async fn process_consensus_transactions<C: CheckpointServiceNotify>(
        &self,
        output: &mut ConsensusCommitOutput,
        transactions: &[VerifiedSequencedConsensusTransaction],
        end_of_publish_transactions: &[VerifiedSequencedConsensusTransaction],
        checkpoint_service: &Arc<C>,
        cache_reader: &dyn ObjectCacheRead,
        consensus_commit_info: &ConsensusCommitInfo,
        roots: &mut BTreeSet<TransactionKey>,
        randomness_roots: &mut BTreeSet<TransactionKey>,
        previously_deferred_tx_digests: HashMap<TransactionDigest, DeferralKey>,
        mut randomness_manager: Option<&mut RandomnessManager>,
        dkg_failed: bool,
        randomness_round: Option<RandomnessRound>,
        authority_metrics: &Arc<AuthorityMetrics>,
    ) -> PeraResult<(
        Vec<VerifiedExecutableTransaction>,    // transactions to schedule
        Vec<SequencedConsensusTransactionKey>, // keys to notify as complete
        Option<RwLockWriteGuard<ReconfigState>>,
        bool,                   // true if final round
        Option<TransactionKey>, // consensus commit prologue root
    )> {
        if randomness_round.is_some() {
            assert!(!dkg_failed); // invariant check
        }

        let mut verified_certificates = VecDeque::with_capacity(transactions.len() + 1);
        let mut notifications = Vec::with_capacity(transactions.len());

        let mut deferred_txns: BTreeMap<DeferralKey, Vec<VerifiedSequencedConsensusTransaction>> =
            BTreeMap::new();
        let mut cancelled_txns: BTreeMap<TransactionDigest, CancelConsensusCertificateReason> =
            BTreeMap::new();

        // We track transaction execution cost separately for regular transactions and transactions using randomness, since
        // they will be in different checkpoints.
        let mut shared_object_congestion_tracker = SharedObjectCongestionTracker::new(
            self.protocol_config().per_object_congestion_control_mode(),
        );
        let mut shared_object_using_randomness_congestion_tracker =
            SharedObjectCongestionTracker::new(
                self.protocol_config().per_object_congestion_control_mode(),
            );

        fail_point_arg!(
            "initial_congestion_tracker",
            |tracker: SharedObjectCongestionTracker| {
                info!(
                    "Initialize shared_object_congestion_tracker to  {:?}",
                    tracker
                );
                shared_object_congestion_tracker = tracker;
            }
        );

        let mut randomness_state_updated = false;
        for tx in transactions {
            let key = tx.0.transaction.key();
            let mut ignored = false;
            let mut filter_roots = false;
            let execution_cost = if tx
                .0
                .is_user_tx_with_randomness(self.randomness_state_enabled())
            {
                &mut shared_object_using_randomness_congestion_tracker
            } else {
                &mut shared_object_congestion_tracker
            };
            match self
                .process_consensus_transaction(
                    output,
                    tx,
                    checkpoint_service,
                    consensus_commit_info.round,
                    &previously_deferred_tx_digests,
                    randomness_manager.as_deref_mut(),
                    dkg_failed,
                    randomness_round.is_some(),
                    execution_cost,
                    authority_metrics,
                )
                .await?
            {
                ConsensusCertificateResult::PeraTransaction(cert) => {
                    notifications.push(key.clone());
                    verified_certificates.push_back(cert);
                }
                ConsensusCertificateResult::Deferred(deferral_key) => {
                    // Note: record_consensus_message_processed() must be called for this
                    // cert even though we are not processing it now!
                    deferred_txns
                        .entry(deferral_key)
                        .or_default()
                        .push(tx.clone());
                    filter_roots = true;
                    if tx.0.transaction.is_executable_transaction() {
                        // Notify consensus adapter that the consensus handler has received the transaction.
                        notifications.push(key.clone());
                    }
                }
                ConsensusCertificateResult::Cancelled((cert, reason)) => {
                    notifications.push(key.clone());
                    assert!(cancelled_txns.insert(*cert.digest(), reason).is_none());
                    verified_certificates.push_back(cert);
                }
                ConsensusCertificateResult::RandomnessConsensusMessage => {
                    randomness_state_updated = true;
                    notifications.push(key.clone());
                }
                ConsensusCertificateResult::ConsensusMessage => notifications.push(key.clone()),
                ConsensusCertificateResult::IgnoredSystem => {
                    filter_roots = true;
                }
                // Note: ignored external transactions must not be recorded as processed. Otherwise
                // they may not get reverted after restart during epoch change.
                ConsensusCertificateResult::Ignored => {
                    ignored = true;
                    filter_roots = true;
                }
            }
            if !ignored {
                output.record_consensus_message_processed(key.clone());
            }
            if filter_roots {
                if let Some(txn_key) =
                    tx.0.transaction
                        .executable_transaction_digest()
                        .map(TransactionKey::Digest)
                {
                    roots.remove(&txn_key);
                    randomness_roots.remove(&txn_key);
                }
            }
        }
        if let Some(dwallet_mpc_sender) = self.dwallet_mpc_sender.get() {
            dwallet_mpc_sender
                .send(DWalletMPCChannelMessage::EndOfDelivery)
                .map_err(|err| {
                    PeraError::from(format!(
                        "Failed to send EndOfDelivery message to DWalletMPCManager: {}",
                        err
                    ))
                })?;
        }

        let commit_has_deferred_txns = !deferred_txns.is_empty();
        let mut total_deferred_txns = 0;
        for (key, txns) in deferred_txns.into_iter() {
            total_deferred_txns += txns.len();
            output.defer_transactions(key, txns);
        }
        authority_metrics
            .consensus_handler_deferred_transactions
            .inc_by(total_deferred_txns as u64);
        authority_metrics
            .consensus_handler_cancelled_transactions
            .inc_by(cancelled_txns.len() as u64);
        authority_metrics
            .consensus_handler_max_object_costs
            .with_label_values(&["regular_commit"])
            .set(shared_object_congestion_tracker.max_cost() as i64);
        authority_metrics
            .consensus_handler_max_object_costs
            .with_label_values(&["randomness_commit"])
            .set(shared_object_using_randomness_congestion_tracker.max_cost() as i64);

        if randomness_state_updated {
            if let Some(randomness_manager) = randomness_manager.as_mut() {
                randomness_manager
                    .advance_dkg(output, consensus_commit_info.round)
                    .await?;
            }
        }

        // Add the consensus commit prologue transaction to the beginning of `verified_certificates`.
        let consensus_commit_prologue_root = self.add_consensus_commit_prologue_transaction(
            output,
            &mut verified_certificates,
            consensus_commit_info,
            &cancelled_txns,
        )?;

        let verified_certificates: Vec<_> = verified_certificates.into();

        self.process_consensus_transaction_shared_object_versions(
            cache_reader,
            &verified_certificates,
            randomness_round,
            &cancelled_txns,
            output,
        )
        .await?;

        let (lock, final_round) = self.process_end_of_publish_transactions_and_reconfig(
            output,
            end_of_publish_transactions,
            commit_has_deferred_txns,
        )?;

        Ok((
            verified_certificates,
            notifications,
            lock,
            final_round,
            consensus_commit_prologue_root,
        ))
    }

    fn process_end_of_publish_transactions_and_reconfig(
        &self,
        output: &mut ConsensusCommitOutput,
        transactions: &[VerifiedSequencedConsensusTransaction],
        commit_has_deferred_txns: bool,
    ) -> PeraResult<(
        Option<RwLockWriteGuard<ReconfigState>>,
        bool, // true if final round
    )> {
        let mut lock = None;

        for transaction in transactions {
            let VerifiedSequencedConsensusTransaction(SequencedConsensusTransaction {
                transaction,
                ..
            }) = transaction;

            if let SequencedConsensusTransactionKind::External(ConsensusTransaction {
                kind: ConsensusTransactionKind::EndOfPublish(authority),
                ..
            }) = transaction
            {
                debug!(
                    "Received EndOfPublish for epoch {} from {:?}",
                    self.committee.epoch,
                    authority.concise()
                );

                // It is ok to just release lock here as this function is the only place that transition into RejectAllCerts state
                // And this function itself is always executed from consensus task
                let collected_end_of_publish = if lock.is_none()
                    && self
                        .get_reconfig_state_read_lock_guard()
                        .should_accept_consensus_certs()
                {
                    output.insert_end_of_publish(*authority);
                    self.end_of_publish.try_lock()
                        .expect("No contention on Authority::end_of_publish as it is only accessed from consensus handler")
                        .insert_generic(*authority, ()).is_quorum_reached()
                    // end_of_publish lock is released here.
                } else {
                    // If we past the stage where we are accepting consensus certificates we also don't record end of publish messages
                    debug!("Ignoring end of publish message from validator {:?} as we already collected enough end of publish messages", authority.concise());
                    false
                };

                if collected_end_of_publish {
                    assert!(lock.is_none());
                    debug!(
                        "Collected enough end_of_publish messages for epoch {} with last message from validator {:?}",
                        self.committee.epoch,
                        authority.concise(),
                    );
                    let mut l = self.get_reconfig_state_write_lock_guard();
                    l.close_all_certs();
                    output.store_reconfig_state(l.clone());
                    // Holding this lock until end of process_consensus_transactions_and_commit_boundary() where we write batch to DB
                    lock = Some(l);
                };
                // Important: we actually rely here on fact that ConsensusHandler panics if its
                // operation returns error. If some day we won't panic in ConsensusHandler on error
                // we need to figure out here how to revert in-memory state of .end_of_publish
                // and .reconfig_state when write fails.
                output.record_consensus_message_processed(transaction.key());
            } else {
                panic!(
                    "process_end_of_publish_transactions_and_reconfig called with non-end-of-publish transaction"
                );
            }
        }

        // Determine if we're ready to advance reconfig state to RejectAllTx.
        let is_reject_all_certs = if let Some(lock) = &lock {
            lock.is_reject_all_certs()
        } else {
            // It is ok to just release lock here as this function is the only place that
            // transitions into RejectAllTx state, and this function itself is always
            // executed from consensus task.
            self.get_reconfig_state_read_lock_guard()
                .is_reject_all_certs()
        };

        if !is_reject_all_certs || !self.deferred_transactions_empty() || commit_has_deferred_txns {
            // Don't end epoch until all deferred transactions are processed.
            if is_reject_all_certs {
                debug!(
                    "Blocking end of epoch on deferred transactions, from previous commits?={}, from this commit?={commit_has_deferred_txns}",
                    !self.deferred_transactions_empty(),
                );
            }
            return Ok((lock, false));
        }

        // Acquire lock to advance state if we don't already have it.
        let mut lock = lock.unwrap_or_else(|| self.get_reconfig_state_write_lock_guard());
        lock.close_all_tx();
        output.store_reconfig_state(lock.clone());
        Ok((Some(lock), true))
    }

    #[instrument(level = "trace", skip_all)]
    async fn process_consensus_transaction<C: CheckpointServiceNotify>(
        &self,
        output: &mut ConsensusCommitOutput,
        transaction: &VerifiedSequencedConsensusTransaction,
        checkpoint_service: &Arc<C>,
        commit_round: Round,
        previously_deferred_tx_digests: &HashMap<TransactionDigest, DeferralKey>,
        mut randomness_manager: Option<&mut RandomnessManager>,
        dkg_failed: bool,
        generating_randomness: bool,
        shared_object_congestion_tracker: &mut SharedObjectCongestionTracker,
        authority_metrics: &Arc<AuthorityMetrics>,
    ) -> PeraResult<ConsensusCertificateResult> {
        let _scope = monitored_scope("HandleConsensusTransaction");
        let VerifiedSequencedConsensusTransaction(SequencedConsensusTransaction {
            certificate_author_index: _,
            certificate_author,
            consensus_index,
            transaction,
        }) = transaction;
        let tracking_id = transaction.get_tracking_id();

        match &transaction {
            SequencedConsensusTransactionKind::External(ConsensusTransaction {
                kind: ConsensusTransactionKind::UserTransaction(certificate),
                ..
            }) => {
                if certificate.epoch() != self.epoch() {
                    // Epoch has changed after this certificate was sequenced, ignore it.
                    debug!(
                        "Certificate epoch ({:?}) doesn't match the current epoch ({:?})",
                        certificate.epoch(),
                        self.epoch()
                    );
                    return Ok(ConsensusCertificateResult::Ignored);
                }
                if self.has_sent_end_of_publish(certificate_author)?
                    && !previously_deferred_tx_digests.contains_key(certificate.digest())
                {
                    // This can not happen with valid authority
                    // With some edge cases consensus might sometimes resend previously seen certificate after EndOfPublish
                    // However this certificate will be filtered out before this line by `consensus_message_processed` call in `verify_consensus_transaction`
                    // If we see some new certificate here it means authority is byzantine and sent certificate after EndOfPublish (or we have some bug in ConsensusAdapter)
                    warn!("[Byzantine authority] Authority {:?} sent a new, previously unseen certificate {:?} after it sent EndOfPublish message to consensus", certificate_author.concise(), certificate.digest());
                    return Ok(ConsensusCertificateResult::Ignored);
                }
                // Safe because signatures are verified when consensus called into PeraTxValidator::validate_batch.
                let certificate = VerifiedCertificate::new_unchecked(*certificate.clone());
                let certificate = VerifiedExecutableTransaction::new_from_certificate(certificate);

                debug!(
                    ?tracking_id,
                    tx_digest = ?certificate.digest(),
                    "handle_consensus_transaction UserTransaction",
                );

                if !self
                    .get_reconfig_state_read_lock_guard()
                    .should_accept_consensus_certs()
                    && !previously_deferred_tx_digests.contains_key(certificate.digest())
                {
                    debug!("Ignoring consensus certificate for transaction {:?} because of end of epoch",
                    certificate.digest());
                    return Ok(ConsensusCertificateResult::Ignored);
                }

                let deferral_info = self.should_defer(
                    &certificate,
                    commit_round,
                    dkg_failed,
                    generating_randomness,
                    previously_deferred_tx_digests,
                    shared_object_congestion_tracker,
                );

                if let Some((deferral_key, deferral_reason)) = deferral_info {
                    debug!(
                        "Deferring consensus certificate for transaction {:?} until {:?}",
                        certificate.digest(),
                        deferral_key
                    );

                    let deferral_result = match deferral_reason {
                        DeferralReason::RandomnessNotReady => {
                            // Always defer transaction due to randomness not ready.
                            ConsensusCertificateResult::Deferred(deferral_key)
                        }
                        DeferralReason::SharedObjectCongestion(congested_objects) => {
                            authority_metrics
                                .consensus_handler_congested_transactions
                                .inc();
                            if transaction_deferral_within_limit(
                                &deferral_key,
                                self.protocol_config()
                                    .max_deferral_rounds_for_congestion_control(),
                            ) {
                                ConsensusCertificateResult::Deferred(deferral_key)
                            } else {
                                // Cancel the transaction that has been deferred for too long.
                                debug!(
                                    "Cancelling consensus certificate for transaction {:?} with deferral key {:?} due to congestion on objects {:?}",
                                    certificate.digest(),
                                    deferral_key,
                                    congested_objects
                                );
                                ConsensusCertificateResult::Cancelled((
                                    certificate,
                                    CancelConsensusCertificateReason::CongestionOnObjects(
                                        congested_objects,
                                    ),
                                ))
                            }
                        }
                    };
                    return Ok(deferral_result);
                }

                if dkg_failed
                    && self.randomness_state_enabled()
                    && certificate.transaction_data().uses_randomness()
                {
                    debug!(
                        "Canceling randomness-using certificate for transaction {:?} because DKG failed",
                        certificate.digest(),
                    );
                    return Ok(ConsensusCertificateResult::Cancelled((
                        certificate,
                        CancelConsensusCertificateReason::DkgFailed,
                    )));
                }

                // This certificate will be scheduled. Update object execution cost.
                if certificate.contains_shared_object() {
                    shared_object_congestion_tracker.bump_object_execution_cost(&certificate);
                }

                Ok(ConsensusCertificateResult::PeraTransaction(certificate))
            }
            SequencedConsensusTransactionKind::External(ConsensusTransaction {
                kind: ConsensusTransactionKind::CheckpointSignature(info),
                ..
            }) => {
                // We usually call notify_checkpoint_signature in PeraTxValidator, but that step can
                // be skipped when a batch is already part of a certificate, so we must also
                // notify here.
                checkpoint_service.notify_checkpoint_signature(self, info)?;
                Ok(ConsensusCertificateResult::ConsensusMessage)
            }
            SequencedConsensusTransactionKind::External(ConsensusTransaction {
                kind: ConsensusTransactionKind::EndOfPublish(_),
                ..
            }) => {
                // these are partitioned earlier
                panic!("process_consensus_transaction called with end-of-publish transaction");
            }
            SequencedConsensusTransactionKind::External(ConsensusTransaction {
                kind: ConsensusTransactionKind::CapabilityNotification(capabilities),
                ..
            }) => {
                let authority = capabilities.authority;
                if self
                    .get_reconfig_state_read_lock_guard()
                    .should_accept_consensus_certs()
                {
                    debug!(
                        "Received CapabilityNotification from {:?}",
                        authority.concise()
                    );
                    self.record_capabilities(capabilities)?;
                } else {
                    debug!(
                        "Ignoring CapabilityNotification from {:?} because of end of epoch",
                        authority.concise()
                    );
                }
                Ok(ConsensusCertificateResult::ConsensusMessage)
            }
            SequencedConsensusTransactionKind::External(ConsensusTransaction {
                kind: ConsensusTransactionKind::CapabilityNotificationV2(capabilities),
                ..
            }) => {
                let authority = capabilities.authority;
                if self
                    .get_reconfig_state_read_lock_guard()
                    .should_accept_consensus_certs()
                {
                    debug!(
                        "Received CapabilityNotificationV2 from {:?}",
                        authority.concise()
                    );
                    self.record_capabilities_v2(capabilities)?;
                } else {
                    debug!(
                        "Ignoring CapabilityNotificationV2 from {:?} because of end of epoch",
                        authority.concise()
                    );
                }
                Ok(ConsensusCertificateResult::ConsensusMessage)
            }
            SequencedConsensusTransactionKind::External(ConsensusTransaction {
                kind: ConsensusTransactionKind::NewJWKFetched(authority, jwk_id, jwk),
                ..
            }) => {
                if self
                    .get_reconfig_state_read_lock_guard()
                    .should_accept_consensus_certs()
                {
                    self.record_jwk_vote(
                        output,
                        consensus_index.last_committed_round,
                        *authority,
                        jwk_id,
                        jwk,
                    )?;
                } else {
                    debug!(
                        "Ignoring NewJWKFetched from {:?} because of end of epoch",
                        authority.concise()
                    );
                }
                Ok(ConsensusCertificateResult::ConsensusMessage)
            }
            SequencedConsensusTransactionKind::External(ConsensusTransaction {
                kind: ConsensusTransactionKind::LockNextCommittee(..),
                ..
            }) => Ok(ConsensusCertificateResult::ConsensusMessage),
            SequencedConsensusTransactionKind::External(ConsensusTransaction {
                kind: ConsensusTransactionKind::DWalletMPCOutput(authority, session_info, output),
                ..
            }) => {
                self.dwallet_mpc_sender
                    .get()
                    .ok_or(PeraError::from(
                        "DWallet MPC sender not initialized when iterating over events",
                    ))?
                    .send(DWalletMPCChannelMessage::Output(
                        output.clone(),
                        *authority,
                        session_info.clone(),
                    ))
                    .map_err(|err| {
                        PeraError::from(format!("Failed to send DWalletMPCOutput: {:?}", err))
                    })?;
                Ok(ConsensusCertificateResult::ConsensusMessage)
            }
            SequencedConsensusTransactionKind::External(ConsensusTransaction {
                kind: ConsensusTransactionKind::DWalletMPCMessage(authority, message, session_id),
                ..
            }) => {
                self.dwallet_mpc_sender
                    .get()
                    .unwrap()
                    .send(DWalletMPCChannelMessage::Message(
                        message.clone(),
                        *authority,
                        *session_id,
                    ))
                    .map_err(|err| {
                        PeraError::from(format!("Failed to send DWalletMPCMessage: {:?}", err))
                    })?;
                Ok(ConsensusCertificateResult::ConsensusMessage)
            }
            SequencedConsensusTransactionKind::External(ConsensusTransaction {
                kind: ConsensusTransactionKind::RandomnessStateUpdate(_, _),
                ..
            }) => {
                // These are always generated as System transactions (handled below).
                panic!("process_consensus_transaction called with external RandomnessStateUpdate");
            }
            SequencedConsensusTransactionKind::External(ConsensusTransaction {
                kind: ConsensusTransactionKind::RandomnessDkgMessage(authority, bytes),
                ..
            }) => {
                if self.get_reconfig_state_read_lock_guard().should_accept_tx() {
                    if let Some(randomness_manager) = randomness_manager.as_mut() {
                        debug!(
                            "Received RandomnessDkgMessage from {:?}",
                            authority.concise()
                        );
                        match bcs::from_bytes(bytes) {
                            Ok(message) => randomness_manager.add_message(authority, message)?,
                            Err(e) => {
                                warn!(
                                    "Failed to deserialize RandomnessDkgMessage from {:?}: {e:?}",
                                    authority.concise()
                                );
                            }
                        }
                    } else {
                        debug!(
                            "Ignoring RandomnessDkgMessage from {:?} because randomness is not enabled",
                            authority.concise()
                        );
                    }
                } else {
                    debug!(
                        "Ignoring RandomnessDkgMessage from {:?} because of end of epoch",
                        authority.concise()
                    );
                }
                Ok(ConsensusCertificateResult::RandomnessConsensusMessage)
            }
            SequencedConsensusTransactionKind::External(ConsensusTransaction {
                kind: ConsensusTransactionKind::RandomnessDkgConfirmation(authority, bytes),
                ..
            }) => {
                if self.get_reconfig_state_read_lock_guard().should_accept_tx() {
                    if let Some(randomness_manager) = randomness_manager.as_mut() {
                        debug!(
                            "Received RandomnessDkgConfirmation from {:?}",
                            authority.concise()
                        );
                        match bcs::from_bytes(bytes) {
                            Ok(message) => {
                                randomness_manager.add_confirmation(output, authority, message)?
                            }
                            Err(e) => {
                                warn!(
                                        "Failed to deserialize RandomnessDkgConfirmation from {:?}: {e:?}",
                                        authority.concise(),
                                    );
                            }
                        }
                    } else {
                        debug!(
                            "Ignoring RandomnessDkgMessage from {:?} because randomness is not enabled",
                            authority.concise()
                        );
                    }
                } else {
                    debug!(
                        "Ignoring RandomnessDkgMessage from {:?} because of end of epoch",
                        authority.concise()
                    );
                }
                Ok(ConsensusCertificateResult::RandomnessConsensusMessage)
            }
            SequencedConsensusTransactionKind::System(system_transaction) => {
                Ok(self.process_consensus_system_transaction(system_transaction))
            }
        }
    }

    fn process_consensus_system_transaction(
        &self,
        system_transaction: &VerifiedExecutableTransaction,
    ) -> ConsensusCertificateResult {
        if !self.get_reconfig_state_read_lock_guard().should_accept_tx() {
            debug!(
                "Ignoring system transaction {:?} because of end of epoch",
                system_transaction.digest()
            );
            return ConsensusCertificateResult::IgnoredSystem;
        }

        // System transactions either contain a shared object
        // or are dWallet MPC output transactions.
        let is_dwallet_mpc_output = matches!(
            system_transaction.transaction_data().execution_parts().0,
            TransactionKind::DWalletMPCOutput(_)
        );
        assert!(system_transaction.contains_shared_object() || is_dwallet_mpc_output);
        ConsensusCertificateResult::PeraTransaction(system_transaction.clone())
    }

    pub(crate) fn write_pending_checkpoint(
        &self,
        output: &mut ConsensusCommitOutput,
        checkpoint: &PendingCheckpointV2,
    ) -> PeraResult {
        assert!(
            self.get_pending_checkpoint(&checkpoint.height())?.is_none(),
            "Duplicate pending checkpoint notification at height {:?}",
            checkpoint.height()
        );

        debug!(
            checkpoint_commit_height = checkpoint.height(),
            "Pending checkpoint has {} roots",
            checkpoint.roots().len(),
        );
        trace!(
            checkpoint_commit_height = checkpoint.height(),
            "Transaction roots for pending checkpoint: {:?}",
            checkpoint.roots()
        );

        output.insert_pending_checkpoint(checkpoint.clone());

        Ok(())
    }

    pub fn get_pending_checkpoints(
        &self,
        last: Option<CheckpointHeight>,
    ) -> PeraResult<Vec<(CheckpointHeight, PendingCheckpointV2)>> {
        let tables = self.tables()?;
        if self.randomness_state_enabled() {
            let mut iter = tables.pending_checkpoints_v2.unbounded_iter();
            if let Some(last_processed_height) = last {
                iter = iter.skip_to(&(last_processed_height + 1))?;
            }
            Ok(iter.collect())
        } else {
            let mut iter = tables.pending_checkpoints.unbounded_iter();
            if let Some(last_processed_height) = last {
                iter = iter.skip_to(&(last_processed_height + 1))?;
            }
            Ok(iter.map(|(height, cp)| (height, cp.into())).collect())
        }
    }

    pub fn get_pending_checkpoint(
        &self,
        index: &CheckpointHeight,
    ) -> PeraResult<Option<PendingCheckpointV2>> {
        if self.randomness_state_enabled() {
            Ok(self.tables()?.pending_checkpoints_v2.get(index)?)
        } else {
            Ok(self
                .tables()?
                .pending_checkpoints
                .get(index)?
                .map(|c| c.into()))
        }
    }

    pub fn process_pending_checkpoint(
        &self,
        commit_height: CheckpointHeight,
        content_info: Vec<(CheckpointSummary, CheckpointContents)>,
    ) -> PeraResult<()> {
        // All created checkpoints are inserted in builder_checkpoint_summary in a single batch.
        // This means that upon restart we can use BuilderCheckpointSummary::commit_height
        // from the last built summary to resume building checkpoints.
        let mut batch = self.tables()?.pending_checkpoints.batch();
        for (position_in_commit, (summary, transactions)) in content_info.into_iter().enumerate() {
            let sequence_number = summary.sequence_number;
            let summary = BuilderCheckpointSummary {
                summary,
                checkpoint_height: Some(commit_height),
                position_in_commit,
            };
            batch.insert_batch(
                &self.tables()?.builder_checkpoint_summary_v2,
                [(&sequence_number, summary)],
            )?;
            batch.insert_batch(
                &self.tables()?.builder_digest_to_checkpoint,
                transactions
                    .iter()
                    .map(|tx| (tx.transaction, sequence_number)),
            )?;
        }

        Ok(batch.write()?)
    }

    /// Register genesis checkpoint in builder DB
    pub fn put_genesis_checkpoint_in_builder(
        &self,
        summary: &CheckpointSummary,
        contents: &CheckpointContents,
    ) -> PeraResult<()> {
        let sequence = summary.sequence_number;
        for transaction in contents.iter() {
            let digest = transaction.transaction;
            debug!(
                "Manually inserting genesis transaction in checkpoint DB: {:?}",
                digest
            );
            self.tables()?
                .builder_digest_to_checkpoint
                .insert(&digest, &sequence)?;
        }
        let builder_summary = BuilderCheckpointSummary {
            summary: summary.clone(),
            checkpoint_height: None,
            position_in_commit: 0,
        };
        self.tables()?
            .builder_checkpoint_summary_v2
            .insert(summary.sequence_number(), &builder_summary)?;
        Ok(())
    }

    pub fn last_built_checkpoint_builder_summary(
        &self,
    ) -> PeraResult<Option<BuilderCheckpointSummary>> {
        Ok(self
            .tables()?
            .builder_checkpoint_summary_v2
            .unbounded_iter()
            .skip_to_last()
            .next()
            .map(|(_, s)| s))
    }

    pub fn last_built_checkpoint_summary(
        &self,
    ) -> PeraResult<Option<(CheckpointSequenceNumber, CheckpointSummary)>> {
        Ok(self
            .tables()?
            .builder_checkpoint_summary_v2
            .unbounded_iter()
            .skip_to_last()
            .next()
            .map(|(seq, s)| (seq, s.summary)))
    }

    pub fn get_built_checkpoint_summary(
        &self,
        sequence: CheckpointSequenceNumber,
    ) -> PeraResult<Option<CheckpointSummary>> {
        Ok(self
            .tables()?
            .builder_checkpoint_summary_v2
            .get(&sequence)?
            .map(|s| s.summary))
    }

    pub fn builder_included_transactions_in_checkpoint<'a>(
        &self,
        digests: impl Iterator<Item = &'a TransactionDigest>,
    ) -> PeraResult<Vec<bool>> {
        Ok(self
            .tables()?
            .builder_digest_to_checkpoint
            .multi_contains_keys(digests)?)
    }

    pub fn get_last_checkpoint_signature_index(&self) -> PeraResult<u64> {
        Ok(self
            .tables()?
            .pending_checkpoint_signatures
            .unbounded_iter()
            .skip_to_last()
            .next()
            .map(|((_, index), _)| index)
            .unwrap_or_default())
    }

    pub fn insert_checkpoint_signature(
        &self,
        checkpoint_seq: CheckpointSequenceNumber,
        index: u64,
        info: &CheckpointSignatureMessage,
    ) -> PeraResult<()> {
        Ok(self
            .tables()?
            .pending_checkpoint_signatures
            .insert(&(checkpoint_seq, index), info)?)
    }

    pub(crate) fn record_epoch_pending_certs_process_time_metric(&self) {
        if let Some(epoch_close_time) = *self.epoch_close_time.read() {
            self.metrics
                .epoch_pending_certs_processed_time_since_epoch_close_ms
                .set(epoch_close_time.elapsed().as_millis() as i64);
        }
    }

    pub fn record_end_of_message_quorum_time_metric(&self) {
        if let Some(epoch_close_time) = *self.epoch_close_time.read() {
            self.metrics
                .epoch_end_of_publish_quorum_time_since_epoch_close_ms
                .set(epoch_close_time.elapsed().as_millis() as i64);
        }
    }

    pub(crate) fn report_epoch_metrics_at_last_checkpoint(&self, stats: EpochStats) {
        if let Some(epoch_close_time) = *self.epoch_close_time.read() {
            self.metrics
                .epoch_last_checkpoint_created_time_since_epoch_close_ms
                .set(epoch_close_time.elapsed().as_millis() as i64);
        }
        info!(epoch=?self.epoch(), "Epoch statistics: checkpoint_count={:?}, transaction_count={:?}, total_gas_reward={:?}", stats.checkpoint_count, stats.transaction_count, stats.total_gas_reward);
        self.metrics
            .epoch_checkpoint_count
            .set(stats.checkpoint_count as i64);
        self.metrics
            .epoch_transaction_count
            .set(stats.transaction_count as i64);
        self.metrics
            .epoch_total_gas_reward
            .set(stats.total_gas_reward as i64);
    }

    pub fn record_epoch_reconfig_start_time_metric(&self) {
        if let Some(epoch_close_time) = *self.epoch_close_time.read() {
            self.metrics
                .epoch_reconfig_start_time_since_epoch_close_ms
                .set(epoch_close_time.elapsed().as_millis() as i64);
        }
    }

    fn record_reconfig_halt_duration_metric(&self) {
        if let Some(epoch_close_time) = *self.epoch_close_time.read() {
            self.metrics
                .epoch_validator_halt_duration_ms
                .set(epoch_close_time.elapsed().as_millis() as i64);
        }
    }

    pub(crate) fn record_epoch_first_checkpoint_creation_time_metric(&self) {
        self.metrics
            .epoch_first_checkpoint_created_time_since_epoch_begin_ms
            .set(self.epoch_open_time.elapsed().as_millis() as i64);
    }

    pub fn record_is_safe_mode_metric(&self, safe_mode: bool) {
        self.metrics.is_safe_mode.set(safe_mode as i64);
    }

    pub fn record_checkpoint_builder_is_safe_mode_metric(&self, safe_mode: bool) {
        if safe_mode {
            // allow tests to inject a panic here.
            fail_point!("record_checkpoint_builder_is_safe_mode_metric");
        }
        self.metrics
            .checkpoint_builder_advance_epoch_is_safe_mode
            .set(safe_mode as i64)
    }

    fn record_epoch_total_duration_metric(&self) {
        self.metrics.current_epoch.set(self.epoch() as i64);
        self.metrics
            .epoch_total_duration
            .set(self.epoch_open_time.elapsed().as_millis() as i64);
    }

    pub(crate) fn update_authenticator_state(&self, update: &AuthenticatorStateUpdate) {
        info!("Updating authenticator state: {:?}", update);
        for active_jwk in &update.new_active_jwks {
            let ActiveJwk { jwk_id, jwk, .. } = active_jwk;
            self.signature_verifier.insert_jwk(jwk_id, jwk);
        }
    }

    pub fn clear_signature_cache(&self) {
        self.signature_verifier.clear_signature_cache();
    }

    pub(crate) fn check_all_executed_transactions_in_checkpoint(&self) {
        if !self.executed_in_epoch_table_enabled() {
            error!("Cannot check executed transactions in checkpoint because executed_in_epoch table is not enabled");
            return;
        }
        let tables = self.tables().unwrap();

        info!("Verifying that all executed transactions are in a checkpoint");

        let mut executed_iter = tables.executed_in_epoch.unbounded_iter();
        let mut checkpointed_iter = tables.executed_transactions_to_checkpoint.unbounded_iter();

        // verify that the two iterators (which are both sorted) are identical
        loop {
            let executed = executed_iter.next();
            let checkpointed = checkpointed_iter.next();
            match (executed, checkpointed) {
                (Some((left, ())), Some((right, _))) => {
                    if left != right {
                        panic!("Executed transactions and checkpointed transactions do not match: {:?} {:?}", left, right);
                    }
                }
                (None, None) => break,
                (left, right) => panic!(
                    "Executed transactions and checkpointed transactions do not match: {:?} {:?}",
                    left, right
                ),
            }
        }
    }
}

#[derive(Default)]
pub(crate) struct ConsensusCommitOutput {
    // Consensus and reconfig state
    consensus_messages_processed: BTreeSet<SequencedConsensusTransactionKey>,
    end_of_publish: BTreeSet<AuthorityName>,
    reconfig_state: Option<ReconfigState>,
    consensus_commit_stats: Option<ExecutionIndicesWithStats>,
    pending_execution: Vec<VerifiedExecutableTransaction>,

    // transaction scheduling state
    shared_object_versions: Option<(AssignedTxAndVersions, HashMap<ObjectID, SequenceNumber>)>,

    deferred_txns: Vec<(DeferralKey, Vec<VerifiedSequencedConsensusTransaction>)>,
    // deferred txns that have been loaded and can be removed
    deleted_deferred_txns: BTreeSet<DeferralKey>,

    // checkpoint state
    user_signatures_for_checkpoints: Vec<(TransactionDigest, Vec<GenericSignature>)>,
    pending_checkpoints: Vec<PendingCheckpointV2>,

    // random beacon state
    next_randomness_round: Option<(RandomnessRound, TimestampMs)>,

    dkg_confirmations: BTreeMap<PartyId, VersionedDkgConfirmation>,
    dkg_processed_messages: BTreeMap<PartyId, VersionedProcessedMessage>,
    dkg_used_message: Option<VersionedUsedProcessedMessages>,
    dkg_output: Option<dkg::Output<PkG, EncG>>,

    // jwk state
    pending_jwks: BTreeSet<(AuthorityName, JwkId, JWK)>,
    active_jwks: BTreeSet<(u64, (JwkId, JWK))>,
}

impl ConsensusCommitOutput {
    pub fn new() -> Self {
        Default::default()
    }

    fn insert_end_of_publish(&mut self, authority: AuthorityName) {
        self.end_of_publish.insert(authority);
    }

    fn insert_pending_execution(&mut self, transactions: &[VerifiedExecutableTransaction]) {
        self.pending_execution.reserve(transactions.len());
        self.pending_execution.extend_from_slice(transactions);
    }

    fn insert_user_signatures_for_checkpoints(
        &mut self,
        transactions: &[VerifiedExecutableTransaction],
    ) {
        self.user_signatures_for_checkpoints.extend(
            transactions
                .iter()
                .map(|tx| (*tx.digest(), tx.tx_signatures().to_vec())),
        );
    }

    fn record_consensus_commit_stats(&mut self, stats: ExecutionIndicesWithStats) {
        self.consensus_commit_stats = Some(stats);
    }

    fn store_reconfig_state(&mut self, state: ReconfigState) {
        self.reconfig_state = Some(state);
    }

    fn record_consensus_message_processed(&mut self, key: SequencedConsensusTransactionKey) {
        self.consensus_messages_processed.insert(key);
    }

    fn set_assigned_shared_object_versions(
        &mut self,
        versions: AssignedTxAndVersions,
        next_versions: HashMap<ObjectID, SequenceNumber>,
    ) {
        assert!(self.shared_object_versions.is_none());
        self.shared_object_versions = Some((versions, next_versions));
    }

    fn defer_transactions(
        &mut self,
        key: DeferralKey,
        transactions: Vec<VerifiedSequencedConsensusTransaction>,
    ) {
        self.deferred_txns.push((key, transactions));
    }

    fn delete_loaded_deferred_transactions(&mut self, deferral_keys: &[DeferralKey]) {
        self.deleted_deferred_txns
            .extend(deferral_keys.iter().cloned());
    }

    fn insert_pending_checkpoint(&mut self, checkpoint: PendingCheckpointV2) {
        self.pending_checkpoints.push(checkpoint);
    }

    pub fn reserve_next_randomness_round(
        &mut self,
        next_randomness_round: RandomnessRound,
        commit_timestamp: TimestampMs,
    ) {
        assert!(self.next_randomness_round.is_none());
        self.next_randomness_round = Some((next_randomness_round, commit_timestamp));
    }

    pub fn insert_dkg_confirmation(&mut self, conf: VersionedDkgConfirmation) {
        self.dkg_confirmations.insert(conf.sender(), conf);
    }

    pub fn insert_dkg_processed_message(&mut self, message: VersionedProcessedMessage) {
        self.dkg_processed_messages
            .insert(message.sender(), message);
    }

    pub fn insert_dkg_used_messages(&mut self, used_messages: VersionedUsedProcessedMessages) {
        self.dkg_used_message = Some(used_messages);
    }

    pub fn set_dkg_output(&mut self, output: dkg::Output<PkG, EncG>) {
        self.dkg_output = Some(output);
    }

    fn insert_pending_jwk(&mut self, authority: AuthorityName, id: JwkId, jwk: JWK) {
        self.pending_jwks.insert((authority, id, jwk));
    }

    fn insert_active_jwk(&mut self, round: u64, key: (JwkId, JWK)) {
        self.active_jwks.insert((round, key));
    }

    pub fn write_to_batch(
        self,
        epoch_store: &AuthorityPerEpochStore,
        batch: &mut DBBatch,
    ) -> PeraResult {
        let tables = epoch_store.tables()?;
        batch.insert_batch(
            &tables.consensus_message_processed,
            self.consensus_messages_processed
                .iter()
                .map(|key| (key, true)),
        )?;

        batch.insert_batch(
            &tables.end_of_publish,
            self.end_of_publish.iter().map(|authority| (authority, ())),
        )?;

        if let Some(reconfig_state) = &self.reconfig_state {
            batch.insert_batch(
                &tables.reconfig_state,
                [(RECONFIG_STATE_INDEX, reconfig_state)],
            )?;
        }

        if let Some(consensus_commit_stats) = &self.consensus_commit_stats {
            batch.insert_batch(
                &tables.last_consensus_index,
                [(
                    LAST_CONSENSUS_STATS_ADDR,
                    ExecutionIndicesWithHash {
                        index: consensus_commit_stats.index,
                        hash: consensus_commit_stats.hash,
                    },
                )],
            )?;
            batch.insert_batch(
                &tables.last_consensus_stats,
                [(LAST_CONSENSUS_STATS_ADDR, consensus_commit_stats)],
            )?;
        }

        batch.insert_batch(
            &tables.pending_execution,
            self.pending_execution
                .into_iter()
                .map(|tx| (*tx.inner().digest(), tx.serializable())),
        )?;

        if let Some((assigned_versions, next_versions)) = self.shared_object_versions {
            if epoch_store.randomness_state_enabled() {
                batch.insert_batch(
                    &tables.assigned_shared_object_versions_v2,
                    assigned_versions,
                )?;
            } else {
                batch.insert_batch(
                    &tables.assigned_shared_object_versions,
                    assigned_versions
                        .into_iter()
                        .map(|(key, versions)| (*key.unwrap_digest(), versions)),
                )?;
            }

            batch.insert_batch(&tables.next_shared_object_versions, next_versions)?;
        }

        batch.delete_batch(&tables.deferred_transactions, self.deleted_deferred_txns)?;
        batch.insert_batch(&tables.deferred_transactions, self.deferred_txns)?;

        batch.insert_batch(
            &tables.user_signatures_for_checkpoints,
            self.user_signatures_for_checkpoints,
        )?;

        if epoch_store.randomness_state_enabled() {
            batch.insert_batch(
                &tables.pending_checkpoints_v2,
                self.pending_checkpoints
                    .into_iter()
                    .map(|cp| (cp.height(), cp)),
            )?;
        } else {
            batch.insert_batch(
                &tables.pending_checkpoints,
                self.pending_checkpoints
                    .into_iter()
                    .map(|cp| (cp.height(), cp.expect_v1())),
            )?;
        }

        if let Some((round, commit_timestamp)) = self.next_randomness_round {
            batch.insert_batch(&tables.randomness_next_round, [(SINGLETON_KEY, round)])?;
            batch.insert_batch(
                &tables.randomness_last_round_timestamp,
                [(SINGLETON_KEY, commit_timestamp)],
            )?;
        }

        batch.insert_batch(&tables.dkg_confirmations_v2, self.dkg_confirmations)?;
        batch.insert_batch(
            &tables.dkg_processed_messages_v2,
            self.dkg_processed_messages,
        )?;
        batch.insert_batch(
            &tables.dkg_used_messages_v2,
            // using Option as iter
            self.dkg_used_message
                .into_iter()
                .map(|used_msgs| (SINGLETON_KEY, used_msgs)),
        )?;
        if let Some(output) = self.dkg_output {
            batch.insert_batch(&tables.dkg_output, [(SINGLETON_KEY, output)])?;
        }

        batch.insert_batch(
            &tables.pending_jwks,
            self.pending_jwks.into_iter().map(|j| (j, ())),
        )?;
        batch.insert_batch(
            &tables.active_jwks,
            self.active_jwks.into_iter().map(|j| (j, ())),
        )?;

        Ok(())
    }
}

impl GetSharedLocks for AuthorityPerEpochStore {
    fn get_shared_locks(
        &self,
        key: &TransactionKey,
    ) -> Result<Vec<(ObjectID, SequenceNumber)>, PeraError> {
        if self.randomness_state_enabled() {
            Ok(self
                .tables()?
                .assigned_shared_object_versions_v2
                .get(key)?
                .unwrap_or_default())
        } else {
            Ok(self
                .tables()?
                .assigned_shared_object_versions
                .get(key.unwrap_digest())?
                .unwrap_or_default())
        }
    }
}

impl ExecutionComponents {
    fn new(
        protocol_config: &ProtocolConfig,
        store: Arc<dyn BackingPackageStore + Send + Sync>,
        metrics: Arc<ResolverMetrics>,
        // Keep this as a parameter for possible future use
        _expensive_safety_check_config: &ExpensiveSafetyCheckConfig,
    ) -> Self {
        let silent = true;
        let executor = pera_execution::executor(protocol_config, silent, None)
            .expect("Creating an executor should not fail here");

        let module_cache = Arc::new(SyncModuleCache::new(ResolverWrapper::new(
            store,
            metrics.clone(),
        )));
        Self {
            executor,
            module_cache,
            metrics,
        }
    }

    pub(crate) fn metrics(&self) -> Arc<ResolverMetrics> {
        self.metrics.clone()
    }
}

#[derive(Clone, Debug, PartialEq, Eq, Serialize, Deserialize)]
pub enum LockDetailsWrapper {
    V1(TransactionDigest),
}

impl LockDetailsWrapper {
    pub fn migrate(self) -> Self {
        // TODO: when there are multiple versions, we must iteratively migrate from version N to
        // N+1 until we arrive at the latest version
        self
    }

    // Always returns the most recent version. Older versions are migrated to the latest version at
    // read time, so there is never a need to access older versions.
    pub fn inner(&self) -> &LockDetails {
        match self {
            Self::V1(v1) => v1,

            // can remove #[allow] when there are multiple versions
            #[allow(unreachable_patterns)]
            _ => panic!("lock details should have been migrated to latest version at read time"),
        }
    }
    pub fn into_inner(self) -> LockDetails {
        match self {
            Self::V1(v1) => v1,

            // can remove #[allow] when there are multiple versions
            #[allow(unreachable_patterns)]
            _ => panic!("lock details should have been migrated to latest version at read time"),
        }
    }
}

pub type LockDetails = TransactionDigest;

impl From<LockDetails> for LockDetailsWrapper {
    fn from(details: LockDetails) -> Self {
        // always use latest version.
        LockDetailsWrapper::V1(details)
    }
}<|MERGE_RESOLUTION|>--- conflicted
+++ resolved
@@ -1051,16 +1051,12 @@
         })
     }
 
-<<<<<<< HEAD
+    /// Returns the dWallet mpc network encryption of decryption key shares.
+    // Todo (#387): Add different encryption schemes & versions
     pub fn get_encryption_of_decryption_key_shares(
         &self,
     ) -> DwalletMPCResult<HashMap<u8, Vec<EncryptionOfNetworkDecryptionKeyShares>>> {
         // Todo (#396): Read the decryption key share from the network DKG output
-=======
-    /// Returns the dWallet mpc network encryption of decryption key shares.
-    // Todo (#387): Add different encryption schemes & versions
-    pub fn get_encrypted_decryption_key_shares(&self) -> PeraResult<Vec<Vec<u8>>> {
->>>>>>> 66c93572
         if self.epoch() == FIRST_EPOCH_ID {
             return Err(DwalletMPCError::WrongEpoch(self.epoch()));
         }
@@ -1078,33 +1074,6 @@
         Ok(encryption_of_decryption_key_shares)
     }
 
-<<<<<<< HEAD
-    pub fn get_decryption_key_share(
-        &self,
-        key_type: DWalletMPCNetworkKey,
-    ) -> DwalletMPCResult<Vec<u8>> {
-        // Todo (#396): Read the decryption key share from the network DKG output
-        if self.epoch() == FIRST_EPOCH_ID {
-            return Err(return Err(DwalletMPCError::WrongEpoch(self.epoch())));
-        }
-
-        let encryption_of_decryption_key_shares = self.get_encryption_of_decryption_key_shares()?;
-        let party_id = authority_name_to_party_id(&self.name, self)? as usize;
-        let encryption_of_decryption_key_shares = encryption_of_decryption_key_shares
-            .get(&(key_type as u8))
-            .ok_or(DwalletMPCError::MissingEncryptionOfDecryptionKeyShares)?;
-        let decryption_key_share = encryption_of_decryption_key_shares
-            .get(encryption_of_decryption_key_shares.len())
-            .ok_or(DwalletMPCError::MissingEncryptionOfDecryptionKeyShares)?
-            .current_epoch_shares
-            .get(party_id)
-            .ok_or(DwalletMPCError::MissingEncryptionOfDecryptionKeyShares)?;
-        // Todo (#382): Decrypt the decryption key share
-        Ok(decryption_key_share.clone())
-    }
-
-=======
->>>>>>> 66c93572
     pub fn committee_validators_class_groups_public_keys_and_proofs(
         &self,
     ) -> DwalletMPCResult<HashMap<PartyID, ClassGroupsPublicKeyAndProof>> {
