--- conflicted
+++ resolved
@@ -378,27 +378,16 @@
                         let dwallet_mpc_manager = self.epoch_store.dwallet_mpc_manager.get();
                         let output_verification_result = match dwallet_mpc_manager {
                             Some(mpc_manager) => {
-<<<<<<< HEAD
                                 mpc_manager.lock().await
-                                    .try_verify_output(value, session_id)
-                                    .unwrap_or_else(|e| {
-                                        // TODO (#311): Make validator don't mark other validators as malicious or take any active action while syncing
-                                        error!("error verifying DWalletMPCOutput for the session {:?} from party {:?}: {:?}",session_id, authority_index, e);
-=======
-                                let mut dwallet_mpc_manager = mpc_manager.lock().await;
-                                match dwallet_mpc_manager.try_verify_output(
+                                    .try_verify_output(
                                     value,
                                     session_id,
                                     sender_address,
                                     dwallet_cap_id,
-                                ) {
-                                    Ok(is_valid) => is_valid,
-                                    Err(e) => {
-                                        error!(
-                                                    "Error verifying DWalletMPCOutput output from session {:?} and party {:?}: {:?}",
-                                                    session_id, authority_index, e
-                                                );
->>>>>>> d0fcb272
+                                )
+                                    .unwrap_or_else(|e| {
+                                        // TODO (#311): Make validator don't mark other validators as malicious or take any active action while syncing
+                                        error!("error verifying DWalletMPCOutput for the session {:?} from party {:?}: {:?}",session_id, authority_index, e);
                                         OutputVerificationResult::Malicious
                                     })
                             }
