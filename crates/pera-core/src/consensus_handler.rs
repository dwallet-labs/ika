// Copyright (c) Mysten Labs, Inc.
// SPDX-License-Identifier: BSD-3-Clause-Clear

use std::{
    collections::{hash_map::DefaultHasher, HashMap, HashSet},
    hash::{Hash, Hasher},
    num::NonZeroUsize,
    sync::Arc,
};

use crate::dwallet_mpc::mpc_outputs_verifier::{OutputResult, OutputVerificationResult};
use crate::dwallet_mpc::network_dkg::DwalletMPCNetworkKeyVersions;
use crate::{
    authority::{
        authority_per_epoch_store::{
            AuthorityPerEpochStore, ConsensusStats, ConsensusStatsAPI, ExecutionIndicesWithStats,
        },
        epoch_start_configuration::EpochStartConfigTrait,
        AuthorityMetrics, AuthorityState,
    },
    checkpoints::{CheckpointService, CheckpointServiceNotify},
    consensus_throughput_calculator::ConsensusThroughputCalculator,
    consensus_types::{
        committee_api::CommitteeAPI, consensus_output_api::ConsensusOutputAPI, AuthorityIndex,
    },
    execution_cache::ObjectCacheRead,
    scoring_decision::update_low_scoring_authorities,
    transaction_manager::TransactionManager,
};
use arc_swap::ArcSwap;
use async_trait::async_trait;
use class_groups::dkg::Secp256k1Party;
use class_groups::{SECP256K1_FUNDAMENTAL_DISCRIMINANT_LIMBS, SECP256K1_SCALAR_LIMBS};
use consensus_core::CommitConsumerMonitor;
use dwallet_mpc_types::dwallet_mpc::{DWalletMPCNetworkKeyScheme, NetworkDecryptionKeyShares};
use group::PartyID;
use lru::LruCache;
use mpc::WeightedThresholdAccessStructure;
use mysten_metrics::{monitored_mpsc::UnboundedReceiver, monitored_scope, spawn_monitored_task};
use narwhal_config::Committee;
use narwhal_executor::{ExecutionIndices, ExecutionState};
use narwhal_types::ConsensusOutput;
use pera_macros::{fail_point_async, fail_point_if};
use pera_protocol_config::ProtocolConfig;
use pera_types::executable_transaction::CertificateProof;
use pera_types::message_envelope::VerifiedEnvelope;
use pera_types::messages_dwallet_mpc::{DWalletMPCOutput, MPCRound, SessionInfo};
use pera_types::{
    authenticator_state::ActiveJwk,
    base_types::{AuthorityName, EpochId, ObjectID, SequenceNumber, TransactionDigest},
    digests::ConsensusCommitDigest,
    executable_transaction::{TrustedExecutableTransaction, VerifiedExecutableTransaction},
    messages_consensus::{ConsensusTransaction, ConsensusTransactionKey, ConsensusTransactionKind},
    pera_system_state::epoch_start_pera_system_state::EpochStartSystemStateTrait,
    transaction::{SenderSignedData, VerifiedTransaction},
};
use serde::{Deserialize, Serialize};
use tracing::{debug, error, info, instrument, trace_span, warn};
use twopc_mpc::secp256k1;

pub struct ConsensusHandlerInitializer {
    state: Arc<AuthorityState>,
    checkpoint_service: Arc<CheckpointService>,
    epoch_store: Arc<AuthorityPerEpochStore>,
    low_scoring_authorities: Arc<ArcSwap<HashMap<AuthorityName, u64>>>,
    throughput_calculator: Arc<ConsensusThroughputCalculator>,
}

impl ConsensusHandlerInitializer {
    pub fn new(
        state: Arc<AuthorityState>,
        checkpoint_service: Arc<CheckpointService>,
        epoch_store: Arc<AuthorityPerEpochStore>,
        low_scoring_authorities: Arc<ArcSwap<HashMap<AuthorityName, u64>>>,
        throughput_calculator: Arc<ConsensusThroughputCalculator>,
    ) -> Self {
        Self {
            state,
            checkpoint_service,
            epoch_store,
            low_scoring_authorities,
            throughput_calculator,
        }
    }

    pub fn new_for_testing(
        state: Arc<AuthorityState>,
        checkpoint_service: Arc<CheckpointService>,
    ) -> Self {
        Self {
            state: state.clone(),
            checkpoint_service,
            epoch_store: state.epoch_store_for_testing().clone(),
            low_scoring_authorities: Arc::new(Default::default()),
            throughput_calculator: Arc::new(ConsensusThroughputCalculator::new(
                None,
                state.metrics.clone(),
            )),
        }
    }
    pub fn new_consensus_handler(&self) -> ConsensusHandler<CheckpointService> {
        let new_epoch_start_state = self.epoch_store.epoch_start_state();
        let committee = new_epoch_start_state.get_narwhal_committee();

        ConsensusHandler::new(
            self.epoch_store.clone(),
            self.checkpoint_service.clone(),
            self.state.transaction_manager().clone(),
            self.state.get_object_cache_reader().clone(),
            self.low_scoring_authorities.clone(),
            committee,
            self.state.metrics.clone(),
            self.throughput_calculator.clone(),
        )
    }
}

pub struct ConsensusHandler<C> {
    /// A store created for each epoch. ConsensusHandler is recreated each epoch, with the
    /// corresponding store. This store is also used to get the current epoch ID.
    epoch_store: Arc<AuthorityPerEpochStore>,
    /// Holds the indices, hash and stats after the last consensus commit
    /// It is used for avoiding replaying already processed transactions,
    /// checking chain consistency, and accumulating per-epoch consensus output stats.
    last_consensus_stats: ExecutionIndicesWithStats,
    checkpoint_service: Arc<C>,
    /// cache reader is needed when determining the next version to assign for shared objects.
    cache_reader: Arc<dyn ObjectCacheRead>,
    /// Reputation scores used by consensus adapter that we update, forwarded from consensus
    low_scoring_authorities: Arc<ArcSwap<HashMap<AuthorityName, u64>>>,
    /// The narwhal committee used to do stake computations for deciding set of low scoring authorities
    committee: Committee,
    // TODO: ConsensusHandler doesn't really share metrics with AuthorityState. We could define
    // a new metrics type here if we want to.
    metrics: Arc<AuthorityMetrics>,
    /// Lru cache to quickly discard transactions processed by consensus
    processed_cache: LruCache<SequencedConsensusTransactionKey, ()>,
    transaction_scheduler: AsyncTransactionScheduler,
    /// Using the throughput calculator to record the current consensus throughput
    throughput_calculator: Arc<ConsensusThroughputCalculator>,
}

const PROCESSED_CACHE_CAP: usize = 1024 * 1024;

impl<C> ConsensusHandler<C> {
    pub fn new(
        epoch_store: Arc<AuthorityPerEpochStore>,
        checkpoint_service: Arc<C>,
        transaction_manager: Arc<TransactionManager>,
        cache_reader: Arc<dyn ObjectCacheRead>,
        low_scoring_authorities: Arc<ArcSwap<HashMap<AuthorityName, u64>>>,
        committee: Committee,
        metrics: Arc<AuthorityMetrics>,
        throughput_calculator: Arc<ConsensusThroughputCalculator>,
    ) -> Self {
        // Recover last_consensus_stats so it is consistent across validators.
        let mut last_consensus_stats = epoch_store
            .get_last_consensus_stats()
            .expect("Should be able to read last consensus index");
        // stats is empty at the beginning of epoch.
        if !last_consensus_stats.stats.is_initialized() {
            last_consensus_stats.stats = ConsensusStats::new(committee.size());
        }
        let transaction_scheduler =
            AsyncTransactionScheduler::start(transaction_manager, epoch_store.clone());
        Self {
            epoch_store,
            last_consensus_stats,
            checkpoint_service,
            cache_reader,
            low_scoring_authorities,
            committee,
            metrics,
            processed_cache: LruCache::new(NonZeroUsize::new(PROCESSED_CACHE_CAP).unwrap()),
            transaction_scheduler,
            throughput_calculator,
        }
    }

    /// Updates the execution indexes based on the provided input.
    fn update_index_and_hash(&mut self, index: ExecutionIndices, v: &[u8]) {
        update_index_and_hash(&mut self.last_consensus_stats, index, v)
    }
}

fn update_index_and_hash(
    last_consensus_stats: &mut ExecutionIndicesWithStats,
    index: ExecutionIndices,
    v: &[u8],
) {
    // The entry point of handle_consensus_output_internal() has filtered out any already processed
    // consensus output. So we can safely assume that the index is always increasing.
    assert!(last_consensus_stats.index < index);

    let previous_hash = last_consensus_stats.hash;
    let mut hasher = DefaultHasher::new();
    previous_hash.hash(&mut hasher);
    v.hash(&mut hasher);
    let hash = hasher.finish();
    // Log hash every 1000th transaction of the subdag
    if index.transaction_index % 1000 == 0 {
        info!(
            "Integrity hash for consensus output at subdag {} transaction {} is {:016x}",
            index.sub_dag_index, index.transaction_index, hash
        );
    }

    last_consensus_stats.index = index;
    last_consensus_stats.hash = hash;
}

#[async_trait]
impl<C: CheckpointServiceNotify + Send + Sync> ExecutionState for ConsensusHandler<C> {
    /// This function gets called by the consensus for each consensus commit.
    #[instrument(level = "debug", skip_all)]
    async fn handle_consensus_output(&mut self, consensus_output: ConsensusOutput) {
        let _scope = monitored_scope("HandleConsensusOutput");
        self.handle_consensus_output_internal(consensus_output)
            .await;
    }

    fn last_executed_sub_dag_round(&self) -> u64 {
        self.last_consensus_stats.index.last_committed_round
    }

    fn last_executed_sub_dag_index(&self) -> u64 {
        self.last_consensus_stats.index.sub_dag_index
    }
}

impl<C: CheckpointServiceNotify + Send + Sync> ConsensusHandler<C> {
    #[instrument(level = "debug", skip_all)]
    async fn handle_consensus_output_internal(
        &mut self,
        consensus_output: impl ConsensusOutputAPI,
    ) {
        // This code no longer supports old protocol versions.
        assert!(self
            .epoch_store
            .protocol_config()
            .consensus_order_end_of_epoch_last());

        let last_committed_round = self.last_consensus_stats.index.last_committed_round;

        let round = consensus_output.leader_round();

        // TODO: Remove this once narwhal is deprecated. For now mysticeti will not return
        // more than one leader per round so we are not in danger of ignoring any commits.
        assert!(round >= last_committed_round);
        if last_committed_round == round {
            // we can receive the same commit twice after restart
            // It is critical that the writes done by this function are atomic - otherwise we can
            // lose the later parts of a commit if we restart midway through processing it.
            warn!(
                "Ignoring consensus output for round {} as it is already committed. NOTE: This is only expected if Narwhal is running.",
                round
            );
            return;
        }

        /* (serialized, transaction, output_cert) */
        let mut transactions = vec![];
        let timestamp = consensus_output.commit_timestamp_ms();
        let leader_author = consensus_output.leader_author_index();
        let commit_sub_dag_index = consensus_output.commit_sub_dag_index();

        let epoch_start = self
            .epoch_store
            .epoch_start_config()
            .epoch_start_timestamp_ms();
        let timestamp = if timestamp < epoch_start {
            error!(
                "Unexpected commit timestamp {timestamp} less then epoch start time {epoch_start}, author {leader_author}, round {round}",
            );
            epoch_start
        } else {
            timestamp
        };

        info!(
            %consensus_output,
            epoch = ?self.epoch_store.epoch(),
            "Received consensus output"
        );

        // TODO: testing empty commit explicitly.
        // Note that consensus commit batch may contain no transactions, but we still need to record the current
        // round and subdag index in the last_consensus_stats, so that it won't be re-executed in the future.
        let empty_bytes = vec![];
        self.update_index_and_hash(
            ExecutionIndices {
                last_committed_round: round,
                sub_dag_index: commit_sub_dag_index,
                transaction_index: 0_u64,
            },
            &empty_bytes,
        );

        // Load all jwks that became active in the previous round, and commit them in this round.
        // We want to delay one round because none of the transactions in the previous round could
        // have been authenticated with the jwks that became active in that round.
        //
        // Because of this delay, jwks that become active in the last round of the epoch will
        // never be committed. That is ok, because in the new epoch, the validators should
        // immediately re-submit these jwks, and they can become active then.
        let new_jwks = self
            .epoch_store
            .get_new_jwks(last_committed_round)
            .expect("Unrecoverable error in consensus handler");

        if !new_jwks.is_empty() {
            let authenticator_state_update_transaction =
                self.authenticator_state_update_transaction(round, new_jwks);
            debug!(
                "adding AuthenticatorStateUpdate({:?}) tx: {:?}",
                authenticator_state_update_transaction.digest(),
                authenticator_state_update_transaction,
            );

            transactions.push((
                empty_bytes.as_slice(),
                SequencedConsensusTransactionKind::System(authenticator_state_update_transaction),
                leader_author,
            ));
        }

        update_low_scoring_authorities(
            self.low_scoring_authorities.clone(),
            &self.committee,
            consensus_output.reputation_score_sorted_desc(),
            &self.metrics,
            self.epoch_store
                .protocol_config()
                .consensus_bad_nodes_stake_threshold(),
        );

        self.metrics
            .consensus_committed_subdags
            .with_label_values(&[&leader_author.to_string()])
            .inc();

        {
            let span = trace_span!("process_consensus_certs");
            let _guard = span.enter();
            for (authority_index, authority_transactions) in consensus_output.transactions() {
                // TODO: consider only messages within 1~3 rounds of the leader?
                self.last_consensus_stats
                    .stats
                    .inc_num_messages(authority_index as usize);
                for (serialized_transaction, transaction) in authority_transactions {
                    let kind = classify(&transaction);
                    self.metrics
                        .consensus_handler_processed
                        .with_label_values(&[kind])
                        .inc();
                    self.metrics
                        .consensus_handler_transaction_sizes
                        .with_label_values(&[kind])
                        .observe(serialized_transaction.len() as f64);
                    if matches!(
                        &transaction.kind,
                        ConsensusTransactionKind::UserTransaction(_)
                    ) {
                        self.last_consensus_stats
                            .stats
                            .inc_num_user_transactions(authority_index as usize);
                    }

                    if let ConsensusTransactionKind::LockNextCommittee(authority, epoch_id) =
                        &transaction.kind
                    {
                        if *epoch_id != self.epoch_store.epoch() {
                            error!(
                                "received `LockNextCommittee` transaction for the epoch {:?} while processing epoch {:?}",
                                epoch_id,
                                self.epoch_store.epoch()
                            );
                            continue;
                        }
                        let Ok(mut dwallet_mpc_verifier) =
                            self.epoch_store.get_dwallet_mpc_outputs_verifier().await
                        else {
                            error!("failed to get dWallet MPC outputs manager when processing `LockNextCommittee` transaction");
                            continue;
                        };
                        if dwallet_mpc_verifier.should_lock_committee(*authority) {
                            let transaction =
                                VerifiedTransaction::new_lock_next_committee_system_transaction(
                                    *epoch_id,
                                );
                            let transaction = VerifiedExecutableTransaction::new_system(
                                transaction,
                                self.epoch(),
                            );
                            transactions.push((
                                empty_bytes.as_slice(),
                                SequencedConsensusTransactionKind::System(transaction),
                                consensus_output.leader_author_index(),
                            ));
                        }
                    }
                    // If we receive a `DwalletMPCOutput` transaction,
                    // verify that it's valid and create a system transaction
                    // to store its output on the blockchain,
                    // so it will be available for the initiating user.
                    else if let ConsensusTransactionKind::DWalletMPCOutput(
                        _authority,
                        session_info,
                        output,
                    ) = &transaction.kind
                    {
                        info!(
                            "Received dWallet MPC output from authority {:?} for session {:?}",
                            authority_index, session_info.session_id
                        );
                        let Some(origin_authority) =
                            self.committee.authority_pubkey_by_index(authority_index)
                        else {
                            error!(
                                "malicious output from unknown authority index: {:?}, for session: {:?}",
                                authority_index, session_info.session_id
                            );
                            continue;
                        };

                        let Ok(mut dwallet_mpc_outputs_verifier) =
                            self.epoch_store.get_dwallet_mpc_outputs_verifier().await
                        else {
                            error!("failed to get dWallet MPC outputs verifier when processing DWalletMPCOutput transaction");
                            continue;
                        };

                        let output_verification_result = dwallet_mpc_outputs_verifier
                            .try_verify_output(output, &session_info, origin_authority)
                            .unwrap_or_else(|e| {
                                error!("error verifying DWalletMPCOutput output from session {:?} and party {:?}: {:?}",session_info.session_id, authority_index, e);
                                OutputVerificationResult {
                                    result: OutputResult::Malicious,
                                    malicious_actors: vec![origin_authority],
                                }
                            });
                        match output_verification_result.result {
                            OutputResult::Valid => {
                                if session_info.mpc_round.is_part_of_batch() {
                                    let Ok(mut batches_manager) =
                                        self.epoch_store.get_dwallet_mpc_batches_manager().await
                                    else {
                                        error!("failed to get dWallet MPC batches manager when processing DWalletMPCOutput transaction");
                                        continue;
                                    };
                                    if let Err(err) = batches_manager
                                        .store_verified_output(session_info.clone(), output.clone())
                                    {
                                        error!(
                                            "error storing verified output for session {:?}: {:?}",
                                            session_info.session_id, err
                                        );
                                    }
                                    match batches_manager.is_batch_completed(session_info) {
                                        Ok(Some(batch_output)) => {
                                            let transaction = self
                                                .create_dwallet_mpc_output_system_tx(
                                                    session_info,
                                                    &batch_output,
                                                );
                                            transactions.push((
                                                empty_bytes.as_slice(),
                                                SequencedConsensusTransactionKind::System(
                                                    transaction,
                                                ),
                                                consensus_output.leader_author_index(),
                                            ));
                                        }
                                        Err(err) => {
                                            error!(
                                                "session: `{:?}` error checking if batch is completed: {:?}",
                                                session_info.session_id, err
                                            );
                                            continue;
                                        }
                                        _ => {
                                            debug!(
                                                "session: '{:?}' received a batch output",
                                                session_info.session_id
                                            );
                                            // We don't want to write this output to the chain,
                                            // as we stored it in the batch,
                                            // but the batch is not yet complete.
                                            continue;
                                        }
                                    }
                                } else {
<<<<<<< HEAD
=======
                                    // Extract the final network DKG transaction parameters from the verified output
                                    // We can't preform this within the execution engine,
                                    // as it requires the class-groups crate from crypto-private lib.
>>>>>>> def18f9f
                                    if let MPCRound::NetworkDkg(key_scheme, _) =
                                        session_info.mpc_round
                                    {
                                        let key =
                                            match crate::dwallet_mpc::network_dkg::new_from_dkg_public_output(
                                                self.epoch(),
                                                key_scheme,
                                                &dwallet_mpc_outputs_verifier
                                                    .weighted_threshold_access_structure,
                                                output.clone(),
                                            ) {
                                                Ok(key) => key,
                                                Err(e) => {
                                                    error!(
                                                            "error creating new key from dkg public output: {:?}",
                                                            e
                                                        );
                                                    continue;
                                                }
                                            };
                                        let mut new_session_info = session_info.clone();
                                        new_session_info.mpc_round =
                                            MPCRound::NetworkDkg(key_scheme, Some(key));
                                        let transaction = self.create_dwallet_mpc_output_system_tx(
                                            &new_session_info,
                                            output,
                                        );
                                        transactions.push((
                                            empty_bytes.as_slice(),
                                            SequencedConsensusTransactionKind::System(transaction),
                                            consensus_output.leader_author_index(),
                                        ));
                                    } else {
                                        let transaction = self.create_dwallet_mpc_output_system_tx(
                                            session_info,
                                            output,
                                        );
                                        transactions.push((
                                            empty_bytes.as_slice(),
                                            SequencedConsensusTransactionKind::System(transaction),
                                            consensus_output.leader_author_index(),
                                        ));
                                    }
                                }
                            }
                            OutputResult::NotEnoughVotes | OutputResult::Malicious => {
                                // Ignore this output,
                                continue;
                            }
                        }
                    } else if let ConsensusTransactionKind::RandomnessStateUpdate(
                        randomness_round,
                        _,
                    ) = &transaction.kind
                    {
                        // These are deprecated and we should never see them. Log an error and eat the tx if one appears.
                        error!("BUG: saw deprecated RandomnessStateUpdate tx for commit round {round:?}, randomness round {randomness_round:?}")
                    } else {
                        let transaction = SequencedConsensusTransactionKind::External(transaction);
                        transactions.push((serialized_transaction, transaction, authority_index));
                    }
                }
            }
        }

        for i in 0..self.committee.size() {
            let hostname = self
                .committee
                .authority_hostname_by_index(i as AuthorityIndex)
                .unwrap_or_default();
            self.metrics
                .consensus_committed_messages
                .with_label_values(&[hostname])
                .set(self.last_consensus_stats.stats.get_num_messages(i) as i64);
            self.metrics
                .consensus_committed_user_transactions
                .with_label_values(&[hostname])
                .set(self.last_consensus_stats.stats.get_num_user_transactions(i) as i64);
        }

        let mut all_transactions = Vec::new();
        {
            // We need a set here as well, since the processed_cache is a LRU cache and can drop
            // entries while we're iterating over the sequenced transactions.
            let mut processed_set = HashSet::new();

            for (seq, (serialized, transaction, cert_origin)) in
                transactions.into_iter().enumerate()
            {
                // In process_consensus_transactions_and_commit_boundary(), we will add a system consensus commit
                // prologue transaction, which will be the first transaction in this consensus commit batch.
                // Therefore, the transaction sequence number starts from 1 here.
                let current_tx_index = ExecutionIndices {
                    last_committed_round: round,
                    sub_dag_index: commit_sub_dag_index,
                    transaction_index: (seq + 1) as u64,
                };

                self.update_index_and_hash(current_tx_index, serialized);

                let certificate_author = self
                    .committee
                    .authority_pubkey_by_index(cert_origin)
                    .unwrap();

                let sequenced_transaction = SequencedConsensusTransaction {
                    certificate_author_index: cert_origin,
                    certificate_author,
                    consensus_index: current_tx_index,
                    transaction,
                };

                let key = sequenced_transaction.key();
                let in_set = !processed_set.insert(key);
                let in_cache = self
                    .processed_cache
                    .put(sequenced_transaction.key(), ())
                    .is_some();

                if in_set || in_cache {
                    self.metrics.skipped_consensus_txns_cache_hit.inc();
                    continue;
                }

                all_transactions.push(sequenced_transaction);
            }
        }

        let transactions_to_schedule = self
            .epoch_store
            .process_consensus_transactions_and_commit_boundary(
                all_transactions,
                &self.last_consensus_stats,
                &self.checkpoint_service,
                self.cache_reader.as_ref(),
                &ConsensusCommitInfo::new(self.epoch_store.protocol_config(), &consensus_output),
                &self.metrics,
            )
            .await
            .expect("Unrecoverable error in consensus handler");

        // update the calculated throughput
        self.throughput_calculator
            .add_transactions(timestamp, transactions_to_schedule.len() as u64);

        fail_point_if!("correlated-crash-after-consensus-commit-boundary", || {
            let key = [commit_sub_dag_index, self.epoch_store.epoch()];
            if pera_simulator::random::deterministic_probability(&key, 0.01) {
                pera_simulator::task::kill_current_node(None);
            }
        });

        fail_point_async!("crash"); // for tests that produce random crashes

        self.transaction_scheduler
            .schedule(transactions_to_schedule)
            .await;
    }

    fn create_dwallet_mpc_output_system_tx(
        &self,
        session_info: &SessionInfo,
        output: &[u8],
    ) -> VerifiedEnvelope<SenderSignedData, CertificateProof> {
        let transaction =
            VerifiedTransaction::new_dwallet_mpc_output_system_transaction(DWalletMPCOutput {
                session_info: session_info.clone(),
                output: Vec::from(output),
            });
        VerifiedExecutableTransaction::new_system(transaction, self.epoch())
    }
}

struct AsyncTransactionScheduler {
    sender: tokio::sync::mpsc::Sender<Vec<VerifiedExecutableTransaction>>,
}

impl AsyncTransactionScheduler {
    pub fn start(
        transaction_manager: Arc<TransactionManager>,
        epoch_store: Arc<AuthorityPerEpochStore>,
    ) -> Self {
        let (sender, recv) = tokio::sync::mpsc::channel(16);
        spawn_monitored_task!(Self::run(recv, transaction_manager, epoch_store));
        Self { sender }
    }

    pub async fn schedule(&self, transactions: Vec<VerifiedExecutableTransaction>) {
        self.sender.send(transactions).await.ok();
    }

    pub async fn run(
        mut recv: tokio::sync::mpsc::Receiver<Vec<VerifiedExecutableTransaction>>,
        transaction_manager: Arc<TransactionManager>,
        epoch_store: Arc<AuthorityPerEpochStore>,
    ) {
        while let Some(transactions) = recv.recv().await {
            let _guard = monitored_scope("ConsensusHandler::enqueue");
            transaction_manager.enqueue(transactions, &epoch_store);
        }
    }
}

/// Consensus handler used by Mysticeti. Since Mysticeti repo is not yet integrated, we use a
/// channel to receive the consensus output from Mysticeti.
/// During initialization, the sender is passed into Mysticeti which can send consensus output
/// to the channel.
pub struct MysticetiConsensusHandler {
    handle: Option<tokio::task::JoinHandle<()>>,
}

impl MysticetiConsensusHandler {
    pub fn new(
        mut consensus_handler: ConsensusHandler<CheckpointService>,
        mut receiver: UnboundedReceiver<consensus_core::CommittedSubDag>,
        commit_consumer_monitor: Arc<CommitConsumerMonitor>,
    ) -> Self {
        let handle = spawn_monitored_task!(async move {
            // TODO: pause when execution is overloaded, so consensus can detect the backpressure.
            while let Some(consensus_output) = receiver.recv().await {
                let commit_index = consensus_output.commit_ref.index;
                consensus_handler
                    .handle_consensus_output_internal(consensus_output)
                    .await;
                commit_consumer_monitor.set_highest_handled_commit(commit_index);
            }
        });
        Self {
            handle: Some(handle),
        }
    }

    pub async fn abort(&mut self) {
        if let Some(handle) = self.handle.take() {
            handle.abort();
            let _ = handle.await;
        }
    }
}

impl Drop for MysticetiConsensusHandler {
    fn drop(&mut self) {
        if let Some(handle) = self.handle.take() {
            handle.abort();
        }
    }
}

impl<C> ConsensusHandler<C> {
    fn authenticator_state_update_transaction(
        &self,
        round: u64,
        mut new_active_jwks: Vec<ActiveJwk>,
    ) -> VerifiedExecutableTransaction {
        new_active_jwks.sort();

        info!("creating authenticator state update transaction");
        assert!(self.epoch_store.authenticator_state_enabled());
        let transaction = VerifiedTransaction::new_authenticator_state_update(
            self.epoch(),
            round,
            new_active_jwks,
            self.epoch_store
                .epoch_start_config()
                .authenticator_obj_initial_shared_version()
                .expect("authenticator state obj must exist"),
        );
        VerifiedExecutableTransaction::new_system(transaction, self.epoch())
    }

    fn epoch(&self) -> EpochId {
        self.epoch_store.epoch()
    }
}

pub(crate) fn classify(transaction: &ConsensusTransaction) -> &'static str {
    match &transaction.kind {
        ConsensusTransactionKind::UserTransaction(certificate) => {
            if certificate.contains_shared_object() {
                "shared_certificate"
            } else {
                "owned_certificate"
            }
        }
        ConsensusTransactionKind::CheckpointSignature(_) => "checkpoint_signature",
        ConsensusTransactionKind::EndOfPublish(_) => "end_of_publish",
        ConsensusTransactionKind::CapabilityNotification(_) => "capability_notification",
        ConsensusTransactionKind::CapabilityNotificationV2(_) => "capability_notification_v2",
        ConsensusTransactionKind::NewJWKFetched(_, _, _) => "new_jwk_fetched",
        ConsensusTransactionKind::RandomnessStateUpdate(_, _) => "randomness_state_update",
        ConsensusTransactionKind::RandomnessDkgMessage(_, _) => "randomness_dkg_message",
        ConsensusTransactionKind::RandomnessDkgConfirmation(_, _) => "randomness_dkg_confirmation",
        ConsensusTransactionKind::DWalletMPCMessage(..) => "dwallet_mpc_message",
        ConsensusTransactionKind::DWalletMPCOutput(..) => "dwallet_mpc_output",
        ConsensusTransactionKind::LockNextCommittee(..) => "lock_next_committee",
    }
}

#[derive(Debug, Clone, Serialize, Deserialize)]
pub struct SequencedConsensusTransaction {
    pub certificate_author_index: AuthorityIndex,
    pub certificate_author: AuthorityName,
    pub consensus_index: ExecutionIndices,
    pub transaction: SequencedConsensusTransactionKind,
}

#[derive(Debug, Clone)]
pub enum SequencedConsensusTransactionKind {
    External(ConsensusTransaction),
    System(VerifiedExecutableTransaction),
}

impl Serialize for SequencedConsensusTransactionKind {
    fn serialize<S: serde::Serializer>(&self, serializer: S) -> Result<S::Ok, S::Error> {
        let serializable = SerializableSequencedConsensusTransactionKind::from(self);
        serializable.serialize(serializer)
    }
}

impl<'de> Deserialize<'de> for SequencedConsensusTransactionKind {
    fn deserialize<D: serde::Deserializer<'de>>(deserializer: D) -> Result<Self, D::Error> {
        let serializable =
            SerializableSequencedConsensusTransactionKind::deserialize(deserializer)?;
        Ok(serializable.into())
    }
}

// We can't serialize SequencedConsensusTransactionKind directly because it contains a
// VerifiedExecutableTransaction, which is not serializable (by design). This wrapper allows us to
// convert to a serializable format easily.
#[derive(Debug, Clone, Serialize, Deserialize)]
enum SerializableSequencedConsensusTransactionKind {
    External(ConsensusTransaction),
    System(TrustedExecutableTransaction),
}

impl From<&SequencedConsensusTransactionKind> for SerializableSequencedConsensusTransactionKind {
    fn from(kind: &SequencedConsensusTransactionKind) -> Self {
        match kind {
            SequencedConsensusTransactionKind::External(ext) => {
                SerializableSequencedConsensusTransactionKind::External(ext.clone())
            }
            SequencedConsensusTransactionKind::System(txn) => {
                SerializableSequencedConsensusTransactionKind::System(txn.clone().serializable())
            }
        }
    }
}

impl From<SerializableSequencedConsensusTransactionKind> for SequencedConsensusTransactionKind {
    fn from(kind: SerializableSequencedConsensusTransactionKind) -> Self {
        match kind {
            SerializableSequencedConsensusTransactionKind::External(ext) => {
                SequencedConsensusTransactionKind::External(ext)
            }
            SerializableSequencedConsensusTransactionKind::System(txn) => {
                SequencedConsensusTransactionKind::System(txn.into())
            }
        }
    }
}

#[derive(Serialize, Deserialize, Clone, Hash, PartialEq, Eq, Debug, Ord, PartialOrd)]
pub enum SequencedConsensusTransactionKey {
    External(ConsensusTransactionKey),
    System(TransactionDigest),
}

impl SequencedConsensusTransactionKind {
    pub fn key(&self) -> SequencedConsensusTransactionKey {
        match self {
            SequencedConsensusTransactionKind::External(ext) => {
                SequencedConsensusTransactionKey::External(ext.key())
            }
            SequencedConsensusTransactionKind::System(txn) => {
                SequencedConsensusTransactionKey::System(*txn.digest())
            }
        }
    }

    pub fn get_tracking_id(&self) -> u64 {
        match self {
            SequencedConsensusTransactionKind::External(ext) => ext.get_tracking_id(),
            SequencedConsensusTransactionKind::System(_txn) => 0,
        }
    }

    pub fn is_executable_transaction(&self) -> bool {
        match self {
            SequencedConsensusTransactionKind::External(ext) => ext.is_user_certificate(),
            SequencedConsensusTransactionKind::System(_) => true,
        }
    }

    pub fn executable_transaction_digest(&self) -> Option<TransactionDigest> {
        match self {
            SequencedConsensusTransactionKind::External(ext) => {
                if let ConsensusTransactionKind::UserTransaction(txn) = &ext.kind {
                    Some(*txn.digest())
                } else {
                    None
                }
            }
            SequencedConsensusTransactionKind::System(txn) => Some(*txn.digest()),
        }
    }

    pub fn is_end_of_publish(&self) -> bool {
        match self {
            SequencedConsensusTransactionKind::External(ext) => {
                matches!(ext.kind, ConsensusTransactionKind::EndOfPublish(..))
            }
            SequencedConsensusTransactionKind::System(_) => false,
        }
    }
}

impl SequencedConsensusTransaction {
    pub fn sender_authority(&self) -> AuthorityName {
        self.certificate_author
    }

    pub fn key(&self) -> SequencedConsensusTransactionKey {
        self.transaction.key()
    }

    pub fn is_end_of_publish(&self) -> bool {
        if let SequencedConsensusTransactionKind::External(ref transaction) = self.transaction {
            matches!(transaction.kind, ConsensusTransactionKind::EndOfPublish(..))
        } else {
            false
        }
    }

    pub fn is_system(&self) -> bool {
        matches!(
            self.transaction,
            SequencedConsensusTransactionKind::System(_)
        )
    }

    pub fn is_user_tx_with_randomness(&self, randomness_state_enabled: bool) -> bool {
        if !randomness_state_enabled {
            // If randomness is disabled, these should be processed same as a tx without randomness,
            // which will eventually fail when the randomness state object is not found.
            return false;
        }
        let SequencedConsensusTransactionKind::External(ConsensusTransaction {
            kind: ConsensusTransactionKind::UserTransaction(certificate),
            ..
        }) = &self.transaction
        else {
            return false;
        };
        certificate.transaction_data().uses_randomness()
    }

    pub fn as_shared_object_txn(&self) -> Option<&SenderSignedData> {
        match &self.transaction {
            SequencedConsensusTransactionKind::External(ConsensusTransaction {
                kind: ConsensusTransactionKind::UserTransaction(certificate),
                ..
            }) if certificate.contains_shared_object() => Some(certificate.data()),
            SequencedConsensusTransactionKind::System(txn) if txn.contains_shared_object() => {
                Some(txn.data())
            }
            _ => None,
        }
    }
}

#[derive(Debug, Clone, Serialize, Deserialize)]
pub struct VerifiedSequencedConsensusTransaction(pub SequencedConsensusTransaction);

#[cfg(test)]
impl VerifiedSequencedConsensusTransaction {
    pub fn new_test(transaction: ConsensusTransaction) -> Self {
        Self(SequencedConsensusTransaction::new_test(transaction))
    }
}

impl SequencedConsensusTransaction {
    pub fn new_test(transaction: ConsensusTransaction) -> Self {
        Self {
            certificate_author_index: 0,
            certificate_author: AuthorityName::ZERO,
            consensus_index: Default::default(),
            transaction: SequencedConsensusTransactionKind::External(transaction),
        }
    }
}

/// Represents the information from the current consensus commit.
pub struct ConsensusCommitInfo {
    pub round: u64,
    pub timestamp: u64,
    pub consensus_commit_digest: ConsensusCommitDigest,

    #[cfg(any(test, feature = "test-utils"))]
    skip_consensus_commit_prologue_in_test: bool,
}

impl ConsensusCommitInfo {
    fn new(protocol_config: &ProtocolConfig, consensus_output: &impl ConsensusOutputAPI) -> Self {
        Self {
            round: consensus_output.leader_round(),
            timestamp: consensus_output.commit_timestamp_ms(),
            consensus_commit_digest: consensus_output.consensus_digest(protocol_config),

            #[cfg(any(test, feature = "test-utils"))]
            skip_consensus_commit_prologue_in_test: false,
        }
    }

    #[cfg(any(test, feature = "test-utils"))]
    pub fn new_for_test(
        commit_round: u64,
        commit_timestamp: u64,
        skip_consensus_commit_prologue_in_test: bool,
    ) -> Self {
        Self {
            round: commit_round,
            timestamp: commit_timestamp,
            consensus_commit_digest: ConsensusCommitDigest::default(),
            skip_consensus_commit_prologue_in_test,
        }
    }

    #[cfg(any(test, feature = "test-utils"))]
    pub fn skip_consensus_commit_prologue_in_test(&self) -> bool {
        self.skip_consensus_commit_prologue_in_test
    }

    fn consensus_commit_prologue_transaction(&self, epoch: u64) -> VerifiedExecutableTransaction {
        let transaction =
            VerifiedTransaction::new_consensus_commit_prologue(epoch, self.round, self.timestamp);
        VerifiedExecutableTransaction::new_system(transaction, epoch)
    }

    fn consensus_commit_prologue_v2_transaction(
        &self,
        epoch: u64,
    ) -> VerifiedExecutableTransaction {
        let transaction = VerifiedTransaction::new_consensus_commit_prologue_v2(
            epoch,
            self.round,
            self.timestamp,
            self.consensus_commit_digest,
        );
        VerifiedExecutableTransaction::new_system(transaction, epoch)
    }

    fn consensus_commit_prologue_v3_transaction(
        &self,
        epoch: u64,
        cancelled_txn_version_assignment: Vec<(TransactionDigest, Vec<(ObjectID, SequenceNumber)>)>,
    ) -> VerifiedExecutableTransaction {
        let transaction = VerifiedTransaction::new_consensus_commit_prologue_v3(
            epoch,
            self.round,
            self.timestamp,
            self.consensus_commit_digest,
            cancelled_txn_version_assignment,
        );
        VerifiedExecutableTransaction::new_system(transaction, epoch)
    }

    pub fn create_consensus_commit_prologue_transaction(
        &self,
        epoch: u64,
        protocol_config: &ProtocolConfig,
        cancelled_txn_version_assignment: Vec<(TransactionDigest, Vec<(ObjectID, SequenceNumber)>)>,
    ) -> VerifiedExecutableTransaction {
        if protocol_config.record_consensus_determined_version_assignments_in_prologue() {
            self.consensus_commit_prologue_v3_transaction(epoch, cancelled_txn_version_assignment)
        } else if protocol_config.include_consensus_digest_in_prologue() {
            self.consensus_commit_prologue_v2_transaction(epoch)
        } else {
            self.consensus_commit_prologue_transaction(epoch)
        }
    }
}

#[cfg(test)]
mod tests {
    use std::collections::BTreeSet;

    use prometheus::Registry;

    use narwhal_config::AuthorityIdentifier;
    use narwhal_test_utils::latest_protocol_version;
    use narwhal_types::{Batch, Certificate, CommittedSubDag, HeaderV1Builder, ReputationScores};
    use pera_protocol_config::ConsensusTransactionOrdering;
    use pera_types::{
        base_types::{random_object_ref, AuthorityName, PeraAddress},
        committee::Committee,
        messages_consensus::{
            AuthorityCapabilitiesV1, ConsensusTransaction, ConsensusTransactionKind,
        },
        object::Object,
        pera_system_state::epoch_start_pera_system_state::EpochStartSystemStateTrait,
        supported_protocol_versions::SupportedProtocolVersions,
        transaction::{
            CertifiedTransaction, SenderSignedData, TransactionData, TransactionDataAPI,
        },
    };

    use crate::{
        authority::{
            authority_per_epoch_store::ConsensusStatsAPI,
            test_authority_builder::TestAuthorityBuilder,
        },
        checkpoints::CheckpointServiceNoop,
        consensus_adapter::consensus_tests::{test_certificates, test_gas_objects},
        post_consensus_tx_reorder::PostConsensusTxReorder,
    };

    use super::*;

    #[tokio::test]
    pub async fn test_consensus_handler() {
        // GIVEN
        let mut objects = test_gas_objects();
        let shared_object = Object::shared_for_testing();
        objects.push(shared_object.clone());

        let latest_protocol_config = &latest_protocol_version();

        let network_config =
            pera_swarm_config::network_config_builder::ConfigBuilder::new_with_temp_dir()
                .with_objects(objects.clone())
                .build();

        let state = TestAuthorityBuilder::new()
            .with_network_config(&network_config, 0)
            .build()
            .await;

        let epoch_store = state.epoch_store_for_testing().clone();
        let new_epoch_start_state = epoch_store.epoch_start_state();
        let committee = new_epoch_start_state.get_narwhal_committee();

        let metrics = Arc::new(AuthorityMetrics::new(&Registry::new()));

        let throughput_calculator = ConsensusThroughputCalculator::new(None, metrics.clone());

        let mut consensus_handler = ConsensusHandler::new(
            epoch_store,
            Arc::new(CheckpointServiceNoop {}),
            state.transaction_manager().clone(),
            state.get_object_cache_reader().clone(),
            Arc::new(ArcSwap::default()),
            committee.clone(),
            metrics,
            Arc::new(throughput_calculator),
        );

        // AND
        // Create test transactions
        let transactions = test_certificates(&state, shared_object).await;
        let mut certificates = Vec::new();
        let mut batches = Vec::new();

        for transaction in transactions.iter() {
            let transaction_bytes: Vec<u8> = bcs::to_bytes(
                &ConsensusTransaction::new_certificate_message(&state.name, transaction.clone()),
            )
            .unwrap();

            let batch = Batch::new(vec![transaction_bytes], latest_protocol_config);

            batches.push(vec![batch.clone()]);

            // AND make batch as part of a commit
            let header = HeaderV1Builder::default()
                .author(AuthorityIdentifier(0))
                .round(5)
                .epoch(0)
                .parents(BTreeSet::new())
                .with_payload_batch(batch.clone(), 0, 0)
                .build()
                .unwrap();

            let certificate = Certificate::new_unsigned(
                latest_protocol_config,
                &committee,
                header.into(),
                vec![],
            )
            .unwrap();

            certificates.push(certificate);
        }

        // AND create the consensus output
        let consensus_output = ConsensusOutput {
            sub_dag: Arc::new(CommittedSubDag::new(
                certificates.clone(),
                certificates[0].clone(),
                10,
                ReputationScores::default(),
                None,
            )),
            batches,
        };

        // AND processing the consensus output once
        consensus_handler
            .handle_consensus_output(consensus_output.clone())
            .await;

        // AND capturing the consensus stats
        let num_certificates = certificates.len();
        let num_transactions = transactions.len();
        let last_consensus_stats_1 = consensus_handler.last_consensus_stats.clone();
        assert_eq!(
            last_consensus_stats_1.index.transaction_index,
            num_transactions as u64
        );
        assert_eq!(last_consensus_stats_1.index.sub_dag_index, 10_u64);
        assert_eq!(last_consensus_stats_1.index.last_committed_round, 5_u64);
        assert_ne!(last_consensus_stats_1.hash, 0);
        assert_eq!(
            last_consensus_stats_1.stats.get_num_messages(0),
            num_certificates as u64
        );
        assert_eq!(
            last_consensus_stats_1.stats.get_num_user_transactions(0),
            num_transactions as u64
        );

        // WHEN processing the same output multiple times
        // THEN the consensus stats do not update
        for _ in 0..2 {
            consensus_handler
                .handle_consensus_output(consensus_output.clone())
                .await;
            let last_consensus_stats_2 = consensus_handler.last_consensus_stats.clone();
            assert_eq!(last_consensus_stats_1, last_consensus_stats_2);
        }
    }

    #[test]
    pub fn test_update_index_and_hash() {
        let index0 = ExecutionIndices {
            sub_dag_index: 0,
            transaction_index: 5,
            last_committed_round: 0,
        };
        let index1 = ExecutionIndices {
            sub_dag_index: 1,
            transaction_index: 2,
            last_committed_round: 3,
        };

        let mut last_seen = ExecutionIndicesWithStats {
            index: index0,
            hash: 1000,
            stats: ConsensusStats::default(),
        };

        let tx = &[0];
        update_index_and_hash(&mut last_seen, index1, tx);
        assert_eq!(last_seen.index, index1);
        assert_ne!(last_seen.hash, 1000);
    }

    #[test]
    fn test_order_by_gas_price() {
        let mut v = vec![cap_txn(10), user_txn(42), user_txn(100), cap_txn(1)];
        PostConsensusTxReorder::reorder(&mut v, ConsensusTransactionOrdering::ByGasPrice);
        assert_eq!(
            extract(v),
            vec![
                "cap(10)".to_string(),
                "cap(1)".to_string(),
                "user(100)".to_string(),
                "user(42)".to_string(),
            ]
        );

        let mut v = vec![
            user_txn(1200),
            cap_txn(10),
            user_txn(12),
            user_txn(1000),
            user_txn(42),
            user_txn(100),
            cap_txn(1),
            user_txn(1000),
        ];
        PostConsensusTxReorder::reorder(&mut v, ConsensusTransactionOrdering::ByGasPrice);
        assert_eq!(
            extract(v),
            vec![
                "cap(10)".to_string(),
                "cap(1)".to_string(),
                "user(1200)".to_string(),
                "user(1000)".to_string(),
                "user(1000)".to_string(),
                "user(100)".to_string(),
                "user(42)".to_string(),
                "user(12)".to_string(),
            ]
        );

        // If there are no user transactions, the order should be preserved.
        let mut v = vec![
            cap_txn(10),
            eop_txn(12),
            eop_txn(10),
            cap_txn(1),
            eop_txn(11),
        ];
        PostConsensusTxReorder::reorder(&mut v, ConsensusTransactionOrdering::ByGasPrice);
        assert_eq!(
            extract(v),
            vec![
                "cap(10)".to_string(),
                "eop(12)".to_string(),
                "eop(10)".to_string(),
                "cap(1)".to_string(),
                "eop(11)".to_string(),
            ]
        );
    }

    fn extract(v: Vec<VerifiedSequencedConsensusTransaction>) -> Vec<String> {
        v.into_iter().map(extract_one).collect()
    }

    fn extract_one(t: VerifiedSequencedConsensusTransaction) -> String {
        match t.0.transaction {
            SequencedConsensusTransactionKind::External(ext) => match ext.kind {
                ConsensusTransactionKind::EndOfPublish(authority) => {
                    format!("eop({})", authority.0[0])
                }
                ConsensusTransactionKind::CapabilityNotification(cap) => {
                    format!("cap({})", cap.generation)
                }
                ConsensusTransactionKind::UserTransaction(txn) => {
                    format!("user({})", txn.transaction_data().gas_price())
                }
                _ => unreachable!(),
            },
            SequencedConsensusTransactionKind::System(_) => unreachable!(),
        }
    }

    fn eop_txn(a: u8) -> VerifiedSequencedConsensusTransaction {
        let mut authority = AuthorityName::default();
        authority.0[0] = a;
        txn(ConsensusTransactionKind::EndOfPublish(authority))
    }

    fn cap_txn(generation: u64) -> VerifiedSequencedConsensusTransaction {
        txn(ConsensusTransactionKind::CapabilityNotification(
            AuthorityCapabilitiesV1 {
                authority: Default::default(),
                generation,
                supported_protocol_versions: SupportedProtocolVersions::SYSTEM_DEFAULT,
                available_system_packages: vec![],
            },
        ))
    }

    fn user_txn(gas_price: u64) -> VerifiedSequencedConsensusTransaction {
        let (committee, keypairs) = Committee::new_simple_test_committee();
        let data = SenderSignedData::new(
            TransactionData::new_transfer(
                PeraAddress::default(),
                random_object_ref(),
                PeraAddress::default(),
                random_object_ref(),
                1000 * gas_price,
                gas_price,
            ),
            vec![],
        );
        txn(ConsensusTransactionKind::UserTransaction(Box::new(
            CertifiedTransaction::new_from_keypairs_for_testing(data, &keypairs, &committee),
        )))
    }

    fn txn(kind: ConsensusTransactionKind) -> VerifiedSequencedConsensusTransaction {
        VerifiedSequencedConsensusTransaction::new_test(ConsensusTransaction {
            kind,
            tracking_id: Default::default(),
        })
    }
}<|MERGE_RESOLUTION|>--- conflicted
+++ resolved
@@ -490,12 +490,9 @@
                                         }
                                     }
                                 } else {
-<<<<<<< HEAD
-=======
                                     // Extract the final network DKG transaction parameters from the verified output
                                     // We can't preform this within the execution engine,
                                     // as it requires the class-groups crate from crypto-private lib.
->>>>>>> def18f9f
                                     if let MPCRound::NetworkDkg(key_scheme, _) =
                                         session_info.mpc_round
                                     {
