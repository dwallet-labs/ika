// Copyright (c) Mysten Labs, Inc.
// SPDX-License-Identifier: BSD-3-Clause-Clear

use std::{
    collections::{hash_map::DefaultHasher, HashMap, HashSet},
    hash::{Hash, Hasher},
    num::NonZeroUsize,
    sync::Arc,
};

use crate::dwallet_mpc::mpc_manager::DWalletMPCDBMessage;
use crate::dwallet_mpc::mpc_outputs_verifier::{
    DWalletMPCOutputsVerifier, OutputResult, OutputVerificationResult,
};
use crate::{
    authority::{
        authority_per_epoch_store::{
            AuthorityPerEpochStore, ConsensusStats, ConsensusStatsAPI, ExecutionIndicesWithStats,
        },
        epoch_start_configuration::EpochStartConfigTrait,
        AuthorityMetrics, AuthorityState,
    },
    checkpoints::{CheckpointService, CheckpointServiceNotify},
    consensus_throughput_calculator::ConsensusThroughputCalculator,
    consensus_types::{
        committee_api::CommitteeAPI, consensus_output_api::ConsensusOutputAPI, AuthorityIndex,
    },
    execution_cache::ObjectCacheRead,
    scoring_decision::update_low_scoring_authorities,
    transaction_manager::TransactionManager,
};
use arc_swap::ArcSwap;
use async_trait::async_trait;
use consensus_core::CommitConsumerMonitor;
use dwallet_mpc_types::dwallet_mpc::{
    DWalletMPCNetworkKeyScheme, MPCPublicOutput, NetworkDecryptionKeyShares,
};
use group::PartyID;
use lru::LruCache;
use mpc::WeightedThresholdAccessStructure;
use mysten_metrics::{monitored_mpsc::UnboundedReceiver, monitored_scope, spawn_monitored_task};
use narwhal_config::Committee;
use narwhal_executor::{ExecutionIndices, ExecutionState};
use narwhal_types::{ConsensusOutput, Round};
use pera_macros::{fail_point_async, fail_point_if};
use pera_protocol_config::ProtocolConfig;
use pera_types::dwallet_mpc_error::DwalletMPCResult;
use pera_types::error::PeraResult;
use pera_types::executable_transaction::CertificateProof;
use pera_types::message_envelope::VerifiedEnvelope;
use pera_types::messages_dwallet_mpc::{
    DWalletMPCEvent, DWalletMPCOutput, DWalletMPCOutputMessage, MPCProtocolInitData, SessionInfo,
};
use pera_types::{
    authenticator_state::ActiveJwk,
    base_types::{AuthorityName, EpochId, ObjectID, SequenceNumber, TransactionDigest},
    digests::ConsensusCommitDigest,
    executable_transaction::{TrustedExecutableTransaction, VerifiedExecutableTransaction},
    messages_consensus::{ConsensusTransaction, ConsensusTransactionKey, ConsensusTransactionKind},
    pera_system_state::epoch_start_pera_system_state::EpochStartSystemStateTrait,
    transaction::{SenderSignedData, VerifiedTransaction},
};
use serde::{Deserialize, Serialize};
use tracing::{debug, error, info, instrument, trace_span, warn};
use twopc_mpc::secp256k1;
use typed_store::Map;

pub struct ConsensusHandlerInitializer {
    state: Arc<AuthorityState>,
    checkpoint_service: Arc<CheckpointService>,
    epoch_store: Arc<AuthorityPerEpochStore>,
    low_scoring_authorities: Arc<ArcSwap<HashMap<AuthorityName, u64>>>,
    throughput_calculator: Arc<ConsensusThroughputCalculator>,
}

impl ConsensusHandlerInitializer {
    pub fn new(
        state: Arc<AuthorityState>,
        checkpoint_service: Arc<CheckpointService>,
        epoch_store: Arc<AuthorityPerEpochStore>,
        low_scoring_authorities: Arc<ArcSwap<HashMap<AuthorityName, u64>>>,
        throughput_calculator: Arc<ConsensusThroughputCalculator>,
    ) -> Self {
        Self {
            state,
            checkpoint_service,
            epoch_store,
            low_scoring_authorities,
            throughput_calculator,
        }
    }

    pub fn new_for_testing(
        state: Arc<AuthorityState>,
        checkpoint_service: Arc<CheckpointService>,
    ) -> Self {
        Self {
            state: state.clone(),
            checkpoint_service,
            epoch_store: state.epoch_store_for_testing().clone(),
            low_scoring_authorities: Arc::new(Default::default()),
            throughput_calculator: Arc::new(ConsensusThroughputCalculator::new(
                None,
                state.metrics.clone(),
            )),
        }
    }
    pub fn new_consensus_handler(&self) -> ConsensusHandler<CheckpointService> {
        let new_epoch_start_state = self.epoch_store.epoch_start_state();
        let committee = new_epoch_start_state.get_narwhal_committee();

        ConsensusHandler::new(
            self.epoch_store.clone(),
            self.checkpoint_service.clone(),
            self.state.transaction_manager().clone(),
            self.state.get_object_cache_reader().clone(),
            self.low_scoring_authorities.clone(),
            committee,
            self.state.metrics.clone(),
            self.throughput_calculator.clone(),
        )
    }
}

pub struct ConsensusHandler<C> {
    /// A store created for each epoch. ConsensusHandler is recreated each epoch, with the
    /// corresponding store. This store is also used to get the current epoch ID.
    epoch_store: Arc<AuthorityPerEpochStore>,
    /// Holds the indices, hash and stats after the last consensus commit
    /// It is used for avoiding replaying already processed transactions,
    /// checking chain consistency, and accumulating per-epoch consensus output stats.
    last_consensus_stats: ExecutionIndicesWithStats,
    checkpoint_service: Arc<C>,
    /// cache reader is needed when determining the next version to assign for shared objects.
    cache_reader: Arc<dyn ObjectCacheRead>,
    /// Reputation scores used by consensus adapter that we update, forwarded from consensus
    low_scoring_authorities: Arc<ArcSwap<HashMap<AuthorityName, u64>>>,
    /// The narwhal committee used to do stake computations for deciding set of low scoring authorities
    committee: Committee,
    // TODO: ConsensusHandler doesn't really share metrics with AuthorityState. We could define
    // a new metrics type here if we want to.
    metrics: Arc<AuthorityMetrics>,
    /// Lru cache to quickly discard transactions processed by consensus
    processed_cache: LruCache<SequencedConsensusTransactionKey, ()>,
    transaction_scheduler: AsyncTransactionScheduler,
    /// Using the throughput calculator to record the current consensus throughput
    throughput_calculator: Arc<ConsensusThroughputCalculator>,
}

const PROCESSED_CACHE_CAP: usize = 1024 * 1024;

impl<C> ConsensusHandler<C> {
    pub fn new(
        epoch_store: Arc<AuthorityPerEpochStore>,
        checkpoint_service: Arc<C>,
        transaction_manager: Arc<TransactionManager>,
        cache_reader: Arc<dyn ObjectCacheRead>,
        low_scoring_authorities: Arc<ArcSwap<HashMap<AuthorityName, u64>>>,
        committee: Committee,
        metrics: Arc<AuthorityMetrics>,
        throughput_calculator: Arc<ConsensusThroughputCalculator>,
    ) -> Self {
        // Recover last_consensus_stats so it is consistent across validators.
        let mut last_consensus_stats = epoch_store
            .get_last_consensus_stats()
            .expect("Should be able to read last consensus index");
        // stats is empty at the beginning of epoch.
        if !last_consensus_stats.stats.is_initialized() {
            last_consensus_stats.stats = ConsensusStats::new(committee.size());
        }
        let transaction_scheduler =
            AsyncTransactionScheduler::start(transaction_manager, epoch_store.clone());
        Self {
            epoch_store,
            last_consensus_stats,
            checkpoint_service,
            cache_reader,
            low_scoring_authorities,
            committee,
            metrics,
            processed_cache: LruCache::new(NonZeroUsize::new(PROCESSED_CACHE_CAP).unwrap()),
            transaction_scheduler,
            throughput_calculator,
        }
    }

    /// Updates the execution indexes based on the provided input.
    fn update_index_and_hash(&mut self, index: ExecutionIndices, v: &[u8]) {
        update_index_and_hash(&mut self.last_consensus_stats, index, v)
    }
}

fn update_index_and_hash(
    last_consensus_stats: &mut ExecutionIndicesWithStats,
    index: ExecutionIndices,
    v: &[u8],
) {
    // The entry point of handle_consensus_output_internal() has filtered out any already processed
    // consensus output. So we can safely assume that the index is always increasing.
    assert!(last_consensus_stats.index < index);

    let previous_hash = last_consensus_stats.hash;
    let mut hasher = DefaultHasher::new();
    previous_hash.hash(&mut hasher);
    v.hash(&mut hasher);
    let hash = hasher.finish();
    // Log hash every 1000th transaction of the subdag
    if index.transaction_index % 1000 == 0 {
        info!(
            "Integrity hash for consensus output at subdag {} transaction {} is {:016x}",
            index.sub_dag_index, index.transaction_index, hash
        );
    }

    last_consensus_stats.index = index;
    last_consensus_stats.hash = hash;
}

#[async_trait]
impl<C: CheckpointServiceNotify + Send + Sync> ExecutionState for ConsensusHandler<C> {
    /// This function gets called by the consensus for each consensus commit.
    #[instrument(level = "debug", skip_all)]
    async fn handle_consensus_output(&mut self, consensus_output: ConsensusOutput) {
        let _scope = monitored_scope("HandleConsensusOutput");
        self.handle_consensus_output_internal(consensus_output)
            .await;
    }

    fn last_executed_sub_dag_round(&self) -> u64 {
        self.last_consensus_stats.index.last_committed_round
    }

    fn last_executed_sub_dag_index(&self) -> u64 {
        self.last_consensus_stats.index.sub_dag_index
    }
}

impl<C: CheckpointServiceNotify + Send + Sync> ConsensusHandler<C> {
    #[instrument(level = "debug", skip_all)]
    async fn handle_consensus_output_internal(
        &mut self,
        consensus_output: impl ConsensusOutputAPI,
    ) {
        // This code no longer supports old protocol versions.
        assert!(self
            .epoch_store
            .protocol_config()
            .consensus_order_end_of_epoch_last());

        let last_committed_round = self.last_consensus_stats.index.sub_dag_index;

        if self.should_perform_dwallet_mpc_state_sync().await {
            if let Err(err) = self.perform_dwallet_mpc_state_sync().await {
                error!(
                    "epoch switched while performing dwallet mpc state sync: {:?}",
                    err
                );
                return;
            }
        }
        let mut dwallet_mpc_verifier = self.epoch_store.get_dwallet_mpc_outputs_verifier().await;
        dwallet_mpc_verifier.last_processed_consensus_round = last_committed_round;
<<<<<<< HEAD
        // Need to drop the verifier, as `self` is being used mutably later in this function
=======
        // Need to drop the verifier, as `self` is being used mutably later in this function.
>>>>>>> 5dbcaa1d
        drop(dwallet_mpc_verifier);

        let round = consensus_output.leader_round();

        // TODO: Remove this once narwhal is deprecated. For now mysticeti will not return
        // more than one leader per round so we are not in danger of ignoring any commits.
        assert!(round >= last_committed_round);
        if last_committed_round == round {
            // we can receive the same commit twice after restart
            // It is critical that the writes done by this function are atomic - otherwise we can
            // lose the later parts of a commit if we restart midway through processing it.
            warn!(
                "Ignoring consensus output for round {} as it is already committed. NOTE: This is only expected if Narwhal is running.",
                round
            );
            return;
        }

        /* (serialized, transaction, output_cert) */
        let mut transactions = vec![];
        let timestamp = consensus_output.commit_timestamp_ms();
        let leader_author = consensus_output.leader_author_index();
        let commit_sub_dag_index = consensus_output.commit_sub_dag_index();

        let epoch_start = self
            .epoch_store
            .epoch_start_config()
            .epoch_start_timestamp_ms();
        let timestamp = if timestamp < epoch_start {
            error!(
                "Unexpected commit timestamp {timestamp} less then epoch start time {epoch_start}, author {leader_author}, round {round}",
            );
            epoch_start
        } else {
            timestamp
        };

        info!(
            %consensus_output,
            epoch = ?self.epoch_store.epoch(),
            "Received consensus output"
        );

        // TODO: testing empty commit explicitly.
        // Note that consensus commit batch may contain no transactions, but we still need to record the current
        // round and subdag index in the last_consensus_stats, so that it won't be re-executed in the future.
        let empty_bytes = vec![];
        self.update_index_and_hash(
            ExecutionIndices {
                last_committed_round: round,
                sub_dag_index: commit_sub_dag_index,
                transaction_index: 0_u64,
            },
            &empty_bytes,
        );

        // Load all jwks that became active in the previous round, and commit them in this round.
        // We want to delay one round because none of the transactions in the previous round could
        // have been authenticated with the jwks that became active in that round.
        //
        // Because of this delay, jwks that become active in the last round of the epoch will
        // never be committed. That is ok, because in the new epoch, the validators should
        // immediately re-submit these jwks, and they can become active then.
        let new_jwks = self
            .epoch_store
            .get_new_jwks(last_committed_round)
            .expect("Unrecoverable error in consensus handler");

        if !new_jwks.is_empty() {
            let authenticator_state_update_transaction =
                self.authenticator_state_update_transaction(round, new_jwks);
            debug!(
                "adding AuthenticatorStateUpdate({:?}) tx: {:?}",
                authenticator_state_update_transaction.digest(),
                authenticator_state_update_transaction,
            );

            transactions.push((
                empty_bytes.as_slice(),
                SequencedConsensusTransactionKind::System(authenticator_state_update_transaction),
                leader_author,
            ));
        }

        update_low_scoring_authorities(
            self.low_scoring_authorities.clone(),
            &self.committee,
            consensus_output.reputation_score_sorted_desc(),
            &self.metrics,
            self.epoch_store
                .protocol_config()
                .consensus_bad_nodes_stake_threshold(),
        );

        self.metrics
            .consensus_committed_subdags
            .with_label_values(&[&leader_author.to_string()])
            .inc();

        {
            let span = trace_span!("process_consensus_certs");
            let _guard = span.enter();
            for (authority_index, authority_transactions) in consensus_output.transactions() {
                // TODO: consider only messages within 1~3 rounds of the leader?
                self.last_consensus_stats
                    .stats
                    .inc_num_messages(authority_index as usize);
                for (serialized_transaction, transaction) in authority_transactions {
                    let kind = classify(&transaction);
                    self.metrics
                        .consensus_handler_processed
                        .with_label_values(&[kind])
                        .inc();
                    self.metrics
                        .consensus_handler_transaction_sizes
                        .with_label_values(&[kind])
                        .observe(serialized_transaction.len() as f64);
                    if matches!(
                        &transaction.kind,
                        ConsensusTransactionKind::UserTransaction(_)
                    ) {
                        self.last_consensus_stats
                            .stats
                            .inc_num_user_transactions(authority_index as usize);
                    }

                    if let ConsensusTransactionKind::LockNextCommittee(authority, epoch_id) =
                        &transaction.kind
                    {
                        if *epoch_id != self.epoch_store.epoch() {
                            error!(
                                "received `LockNextCommittee` transaction for the epoch {:?} while processing epoch {:?}",
                                epoch_id,
                                self.epoch_store.epoch()
                            );
                            continue;
                        }
                        let mut dwallet_mpc_verifier =
                            self.epoch_store.get_dwallet_mpc_outputs_verifier().await;
                        self.epoch_store
                            .save_dwallet_mpc_round_message(
                                DWalletMPCDBMessage::LockNextEpochCommitteeVote(*authority),
                            )
                            .await;
                        if dwallet_mpc_verifier.should_lock_committee(*authority) {
                            let transaction =
                                VerifiedTransaction::new_lock_next_committee_system_transaction(
                                    *epoch_id,
                                );
                            let transaction = VerifiedExecutableTransaction::new_system(
                                transaction,
                                self.epoch(),
                            );
                            transactions.push((
                                empty_bytes.as_slice(),
                                SequencedConsensusTransactionKind::System(transaction),
                                consensus_output.leader_author_index(),
                            ));
                        }
                    }
                    // If we receive a `DwalletMPCOutput` transaction,
                    // verify that it's valid and create a system transaction
                    // to store its output on the blockchain,
                    // so it will be available for the initiating user.
                    else if let ConsensusTransactionKind::DWalletMPCOutput(
                        _authority,
                        session_info,
                        output,
                    ) = &transaction.kind
                    {
                        info!(
                            "Received dWallet MPC output from authority {:?} for session {:?}",
                            authority_index, session_info.session_id
                        );
                        let Some(origin_authority) =
                            self.committee.authority_pubkey_by_index(authority_index)
                        else {
                            error!(
                                "malicious output from unknown authority index: {:?}, for session: {:?}",
                                authority_index, session_info.session_id
                            );
                            continue;
                        };
                        self.epoch_store
                            .save_dwallet_mpc_output(DWalletMPCOutputMessage {
                                output: output.clone(),
                                authority: origin_authority.clone(),
                                session_info: session_info.clone(),
                            })
                            .await;
                        let mut dwallet_mpc_verifier =
                            self.epoch_store.get_dwallet_mpc_outputs_verifier().await;
                        let output_verification_result = dwallet_mpc_verifier
                            .try_verify_output(output, &session_info, origin_authority)
                            .unwrap_or_else(|e| {
                                error!("error verifying DWalletMPCOutput output from session {:?} and party {:?}: {:?}",session_info.session_id, authority_index, e);
                                OutputVerificationResult {
                                    result: OutputResult::Malicious,
                                    malicious_actors: vec![origin_authority],
                                }
                            });
                        let mut manager = self.epoch_store.get_dwallet_mpc_manager().await;
                        manager.flag_authorities_as_malicious(
                            &output_verification_result.malicious_actors,
                        );
                        match output_verification_result.result {
                            OutputResult::Valid => {
                                self.epoch_store
                                    .save_dwallet_mpc_completed_session(session_info.session_id)
                                    .await;
                                if session_info.mpc_round.is_part_of_batch() {
                                    let mut batches_manager =
                                        self.epoch_store.get_dwallet_mpc_batches_manager().await
                                    else {
                                        error!("failed to get dWallet MPC batches manager when processing DWalletMPCOutput transaction");
                                        continue;
                                    };
                                    if let Err(err) = batches_manager
                                        .store_verified_output(session_info.clone(), output.clone())
                                    {
                                        error!(
                                            "error storing verified output for session {:?}: {:?}",
                                            session_info.session_id, err
                                        );
                                    }
                                    match batches_manager.is_batch_completed(session_info) {
                                        Ok(Some(batch_output)) => {
                                            let transaction = self
                                                .create_dwallet_mpc_output_system_tx(
                                                    session_info,
                                                    &batch_output,
                                                );
                                            transactions.push((
                                                empty_bytes.as_slice(),
                                                SequencedConsensusTransactionKind::System(
                                                    transaction,
                                                ),
                                                consensus_output.leader_author_index(),
                                            ));
                                        }
                                        Err(err) => {
                                            error!(
                                                "session: `{:?}` error checking if batch is completed: {:?}",
                                                session_info.session_id, err
                                            );
                                            continue;
                                        }
                                        _ => {
                                            debug!(
                                                "session: '{:?}' received a batch output",
                                                session_info.session_id
                                            );
                                            // We don't want to write this output to the chain,
                                            // as we stored it in the batch,
                                            // but the batch is not yet complete.
                                            continue;
                                        }
                                    }
                                } else {
                                    // Extract the final network DKG transaction parameters from
                                    // the verified output.
                                    // We can't preform this within the execution engine,
                                    // as it requires the class-groups crate from crypto-private lib.
                                    if let MPCProtocolInitData::NetworkDkg(key_scheme, _) =
                                        session_info.mpc_round
                                    {
                                        let weighted_threshold_access_structure = match self
                                            .epoch_store
                                            .get_weighted_threshold_access_structure()
                                        {
                                            Ok(value) => value,
                                            Err(e) => {
                                                error!(
                                                    "Failed to create access structure  {:?}",
                                                    e
                                                );
                                                continue;
                                            }
                                        };

                                        let transaction = match self
                                            .create_dwallet_network_output_system_tx(
                                                &session_info,
                                                output,
                                                &weighted_threshold_access_structure,
                                                key_scheme,
                                            ) {
                                            Ok(tx) => tx,
                                            Err(e) => {
                                                error!("Failed to create dwallet network output system tx`: {:?}", e);
                                                continue;
                                            }
                                        };
                                        transactions.push((
                                            empty_bytes.as_slice(),
                                            SequencedConsensusTransactionKind::System(transaction),
                                            consensus_output.leader_author_index(),
                                        ));
                                    } else {
                                        let transaction = self.create_dwallet_mpc_output_system_tx(
                                            session_info,
                                            output,
                                        );
                                        transactions.push((
                                            empty_bytes.as_slice(),
                                            SequencedConsensusTransactionKind::System(transaction),
                                            consensus_output.leader_author_index(),
                                        ));
                                    }
                                }
                            }
                            OutputResult::NotEnoughVotes
                            | OutputResult::AlreadyCommitted
                            | OutputResult::Malicious
                            | OutputResult::Duplicate => {
                                // Ignore this output,
                                continue;
                            }
                        }
                    } else if let ConsensusTransactionKind::RandomnessStateUpdate(
                        randomness_round,
                        _,
                    ) = &transaction.kind
                    {
                        // These are deprecated and we should never see them. Log an error and eat the tx if one appears.
                        error!("BUG: saw deprecated RandomnessStateUpdate tx for commit round {round:?}, randomness round {randomness_round:?}")
                    } else {
                        let transaction = SequencedConsensusTransactionKind::External(transaction);
                        transactions.push((serialized_transaction, transaction, authority_index));
                    }
                }
            }
        }

        for i in 0..self.committee.size() {
            let hostname = self
                .committee
                .authority_hostname_by_index(i as AuthorityIndex)
                .unwrap_or_default();
            self.metrics
                .consensus_committed_messages
                .with_label_values(&[hostname])
                .set(self.last_consensus_stats.stats.get_num_messages(i) as i64);
            self.metrics
                .consensus_committed_user_transactions
                .with_label_values(&[hostname])
                .set(self.last_consensus_stats.stats.get_num_user_transactions(i) as i64);
        }

        let mut all_transactions = Vec::new();
        {
            // We need a set here as well, since the processed_cache is a LRU cache and can drop
            // entries while we're iterating over the sequenced transactions.
            let mut processed_set = HashSet::new();

            for (seq, (serialized, transaction, cert_origin)) in
                transactions.into_iter().enumerate()
            {
                // In process_consensus_transactions_and_commit_boundary(), we will add a system consensus commit
                // prologue transaction, which will be the first transaction in this consensus commit batch.
                // Therefore, the transaction sequence number starts from 1 here.
                let current_tx_index = ExecutionIndices {
                    last_committed_round: round,
                    sub_dag_index: commit_sub_dag_index,
                    transaction_index: (seq + 1) as u64,
                };

                self.update_index_and_hash(current_tx_index, serialized);

                let certificate_author = self
                    .committee
                    .authority_pubkey_by_index(cert_origin)
                    .unwrap();

                let sequenced_transaction = SequencedConsensusTransaction {
                    certificate_author_index: cert_origin,
                    certificate_author,
                    consensus_index: current_tx_index,
                    transaction,
                };

                let key = sequenced_transaction.key();
                let in_set = !processed_set.insert(key);
                let in_cache = self
                    .processed_cache
                    .put(sequenced_transaction.key(), ())
                    .is_some();

                if in_set || in_cache {
                    self.metrics.skipped_consensus_txns_cache_hit.inc();
                    continue;
                }

                all_transactions.push(sequenced_transaction);
            }
        }

        let transactions_to_schedule = self
            .epoch_store
            .process_consensus_transactions_and_commit_boundary(
                all_transactions,
                &self.last_consensus_stats,
                &self.checkpoint_service,
                self.cache_reader.as_ref(),
                &ConsensusCommitInfo::new(self.epoch_store.protocol_config(), &consensus_output),
                &self.metrics,
            )
            .await
            .expect("Unrecoverable error in consensus handler");

        // update the calculated throughput
        self.throughput_calculator
            .add_transactions(timestamp, transactions_to_schedule.len() as u64);

        fail_point_if!("correlated-crash-after-consensus-commit-boundary", || {
            let key = [commit_sub_dag_index, self.epoch_store.epoch()];
            if pera_simulator::random::deterministic_probability(&key, 0.01) {
                pera_simulator::task::kill_current_node(None);
            }
        });

        fail_point_async!("crash"); // for tests that produce random crashes

        self.transaction_scheduler
            .schedule(transactions_to_schedule)
            .await;
    }

    fn create_dwallet_network_output_system_tx(
        &self,
        session_info: &SessionInfo,
        verified_output: &[u8],
        weighted_threshold_access_structure: &WeightedThresholdAccessStructure,
        key_scheme: DWalletMPCNetworkKeyScheme,
    ) -> DwalletMPCResult<VerifiedEnvelope<SenderSignedData, CertificateProof>> {
        let key = crate::dwallet_mpc::network_dkg::dwallet_mpc_network_key_from_session_output(
            self.epoch(),
            key_scheme,
            &weighted_threshold_access_structure,
            verified_output,
        )?;

        let mut new_session_info = session_info.clone();
        new_session_info.mpc_round = MPCProtocolInitData::NetworkDkg(key_scheme, Some(key));

        Ok(self.create_dwallet_mpc_output_system_tx(&new_session_info, verified_output))
    }

    fn create_dwallet_mpc_output_system_tx(
        &self,
        session_info: &SessionInfo,
        output: &[u8],
    ) -> VerifiedEnvelope<SenderSignedData, CertificateProof> {
        let transaction =
            VerifiedTransaction::new_dwallet_mpc_output_system_transaction(DWalletMPCOutput {
                session_info: session_info.clone(),
                output: Vec::from(output),
            });
        VerifiedExecutableTransaction::new_system(transaction, self.epoch())
    }

<<<<<<< HEAD
    /// Loads all DWallet MPC messages from the epoch start from the epoch tables.
    /// Needed to be a separate function because the DB table does not implement the `Send` trait,
=======
    /// Loads all dWallet MPC messages from the epoch start from the epoch tables.
    /// Needs to be a separate function because the DB table does not implement the `Send` trait,
>>>>>>> 5dbcaa1d
    /// hence async code involving it can cause compilation errors.
    async fn load_dwallet_mpc_messages_from_epoch_start(
        &self,
    ) -> PeraResult<Vec<DWalletMPCDBMessage>> {
        Ok(self
            .epoch_store
            .tables()?
            .dwallet_mpc_messages
            .unbounded_iter()
            .map(|(_, messages)| messages)
            .flatten()
            .collect())
    }

<<<<<<< HEAD
    /// Loads all DWallet MPC outputs from the epoch start from the epoch tables.
    /// Needed to be a separate function because the DB table does not implement the `Send` trait,
=======
    /// Loads all dWallet MPC outputs from the epoch start from the epoch tables.
    /// Needs to be a separate function because the DB table does not implement the `Send` trait,
>>>>>>> 5dbcaa1d
    /// hence async code involving it can cause compilation errors.
    async fn load_dwallet_mpc_outputs_from_epoch_start(
        &self,
    ) -> PeraResult<Vec<DWalletMPCOutputMessage>> {
        Ok(self
            .epoch_store
            .tables()?
            .dwallet_mpc_outputs
            .unbounded_iter()
            .map(|(_, messages)| messages)
            .flatten()
            .collect())
    }

<<<<<<< HEAD
    /// Loads all DWallet MPC events from the epoch start from the epoch tables.
=======
    /// Loads all dWallet MPC events from the epoch start from the epoch tables.
>>>>>>> 5dbcaa1d
    /// Needed to be a separate function because the DB table does not implement the `Send` trait,
    /// hence async code involving it can cause compilation errors.
    async fn load_dwallet_mpc_events_from_epoch_start(&self) -> PeraResult<Vec<DWalletMPCEvent>> {
        Ok(self
            .epoch_store
            .tables()?
            .dwallet_mpc_events
            .unbounded_iter()
            .map(|(_, messages)| messages)
            .flatten()
            .collect())
    }

    /// Check if the dWallet MPC manager should perform a state sync.
    /// If so, block consensus and load all messages.
    /// This condition is only true if we process a round
    /// before we processed the previous round,
    /// which can only happen if we restart the node.
    async fn should_perform_dwallet_mpc_state_sync(&self) -> bool {
        let mut dwallet_mpc_verifier = self.epoch_store.get_dwallet_mpc_outputs_verifier().await;
        // Check if the dwallet mpc manager should perform a state sync, and if so block consensus and load all messages
        // This condition is only true if we process a round before we processed the previous round,
        // which can only happen if we restart the node.
        self.last_consensus_stats.index.sub_dag_index
            > dwallet_mpc_verifier.last_processed_consensus_round + 1
    }

    /// Syncs the [`DWalletMPCOutputsVerifier`] from the epoch start.
    /// Needs to be performed here,
    /// so system transactions will get created when they should, and a fork in the
    /// chain will be prevented.
    /// Fails only if the epoch switched in the middle of the state sync.
    async fn perform_dwallet_mpc_state_sync(&self) -> PeraResult {
        info!("Performing a state sync for the dWallet MPC node");
        let mut manager = self.epoch_store.get_dwallet_mpc_manager().await;

        let mut dwallet_mpc_verifier = self.epoch_store.get_dwallet_mpc_outputs_verifier().await;
        let mut dwallet_mpc_batches_manager =
            self.epoch_store.get_dwallet_mpc_batches_manager().await;
        for event in self.load_dwallet_mpc_events_from_epoch_start().await? {
            dwallet_mpc_batches_manager.handle_new_event(&event.session_info);
            dwallet_mpc_verifier.handle_new_event(&event.session_info);
        }
        for output in self.load_dwallet_mpc_outputs_from_epoch_start().await? {
            match dwallet_mpc_verifier.try_verify_output(
                &output.output,
                &output.session_info,
                output.authority,
            ) {
                Ok(result) => {
                    manager.flag_authorities_as_malicious(&result.malicious_actors);
                    // TODO (#524): Handle malicious behavior.
                    if result.result == OutputResult::Valid {
                        if output.session_info.mpc_round.is_part_of_batch() {
                            if let Err(err) = dwallet_mpc_batches_manager.store_verified_output(
                                output.session_info.clone(),
                                output.output.clone(),
                            ) {
                                error!(
                                    "error storing verified output in batch for session {:?}: {:?}",
                                    output.session_info.session_id, err
                                );
                            }
                        }
                    }
                }
                Err(err) => {
                    error!(
                        "failed to verify output from session {:?} and party {:?}: {:?}",
                        output.session_info.session_id, output.authority, err
                    );
                }
            }
        }
        for message in self.load_dwallet_mpc_messages_from_epoch_start().await? {
            match message {
                DWalletMPCDBMessage::LockNextEpochCommitteeVote(authority) => {
                    dwallet_mpc_verifier.should_lock_committee(authority);
                }
                DWalletMPCDBMessage::Message(_)
                | DWalletMPCDBMessage::EndOfDelivery
                | DWalletMPCDBMessage::StartLockNextEpochCommittee
                | DWalletMPCDBMessage::ValidatorDataForDKG(_)
                | DWalletMPCDBMessage::MPCSessionFailed(_)
                | DWalletMPCDBMessage::SessionFailedWithMaliciousParties(..)
                | DWalletMPCDBMessage::PerformCryptographicComputations => {}
            }
        }
        Ok(())
    }
}

struct AsyncTransactionScheduler {
    sender: tokio::sync::mpsc::Sender<Vec<VerifiedExecutableTransaction>>,
}

impl AsyncTransactionScheduler {
    pub fn start(
        transaction_manager: Arc<TransactionManager>,
        epoch_store: Arc<AuthorityPerEpochStore>,
    ) -> Self {
        let (sender, recv) = tokio::sync::mpsc::channel(16);
        spawn_monitored_task!(Self::run(recv, transaction_manager, epoch_store));
        Self { sender }
    }

    pub async fn schedule(&self, transactions: Vec<VerifiedExecutableTransaction>) {
        self.sender.send(transactions).await.ok();
    }

    pub async fn run(
        mut recv: tokio::sync::mpsc::Receiver<Vec<VerifiedExecutableTransaction>>,
        transaction_manager: Arc<TransactionManager>,
        epoch_store: Arc<AuthorityPerEpochStore>,
    ) {
        while let Some(transactions) = recv.recv().await {
            let _guard = monitored_scope("ConsensusHandler::enqueue");
            transaction_manager.enqueue(transactions, &epoch_store);
        }
    }
}

/// Consensus handler used by Mysticeti. Since Mysticeti repo is not yet integrated, we use a
/// channel to receive the consensus output from Mysticeti.
/// During initialization, the sender is passed into Mysticeti which can send consensus output
/// to the channel.
pub struct MysticetiConsensusHandler {
    handle: Option<tokio::task::JoinHandle<()>>,
}

impl MysticetiConsensusHandler {
    pub fn new(
        mut consensus_handler: ConsensusHandler<CheckpointService>,
        mut receiver: UnboundedReceiver<consensus_core::CommittedSubDag>,
        commit_consumer_monitor: Arc<CommitConsumerMonitor>,
    ) -> Self {
        let handle = spawn_monitored_task!(async move {
            // TODO: pause when execution is overloaded, so consensus can detect the backpressure.
            while let Some(consensus_output) = receiver.recv().await {
                let commit_index = consensus_output.commit_ref.index;
                consensus_handler
                    .handle_consensus_output_internal(consensus_output)
                    .await;
                commit_consumer_monitor.set_highest_handled_commit(commit_index);
            }
        });
        Self {
            handle: Some(handle),
        }
    }

    pub async fn abort(&mut self) {
        if let Some(handle) = self.handle.take() {
            handle.abort();
            let _ = handle.await;
        }
    }
}

impl Drop for MysticetiConsensusHandler {
    fn drop(&mut self) {
        if let Some(handle) = self.handle.take() {
            handle.abort();
        }
    }
}

impl<C> ConsensusHandler<C> {
    fn authenticator_state_update_transaction(
        &self,
        round: u64,
        mut new_active_jwks: Vec<ActiveJwk>,
    ) -> VerifiedExecutableTransaction {
        new_active_jwks.sort();

        info!("creating authenticator state update transaction");
        assert!(self.epoch_store.authenticator_state_enabled());
        let transaction = VerifiedTransaction::new_authenticator_state_update(
            self.epoch(),
            round,
            new_active_jwks,
            self.epoch_store
                .epoch_start_config()
                .authenticator_obj_initial_shared_version()
                .expect("authenticator state obj must exist"),
        );
        VerifiedExecutableTransaction::new_system(transaction, self.epoch())
    }

    fn epoch(&self) -> EpochId {
        self.epoch_store.epoch()
    }
}

pub(crate) fn classify(transaction: &ConsensusTransaction) -> &'static str {
    match &transaction.kind {
        ConsensusTransactionKind::UserTransaction(certificate) => {
            if certificate.contains_shared_object() {
                "shared_certificate"
            } else {
                "owned_certificate"
            }
        }
        ConsensusTransactionKind::CheckpointSignature(_) => "checkpoint_signature",
        ConsensusTransactionKind::EndOfPublish(_) => "end_of_publish",
        ConsensusTransactionKind::CapabilityNotification(_) => "capability_notification",
        ConsensusTransactionKind::CapabilityNotificationV2(_) => "capability_notification_v2",
        ConsensusTransactionKind::NewJWKFetched(_, _, _) => "new_jwk_fetched",
        ConsensusTransactionKind::RandomnessStateUpdate(_, _) => "randomness_state_update",
        ConsensusTransactionKind::RandomnessDkgMessage(_, _) => "randomness_dkg_message",
        ConsensusTransactionKind::RandomnessDkgConfirmation(_, _) => "randomness_dkg_confirmation",
        ConsensusTransactionKind::DWalletMPCMessage(..) => "dwallet_mpc_message",
        ConsensusTransactionKind::DWalletMPCOutput(..) => "dwallet_mpc_output",
        ConsensusTransactionKind::LockNextCommittee(..) => "lock_next_committee",
        ConsensusTransactionKind::DWalletMPCSessionFailedWithMalicious(..) => {
            "dwallet_mpc_session_failed_with_malicious"
        }
    }
}

#[derive(Debug, Clone, Serialize, Deserialize)]
pub struct SequencedConsensusTransaction {
    pub certificate_author_index: AuthorityIndex,
    pub certificate_author: AuthorityName,
    pub consensus_index: ExecutionIndices,
    pub transaction: SequencedConsensusTransactionKind,
}

#[derive(Debug, Clone)]
pub enum SequencedConsensusTransactionKind {
    External(ConsensusTransaction),
    System(VerifiedExecutableTransaction),
}

impl Serialize for SequencedConsensusTransactionKind {
    fn serialize<S: serde::Serializer>(&self, serializer: S) -> Result<S::Ok, S::Error> {
        let serializable = SerializableSequencedConsensusTransactionKind::from(self);
        serializable.serialize(serializer)
    }
}

impl<'de> Deserialize<'de> for SequencedConsensusTransactionKind {
    fn deserialize<D: serde::Deserializer<'de>>(deserializer: D) -> Result<Self, D::Error> {
        let serializable =
            SerializableSequencedConsensusTransactionKind::deserialize(deserializer)?;
        Ok(serializable.into())
    }
}

// We can't serialize SequencedConsensusTransactionKind directly because it contains a
// VerifiedExecutableTransaction, which is not serializable (by design). This wrapper allows us to
// convert to a serializable format easily.
#[derive(Debug, Clone, Serialize, Deserialize)]
enum SerializableSequencedConsensusTransactionKind {
    External(ConsensusTransaction),
    System(TrustedExecutableTransaction),
}

impl From<&SequencedConsensusTransactionKind> for SerializableSequencedConsensusTransactionKind {
    fn from(kind: &SequencedConsensusTransactionKind) -> Self {
        match kind {
            SequencedConsensusTransactionKind::External(ext) => {
                SerializableSequencedConsensusTransactionKind::External(ext.clone())
            }
            SequencedConsensusTransactionKind::System(txn) => {
                SerializableSequencedConsensusTransactionKind::System(txn.clone().serializable())
            }
        }
    }
}

impl From<SerializableSequencedConsensusTransactionKind> for SequencedConsensusTransactionKind {
    fn from(kind: SerializableSequencedConsensusTransactionKind) -> Self {
        match kind {
            SerializableSequencedConsensusTransactionKind::External(ext) => {
                SequencedConsensusTransactionKind::External(ext)
            }
            SerializableSequencedConsensusTransactionKind::System(txn) => {
                SequencedConsensusTransactionKind::System(txn.into())
            }
        }
    }
}

#[derive(Serialize, Deserialize, Clone, Hash, PartialEq, Eq, Debug, Ord, PartialOrd)]
pub enum SequencedConsensusTransactionKey {
    External(ConsensusTransactionKey),
    System(TransactionDigest),
}

impl SequencedConsensusTransactionKind {
    pub fn key(&self) -> SequencedConsensusTransactionKey {
        match self {
            SequencedConsensusTransactionKind::External(ext) => {
                SequencedConsensusTransactionKey::External(ext.key())
            }
            SequencedConsensusTransactionKind::System(txn) => {
                SequencedConsensusTransactionKey::System(*txn.digest())
            }
        }
    }

    pub fn get_tracking_id(&self) -> u64 {
        match self {
            SequencedConsensusTransactionKind::External(ext) => ext.get_tracking_id(),
            SequencedConsensusTransactionKind::System(_txn) => 0,
        }
    }

    pub fn is_executable_transaction(&self) -> bool {
        match self {
            SequencedConsensusTransactionKind::External(ext) => ext.is_user_certificate(),
            SequencedConsensusTransactionKind::System(_) => true,
        }
    }

    pub fn executable_transaction_digest(&self) -> Option<TransactionDigest> {
        match self {
            SequencedConsensusTransactionKind::External(ext) => {
                if let ConsensusTransactionKind::UserTransaction(txn) = &ext.kind {
                    Some(*txn.digest())
                } else {
                    None
                }
            }
            SequencedConsensusTransactionKind::System(txn) => Some(*txn.digest()),
        }
    }

    pub fn is_end_of_publish(&self) -> bool {
        match self {
            SequencedConsensusTransactionKind::External(ext) => {
                matches!(ext.kind, ConsensusTransactionKind::EndOfPublish(..))
            }
            SequencedConsensusTransactionKind::System(_) => false,
        }
    }
}

impl SequencedConsensusTransaction {
    pub fn sender_authority(&self) -> AuthorityName {
        self.certificate_author
    }

    pub fn key(&self) -> SequencedConsensusTransactionKey {
        self.transaction.key()
    }

    pub fn is_end_of_publish(&self) -> bool {
        if let SequencedConsensusTransactionKind::External(ref transaction) = self.transaction {
            matches!(transaction.kind, ConsensusTransactionKind::EndOfPublish(..))
        } else {
            false
        }
    }

    pub fn is_system(&self) -> bool {
        matches!(
            self.transaction,
            SequencedConsensusTransactionKind::System(_)
        )
    }

    pub fn is_user_tx_with_randomness(&self, randomness_state_enabled: bool) -> bool {
        if !randomness_state_enabled {
            // If randomness is disabled, these should be processed same as a tx without randomness,
            // which will eventually fail when the randomness state object is not found.
            return false;
        }
        let SequencedConsensusTransactionKind::External(ConsensusTransaction {
            kind: ConsensusTransactionKind::UserTransaction(certificate),
            ..
        }) = &self.transaction
        else {
            return false;
        };
        certificate.transaction_data().uses_randomness()
    }

    pub fn as_shared_object_txn(&self) -> Option<&SenderSignedData> {
        match &self.transaction {
            SequencedConsensusTransactionKind::External(ConsensusTransaction {
                kind: ConsensusTransactionKind::UserTransaction(certificate),
                ..
            }) if certificate.contains_shared_object() => Some(certificate.data()),
            SequencedConsensusTransactionKind::System(txn) if txn.contains_shared_object() => {
                Some(txn.data())
            }
            _ => None,
        }
    }
}

#[derive(Debug, Clone, Serialize, Deserialize)]
pub struct VerifiedSequencedConsensusTransaction(pub SequencedConsensusTransaction);

#[cfg(test)]
impl VerifiedSequencedConsensusTransaction {
    pub fn new_test(transaction: ConsensusTransaction) -> Self {
        Self(SequencedConsensusTransaction::new_test(transaction))
    }
}

impl SequencedConsensusTransaction {
    pub fn new_test(transaction: ConsensusTransaction) -> Self {
        Self {
            certificate_author_index: 0,
            certificate_author: AuthorityName::ZERO,
            consensus_index: Default::default(),
            transaction: SequencedConsensusTransactionKind::External(transaction),
        }
    }
}

/// Represents the information from the current consensus commit.
pub struct ConsensusCommitInfo {
    pub round: u64,
    pub timestamp: u64,
    pub consensus_commit_digest: ConsensusCommitDigest,

    #[cfg(any(test, feature = "test-utils"))]
    skip_consensus_commit_prologue_in_test: bool,
}

impl ConsensusCommitInfo {
    fn new(protocol_config: &ProtocolConfig, consensus_output: &impl ConsensusOutputAPI) -> Self {
        Self {
            round: consensus_output.leader_round(),
            timestamp: consensus_output.commit_timestamp_ms(),
            consensus_commit_digest: consensus_output.consensus_digest(protocol_config),

            #[cfg(any(test, feature = "test-utils"))]
            skip_consensus_commit_prologue_in_test: false,
        }
    }

    #[cfg(any(test, feature = "test-utils"))]
    pub fn new_for_test(
        commit_round: u64,
        commit_timestamp: u64,
        skip_consensus_commit_prologue_in_test: bool,
    ) -> Self {
        Self {
            round: commit_round,
            timestamp: commit_timestamp,
            consensus_commit_digest: ConsensusCommitDigest::default(),
            skip_consensus_commit_prologue_in_test,
        }
    }

    #[cfg(any(test, feature = "test-utils"))]
    pub fn skip_consensus_commit_prologue_in_test(&self) -> bool {
        self.skip_consensus_commit_prologue_in_test
    }

    fn consensus_commit_prologue_transaction(&self, epoch: u64) -> VerifiedExecutableTransaction {
        let transaction =
            VerifiedTransaction::new_consensus_commit_prologue(epoch, self.round, self.timestamp);
        VerifiedExecutableTransaction::new_system(transaction, epoch)
    }

    fn consensus_commit_prologue_v2_transaction(
        &self,
        epoch: u64,
    ) -> VerifiedExecutableTransaction {
        let transaction = VerifiedTransaction::new_consensus_commit_prologue_v2(
            epoch,
            self.round,
            self.timestamp,
            self.consensus_commit_digest,
        );
        VerifiedExecutableTransaction::new_system(transaction, epoch)
    }

    fn consensus_commit_prologue_v3_transaction(
        &self,
        epoch: u64,
        cancelled_txn_version_assignment: Vec<(TransactionDigest, Vec<(ObjectID, SequenceNumber)>)>,
    ) -> VerifiedExecutableTransaction {
        let transaction = VerifiedTransaction::new_consensus_commit_prologue_v3(
            epoch,
            self.round,
            self.timestamp,
            self.consensus_commit_digest,
            cancelled_txn_version_assignment,
        );
        VerifiedExecutableTransaction::new_system(transaction, epoch)
    }

    pub fn create_consensus_commit_prologue_transaction(
        &self,
        epoch: u64,
        protocol_config: &ProtocolConfig,
        cancelled_txn_version_assignment: Vec<(TransactionDigest, Vec<(ObjectID, SequenceNumber)>)>,
    ) -> VerifiedExecutableTransaction {
        if protocol_config.record_consensus_determined_version_assignments_in_prologue() {
            self.consensus_commit_prologue_v3_transaction(epoch, cancelled_txn_version_assignment)
        } else if protocol_config.include_consensus_digest_in_prologue() {
            self.consensus_commit_prologue_v2_transaction(epoch)
        } else {
            self.consensus_commit_prologue_transaction(epoch)
        }
    }
}

#[cfg(test)]
mod tests {
    use std::collections::BTreeSet;

    use prometheus::Registry;

    use narwhal_config::AuthorityIdentifier;
    use narwhal_test_utils::latest_protocol_version;
    use narwhal_types::{Batch, Certificate, CommittedSubDag, HeaderV1Builder, ReputationScores};
    use pera_protocol_config::ConsensusTransactionOrdering;
    use pera_types::{
        base_types::{random_object_ref, AuthorityName, PeraAddress},
        committee::Committee,
        messages_consensus::{
            AuthorityCapabilitiesV1, ConsensusTransaction, ConsensusTransactionKind,
        },
        object::Object,
        pera_system_state::epoch_start_pera_system_state::EpochStartSystemStateTrait,
        supported_protocol_versions::SupportedProtocolVersions,
        transaction::{
            CertifiedTransaction, SenderSignedData, TransactionData, TransactionDataAPI,
        },
    };

    use crate::{
        authority::{
            authority_per_epoch_store::ConsensusStatsAPI,
            test_authority_builder::TestAuthorityBuilder,
        },
        checkpoints::CheckpointServiceNoop,
        consensus_adapter::consensus_tests::{test_certificates, test_gas_objects},
        post_consensus_tx_reorder::PostConsensusTxReorder,
    };

    use super::*;

    #[tokio::test]
    pub async fn test_consensus_handler() {
        // GIVEN
        let mut objects = test_gas_objects();
        let shared_object = Object::shared_for_testing();
        objects.push(shared_object.clone());

        let latest_protocol_config = &latest_protocol_version();

        let network_config =
            pera_swarm_config::network_config_builder::ConfigBuilder::new_with_temp_dir()
                .with_objects(objects.clone())
                .build();

        let state = TestAuthorityBuilder::new()
            .with_network_config(&network_config, 0)
            .build()
            .await;

        let epoch_store = state.epoch_store_for_testing().clone();
        let new_epoch_start_state = epoch_store.epoch_start_state();
        let committee = new_epoch_start_state.get_narwhal_committee();

        let metrics = Arc::new(AuthorityMetrics::new(&Registry::new()));

        let throughput_calculator = ConsensusThroughputCalculator::new(None, metrics.clone());

        let mut consensus_handler = ConsensusHandler::new(
            epoch_store,
            Arc::new(CheckpointServiceNoop {}),
            state.transaction_manager().clone(),
            state.get_object_cache_reader().clone(),
            Arc::new(ArcSwap::default()),
            committee.clone(),
            metrics,
            Arc::new(throughput_calculator),
        );

        // AND
        // Create test transactions
        let transactions = test_certificates(&state, shared_object).await;
        let mut certificates = Vec::new();
        let mut batches = Vec::new();

        for transaction in transactions.iter() {
            let transaction_bytes: Vec<u8> = bcs::to_bytes(
                &ConsensusTransaction::new_certificate_message(&state.name, transaction.clone()),
            )
            .unwrap();

            let batch = Batch::new(vec![transaction_bytes], latest_protocol_config);

            batches.push(vec![batch.clone()]);

            // AND make batch as part of a commit
            let header = HeaderV1Builder::default()
                .author(AuthorityIdentifier(0))
                .round(5)
                .epoch(0)
                .parents(BTreeSet::new())
                .with_payload_batch(batch.clone(), 0, 0)
                .build()
                .unwrap();

            let certificate = Certificate::new_unsigned(
                latest_protocol_config,
                &committee,
                header.into(),
                vec![],
            )
            .unwrap();

            certificates.push(certificate);
        }

        // AND create the consensus output
        let consensus_output = ConsensusOutput {
            sub_dag: Arc::new(CommittedSubDag::new(
                certificates.clone(),
                certificates[0].clone(),
                10,
                ReputationScores::default(),
                None,
            )),
            batches,
        };

        // AND processing the consensus output once
        consensus_handler
            .handle_consensus_output(consensus_output.clone())
            .await;

        // AND capturing the consensus stats
        let num_certificates = certificates.len();
        let num_transactions = transactions.len();
        let last_consensus_stats_1 = consensus_handler.last_consensus_stats.clone();
        assert_eq!(
            last_consensus_stats_1.index.transaction_index,
            num_transactions as u64
        );
        assert_eq!(last_consensus_stats_1.index.sub_dag_index, 10_u64);
        assert_eq!(last_consensus_stats_1.index.last_committed_round, 5_u64);
        assert_ne!(last_consensus_stats_1.hash, 0);
        assert_eq!(
            last_consensus_stats_1.stats.get_num_messages(0),
            num_certificates as u64
        );
        assert_eq!(
            last_consensus_stats_1.stats.get_num_user_transactions(0),
            num_transactions as u64
        );

        // WHEN processing the same output multiple times
        // THEN the consensus stats do not update
        for _ in 0..2 {
            consensus_handler
                .handle_consensus_output(consensus_output.clone())
                .await;
            let last_consensus_stats_2 = consensus_handler.last_consensus_stats.clone();
            assert_eq!(last_consensus_stats_1, last_consensus_stats_2);
        }
    }

    #[test]
    pub fn test_update_index_and_hash() {
        let index0 = ExecutionIndices {
            sub_dag_index: 0,
            transaction_index: 5,
            last_committed_round: 0,
        };
        let index1 = ExecutionIndices {
            sub_dag_index: 1,
            transaction_index: 2,
            last_committed_round: 3,
        };

        let mut last_seen = ExecutionIndicesWithStats {
            index: index0,
            hash: 1000,
            stats: ConsensusStats::default(),
        };

        let tx = &[0];
        update_index_and_hash(&mut last_seen, index1, tx);
        assert_eq!(last_seen.index, index1);
        assert_ne!(last_seen.hash, 1000);
    }

    #[test]
    fn test_order_by_gas_price() {
        let mut v = vec![cap_txn(10), user_txn(42), user_txn(100), cap_txn(1)];
        PostConsensusTxReorder::reorder(&mut v, ConsensusTransactionOrdering::ByGasPrice);
        assert_eq!(
            extract(v),
            vec![
                "cap(10)".to_string(),
                "cap(1)".to_string(),
                "user(100)".to_string(),
                "user(42)".to_string(),
            ]
        );

        let mut v = vec![
            user_txn(1200),
            cap_txn(10),
            user_txn(12),
            user_txn(1000),
            user_txn(42),
            user_txn(100),
            cap_txn(1),
            user_txn(1000),
        ];
        PostConsensusTxReorder::reorder(&mut v, ConsensusTransactionOrdering::ByGasPrice);
        assert_eq!(
            extract(v),
            vec![
                "cap(10)".to_string(),
                "cap(1)".to_string(),
                "user(1200)".to_string(),
                "user(1000)".to_string(),
                "user(1000)".to_string(),
                "user(100)".to_string(),
                "user(42)".to_string(),
                "user(12)".to_string(),
            ]
        );

        // If there are no user transactions, the order should be preserved.
        let mut v = vec![
            cap_txn(10),
            eop_txn(12),
            eop_txn(10),
            cap_txn(1),
            eop_txn(11),
        ];
        PostConsensusTxReorder::reorder(&mut v, ConsensusTransactionOrdering::ByGasPrice);
        assert_eq!(
            extract(v),
            vec![
                "cap(10)".to_string(),
                "eop(12)".to_string(),
                "eop(10)".to_string(),
                "cap(1)".to_string(),
                "eop(11)".to_string(),
            ]
        );
    }

    fn extract(v: Vec<VerifiedSequencedConsensusTransaction>) -> Vec<String> {
        v.into_iter().map(extract_one).collect()
    }

    fn extract_one(t: VerifiedSequencedConsensusTransaction) -> String {
        match t.0.transaction {
            SequencedConsensusTransactionKind::External(ext) => match ext.kind {
                ConsensusTransactionKind::EndOfPublish(authority) => {
                    format!("eop({})", authority.0[0])
                }
                ConsensusTransactionKind::CapabilityNotification(cap) => {
                    format!("cap({})", cap.generation)
                }
                ConsensusTransactionKind::UserTransaction(txn) => {
                    format!("user({})", txn.transaction_data().gas_price())
                }
                _ => unreachable!(),
            },
            SequencedConsensusTransactionKind::System(_) => unreachable!(),
        }
    }

    fn eop_txn(a: u8) -> VerifiedSequencedConsensusTransaction {
        let mut authority = AuthorityName::default();
        authority.0[0] = a;
        txn(ConsensusTransactionKind::EndOfPublish(authority))
    }

    fn cap_txn(generation: u64) -> VerifiedSequencedConsensusTransaction {
        txn(ConsensusTransactionKind::CapabilityNotification(
            AuthorityCapabilitiesV1 {
                authority: Default::default(),
                generation,
                supported_protocol_versions: SupportedProtocolVersions::SYSTEM_DEFAULT,
                available_system_packages: vec![],
            },
        ))
    }

    fn user_txn(gas_price: u64) -> VerifiedSequencedConsensusTransaction {
        let (committee, keypairs) = Committee::new_simple_test_committee();
        let data = SenderSignedData::new(
            TransactionData::new_transfer(
                PeraAddress::default(),
                random_object_ref(),
                PeraAddress::default(),
                random_object_ref(),
                1000 * gas_price,
                gas_price,
            ),
            vec![],
        );
        txn(ConsensusTransactionKind::UserTransaction(Box::new(
            CertifiedTransaction::new_from_keypairs_for_testing(data, &keypairs, &committee),
        )))
    }

    fn txn(kind: ConsensusTransactionKind) -> VerifiedSequencedConsensusTransaction {
        VerifiedSequencedConsensusTransaction::new_test(ConsensusTransaction {
            kind,
            tracking_id: Default::default(),
        })
    }
}<|MERGE_RESOLUTION|>--- conflicted
+++ resolved
@@ -260,11 +260,7 @@
         }
         let mut dwallet_mpc_verifier = self.epoch_store.get_dwallet_mpc_outputs_verifier().await;
         dwallet_mpc_verifier.last_processed_consensus_round = last_committed_round;
-<<<<<<< HEAD
-        // Need to drop the verifier, as `self` is being used mutably later in this function
-=======
         // Need to drop the verifier, as `self` is being used mutably later in this function.
->>>>>>> 5dbcaa1d
         drop(dwallet_mpc_verifier);
 
         let round = consensus_output.leader_round();
@@ -726,13 +722,8 @@
         VerifiedExecutableTransaction::new_system(transaction, self.epoch())
     }
 
-<<<<<<< HEAD
-    /// Loads all DWallet MPC messages from the epoch start from the epoch tables.
-    /// Needed to be a separate function because the DB table does not implement the `Send` trait,
-=======
     /// Loads all dWallet MPC messages from the epoch start from the epoch tables.
     /// Needs to be a separate function because the DB table does not implement the `Send` trait,
->>>>>>> 5dbcaa1d
     /// hence async code involving it can cause compilation errors.
     async fn load_dwallet_mpc_messages_from_epoch_start(
         &self,
@@ -747,13 +738,8 @@
             .collect())
     }
 
-<<<<<<< HEAD
-    /// Loads all DWallet MPC outputs from the epoch start from the epoch tables.
-    /// Needed to be a separate function because the DB table does not implement the `Send` trait,
-=======
     /// Loads all dWallet MPC outputs from the epoch start from the epoch tables.
     /// Needs to be a separate function because the DB table does not implement the `Send` trait,
->>>>>>> 5dbcaa1d
     /// hence async code involving it can cause compilation errors.
     async fn load_dwallet_mpc_outputs_from_epoch_start(
         &self,
@@ -768,11 +754,7 @@
             .collect())
     }
 
-<<<<<<< HEAD
-    /// Loads all DWallet MPC events from the epoch start from the epoch tables.
-=======
     /// Loads all dWallet MPC events from the epoch start from the epoch tables.
->>>>>>> 5dbcaa1d
     /// Needed to be a separate function because the DB table does not implement the `Send` trait,
     /// hence async code involving it can cause compilation errors.
     async fn load_dwallet_mpc_events_from_epoch_start(&self) -> PeraResult<Vec<DWalletMPCEvent>> {
