--- conflicted
+++ resolved
@@ -431,53 +431,33 @@
                                 OutputVerificationResult::Malicious
                             });
                         match output_verification_result {
-<<<<<<< HEAD
                             OutputVerificationResult::ValidWithNewOutput(new_output, _) => {
                                 let transaction = self
                                     .create_dwallet_mpc_output_system_tx(session_info, &new_output);
-=======
-                            OutputVerificationResult::ValidWithNewOutput(new_output) => {
-                                let transaction =
-                                    self.create_dwallet_system_tx(session_info, &new_output);
->>>>>>> 30db40a6
                                 transactions.push((
                                     empty_bytes.as_slice(),
                                     SequencedConsensusTransactionKind::System(transaction),
                                     consensus_output.leader_author_index(),
                                 ));
                             }
-<<<<<<< HEAD
                             OutputVerificationResult::Valid(_) => {
                                 let transaction =
                                     self.create_dwallet_mpc_output_system_tx(session_info, output);
-=======
-                            OutputVerificationResult::Valid => {
-                                let transaction =
-                                    self.create_dwallet_system_tx(session_info, output);
->>>>>>> 30db40a6
                                 transactions.push((
                                     empty_bytes.as_slice(),
                                     SequencedConsensusTransactionKind::System(transaction),
                                     consensus_output.leader_author_index(),
                                 ));
                             }
-<<<<<<< HEAD
                             OutputVerificationResult::ValidWithoutOutput(_)
                             | OutputVerificationResult::Duplicate
                             | OutputVerificationResult::Malicious => {
-                                // Ignore this output, as the same output may be submitted twice by non-malicious parties, due to Sui's inner implementation of the leader selection
-                                // mechanism.
-                                // If the output is valid without output, then the batch is not yet ready, and we should write nothing to the chain.
-=======
-                            OutputVerificationResult::ValidWithoutOutput
-                            | OutputVerificationResult::Duplicate => {
                                 // Ignore this output,
                                 // as the same output may be submitted twice by non-malicious parties,
                                 // due to Sui's inner implementation of the leader selection mechanism.
                                 // If the output is valid without output,
                                 // then the batch is not yet ready,
                                 // and we should write nothing to the chain.
->>>>>>> 30db40a6
                             }
                         }
                     } else if let ConsensusTransactionKind::RandomnessStateUpdate(
@@ -589,12 +569,7 @@
             .await;
     }
 
-<<<<<<< HEAD
     fn create_dwallet_mpc_output_system_tx(
-=======
-    // todo(zeev): compare with updated bytes-party.
-    fn create_dwallet_system_tx(
->>>>>>> 30db40a6
         &self,
         session_info: &SessionInfo,
         output: &[u8],
