--- conflicted
+++ resolved
@@ -170,10 +170,7 @@
 use pera_types::committee::CommitteeTrait;
 use pera_types::deny_list_v2::check_coin_deny_list_v2_during_signing;
 use pera_types::dwallet_mpc::DWalletMPCNetworkKey;
-<<<<<<< HEAD
-=======
 use pera_types::dwallet_mpc_error::DwalletMPCError;
->>>>>>> 785f91d4
 use pera_types::execution_config_utils::to_binary_config;
 
 #[cfg(test)]
@@ -1571,20 +1568,6 @@
                 dwallet_mpc_outputs_manager.completed_locking_next_committee = true;
                 continue;
             }
-<<<<<<< HEAD
-            let Ok(Some(session_info)) = session_info_from_event(
-                event,
-                party_id,
-                epoch_store
-                    .dwallet_mpc_network_keys
-                    .get()
-                    .ok_or(PeraError::DwalletMPCError(
-                        "Missing dWallet MPC network keys".to_string(),
-                    ))?
-                    .key_version(DWalletMPCNetworkKey::Secp256k1)
-                    .ok(),
-            ) else {
-=======
             /// Todo (#427): Receive the key version from the MPC event and check its validity.
             let key_version = epoch_store
                 .dwallet_mpc_network_keys
@@ -1595,7 +1578,6 @@
             let Ok(Some(session_info)) =
                 session_info_from_event(event, party_id, Some(key_version))
             else {
->>>>>>> 785f91d4
                 continue;
             };
             if session_info.mpc_round.is_part_of_batch() {
