use crate::authority::authority_per_epoch_store::AuthorityPerEpochStore;
use crate::dwallet_mpc::dkg::{
    DKGFirstParty, DKGFirstPartyPublicInputGenerator, DKGSecondParty,
    DKGSecondPartyPublicInputGenerator,
};
use crate::dwallet_mpc::mpc_events::{
    StartBatchedPresignEvent, StartBatchedSignEvent, StartDKGFirstRoundEvent,
    StartDKGSecondRoundEvent, StartNetworkDKGEvent, StartPresignFirstRoundEvent,
    StartPresignSecondRoundEvent, StartSignRoundEvent,
};
use crate::dwallet_mpc::mpc_manager::DWalletMPCManager;
use crate::dwallet_mpc::presign::{
    PresignFirstParty, PresignFirstPartyPublicInputGenerator, PresignSecondParty,
    PresignSecondPartyPublicInputGenerator,
};
use crate::dwallet_mpc::sign::{SignFirstParty, SignPartyPublicInputGenerator};
use commitment::CommitmentSizedNumber;
use dwallet_mpc_types::dwallet_mpc::{DWalletMPCNetworkKeyScheme, MPCMessage, MPCPublicInput};
use group::PartyID;
use mpc::{AsynchronouslyAdvanceable, WeightedThresholdAccessStructure};
use pera_types::base_types::AuthorityName;
use pera_types::base_types::{EpochId, ObjectID};
use pera_types::dwallet_mpc_error::{DwalletMPCError, DwalletMPCResult};
use pera_types::event::Event;
use pera_types::messages_dwallet_mpc::{
    MPCRound, SessionInfo, SignMessageData, StartEncryptedShareVerificationEvent,
<<<<<<< HEAD
    StartEncryptionKeyVerificationEvent,
=======
>>>>>>> 5ee7b318
};
use serde::de::DeserializeOwned;
use std::collections::HashMap;

pub mod batches_manager;
mod dkg;
mod encrypt_user_share;
pub(crate) mod mpc_events;
pub mod mpc_manager;
pub mod mpc_outputs_verifier;
pub mod mpc_session;
pub mod network_dkg;
mod presign;
pub(crate) mod sign;

pub const FIRST_EPOCH_ID: EpochId = 0;

/// Convert a given authority name (address) to it's corresponding [`PartyID`].
/// The [`PartyID`] is the index of the authority in the committee.
pub(crate) fn authority_name_to_party_id(
    authority_name: &AuthorityName,
    epoch_store: &AuthorityPerEpochStore,
) -> DwalletMPCResult<PartyID> {
    epoch_store
        .committee()
        .authority_index(authority_name)
        // Need to add 1 because the authority index is 0-based,
        // and the twopc_mpc library uses 1-based party IDs.
        .map(|index| (index + 1) as PartyID)
        .ok_or_else(|| DwalletMPCError::AuthorityNameNotFound(*authority_name))
}

/// Convert a given [`PartyID`] to it's corresponding authority name (address).
pub(crate) fn party_id_to_authority_name(
    party_id: PartyID,
    epoch_store: &AuthorityPerEpochStore,
) -> DwalletMPCResult<AuthorityName> {
    Ok(epoch_store
        .committee()
        .authority_by_index(party_id as u32 - 1)
        .ok_or(DwalletMPCError::AuthorityIndexNotFound(party_id - 1))?
        .clone())
}

/// Parses the session info from the event and returns it.
/// Return `None` if the event is not a DWallet MPC event.
pub(crate) fn session_info_from_event(
    event: &Event,
    party_id: PartyID,
    dwallet_network_key_version: Option<u8>,
) -> anyhow::Result<Option<SessionInfo>> {
    match &event.type_ {
        t if t == &StartDKGFirstRoundEvent::type_() => {
            let deserialized_event: StartDKGFirstRoundEvent = bcs::from_bytes(&event.contents)?;
            Ok(Some(dkg_first_party_session_info(deserialized_event)))
        }
        t if t == &StartDKGSecondRoundEvent::type_() => {
            let deserialized_event: StartDKGSecondRoundEvent = bcs::from_bytes(&event.contents)?;
            Ok(Some(dkg_second_party_session_info(
                &deserialized_event,
                if cfg!(feature = "with-network-dkg") {
                    dwallet_network_key_version.ok_or(DwalletMPCError::MissingKeyVersion)?
                } else {
                    0
                },
            )))
        }
        t if t == &StartPresignFirstRoundEvent::type_() => {
            let deserialized_event: StartPresignFirstRoundEvent = bcs::from_bytes(&event.contents)?;
            Ok(Some(presign_first_party_session_info(deserialized_event)))
        }
        t if t == &StartPresignSecondRoundEvent::type_() => {
            let deserialized_event: StartPresignSecondRoundEvent =
                bcs::from_bytes(&event.contents)?;
            Ok(Some(presign_second_party_session_info(&deserialized_event)))
        }
        t if t == &StartSignRoundEvent::type_() => {
            let deserialized_event: StartSignRoundEvent = bcs::from_bytes(&event.contents)?;
            Ok(Some(sign_party_session_info(&deserialized_event, party_id)))
        }
        t if t == &StartBatchedSignEvent::type_() => {
            let deserialized_event: StartBatchedSignEvent = bcs::from_bytes(&event.contents)?;
            Ok(Some(batched_sign_session_info(&deserialized_event)))
        }
        t if t == &StartBatchedPresignEvent::type_() => {
            let deserialized_event: StartBatchedPresignEvent = bcs::from_bytes(&event.contents)?;
            Ok(Some(batched_presign_session_info(&deserialized_event)))
        }
        t if t == &StartNetworkDKGEvent::type_() => {
            let deserialized_event: StartNetworkDKGEvent = bcs::from_bytes(&event.contents)?;
            Ok(Some(network_dkg::network_dkg_session_info(
                deserialized_event,
            )?))
        }
        t if t == &StartEncryptedShareVerificationEvent::type_() => {
            let deserialized_event: StartEncryptedShareVerificationEvent =
                bcs::from_bytes(&event.contents)?;
            Ok(Some(start_encrypted_share_verification_session_info(
                deserialized_event,
            )))
        }
<<<<<<< HEAD
        t if t == &StartEncryptionKeyVerificationEvent::type_() => {
            let deserialized_event: StartEncryptionKeyVerificationEvent =
                bcs::from_bytes(&event.contents)?;
            Ok(Some(start_encryption_key_verification_session_info(
                deserialized_event,
            )))
        }
=======
>>>>>>> 5ee7b318
        _ => Ok(None),
    }
}

fn start_encrypted_share_verification_session_info(
    deserialized_event: StartEncryptedShareVerificationEvent,
) -> SessionInfo {
    SessionInfo {
        flow_session_id: deserialized_event.session_id.bytes,
        session_id: deserialized_event.session_id.bytes,
        initiating_user_address: Default::default(),
<<<<<<< HEAD
        mpc_round: MPCRound::EncryptedShareVerification(deserialized_event),
    }
}

fn start_encryption_key_verification_session_info(
    deserialized_event: StartEncryptionKeyVerificationEvent,
) -> SessionInfo {
    SessionInfo {
        flow_session_id: deserialized_event.session_id.bytes,
        session_id: deserialized_event.session_id.bytes,
        initiating_user_address: Default::default(),
=======
>>>>>>> 5ee7b318
        mpc_round: MPCRound::EncryptionKeyVerification(deserialized_event),
    }
}

fn dkg_second_public_input(
    deserialized_event: StartDKGSecondRoundEvent,
    protocol_public_parameters: Vec<u8>,
) -> DwalletMPCResult<Vec<u8>> {
    Ok(DKGSecondParty::generate_public_input(
        protocol_public_parameters,
        deserialized_event.first_round_output.clone(),
        deserialized_event.public_key_share_and_proof.clone(),
    )?)
}

fn dkg_second_party_session_info(
    deserialized_event: &StartDKGSecondRoundEvent,
    dwallet_network_key_version: u8,
) -> SessionInfo {
    SessionInfo {
        flow_session_id: deserialized_event.first_round_session_id.bytes,
        session_id: ObjectID::from(deserialized_event.session_id),
        initiating_user_address: deserialized_event.initiator,
        mpc_round: MPCRound::DKGSecond(
            deserialized_event.dwallet_cap_id.bytes,
            dwallet_network_key_version,
        ),
    }
}

fn dkg_first_public_input(protocol_public_parameters: Vec<u8>) -> DwalletMPCResult<Vec<u8>> {
    <DKGFirstParty as DKGFirstPartyPublicInputGenerator>::generate_public_input(
        protocol_public_parameters,
    )
}

fn dkg_first_party_session_info(deserialized_event: StartDKGFirstRoundEvent) -> SessionInfo {
    SessionInfo {
        flow_session_id: deserialized_event.session_id.bytes,
        session_id: deserialized_event.session_id.bytes,
        initiating_user_address: deserialized_event.initiator,
        mpc_round: MPCRound::DKGFirst,
    }
}

fn presign_first_public_input(
    deserialized_event: StartPresignFirstRoundEvent,
    protocol_public_parameters: Vec<u8>,
) -> DwalletMPCResult<Vec<u8>> {
    Ok(
        <PresignFirstParty as PresignFirstPartyPublicInputGenerator>::generate_public_input(
            protocol_public_parameters,
            deserialized_event.dkg_output.clone(),
        )?,
    )
}

fn presign_first_party_session_info(
    deserialized_event: StartPresignFirstRoundEvent,
) -> SessionInfo {
    SessionInfo {
        flow_session_id: deserialized_event.session_id.bytes,
        session_id: deserialized_event.session_id.bytes,
        initiating_user_address: deserialized_event.initiator,
        mpc_round: MPCRound::PresignFirst(
            deserialized_event.dwallet_id.bytes,
            deserialized_event.dkg_output,
            deserialized_event.batch_session_id.bytes,
            deserialized_event.dwallet_mpc_network_key_version,
        ),
    }
}

fn presign_second_public_input(
    deserialized_event: StartPresignSecondRoundEvent,
    protocol_public_parameters: Vec<u8>,
) -> DwalletMPCResult<Vec<u8>> {
    Ok(
        <PresignSecondParty as PresignSecondPartyPublicInputGenerator>::generate_public_input(
            protocol_public_parameters,
            deserialized_event.dkg_output.clone(),
            deserialized_event.first_round_output.clone(),
        )?,
    )
}

fn presign_second_party_session_info(
    deserialized_event: &StartPresignSecondRoundEvent,
) -> SessionInfo {
    SessionInfo {
        flow_session_id: deserialized_event.first_round_session_id.bytes,
        session_id: deserialized_event.session_id.bytes,
        initiating_user_address: deserialized_event.initiator,
        mpc_round: MPCRound::PresignSecond(
            deserialized_event.dwallet_id.bytes,
            deserialized_event.first_round_output.clone(),
            deserialized_event.batch_session_id.bytes,
        ),
    }
}

fn sign_public_input(
    deserialized_event: StartSignRoundEvent,
    dwallet_mpc_manager: &DWalletMPCManager,
    protocol_public_parameters: Vec<u8>,
) -> DwalletMPCResult<Vec<u8>> {
    let decryption_pp = dwallet_mpc_manager.get_decryption_public_parameters(
        // The `StartSignRoundEvent` is assign with a Secp256k1 dwallet.
        // Todo (#473): Support generic network key scheme
        DWalletMPCNetworkKeyScheme::Secp256k1,
        deserialized_event.dwallet_mpc_network_key_version,
    )?;
    Ok(
        <SignFirstParty as SignPartyPublicInputGenerator>::generate_public_input(
            protocol_public_parameters,
            deserialized_event.dkg_output.clone(),
            deserialized_event.hashed_message.clone(),
            deserialized_event.presign.clone(),
            deserialized_event.centralized_signed_message.clone(),
<<<<<<< HEAD
            bcs::from_bytes(&class_groups_constants::decryption_key_share_public_parameters())?,
=======
            bcs::from_bytes(&decryption_pp)?,
>>>>>>> 5ee7b318
        )?,
    )
}

fn sign_party_session_info(
    deserialized_event: &StartSignRoundEvent,
    _party_id: PartyID,
) -> SessionInfo {
    SessionInfo {
        flow_session_id: deserialized_event.presign_session_id.bytes,
        session_id: deserialized_event.session_id.bytes,
        initiating_user_address: deserialized_event.initiator,
        mpc_round: MPCRound::Sign(SignMessageData {
            batch_session_id: deserialized_event.batched_session_id.bytes,
            message: deserialized_event.hashed_message.clone(),
            dwallet_id: deserialized_event.dwallet_id.bytes,
        }),
    }
}

fn batched_sign_session_info(deserialized_event: &StartBatchedSignEvent) -> SessionInfo {
    SessionInfo {
        flow_session_id: deserialized_event.session_id.bytes,
        session_id: deserialized_event.session_id.bytes,
        initiating_user_address: deserialized_event.initiator,
        mpc_round: MPCRound::BatchedSign(deserialized_event.hashed_messages.clone()),
    }
}

fn batched_presign_session_info(deserialized_event: &StartBatchedPresignEvent) -> SessionInfo {
    SessionInfo {
        flow_session_id: deserialized_event.session_id.bytes,
        session_id: deserialized_event.session_id.bytes,
        initiating_user_address: deserialized_event.initiator,
        mpc_round: MPCRound::BatchedPresign(deserialized_event.batch_size),
    }
}

pub(crate) fn advance<P: AsynchronouslyAdvanceable>(
    session_id: CommitmentSizedNumber,
    party_id: PartyID,
    access_threshold: &WeightedThresholdAccessStructure,
    messages: Vec<HashMap<PartyID, MPCMessage>>,
    public_input: P::PublicInput,
    private_input: P::PrivateInput,
) -> DwalletMPCResult<mpc::AsynchronousRoundResult<Vec<u8>, Vec<u8>, Vec<u8>>> {
    let messages = deserialize_mpc_messages(messages)?;

    let res = P::advance(
        session_id,
        party_id,
        access_threshold,
        messages,
        Some(private_input),
        &public_input,
        &mut rand_core::OsRng,
    )
    .map_err(|e| DwalletMPCError::TwoPCMPCError(format!("{:?}", e)))?;

    Ok(match res {
        mpc::AsynchronousRoundResult::Advance {
            malicious_parties,
            message,
        } => mpc::AsynchronousRoundResult::Advance {
            malicious_parties,
            message: bcs::to_bytes(&message)?,
        },
        mpc::AsynchronousRoundResult::Finalize {
            malicious_parties,
            private_output,
            public_output,
        } => {
            let public_output: P::PublicOutputValue = public_output.into();
            let public_output = bcs::to_bytes(&public_output)?;
            let private_output = bcs::to_bytes(&private_output)?;
            mpc::AsynchronousRoundResult::Finalize {
                malicious_parties,
                private_output,
                public_output,
            }
        }
    })
}

/// Deserializes the messages received from other parties for the next advancement.
/// Any value that fails to deserialize is considered to be sent by a malicious party.
/// Returns the deserialized messages or an error including the IDs of the malicious parties.
fn deserialize_mpc_messages<M: DeserializeOwned + Clone>(
    messages: Vec<HashMap<PartyID, MPCMessage>>,
) -> DwalletMPCResult<Vec<HashMap<PartyID, M>>> {
    let mut deserialized_results = Vec::new();
    let mut malicious_parties = Vec::new();

    for message_batch in &messages {
        let mut valid_messages = HashMap::new();

        for (party_id, message) in message_batch {
            match bcs::from_bytes::<M>(&message) {
                Ok(value) => {
                    valid_messages.insert(*party_id, value);
                }
                Err(_) => {
                    malicious_parties.push(*party_id);
                }
            }
        }

        if !valid_messages.is_empty() {
            deserialized_results.push(valid_messages);
        }
    }

    if !malicious_parties.is_empty() {
        Err(DwalletMPCError::MaliciousParties(malicious_parties))
    } else {
        Ok(deserialized_results)
    }
}

/// Parses an [`Event`] to extract the corresponding [`MPCParty`],
/// public input, and session information.
///
/// Returns an error if the event type does not correspond to any known MPC rounds
/// or if deserialization fails.
pub(crate) fn public_input_from_event(
    event: &Event,
    dwallet_mpc_manager: &DWalletMPCManager,
) -> DwalletMPCResult<MPCPublicInput> {
    if &event.type_ == &StartNetworkDKGEvent::type_() {
        let deserialized_event: StartNetworkDKGEvent = bcs::from_bytes(&event.contents)?;
        return network_dkg::network_dkg_public_input(deserialized_event);
    }
    match &event.type_ {
        t if t == &StartDKGFirstRoundEvent::type_() => {
            let protocol_public_parameters = dwallet_mpc_manager.get_protocol_public_parameters(
                // The event is assign with a Secp256k1 dwallet.
                // Todo (#473): Support generic network key scheme
                DWalletMPCNetworkKeyScheme::Secp256k1,
                dwallet_mpc_manager.network_key_version(DWalletMPCNetworkKeyScheme::Secp256k1)?,
            )?;
            dkg_first_public_input(protocol_public_parameters)
        }
        t if t == &StartDKGSecondRoundEvent::type_() => {
            let deserialized_event: StartDKGSecondRoundEvent = bcs::from_bytes(&event.contents)?;
            let protocol_public_parameters = dwallet_mpc_manager.get_protocol_public_parameters(
                // The event is assign with a Secp256k1 dwallet.
                // Todo (#473): Support generic network key scheme
                DWalletMPCNetworkKeyScheme::Secp256k1,
                dwallet_mpc_manager.network_key_version(DWalletMPCNetworkKeyScheme::Secp256k1)?,
            )?;
            dkg_second_public_input(deserialized_event, protocol_public_parameters)
        }
        t if t == &StartPresignFirstRoundEvent::type_() => {
            let deserialized_event: StartPresignFirstRoundEvent = bcs::from_bytes(&event.contents)?;
            let protocol_public_parameters = dwallet_mpc_manager.get_protocol_public_parameters(
                // The event is assign with a Secp256k1 dwallet.
                // Todo (#473): Support generic network key scheme
                DWalletMPCNetworkKeyScheme::Secp256k1,
                deserialized_event.dwallet_mpc_network_key_version,
            )?;
            presign_first_public_input(deserialized_event, protocol_public_parameters)
        }
        t if t == &StartPresignSecondRoundEvent::type_() => {
            let deserialized_event: StartPresignSecondRoundEvent =
                bcs::from_bytes(&event.contents)?;
            let protocol_public_parameters = dwallet_mpc_manager.get_protocol_public_parameters(
                // The event is assign with a Secp256k1 dwallet.
                // Todo (#473): Support generic network key scheme
                DWalletMPCNetworkKeyScheme::Secp256k1,
                deserialized_event.dwallet_mpc_network_key_version,
            )?;
            presign_second_public_input(deserialized_event, protocol_public_parameters)
        }
        t if t == &StartSignRoundEvent::type_() => {
            let deserialized_event: StartSignRoundEvent = bcs::from_bytes(&event.contents)?;
            let protocol_public_parameters = dwallet_mpc_manager.get_protocol_public_parameters(
                // The event is assign with a Secp256k1 dwallet.
                // Todo (#473): Support generic network key scheme
                DWalletMPCNetworkKeyScheme::Secp256k1,
                deserialized_event.dwallet_mpc_network_key_version,
            )?;
            sign_public_input(
                deserialized_event,
                dwallet_mpc_manager,
                protocol_public_parameters,
            )
        }
        t if t == &StartEncryptedShareVerificationEvent::type_() => Ok(vec![]),
<<<<<<< HEAD
        t if t == &StartEncryptionKeyVerificationEvent::type_() => Ok(vec![]),
        _ => Err(DwalletMPCError::NonMPCEvent.into()),
=======
        _ => Err(DwalletMPCError::NonMPCEvent(event.type_.name.to_string()).into()),
>>>>>>> 5ee7b318
    }
}<|MERGE_RESOLUTION|>--- conflicted
+++ resolved
@@ -24,10 +24,7 @@
 use pera_types::event::Event;
 use pera_types::messages_dwallet_mpc::{
     MPCRound, SessionInfo, SignMessageData, StartEncryptedShareVerificationEvent,
-<<<<<<< HEAD
     StartEncryptionKeyVerificationEvent,
-=======
->>>>>>> 5ee7b318
 };
 use serde::de::DeserializeOwned;
 use std::collections::HashMap;
@@ -129,7 +126,6 @@
                 deserialized_event,
             )))
         }
-<<<<<<< HEAD
         t if t == &StartEncryptionKeyVerificationEvent::type_() => {
             let deserialized_event: StartEncryptionKeyVerificationEvent =
                 bcs::from_bytes(&event.contents)?;
@@ -137,8 +133,6 @@
                 deserialized_event,
             )))
         }
-=======
->>>>>>> 5ee7b318
         _ => Ok(None),
     }
 }
@@ -150,7 +144,6 @@
         flow_session_id: deserialized_event.session_id.bytes,
         session_id: deserialized_event.session_id.bytes,
         initiating_user_address: Default::default(),
-<<<<<<< HEAD
         mpc_round: MPCRound::EncryptedShareVerification(deserialized_event),
     }
 }
@@ -162,8 +155,6 @@
         flow_session_id: deserialized_event.session_id.bytes,
         session_id: deserialized_event.session_id.bytes,
         initiating_user_address: Default::default(),
-=======
->>>>>>> 5ee7b318
         mpc_round: MPCRound::EncryptionKeyVerification(deserialized_event),
     }
 }
@@ -283,11 +274,7 @@
             deserialized_event.hashed_message.clone(),
             deserialized_event.presign.clone(),
             deserialized_event.centralized_signed_message.clone(),
-<<<<<<< HEAD
-            bcs::from_bytes(&class_groups_constants::decryption_key_share_public_parameters())?,
-=======
             bcs::from_bytes(&decryption_pp)?,
->>>>>>> 5ee7b318
         )?,
     )
 }
@@ -475,12 +462,12 @@
                 protocol_public_parameters,
             )
         }
+        t if t == &StartNetworkDKGEvent::type_() => {
+            let deserialized_event: StartNetworkDKGEvent = bcs::from_bytes(&event.contents)?;
+            network_dkg::network_dkg_public_input(deserialized_event)
+        }
         t if t == &StartEncryptedShareVerificationEvent::type_() => Ok(vec![]),
-<<<<<<< HEAD
         t if t == &StartEncryptionKeyVerificationEvent::type_() => Ok(vec![]),
         _ => Err(DwalletMPCError::NonMPCEvent.into()),
-=======
-        _ => Err(DwalletMPCError::NonMPCEvent(event.type_.name.to_string()).into()),
->>>>>>> 5ee7b318
     }
 }