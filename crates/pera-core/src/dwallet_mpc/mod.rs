use crate::authority::authority_per_epoch_store::AuthorityPerEpochStore;
use crate::dwallet_mpc::dkg::{
    DKGFirstParty, DKGFirstPartyPublicInputGenerator, DKGSecondParty,
    DKGSecondPartyPublicInputGenerator,
};
use crate::dwallet_mpc::mpc_events::{
    StartBatchedPresignEvent, StartBatchedSignEvent, StartDKGFirstRoundEvent, StartNetworkDKGEvent,
    StartPresignFirstRoundEvent, StartPresignSecondRoundEvent, StartSignRoundEvent,
};
use crate::dwallet_mpc::mpc_manager::DWalletMPCManager;
use crate::dwallet_mpc::presign::{
    PresignFirstParty, PresignFirstPartyPublicInputGenerator, PresignSecondParty,
    PresignSecondPartyPublicInputGenerator,
};
use crate::dwallet_mpc::sign::{SignFirstParty, SignPartyPublicInputGenerator};
use commitment::CommitmentSizedNumber;
use dwallet_mpc_types::dwallet_mpc::{
    DWalletMPCNetworkKeyScheme, MPCMessage, MPCPrivateInput, MPCPublicInput,
};
use group::PartyID;
use mpc::{AsynchronouslyAdvanceable, Weight, WeightedThresholdAccessStructure};
use pera_types::base_types::AuthorityName;
use pera_types::base_types::{EpochId, ObjectID};
use pera_types::dwallet_mpc_error::{DwalletMPCError, DwalletMPCResult};
use pera_types::event::Event;
use pera_types::messages_dwallet_mpc::{
    MPCProtocolInitData, SessionInfo, SingleSignSessionData, StartDKGSecondRoundEvent,
    StartEncryptedShareVerificationEvent, StartEncryptionKeyVerificationEvent,
};
use serde::de::DeserializeOwned;
use std::collections::{HashMap, HashSet};

pub mod batches_manager;
mod cryptographic_computations_orchestrator;
mod dkg;
pub mod dwallet_mpc_service;
mod encrypt_user_share;
mod malicious_handler;
pub(crate) mod mpc_events;
pub mod mpc_manager;
pub mod mpc_outputs_verifier;
pub mod mpc_session;
pub mod network_dkg;
mod presign;
pub(crate) mod sign;

pub const FIRST_EPOCH_ID: EpochId = 0;

/// Convert a given authority name (address) to it's corresponding [`PartyID`].
/// The [`PartyID`] is the index of the authority in the committee.
pub(crate) fn authority_name_to_party_id(
    authority_name: &AuthorityName,
    epoch_store: &AuthorityPerEpochStore,
) -> DwalletMPCResult<PartyID> {
    epoch_store
        .committee()
        .authority_index(authority_name)
        // Need to add 1 because the authority index is 0-based,
        // and the twopc_mpc library uses 1-based party IDs.
        .map(|index| (index + 1) as PartyID)
        .ok_or_else(|| DwalletMPCError::AuthorityNameNotFound(*authority_name))
}

/// Convert a given [`PartyID`] to it's corresponding authority name (address).
pub(crate) fn party_id_to_authority_name(
    party_id: PartyID,
    epoch_store: &AuthorityPerEpochStore,
) -> DwalletMPCResult<AuthorityName> {
    Ok(epoch_store
        .committee()
        .authority_by_index(party_id as u32 - 1)
        .ok_or(DwalletMPCError::AuthorityIndexNotFound(party_id - 1))?
        .clone())
}

/// Parses the session info from the event and returns it.
/// Return `None` if the event is not a DWallet MPC event.
pub(crate) fn session_info_from_event(
    event: &Event,
    party_id: PartyID,
    dwallet_network_key_version: Option<u8>,
) -> anyhow::Result<Option<SessionInfo>> {
    match &event.type_ {
        t if t == &StartDKGFirstRoundEvent::type_() => {
            let deserialized_event: StartDKGFirstRoundEvent = bcs::from_bytes(&event.contents)?;
            Ok(Some(dkg_first_party_session_info(deserialized_event)))
        }
        t if t == &StartDKGSecondRoundEvent::type_() => {
            let deserialized_event: StartDKGSecondRoundEvent = bcs::from_bytes(&event.contents)?;
            Ok(Some(dkg_second_party_session_info(
                &deserialized_event,
                if cfg!(feature = "with-network-dkg") {
                    dwallet_network_key_version.ok_or(DwalletMPCError::MissingKeyVersion)?
                } else {
                    0
                },
            )))
        }
        t if t == &StartPresignFirstRoundEvent::type_() => {
            let deserialized_event: StartPresignFirstRoundEvent = bcs::from_bytes(&event.contents)?;
            Ok(Some(presign_first_party_session_info(deserialized_event)))
        }
        t if t == &StartPresignSecondRoundEvent::type_() => {
            let deserialized_event: StartPresignSecondRoundEvent =
                bcs::from_bytes(&event.contents)?;
            Ok(Some(presign_second_party_session_info(&deserialized_event)))
        }
        t if t == &StartSignRoundEvent::type_() => {
            let deserialized_event: StartSignRoundEvent = bcs::from_bytes(&event.contents)?;
            Ok(Some(sign_party_session_info(&deserialized_event, party_id)))
        }
        t if t == &StartBatchedSignEvent::type_() => {
            let deserialized_event: StartBatchedSignEvent = bcs::from_bytes(&event.contents)?;
            Ok(Some(batched_sign_session_info(&deserialized_event)))
        }
        t if t == &StartBatchedPresignEvent::type_() => {
            let deserialized_event: StartBatchedPresignEvent = bcs::from_bytes(&event.contents)?;
            Ok(Some(batched_presign_session_info(&deserialized_event)))
        }
        t if t == &StartNetworkDKGEvent::type_() => {
            let deserialized_event: StartNetworkDKGEvent = bcs::from_bytes(&event.contents)?;
            Ok(Some(network_dkg::network_dkg_session_info(
                deserialized_event,
            )?))
        }
        t if t == &StartEncryptedShareVerificationEvent::type_() => {
            let deserialized_event: StartEncryptedShareVerificationEvent =
                bcs::from_bytes(&event.contents)?;
            Ok(Some(start_encrypted_share_verification_session_info(
                deserialized_event,
            )))
        }
        t if t == &StartEncryptionKeyVerificationEvent::type_() => {
            let deserialized_event: StartEncryptionKeyVerificationEvent =
                bcs::from_bytes(&event.contents)?;
            Ok(Some(start_encryption_key_verification_session_info(
                deserialized_event,
            )))
        }
        _ => Ok(None),
    }
}

fn start_encrypted_share_verification_session_info(
    deserialized_event: StartEncryptedShareVerificationEvent,
) -> SessionInfo {
    SessionInfo {
        flow_session_id: deserialized_event.session_id.bytes,
        session_id: deserialized_event.session_id.bytes,
        initiating_user_address: Default::default(),
        mpc_round: MPCProtocolInitData::EncryptedShareVerification(deserialized_event),
    }
}

fn start_encryption_key_verification_session_info(
    deserialized_event: StartEncryptionKeyVerificationEvent,
) -> SessionInfo {
    SessionInfo {
        flow_session_id: deserialized_event.session_id.bytes,
        session_id: deserialized_event.session_id.bytes,
        initiating_user_address: Default::default(),
        mpc_round: MPCProtocolInitData::EncryptionKeyVerification(deserialized_event),
    }
}

fn dkg_second_public_input(
    deserialized_event: StartDKGSecondRoundEvent,
    protocol_public_parameters: Vec<u8>,
) -> DwalletMPCResult<Vec<u8>> {
    Ok(DKGSecondParty::generate_public_input(
        protocol_public_parameters,
        deserialized_event.first_round_output.clone(),
        deserialized_event.public_key_share_and_proof.clone(),
    )?)
}

fn dkg_second_party_session_info(
    deserialized_event: &StartDKGSecondRoundEvent,
    dwallet_network_key_version: u8,
) -> SessionInfo {
    SessionInfo {
        flow_session_id: deserialized_event.first_round_session_id.bytes,
        session_id: ObjectID::from(deserialized_event.session_id),
        initiating_user_address: deserialized_event.initiator,
        mpc_round: MPCProtocolInitData::DKGSecond(
            deserialized_event.clone(),
            dwallet_network_key_version,
        ),
    }
}

fn dkg_first_public_input(protocol_public_parameters: Vec<u8>) -> DwalletMPCResult<Vec<u8>> {
    <DKGFirstParty as DKGFirstPartyPublicInputGenerator>::generate_public_input(
        protocol_public_parameters,
    )
}

fn dkg_first_party_session_info(deserialized_event: StartDKGFirstRoundEvent) -> SessionInfo {
    SessionInfo {
        flow_session_id: deserialized_event.session_id.bytes,
        session_id: deserialized_event.session_id.bytes,
        initiating_user_address: deserialized_event.initiator,
        mpc_round: MPCProtocolInitData::DKGFirst,
    }
}

fn presign_first_public_input(
    deserialized_event: StartPresignFirstRoundEvent,
    protocol_public_parameters: Vec<u8>,
) -> DwalletMPCResult<Vec<u8>> {
    Ok(
        <PresignFirstParty as PresignFirstPartyPublicInputGenerator>::generate_public_input(
            protocol_public_parameters,
            deserialized_event.dkg_output.clone(),
        )?,
    )
}

fn presign_first_party_session_info(
    deserialized_event: StartPresignFirstRoundEvent,
) -> SessionInfo {
    SessionInfo {
        flow_session_id: deserialized_event.session_id.bytes,
        session_id: deserialized_event.session_id.bytes,
        initiating_user_address: deserialized_event.initiator,
        mpc_round: MPCProtocolInitData::PresignFirst(
            deserialized_event.dwallet_id.bytes,
            deserialized_event.dkg_output,
            deserialized_event.batch_session_id.bytes,
            deserialized_event.dwallet_mpc_network_key_version,
        ),
    }
}

fn presign_second_public_input(
    deserialized_event: StartPresignSecondRoundEvent,
    protocol_public_parameters: Vec<u8>,
) -> DwalletMPCResult<Vec<u8>> {
    Ok(
        <PresignSecondParty as PresignSecondPartyPublicInputGenerator>::generate_public_input(
            protocol_public_parameters,
            deserialized_event.dkg_output.clone(),
            deserialized_event.first_round_output.clone(),
        )?,
    )
}

fn presign_second_party_session_info(
    deserialized_event: &StartPresignSecondRoundEvent,
) -> SessionInfo {
    SessionInfo {
        flow_session_id: deserialized_event.first_round_session_id.bytes,
        session_id: deserialized_event.session_id.bytes,
        initiating_user_address: deserialized_event.initiator,
        mpc_round: MPCProtocolInitData::PresignSecond(
            deserialized_event.dwallet_id.bytes,
            deserialized_event.first_round_output.clone(),
            deserialized_event.batch_session_id.bytes,
        ),
    }
}

fn sign_public_input(
    deserialized_event: StartSignRoundEvent,
    dwallet_mpc_manager: &DWalletMPCManager,
    protocol_public_parameters: Vec<u8>,
) -> DwalletMPCResult<Vec<u8>> {
    let decryption_pp = dwallet_mpc_manager.get_decryption_key_share_public_parameters(
        // The `StartSignRoundEvent` is assign with a Secp256k1 dwallet.
        // Todo (#473): Support generic network key scheme
        DWalletMPCNetworkKeyScheme::Secp256k1,
        deserialized_event.dwallet_mpc_network_key_version,
    )?;
    Ok(
        <SignFirstParty as SignPartyPublicInputGenerator>::generate_public_input(
            protocol_public_parameters,
            deserialized_event.dkg_output.clone(),
            deserialized_event.hashed_message.clone(),
            deserialized_event.presign.clone(),
            deserialized_event.centralized_signed_message.clone(),
            bcs::from_bytes(&decryption_pp)?,
        )?,
    )
}

fn sign_party_session_info(
    deserialized_event: &StartSignRoundEvent,
    _party_id: PartyID,
) -> SessionInfo {
    SessionInfo {
        flow_session_id: deserialized_event.presign_session_id.bytes,
        session_id: deserialized_event.session_id.bytes,
        initiating_user_address: deserialized_event.initiator,
        mpc_round: MPCProtocolInitData::Sign(SingleSignSessionData {
            batch_session_id: deserialized_event.batched_session_id.bytes,
            message: deserialized_event.hashed_message.clone(),
            dwallet_id: deserialized_event.dwallet_id.bytes,
            dkg_output: deserialized_event.dkg_output.clone(),
            network_key_version: deserialized_event.dwallet_mpc_network_key_version,
        }),
    }
}

fn batched_sign_session_info(deserialized_event: &StartBatchedSignEvent) -> SessionInfo {
    SessionInfo {
        flow_session_id: deserialized_event.session_id.bytes,
        session_id: deserialized_event.session_id.bytes,
        initiating_user_address: deserialized_event.initiator,
        mpc_round: MPCProtocolInitData::BatchedSign(deserialized_event.hashed_messages.clone()),
    }
}

fn batched_presign_session_info(deserialized_event: &StartBatchedPresignEvent) -> SessionInfo {
    SessionInfo {
        flow_session_id: deserialized_event.session_id.bytes,
        session_id: deserialized_event.session_id.bytes,
        initiating_user_address: deserialized_event.initiator,
        mpc_round: MPCProtocolInitData::BatchedPresign(deserialized_event.batch_size),
    }
}

// todo(zeev): make sure this is not a duplicate.
fn calculate_total_voting_weight(
    weighted_parties: &HashMap<PartyID, Weight>,
    parties: &HashSet<PartyID>,
) -> usize {
    let mut total_voting_weight = 0;
<<<<<<< HEAD
    for party in parties.iter() {
=======
    for party in parties {
>>>>>>> 382e5dbb
        if let Some(weight) = weighted_parties.get(&party) {
            total_voting_weight += *weight as usize;
        }
    }
    total_voting_weight
}

pub(crate) fn advance<P: AsynchronouslyAdvanceable>(
    session_id: CommitmentSizedNumber,
    party_id: PartyID,
    access_threshold: &WeightedThresholdAccessStructure,
    messages: Vec<HashMap<PartyID, MPCMessage>>,
    public_input: P::PublicInput,
    private_input: P::PrivateInput,
) -> DwalletMPCResult<mpc::AsynchronousRoundResult<Vec<u8>, Vec<u8>, Vec<u8>>> {
    let (messages, deserialized_malicious_parties, honest_parties) =
        deserialize_mpc_messages(messages);
    if calculate_total_voting_weight(&access_threshold.party_to_weight, &honest_parties)
        < access_threshold.threshold as usize
    {
        return Err(DwalletMPCError::SessionFailedWithMaliciousParties(
            deserialized_malicious_parties.into_iter().collect(),
        ));
    }

    let res = match P::advance(
        session_id,
        party_id,
        access_threshold,
        messages.clone(),
        Some(private_input),
        &public_input,
        &mut rand_core::OsRng,
    ) {
        Ok(res) => res,
        Err(e) => {
            let general_error = DwalletMPCError::TwoPCMPCError(format!("{:?}", e));
            return match e.into() {
                // No threshold was reached, so we can't proceed.
                mpc::Error::ThresholdNotReached { honest_subset } => {
                    let malicious_actors = messages
                        .last()
                        .ok_or(general_error)?
                        .keys()
                        .filter(|party_id| !honest_subset.contains(*party_id))
                        .cloned()
                        .collect();
                    Err(DwalletMPCError::SessionFailedWithMaliciousParties(
                        malicious_actors,
                    ))
                }
                _ => Err(general_error),
            };
        }
    };

    Ok(match res {
        mpc::AsynchronousRoundResult::Advance {
            malicious_parties,
            message,
        } => {
            let mut malicious_parties = malicious_parties;
            malicious_parties.extend(deserialized_malicious_parties);
            mpc::AsynchronousRoundResult::Advance {
                malicious_parties,
                message: bcs::to_bytes(&message)?,
            }
        }
        mpc::AsynchronousRoundResult::Finalize {
            malicious_parties,
            private_output,
            public_output,
        } => {
            let mut malicious_parties = malicious_parties;
            malicious_parties.extend(deserialized_malicious_parties);
            let public_output: P::PublicOutputValue = public_output.into();
            let public_output = bcs::to_bytes(&public_output)?;
            let private_output = bcs::to_bytes(&private_output)?;
            mpc::AsynchronousRoundResult::Finalize {
                malicious_parties,
                private_output,
                public_output,
            }
        }
    })
}

/// Deserializes MPC messages from other parties.
/// Messages that fail to deserialize are flagged as malicious,
/// while successful deserialization
/// identifies the party as honest.
///
/// # Returns
/// A tuple containing:
/// - A vector of deserialized honest messages
///   (each one maps PartyID to the deserialized message).
/// - A set of PartyIDs that sent invalid (malicious) messages.
/// - A set of PartyIDs that sent valid (honest) messages.
fn deserialize_mpc_messages<M: DeserializeOwned + Clone>(
    session_messages: Vec<HashMap<PartyID, MPCMessage>>,
) -> (Vec<HashMap<PartyID, M>>, HashSet<PartyID>, HashSet<PartyID>) {
    let mut malicious_parties = HashSet::new();
    let mut honest_parties = HashSet::new();

    let deserialized_honest_session_messages: Vec<HashMap<PartyID, M>> = session_messages
        .into_iter()
        .map(|round_messages| {
            round_messages
                .into_iter()
                .filter_map(|(party_id, message)| match bcs::from_bytes::<M>(&message) {
                    Ok(value) => {
                        honest_parties.insert(party_id);
                        Some((party_id, value))
                    }
                    Err(_) => {
                        malicious_parties.insert(party_id);
                        None
                    }
                })
                .collect()
        })
        .filter(|valid_round_messages: &HashMap<_, _>| !valid_round_messages.is_empty())
        .collect();

<<<<<<< HEAD
    (
        deserialized_honest_session_messages,
        malicious_parties,
        honest_parties,
    )
=======
    if !malicious_parties.is_empty() {
        Err(DwalletMPCError::SessionFailedWithMaliciousParties(
            malicious_parties,
        ))
    } else {
        Ok(deserialized_results)
    }
>>>>>>> 382e5dbb
}

// TODO (#542): move this logic to run before writing the event to the DB, maybe include within the session info
/// Parses an [`Event`] to extract the corresponding [`MPCParty`],
/// public input, private input and session information.
///
/// Returns an error if the event type does not correspond to any known MPC rounds
/// or if deserialization fails.
pub(crate) fn session_input_from_event(
    event: &Event,
    dwallet_mpc_manager: &DWalletMPCManager,
) -> DwalletMPCResult<(MPCPublicInput, MPCPrivateInput)> {
    if &event.type_ == &StartNetworkDKGEvent::type_() {
        let deserialized_event: StartNetworkDKGEvent = bcs::from_bytes(&event.contents)?;
        return Ok((
            network_dkg::network_dkg_public_input(
                deserialized_event,
                &dwallet_mpc_manager.validators_data_for_network_dkg,
            )?,
            Some(bcs::to_bytes(
                &dwallet_mpc_manager.node_config.class_groups_private_key,
            )?),
        ));
    }
    match &event.type_ {
        t if t == &StartDKGFirstRoundEvent::type_() => {
            let protocol_public_parameters = dwallet_mpc_manager.get_protocol_public_parameters(
                // The event is assign with a Secp256k1 dwallet.
                // Todo (#473): Support generic network key scheme
                DWalletMPCNetworkKeyScheme::Secp256k1,
                dwallet_mpc_manager.network_key_version(DWalletMPCNetworkKeyScheme::Secp256k1)?,
            )?;
            Ok((dkg_first_public_input(protocol_public_parameters)?, None))
        }
        t if t == &StartDKGSecondRoundEvent::type_() => {
            let deserialized_event: StartDKGSecondRoundEvent = bcs::from_bytes(&event.contents)?;
            let protocol_public_parameters = dwallet_mpc_manager.get_protocol_public_parameters(
                // The event is assign with a Secp256k1 dwallet.
                // Todo (#473): Support generic network key scheme
                DWalletMPCNetworkKeyScheme::Secp256k1,
                dwallet_mpc_manager.network_key_version(DWalletMPCNetworkKeyScheme::Secp256k1)?,
            )?;
            Ok((
                dkg_second_public_input(deserialized_event, protocol_public_parameters)?,
                None,
            ))
        }
        t if t == &StartPresignFirstRoundEvent::type_() => {
            let deserialized_event: StartPresignFirstRoundEvent = bcs::from_bytes(&event.contents)?;
            let protocol_public_parameters = dwallet_mpc_manager.get_protocol_public_parameters(
                // The event is assign with a Secp256k1 dwallet.
                // Todo (#473): Support generic network key scheme
                DWalletMPCNetworkKeyScheme::Secp256k1,
                deserialized_event.dwallet_mpc_network_key_version,
            )?;
            Ok((
                presign_first_public_input(deserialized_event, protocol_public_parameters)?,
                None,
            ))
        }
        t if t == &StartPresignSecondRoundEvent::type_() => {
            let deserialized_event: StartPresignSecondRoundEvent =
                bcs::from_bytes(&event.contents)?;
            let protocol_public_parameters = dwallet_mpc_manager.get_protocol_public_parameters(
                // The event is assign with a Secp256k1 dwallet.
                // Todo (#473): Support generic network key scheme
                DWalletMPCNetworkKeyScheme::Secp256k1,
                deserialized_event.dwallet_mpc_network_key_version,
            )?;
            Ok((
                presign_second_public_input(deserialized_event, protocol_public_parameters)?,
                None,
            ))
        }
        t if t == &StartSignRoundEvent::type_() => {
            let deserialized_event: StartSignRoundEvent = bcs::from_bytes(&event.contents)?;
            let protocol_public_parameters = dwallet_mpc_manager.get_protocol_public_parameters(
                // The event is assign with a Secp256k1 dwallet.
                // Todo (#473): Support generic network key scheme
                DWalletMPCNetworkKeyScheme::Secp256k1,
                deserialized_event.dwallet_mpc_network_key_version,
            )?;
            Ok((
                sign_public_input(
                    deserialized_event,
                    dwallet_mpc_manager,
                    protocol_public_parameters,
                )?,
                None,
            ))
        }
        t if t == &StartEncryptedShareVerificationEvent::type_() => Ok((vec![], None)),
        t if t == &StartEncryptionKeyVerificationEvent::type_() => Ok((vec![], None)),
        _ => Err(DwalletMPCError::NonMPCEvent(event.type_.name.to_string()).into()),
    }
}<|MERGE_RESOLUTION|>--- conflicted
+++ resolved
@@ -325,11 +325,7 @@
     parties: &HashSet<PartyID>,
 ) -> usize {
     let mut total_voting_weight = 0;
-<<<<<<< HEAD
     for party in parties.iter() {
-=======
-    for party in parties {
->>>>>>> 382e5dbb
         if let Some(weight) = weighted_parties.get(&party) {
             total_voting_weight += *weight as usize;
         }
@@ -454,13 +450,6 @@
         .filter(|valid_round_messages: &HashMap<_, _>| !valid_round_messages.is_empty())
         .collect();
 
-<<<<<<< HEAD
-    (
-        deserialized_honest_session_messages,
-        malicious_parties,
-        honest_parties,
-    )
-=======
     if !malicious_parties.is_empty() {
         Err(DwalletMPCError::SessionFailedWithMaliciousParties(
             malicious_parties,
@@ -468,7 +457,6 @@
     } else {
         Ok(deserialized_results)
     }
->>>>>>> 382e5dbb
 }
 
 // TODO (#542): move this logic to run before writing the event to the DB, maybe include within the session info
