//! This module contains the network DKG protocol for the dWallet MPC sessions.
//! The network DKG protocol handles generating the network Decryption-Key shares.
//! The module provides the management of the network Decryption-Key shares and
//! the network DKG protocol.
//! It provides inner mutability for the [`EpochStore`]
//! to update the network decryption key shares synchronously.
use crate::authority::authority_per_epoch_store::AuthorityPerEpochStore;
use crate::dwallet_mpc::mpc_events::StartNetworkDKGEvent;
<<<<<<< HEAD
use crate::dwallet_mpc::mpc_party::{AsyncProtocol, MPCParty};
use crate::dwallet_mpc::{advance, authority_name_to_party_id};
use class_groups::dkg::{
    RistrettoParty, RistrettoPublicInput, Secp256k1Party, Secp256k1PublicInput,
};
use class_groups::{
    encryption_key, CompactIbqf, KnowledgeOfDiscreteLogUCProof,
    CRT_NON_FUNDAMENTAL_DISCRIMINANT_LIMBS, DEFAULT_COMPUTATIONAL_SECURITY_PARAMETER, MAX_PRIMES,
    SECP256K1_FUNDAMENTAL_DISCRIMINANT_LIMBS, SECP256K1_NON_FUNDAMENTAL_DISCRIMINANT_LIMBS,
    SECP256K1_SCALAR_LIMBS,
};
use commitment::CommitmentSizedNumber;
use dwallet_classgroups_types::{
    read_class_groups_from_file_real, read_class_groups_private_key_from_file_real,
    ClassGroupsDecryptionKey, ClassGroupsEncryptionKeyAndProof,
};
use dwallet_mpc_types::dwallet_mpc::{
    DWalletMPCNetworkKeyScheme, MPCPrivateOutput, NetworkDecryptionKeyShares,
};
use group::{ristretto, PartyID};
use homomorphic_encryption::AdditivelyHomomorphicDecryptionKeyShare;
use mpc::{AsynchronousRoundResult, WeightedThresholdAccessStructure};
=======
use commitment::CommitmentSizedNumber;
use dwallet_classgroups_types::ClassGroupsEncryptionKeyAndProof;
use dwallet_mpc_types::dwallet_mpc::{DWalletMPCNetworkKey, NetworkDecryptionKeyShares};
use group::PartyID;
use mpc::WeightedThresholdAccessStructure;
>>>>>>> 31acde9f
use pera_types::dwallet_mpc_error::{DwalletMPCError, DwalletMPCResult};
use pera_types::messages_dwallet_mpc::{MPCRound, SessionInfo};
use std::collections::{HashMap, HashSet};
use std::sync::{Arc, RwLock};
use twopc_mpc::secp256k1;
use twopc_mpc::sign::Protocol;

/// The status of the network supported key types for the dWallet MPC sessions.
#[derive(Clone, Debug, PartialEq)]
pub enum DwalletMPCNetworkKeysStatus {
    /// The network supported key types have been updated or initialized.
    Ready(HashSet<DWalletMPCNetworkKeyScheme>),
    /// None of the network supported key types have been initialized.
    NotInitialized,
}

/// Holds the network keys of the dWallet MPC protocols.
pub struct DwalletMPCNetworkKeyVersions {
    inner: Arc<RwLock<DwalletMPCNetworkKeyVersionsInner>>,
}

/// Encapsulates all the fields in a single structure for atomic access.
pub struct DwalletMPCNetworkKeyVersionsInner {
    /// The validators' decryption key shares.
    pub validator_decryption_key_share: HashMap<
        DWalletMPCNetworkKeyScheme,
        Vec<HashMap<PartyID, <AsyncProtocol as Protocol>::DecryptionKeyShare>>,
    >,
    /// The dWallet MPC network decryption key shares (encrypted).
    /// Map from key type to the encryption of the key version.
    pub key_shares_versions: HashMap<DWalletMPCNetworkKeyScheme, Vec<NetworkDecryptionKeyShares>>,
    /// The status of the network supported key types for the dWallet MPC sessions.
    pub status: DwalletMPCNetworkKeysStatus,
}

impl DwalletMPCNetworkKeyVersions {
    /// Creates a new instance of the network encryption key shares.
    pub fn new(epoch_store: &AuthorityPerEpochStore) -> Self {
        let decryption_key_share = HashMap::new();
        // epoch_store
        //     .load_validator_decryption_key_shares_from_system_state()
        //     .unwrap_or(HashMap::new());
        let encryption = epoch_store
            .load_decryption_key_shares_from_system_state()
            .unwrap_or(HashMap::new());
        let status = if encryption.is_empty() || decryption_key_share.is_empty() {
            DwalletMPCNetworkKeysStatus::NotInitialized
        } else {
            DwalletMPCNetworkKeysStatus::Ready(decryption_key_share.keys().copied().collect())
        };

        Self {
            inner: Arc::new(RwLock::new(DwalletMPCNetworkKeyVersionsInner {
                validator_decryption_key_share: decryption_key_share,
                key_shares_versions: encryption,
                status,
            })),
        }
    }

    pub fn mock_network_dkg(epoch_store: &AuthorityPerEpochStore) -> Self {
        let weighted_parties: HashMap<PartyID, PartyID> = epoch_store
            .committee()
            .voting_rights
            .iter()
            .map(|(name, weight)| {
                Ok((
                    authority_name_to_party_id(&name, &epoch_store).unwrap(),
                    *weight as PartyID,
                ))
            })
            .collect::<DwalletMPCResult<HashMap<PartyID, PartyID>>>()
            .unwrap();
        let weighted_threshold_access_structure = WeightedThresholdAccessStructure::new(
            epoch_store.committee().quorum_threshold() as PartyID,
            weighted_parties.clone(),
        )
        .unwrap();

        let public_output = class_groups_constants::network_dkg_final_output();
        // this function takes some time to run
        let decryption_shares = public_output.default_decryption_key_shares::<SECP256K1_SCALAR_LIMBS, SECP256K1_FUNDAMENTAL_DISCRIMINANT_LIMBS, secp256k1::GroupElement>(authority_name_to_party_id(&epoch_store.name, &epoch_store).unwrap(), &weighted_threshold_access_structure, mock_cg_private_key()).unwrap();

        let a = base64::encode(bcs::to_bytes(&decryption_shares).unwrap());
        let new_key_version = Self::new_dwallet_mpc_network_key(
            bcs::to_bytes(&public_output).unwrap(),
            DWalletMPCNetworkKeyScheme::Secp256k1,
            epoch_store.epoch(),
            &weighted_threshold_access_structure,
        )
        .unwrap();

        let self_decryption_key_share = decryption_shares
            .into_iter()
            .map(|(party_id, secret_key_share)| {
                Ok((
                    party_id,
                    <AsyncProtocol as Protocol>::DecryptionKeyShare::new(
                        party_id,
                        secret_key_share,
                        &public_output.default_decryption_key_share_public_parameters::<SECP256K1_SCALAR_LIMBS, SECP256K1_FUNDAMENTAL_DISCRIMINANT_LIMBS, secp256k1::GroupElement>(&weighted_threshold_access_structure).unwrap(),
                    )
                        .unwrap(),
                ))
            })
            .collect::<DwalletMPCResult<HashMap<_, _>>>().unwrap();

        Self {
            inner: Arc::new(RwLock::new(DwalletMPCNetworkKeyVersionsInner {
                validator_decryption_key_share: HashMap::from([(
                    DWalletMPCNetworkKeyScheme::Secp256k1,
                    vec![self_decryption_key_share],
                )]),
                key_shares_versions: HashMap::from([(
                    DWalletMPCNetworkKeyScheme::Secp256k1,
                    vec![new_key_version],
                )]),
                status: DwalletMPCNetworkKeysStatus::Ready(HashSet::from([
                    DWalletMPCNetworkKeyScheme::Secp256k1,
                ])),
            })),
        }
    }

    /// Returns the latest version of the given key type.
    pub fn key_version(&self, key_type: DWalletMPCNetworkKeyScheme) -> DwalletMPCResult<u8> {
        let inner = self.inner.read().map_err(|_| DwalletMPCError::LockError)?;
        Ok(inner
            .validator_decryption_key_share
            .get(&key_type)
            .ok_or(DwalletMPCError::InvalidMPCPartyType)?
            .len() as u8
            - 1)
    }

    /// Update the key version with the new shares.
    /// Used after the re-sharing is done.
    pub fn update_key_version(
        &self,
        key_type: DWalletMPCNetworkKeyScheme,
        version: u8,
        new_shares: Vec<Vec<u8>>,
    ) -> DwalletMPCResult<()> {
        let mut inner = self.inner.write().map_err(|_| DwalletMPCError::LockError)?;
        let key_shares = inner
            .key_shares_versions
            .get_mut(&key_type)
            .ok_or(DwalletMPCError::InvalidMPCPartyType)?;
        let current_version = key_shares
            .get_mut(version as usize)
            .ok_or(DwalletMPCError::InvalidMPCPartyType)?;

        current_version.previous_epoch_shares = current_version.current_epoch_shares.clone();
        current_version.current_epoch_shares = new_shares;
        Ok(())
    }

    /// Add a new key version with the given shares.
    /// Used after the network DKG is done.
    pub fn add_key_version(
        &self,
        epoch_store: Arc<AuthorityPerEpochStore>,
        key_type: DWalletMPCNetworkKeyScheme,
        self_decryption_key_share: HashMap<PartyID, class_groups::SecretKeyShareSizedNumber>,
        dkg_public_output: Vec<u8>,
        access_structure: &WeightedThresholdAccessStructure,
    ) -> DwalletMPCResult<NetworkDecryptionKeyShares> {
        let mut inner = self.inner.write().map_err(|_| DwalletMPCError::LockError)?;

        let new_key_version = Self::new_dwallet_mpc_network_key(
            dkg_public_output,
            key_type,
            epoch_store.epoch(),
            access_structure,
        )?;
        let pp = bcs::from_bytes(&new_key_version.decryption_public_parameters)?;
        let self_decryption_key_share = self_decryption_key_share
            .into_iter()
            .map(|(party_id, secret_key_share)| {
                Ok((
                    party_id,
                    <AsyncProtocol as Protocol>::DecryptionKeyShare::new(
                        party_id,
                        secret_key_share,
                        &pp,
                    )
                    .unwrap(),
                ))
            })
            .collect::<DwalletMPCResult<HashMap<_, _>>>()?;

        inner
            .key_shares_versions
            .insert(key_type.clone(), vec![new_key_version.clone()]);

        inner
            .validator_decryption_key_share
            .insert(key_type.clone(), vec![self_decryption_key_share]);
        if let DwalletMPCNetworkKeysStatus::Ready(keys) = &mut inner.status {
            keys.insert(key_type);
            inner.status = DwalletMPCNetworkKeysStatus::Ready(keys.clone());
        } else {
            inner.status = DwalletMPCNetworkKeysStatus::Ready(HashSet::from([key_type]));
        }
        Ok(new_key_version.clone())
    }

    fn new_dwallet_mpc_network_key(
        dkg_output: Vec<u8>,
        key_scheme: DWalletMPCNetworkKeyScheme,
        epoch: u64,
        access_structure: &WeightedThresholdAccessStructure,
    ) -> DwalletMPCResult<NetworkDecryptionKeyShares> {
        match key_scheme {
            DWalletMPCNetworkKeyScheme::Secp256k1 => {
                let dkg_output: <Secp256k1Party as mpc::Party>::PublicOutput =
                    bcs::from_bytes(&dkg_output)?;
                Ok(NetworkDecryptionKeyShares {
                    epoch,
                    current_epoch_shares: vec![bcs::to_bytes(&dkg_output.encryptions_of_shares_per_crt_prime)?],
                    previous_epoch_shares: vec![],
                    protocol_public_parameters: bcs::to_bytes(&dkg_output.default_encryption_scheme_public_parameters::<SECP256K1_SCALAR_LIMBS, SECP256K1_FUNDAMENTAL_DISCRIMINANT_LIMBS, secp256k1::GroupElement>().map_err(|_| DwalletMPCError::ClassGroupsError)?)?,
                    decryption_public_parameters: bcs::to_bytes(&dkg_output.default_decryption_key_share_public_parameters::<SECP256K1_SCALAR_LIMBS, SECP256K1_FUNDAMENTAL_DISCRIMINANT_LIMBS, secp256k1::GroupElement>(access_structure).map_err(|_|DwalletMPCError::ClassGroupsError)?)?,
                })
            }
            DWalletMPCNetworkKeyScheme::Ristretto => Ok(NetworkDecryptionKeyShares {
                epoch,
                current_epoch_shares: vec![],
                previous_epoch_shares: vec![],
                protocol_public_parameters: vec![],
                decryption_public_parameters: vec![],
            }),
        }
    }

    /// Returns all versions of the decryption key shares for the specified key type.
    // Todo (#382): Replace with the actual type once the DKG protocol is ready.
    pub fn get_decryption_key_share(
        &self,
        key_type: DWalletMPCNetworkKeyScheme,
    ) -> DwalletMPCResult<Vec<HashMap<PartyID, <AsyncProtocol as Protocol>::DecryptionKeyShare>>>
    {
        let inner = self.inner.read().map_err(|_| DwalletMPCError::LockError)?;
        Ok(inner
            .validator_decryption_key_share
            .get(&key_type)
            .ok_or(DwalletMPCError::MissingDwalletMPCDecryptionKeyShares)?
            .clone())
    }

    pub fn get_decryption_public_parameters(
        &self,
        key_scheme: DWalletMPCNetworkKeyScheme,
        key_version: u8,
    ) -> DwalletMPCResult<Vec<u8>> {
        let inner = self.inner.read().map_err(|_| DwalletMPCError::LockError)?;
        Ok(inner
            .key_shares_versions
            .get(&key_scheme)
            .ok_or(DwalletMPCError::InvalidMPCPartyType)?
            .get(key_version as usize)
            .ok_or(DwalletMPCError::InvalidMPCPartyType)?
            .decryption_public_parameters
            .clone())
    }

    pub fn get_protocol_public_parameters(
        &self,
        key_scheme: DWalletMPCNetworkKeyScheme,
        key_version: u8,
    ) -> DwalletMPCResult<Vec<u8>> {
        let inner = self.inner.read().map_err(|_| DwalletMPCError::LockError)?;
        Ok(inner
            .key_shares_versions
            .get(&key_scheme)
            .ok_or(DwalletMPCError::InvalidMPCPartyType)?
            .get(key_version as usize)
            .ok_or(DwalletMPCError::InvalidMPCPartyType)?
            .protocol_public_parameters
            .clone())
    }

    /// Returns the status of the dWallet MPC network keys.
    pub fn status(&self) -> DwalletMPCResult<DwalletMPCNetworkKeysStatus> {
        let inner = self.inner.read().map_err(|_| DwalletMPCError::LockError)?;
        Ok(inner.status.clone())
    }
}

/// Advances the network DKG protocol for the supported key types.
pub(crate) fn advance_network_dkg(
    session_id: CommitmentSizedNumber,
    weighted_threshold_access_structure: &WeightedThresholdAccessStructure,
    party_id: PartyID,
    public_input: &[u8],
    key_scheme: &DWalletMPCNetworkKeyScheme,
    messages: Vec<HashMap<PartyID, Vec<u8>>>,
) -> DwalletMPCResult<mpc::AsynchronousRoundResult<Vec<u8>, MPCPrivateOutput, Vec<u8>>> {
    let output = match key_scheme {
        // Todo (#382): Replace with the actual implementation once the DKG protocol is ready.
        DWalletMPCNetworkKeyScheme::Secp256k1 => advance::<Secp256k1Party>(
            session_id,
            party_id,
            &weighted_threshold_access_structure,
            messages,
            bcs::from_bytes(public_input)?,
            read_class_groups_private_key_from_file_real("class-groups-0x65152c88f31ae37ceda117b57ee755fc0a5b035a2ecfde61d6c982ffea818d09.key").unwrap(),
        ),
        // Todo (#382): Replace with the actual implementation once the DKG protocol is ready.
        DWalletMPCNetworkKeyScheme::Ristretto => advance::<RistrettoParty>(
            session_id,
            party_id,
            &weighted_threshold_access_structure,
            messages,
            bcs::from_bytes(public_input)?,
            read_class_groups_private_key_from_file_real("class-groups-0x65152c88f31ae37ceda117b57ee755fc0a5b035a2ecfde61d6c982ffea818d09.key").unwrap(),
        ),
    }?;

    match output {
        AsynchronousRoundResult::Finalize {
            malicious_parties,
            private_output,
            public_output,
        } => Ok(AsynchronousRoundResult::Finalize {
            malicious_parties,
            private_output: MPCPrivateOutput::DecryptionKeyShare(
                private_output
                    .iter()
                    .map(|(party_id, share)| (*party_id, bcs::to_bytes(share).unwrap()))
                    .collect(),
            ),
            public_output,
        }),
        AsynchronousRoundResult::Advance {
            malicious_parties,
            message,
        } => Ok(AsynchronousRoundResult::Advance {
            malicious_parties,
            message,
        }),
    }
}

pub(super) fn network_dkg_public_input(
    deserialized_event: StartNetworkDKGEvent,
<<<<<<< HEAD
) -> DwalletMPCResult<(MPCParty, Vec<u8>, SessionInfo)> {
    match DWalletMPCNetworkKeyScheme::try_from(deserialized_event.key_scheme)? {
        DWalletMPCNetworkKeyScheme::Secp256k1 => Ok(dkg_secp256k1_party(deserialized_event)?),
        DWalletMPCNetworkKeyScheme::Ristretto => Ok(dkg_ristretto_party(deserialized_event)?),
=======
) -> DwalletMPCResult<Vec<u8>> {
    match DWalletMPCNetworkKey::try_from(deserialized_event.key_scheme)? {
        DWalletMPCNetworkKey::Secp256k1 => Ok(dkg_secp256k1_auxiliary_input(deserialized_event)?),
        DWalletMPCNetworkKey::Ristretto => Ok(dkg_ristretto_auxiliary_input(deserialized_event)?),
>>>>>>> 31acde9f
    }
}

pub(super) fn network_dkg_session_info(
    deserialized_event: StartNetworkDKGEvent,
) -> DwalletMPCResult<SessionInfo> {
    match DWalletMPCNetworkKeyScheme::try_from(deserialized_event.key_scheme)? {
        DWalletMPCNetworkKeyScheme::Secp256k1 => Ok(dkg_secp256k1_session_info(deserialized_event)),
        DWalletMPCNetworkKeyScheme::Ristretto => Ok(dkg_ristretto_session_info(deserialized_event)),
    }
}

fn dkg_secp256k1_auxiliary_input(
    deserialized_event: StartNetworkDKGEvent,
<<<<<<< HEAD
) -> DwalletMPCResult<(MPCParty, Vec<u8>, SessionInfo)> {
    Ok((
        MPCParty::NetworkDkg(DWalletMPCNetworkKeyScheme::Secp256k1),
        generate_secp256k1_dkg_party_public_input(HashMap::new())?,
        dkg_secp256k1_session_info(deserialized_event),
    ))
=======
) -> DwalletMPCResult<Vec<u8>> {
    Ok(generate_secp256k1_dkg_party_public_input(HashMap::new())?)
>>>>>>> 31acde9f
}

fn dkg_secp256k1_session_info(deserialized_event: StartNetworkDKGEvent) -> SessionInfo {
    SessionInfo {
        flow_session_id: deserialized_event.session_id.bytes,
        session_id: deserialized_event.session_id.bytes,
        initiating_user_address: Default::default(),
        mpc_round: MPCRound::NetworkDkg(DWalletMPCNetworkKeyScheme::Secp256k1, None),
    }
}

<<<<<<< HEAD
fn dkg_ristretto_party(
    deserialized_event: StartNetworkDKGEvent,
) -> DwalletMPCResult<(MPCParty, Vec<u8>, SessionInfo)> {
    Ok((
        MPCParty::NetworkDkg(DWalletMPCNetworkKeyScheme::Ristretto),
        generate_ristretto_dkg_party_public_input(HashMap::new())?,
        dkg_ristretto_session_info(deserialized_event),
    ))
=======
fn dkg_ristretto_auxiliary_input(
    _deserialized_event: StartNetworkDKGEvent,
) -> DwalletMPCResult<Vec<u8>> {
    Ok(generate_ristretto_dkg_party_public_input(HashMap::new())?)
>>>>>>> 31acde9f
}

fn dkg_ristretto_session_info(deserialized_event: StartNetworkDKGEvent) -> SessionInfo {
    SessionInfo {
        flow_session_id: deserialized_event.session_id.bytes,
        session_id: deserialized_event.session_id.bytes,
        initiating_user_address: Default::default(),
        mpc_round: MPCRound::NetworkDkg(DWalletMPCNetworkKeyScheme::Ristretto, None),
    }
}

// Todo (#382): Replace with the actual implementation once the DKG protocol is ready.
fn generate_secp256k1_dkg_party_public_input(
    _secret_key_share_sized_encryption_keys_and_proofs: HashMap<
        PartyID,
        ClassGroupsEncryptionKeyAndProof,
    >,
) -> DwalletMPCResult<Vec<u8>> {
    let public_params = Secp256k1PublicInput::new::<secp256k1::GroupElement>(
        group::secp256k1::scalar::PublicParameters::default(),
        DEFAULT_COMPUTATIONAL_SECURITY_PARAMETER,
        mock_class_groups_encryption_keys_and_proofs(),
    )
    .map_err(|e| DwalletMPCError::InvalidMPCPartyType)?; // change to the actual error
    bcs::to_bytes(&public_params).map_err(|e| DwalletMPCError::BcsError(e))
}

// Todo (#382): Replace with the actual implementation once the DKG protocol is ready.
fn generate_ristretto_dkg_party_public_input(
    _secret_key_share_sized_encryption_keys_and_proofs: HashMap<
        PartyID,
        ClassGroupsEncryptionKeyAndProof,
    >,
) -> DwalletMPCResult<Vec<u8>> {
    let public_params = RistrettoPublicInput::new::<ristretto::GroupElement>(
        ristretto::scalar::PublicParameters::default(),
        DEFAULT_COMPUTATIONAL_SECURITY_PARAMETER,
        mock_class_groups_encryption_keys_and_proofs(),
    )
    .unwrap();
    bcs::to_bytes(&public_params).map_err(|e| DwalletMPCError::BcsError(e))
}

fn mock_class_groups_encryption_keys_and_proofs() -> HashMap<
    PartyID,
    [(
        CompactIbqf<{ CRT_NON_FUNDAMENTAL_DISCRIMINANT_LIMBS }>,
        KnowledgeOfDiscreteLogUCProof,
    ); MAX_PRIMES],
> {
    let mut encryption_keys_and_proofs = HashMap::new();
    (1..=4).for_each(|i| {
        encryption_keys_and_proofs.insert(
            i as PartyID,
            read_class_groups_from_file_real("class-groups-0x65152c88f31ae37ceda117b57ee755fc0a5b035a2ecfde61d6c982ffea818d09.key").unwrap(),
        );
    });
    encryption_keys_and_proofs
}

pub fn mock_cg_private_key() -> ClassGroupsDecryptionKey {
    read_class_groups_private_key_from_file_real(
        "class-groups-0x65152c88f31ae37ceda117b57ee755fc0a5b035a2ecfde61d6c982ffea818d09.key",
    )
    .unwrap()
}<|MERGE_RESOLUTION|>--- conflicted
+++ resolved
@@ -6,8 +6,6 @@
 //! to update the network decryption key shares synchronously.
 use crate::authority::authority_per_epoch_store::AuthorityPerEpochStore;
 use crate::dwallet_mpc::mpc_events::StartNetworkDKGEvent;
-<<<<<<< HEAD
-use crate::dwallet_mpc::mpc_party::{AsyncProtocol, MPCParty};
 use crate::dwallet_mpc::{advance, authority_name_to_party_id};
 use class_groups::dkg::{
     RistrettoParty, RistrettoPublicInput, Secp256k1Party, Secp256k1PublicInput,
@@ -29,19 +27,13 @@
 use group::{ristretto, PartyID};
 use homomorphic_encryption::AdditivelyHomomorphicDecryptionKeyShare;
 use mpc::{AsynchronousRoundResult, WeightedThresholdAccessStructure};
-=======
-use commitment::CommitmentSizedNumber;
-use dwallet_classgroups_types::ClassGroupsEncryptionKeyAndProof;
-use dwallet_mpc_types::dwallet_mpc::{DWalletMPCNetworkKey, NetworkDecryptionKeyShares};
-use group::PartyID;
-use mpc::WeightedThresholdAccessStructure;
->>>>>>> 31acde9f
 use pera_types::dwallet_mpc_error::{DwalletMPCError, DwalletMPCResult};
 use pera_types::messages_dwallet_mpc::{MPCRound, SessionInfo};
 use std::collections::{HashMap, HashSet};
 use std::sync::{Arc, RwLock};
 use twopc_mpc::secp256k1;
 use twopc_mpc::sign::Protocol;
+use crate::dwallet_mpc::mpc_session::AsyncProtocol;
 
 /// The status of the network supported key types for the dWallet MPC sessions.
 #[derive(Clone, Debug, PartialEq)]
@@ -382,17 +374,10 @@
 
 pub(super) fn network_dkg_public_input(
     deserialized_event: StartNetworkDKGEvent,
-<<<<<<< HEAD
-) -> DwalletMPCResult<(MPCParty, Vec<u8>, SessionInfo)> {
-    match DWalletMPCNetworkKeyScheme::try_from(deserialized_event.key_scheme)? {
-        DWalletMPCNetworkKeyScheme::Secp256k1 => Ok(dkg_secp256k1_party(deserialized_event)?),
-        DWalletMPCNetworkKeyScheme::Ristretto => Ok(dkg_ristretto_party(deserialized_event)?),
-=======
 ) -> DwalletMPCResult<Vec<u8>> {
     match DWalletMPCNetworkKey::try_from(deserialized_event.key_scheme)? {
         DWalletMPCNetworkKey::Secp256k1 => Ok(dkg_secp256k1_auxiliary_input(deserialized_event)?),
         DWalletMPCNetworkKey::Ristretto => Ok(dkg_ristretto_auxiliary_input(deserialized_event)?),
->>>>>>> 31acde9f
     }
 }
 
@@ -407,17 +392,13 @@
 
 fn dkg_secp256k1_auxiliary_input(
     deserialized_event: StartNetworkDKGEvent,
-<<<<<<< HEAD
-) -> DwalletMPCResult<(MPCParty, Vec<u8>, SessionInfo)> {
-    Ok((
-        MPCParty::NetworkDkg(DWalletMPCNetworkKeyScheme::Secp256k1),
-        generate_secp256k1_dkg_party_public_input(HashMap::new())?,
-        dkg_secp256k1_session_info(deserialized_event),
-    ))
-=======
 ) -> DwalletMPCResult<Vec<u8>> {
+    // Ok((
+    //     MPCParty::NetworkDkg(DWalletMPCNetworkKeyScheme::Secp256k1),
+    //     generate_secp256k1_dkg_party_public_input(HashMap::new())?,
+    //     dkg_secp256k1_session_info(deserialized_event),
+    // ))
     Ok(generate_secp256k1_dkg_party_public_input(HashMap::new())?)
->>>>>>> 31acde9f
 }
 
 fn dkg_secp256k1_session_info(deserialized_event: StartNetworkDKGEvent) -> SessionInfo {
@@ -429,21 +410,15 @@
     }
 }
 
-<<<<<<< HEAD
-fn dkg_ristretto_party(
-    deserialized_event: StartNetworkDKGEvent,
-) -> DwalletMPCResult<(MPCParty, Vec<u8>, SessionInfo)> {
-    Ok((
-        MPCParty::NetworkDkg(DWalletMPCNetworkKeyScheme::Ristretto),
-        generate_ristretto_dkg_party_public_input(HashMap::new())?,
-        dkg_ristretto_session_info(deserialized_event),
-    ))
-=======
 fn dkg_ristretto_auxiliary_input(
     _deserialized_event: StartNetworkDKGEvent,
 ) -> DwalletMPCResult<Vec<u8>> {
+    // Ok((
+    //     MPCParty::NetworkDkg(DWalletMPCNetworkKeyScheme::Ristretto),
+    //     generate_ristretto_dkg_party_public_input(HashMap::new())?,
+    //     dkg_ristretto_session_info(deserialized_event),
+    // ))
     Ok(generate_ristretto_dkg_party_public_input(HashMap::new())?)
->>>>>>> 31acde9f
 }
 
 fn dkg_ristretto_session_info(deserialized_event: StartNetworkDKGEvent) -> SessionInfo {
