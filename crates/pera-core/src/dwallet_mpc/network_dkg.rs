//! This module contains the network DKG protocol for the dWallet MPC sessions.
//! The network DKG protocol handles generating the network Decryption-Key shares.
//! The module provides the management of the network Decryption-Key shares and
//! the network DKG protocol.
//! It provides inner mutability for the [`EpochStore`]
//! to update the network decryption key shares synchronously.
use crate::authority::authority_per_epoch_store::AuthorityPerEpochStore;
use crate::dwallet_mpc::mpc_events::StartNetworkDKGEvent;
use crate::dwallet_mpc::mpc_session::AsyncProtocol;
use crate::dwallet_mpc::{advance, authority_name_to_party_id};
use class_groups::dkg::{
    RistrettoParty, RistrettoPublicInput, Secp256k1Party, Secp256k1PublicInput,
};
use class_groups::{
    encryption_key, CompactIbqf, KnowledgeOfDiscreteLogUCProof,
    CRT_NON_FUNDAMENTAL_DISCRIMINANT_LIMBS, DEFAULT_COMPUTATIONAL_SECURITY_PARAMETER, MAX_PRIMES,
    SECP256K1_FUNDAMENTAL_DISCRIMINANT_LIMBS, SECP256K1_NON_FUNDAMENTAL_DISCRIMINANT_LIMBS,
    SECP256K1_SCALAR_LIMBS,
};
use commitment::CommitmentSizedNumber;
<<<<<<< HEAD
use dwallet_classgroups_types::{
    read_class_groups_from_file_real, read_class_groups_private_key_from_file_real,
    ClassGroupsDecryptionKey, ClassGroupsEncryptionKeyAndProof,
};
use dwallet_mpc_types::dwallet_mpc::{
    DWalletMPCNetworkKeyScheme, MPCPrivateOutput, NetworkDecryptionKeyShares,
};
use group::{ristretto, PartyID};
use homomorphic_encryption::AdditivelyHomomorphicDecryptionKeyShare;
use mpc::{AsynchronousRoundResult, WeightedThresholdAccessStructure};
=======
use dwallet_classgroups_types::ClassGroupsEncryptionKeyAndProof;
use dwallet_mpc_types::dwallet_mpc::{DWalletMPCNetworkKeyScheme, NetworkDecryptionKeyShares};
use group::PartyID;
use mpc::WeightedThresholdAccessStructure;
>>>>>>> def18f9f
use pera_types::dwallet_mpc_error::{DwalletMPCError, DwalletMPCResult};
use pera_types::messages_dwallet_mpc::{MPCRound, SessionInfo};
use std::collections::{HashMap, HashSet};
use std::sync::{Arc, RwLock};
use twopc_mpc::secp256k1;
use twopc_mpc::sign::Protocol;

/// The status of the network supported key types for the dWallet MPC sessions.
#[derive(Clone, Debug, PartialEq)]
pub enum DwalletMPCNetworkKeysStatus {
    /// The network supported key types have been updated or initialized.
    Ready(HashSet<DWalletMPCNetworkKeyScheme>),
    /// None of the network supported key types have been initialized.
    NotInitialized,
}

/// Holds the network keys of the dWallet MPC protocols.
pub struct DwalletMPCNetworkKeyVersions {
    inner: Arc<RwLock<DwalletMPCNetworkKeyVersionsInner>>,
}

/// Encapsulates all the fields in a single structure for atomic access.
pub struct DwalletMPCNetworkKeyVersionsInner {
    /// The validators' decryption key shares.
<<<<<<< HEAD
    pub validator_decryption_key_share: HashMap<
        DWalletMPCNetworkKeyScheme,
        Vec<HashMap<PartyID, <AsyncProtocol as Protocol>::DecryptionKeyShare>>,
    >,
=======
    pub validator_decryption_key_share: HashMap<DWalletMPCNetworkKeyScheme, Vec<Vec<u8>>>,
>>>>>>> def18f9f
    /// The dWallet MPC network decryption key shares (encrypted).
    /// Map from key type to the encryption of the key version.
    pub key_shares_versions: HashMap<DWalletMPCNetworkKeyScheme, Vec<NetworkDecryptionKeyShares>>,
    /// The status of the network supported key types for the dWallet MPC sessions.
    pub status: DwalletMPCNetworkKeysStatus,
}

impl DwalletMPCNetworkKeyVersions {
    /// Creates a new instance of the network encryption key shares.
    pub fn new(epoch_store: &AuthorityPerEpochStore) -> Self {
        let decryption_key_share = HashMap::new();
        // epoch_store
        //     .load_validator_decryption_key_shares_from_system_state()
        //     .unwrap_or(HashMap::new());
        let encryption = epoch_store
            .load_decryption_key_shares_from_system_state()
            .unwrap_or(HashMap::new());
        let status = if encryption.is_empty() || decryption_key_share.is_empty() {
            DwalletMPCNetworkKeysStatus::NotInitialized
        } else {
            DwalletMPCNetworkKeysStatus::Ready(decryption_key_share.keys().copied().collect())
        };

        Self {
            inner: Arc::new(RwLock::new(DwalletMPCNetworkKeyVersionsInner {
                validator_decryption_key_share: decryption_key_share,
                key_shares_versions: encryption,
                status,
            })),
        }
    }

    pub fn mock_network_dkg(epoch_store: &AuthorityPerEpochStore) -> Self {
        let weighted_parties: HashMap<PartyID, PartyID> = epoch_store
            .committee()
            .voting_rights
            .iter()
            .map(|(name, weight)| {
                Ok((
                    authority_name_to_party_id(&name, &epoch_store).unwrap(),
                    *weight as PartyID,
                ))
            })
            .collect::<DwalletMPCResult<HashMap<PartyID, PartyID>>>()
            .unwrap();
        let weighted_threshold_access_structure = WeightedThresholdAccessStructure::new(
            epoch_store.committee().quorum_threshold() as PartyID,
            weighted_parties.clone(),
        )
        .unwrap();

        let public_output = class_groups_constants::network_dkg_final_output();
        // this function takes some time to run
        let decryption_shares = public_output.default_decryption_key_shares::<SECP256K1_SCALAR_LIMBS, SECP256K1_FUNDAMENTAL_DISCRIMINANT_LIMBS, secp256k1::GroupElement>(authority_name_to_party_id(&epoch_store.name, &epoch_store).unwrap(), &weighted_threshold_access_structure, mock_cg_private_key()).unwrap();

        let new_key_version = Self::new_dwallet_mpc_network_key(
            bcs::to_bytes(&public_output).unwrap(),
            DWalletMPCNetworkKeyScheme::Secp256k1,
            epoch_store.epoch(),
            &weighted_threshold_access_structure,
        )
        .unwrap();

        let self_decryption_key_share = decryption_shares
            .into_iter()
            .map(|(party_id, secret_key_share)| {
                Ok((
                    party_id,
                    <AsyncProtocol as Protocol>::DecryptionKeyShare::new(
                        party_id,
                        secret_key_share,
                        &public_output.default_decryption_key_share_public_parameters::<SECP256K1_SCALAR_LIMBS, SECP256K1_FUNDAMENTAL_DISCRIMINANT_LIMBS, secp256k1::GroupElement>(&weighted_threshold_access_structure).unwrap(),
                    )
                        .unwrap(),
                ))
            })
            .collect::<DwalletMPCResult<HashMap<_, _>>>().unwrap();

        Self {
            inner: Arc::new(RwLock::new(DwalletMPCNetworkKeyVersionsInner {
                validator_decryption_key_share: HashMap::from([(
                    DWalletMPCNetworkKeyScheme::Secp256k1,
                    vec![self_decryption_key_share],
                )]),
                key_shares_versions: HashMap::from([(
                    DWalletMPCNetworkKeyScheme::Secp256k1,
                    vec![new_key_version],
                )]),
                status: DwalletMPCNetworkKeysStatus::Ready(HashSet::from([
                    DWalletMPCNetworkKeyScheme::Secp256k1,
                ])),
            })),
        }
    }

    /// Returns the latest version of the given key type.
    pub fn key_version(&self, key_type: DWalletMPCNetworkKeyScheme) -> DwalletMPCResult<u8> {
        let inner = self.inner.read().map_err(|_| DwalletMPCError::LockError)?;
        Ok(inner
            .validator_decryption_key_share
            .get(&key_type)
            .ok_or(DwalletMPCError::InvalidMPCPartyType)?
            .len() as u8
            - 1)
    }

    /// Update the key version with the new shares.
    /// Used after the re-sharing is done.
    pub fn update_key_version(
        &self,
        key_type: DWalletMPCNetworkKeyScheme,
        version: u8,
        new_shares: Vec<Vec<u8>>,
    ) -> DwalletMPCResult<()> {
        let mut inner = self.inner.write().map_err(|_| DwalletMPCError::LockError)?;
        let key_shares = inner
            .key_shares_versions
            .get_mut(&key_type)
            .ok_or(DwalletMPCError::InvalidMPCPartyType)?;
        let current_version = key_shares
            .get_mut(version as usize)
            .ok_or(DwalletMPCError::InvalidMPCPartyType)?;

        current_version.previous_epoch_shares = current_version.current_epoch_shares.clone();
        current_version.current_epoch_shares = new_shares;
        Ok(())
    }

    /// Add a new key version with the given shares.
    /// Used after the network DKG is done.
    pub fn add_key_version(
        &self,
        epoch_store: Arc<AuthorityPerEpochStore>,
        key_type: DWalletMPCNetworkKeyScheme,
<<<<<<< HEAD
        self_decryption_key_share: HashMap<PartyID, class_groups::SecretKeyShareSizedNumber>,
        dkg_public_output: Vec<u8>,
        access_structure: &WeightedThresholdAccessStructure,
    ) -> DwalletMPCResult<NetworkDecryptionKeyShares> {
=======
        self_decryption_key_share: Vec<u8>,
        encryption_of_decryption_shares: Vec<u8>,
    ) -> DwalletMPCResult<()> {
>>>>>>> def18f9f
        let mut inner = self.inner.write().map_err(|_| DwalletMPCError::LockError)?;

        let new_key_version = Self::new_dwallet_mpc_network_key(
            dkg_public_output,
            key_type,
            epoch_store.epoch(),
            access_structure,
        )?;
        let pp = bcs::from_bytes(&new_key_version.decryption_public_parameters)?;
        let self_decryption_key_share = self_decryption_key_share
            .into_iter()
            .map(|(party_id, secret_key_share)| {
                Ok((
                    party_id,
                    <AsyncProtocol as Protocol>::DecryptionKeyShare::new(
                        party_id,
                        secret_key_share,
                        &pp,
                    )
                    .unwrap(),
                ))
            })
            .collect::<DwalletMPCResult<HashMap<_, _>>>()?;

        inner
<<<<<<< HEAD
            .key_shares_versions
            .insert(key_type.clone(), vec![new_key_version.clone()]);
=======
            .validator_decryption_key_share
            .entry(key_type.clone())
            .or_insert_with(Vec::new)
            .push(self_decryption_key_share.clone());

        inner.key_shares_versions.insert(
            key_type.clone(),
            // Todo (#382): Replace with the actual values, once we use the real DKG protocol.
            vec![NetworkDecryptionKeyShares {
                epoch: epoch_store.epoch(),
                current_epoch_shares: vec![encryption_of_decryption_shares],
                previous_epoch_shares: vec![],
                protocol_public_parameters: vec![],
                decryption_public_parameters: vec![],
                encryption_key: vec![],
                reconstructed_commitments_to_sharing: vec![],
            }],
        );
>>>>>>> def18f9f

        inner
            .validator_decryption_key_share
            .insert(key_type.clone(), vec![self_decryption_key_share]);
        if let DwalletMPCNetworkKeysStatus::Ready(keys) = &mut inner.status {
            keys.insert(key_type);
            inner.status = DwalletMPCNetworkKeysStatus::Ready(keys.clone());
        } else {
            inner.status = DwalletMPCNetworkKeysStatus::Ready(HashSet::from([key_type]));
        }
        Ok(new_key_version.clone())
    }

    fn new_dwallet_mpc_network_key(
        dkg_output: Vec<u8>,
        key_scheme: DWalletMPCNetworkKeyScheme,
        epoch: u64,
        access_structure: &WeightedThresholdAccessStructure,
    ) -> DwalletMPCResult<NetworkDecryptionKeyShares> {
        match key_scheme {
            DWalletMPCNetworkKeyScheme::Secp256k1 => {
                let dkg_output: <Secp256k1Party as mpc::Party>::PublicOutput =
                    bcs::from_bytes(&dkg_output)?;
                Ok(NetworkDecryptionKeyShares {
                    epoch,
                    current_epoch_shares: vec![bcs::to_bytes(&dkg_output.encryptions_of_shares_per_crt_prime)?],
                    previous_epoch_shares: vec![],
                    protocol_public_parameters: bcs::to_bytes(&dkg_output.default_encryption_scheme_public_parameters::<SECP256K1_SCALAR_LIMBS, SECP256K1_FUNDAMENTAL_DISCRIMINANT_LIMBS, secp256k1::GroupElement>().map_err(|_| DwalletMPCError::ClassGroupsError)?)?,
                    decryption_public_parameters: bcs::to_bytes(&dkg_output.default_decryption_key_share_public_parameters::<SECP256K1_SCALAR_LIMBS, SECP256K1_FUNDAMENTAL_DISCRIMINANT_LIMBS, secp256k1::GroupElement>(access_structure).map_err(|_|DwalletMPCError::ClassGroupsError)?)?,
                    encryption_key: bcs::to_bytes(&dkg_output.encryption_key)?,
                    reconstructed_commitments_to_sharing: bcs::to_bytes(&dkg_output.reconstructed_commitments_to_sharing)?,
                })
            }
            DWalletMPCNetworkKeyScheme::Ristretto => Ok(NetworkDecryptionKeyShares {
                epoch,
                current_epoch_shares: vec![],
                previous_epoch_shares: vec![],
                protocol_public_parameters: vec![],
                decryption_public_parameters: vec![],
                encryption_key: vec![],
                reconstructed_commitments_to_sharing: vec![],
            }),
        }
    }

    /// Returns all versions of the decryption key shares for the specified key type.
    // Todo (#382): Replace with the actual type once the DKG protocol is ready.
    pub fn get_decryption_key_share(
        &self,
        key_type: DWalletMPCNetworkKeyScheme,
<<<<<<< HEAD
    ) -> DwalletMPCResult<Vec<HashMap<PartyID, <AsyncProtocol as Protocol>::DecryptionKeyShare>>>
    {
=======
    ) -> DwalletMPCResult<Vec<Vec<u8>>> {
>>>>>>> def18f9f
        let inner = self.inner.read().map_err(|_| DwalletMPCError::LockError)?;
        Ok(inner
            .validator_decryption_key_share
            .get(&key_type)
            .ok_or(DwalletMPCError::MissingDwalletMPCDecryptionKeyShares)?
            .clone())
    }

    pub fn get_decryption_public_parameters(
        &self,
        key_scheme: DWalletMPCNetworkKeyScheme,
        key_version: u8,
    ) -> DwalletMPCResult<Vec<u8>> {
        let inner = self.inner.read().map_err(|_| DwalletMPCError::LockError)?;
        Ok(inner
            .key_shares_versions
            .get(&key_scheme)
            .ok_or(DwalletMPCError::InvalidMPCPartyType)?
            .get(key_version as usize)
            .ok_or(DwalletMPCError::InvalidMPCPartyType)?
            .decryption_public_parameters
            .clone())
    }

    pub fn get_protocol_public_parameters(
        &self,
        key_scheme: DWalletMPCNetworkKeyScheme,
        key_version: u8,
    ) -> DwalletMPCResult<Vec<u8>> {
        let inner = self.inner.read().map_err(|_| DwalletMPCError::LockError)?;
        Ok(inner
            .key_shares_versions
            .get(&key_scheme)
            .ok_or(DwalletMPCError::InvalidMPCPartyType)?
            .get(key_version as usize)
            .ok_or(DwalletMPCError::InvalidMPCPartyType)?
            .protocol_public_parameters
            .clone())
    }

    /// Returns the status of the dWallet MPC network keys.
    pub fn status(&self) -> DwalletMPCResult<DwalletMPCNetworkKeysStatus> {
        let inner = self.inner.read().map_err(|_| DwalletMPCError::LockError)?;
        Ok(inner.status.clone())
    }
}

/// Advances the network DKG protocol for the supported key types.
pub(crate) fn advance_network_dkg(
    session_id: CommitmentSizedNumber,
    weighted_threshold_access_structure: &WeightedThresholdAccessStructure,
    party_id: PartyID,
    public_input: &[u8],
    key_scheme: &DWalletMPCNetworkKeyScheme,
    messages: Vec<HashMap<PartyID, Vec<u8>>>,
) -> DwalletMPCResult<mpc::AsynchronousRoundResult<Vec<u8>, Vec<u8>, Vec<u8>>> {
    match key_scheme {
        // Todo (#382): Replace with the actual implementation once the DKG protocol is ready.
<<<<<<< HEAD
        DWalletMPCNetworkKeyScheme::Secp256k1 => advance::<Secp256k1Party>(
=======
        DWalletMPCNetworkKeyScheme::Secp256k1 => advance::<DKGFirstParty>(
>>>>>>> def18f9f
            session_id,
            party_id,
            &weighted_threshold_access_structure,
            messages,
            bcs::from_bytes(public_input)?,
            read_class_groups_private_key_from_file_real("class-groups-0x65152c88f31ae37ceda117b57ee755fc0a5b035a2ecfde61d6c982ffea818d09.key").unwrap(),
        ),
        // Todo (#382): Replace with the actual implementation once the DKG protocol is ready.
<<<<<<< HEAD
        DWalletMPCNetworkKeyScheme::Ristretto => advance::<RistrettoParty>(
=======
        DWalletMPCNetworkKeyScheme::Ristretto => advance::<DKGFirstParty>(
>>>>>>> def18f9f
            session_id,
            party_id,
            &weighted_threshold_access_structure,
            messages,
            bcs::from_bytes(public_input)?,
            read_class_groups_private_key_from_file_real("class-groups-0x65152c88f31ae37ceda117b57ee755fc0a5b035a2ecfde61d6c982ffea818d09.key").unwrap(),
        ),
    }
}

pub(super) fn network_dkg_public_input(
    deserialized_event: StartNetworkDKGEvent,
) -> DwalletMPCResult<Vec<u8>> {
    match DWalletMPCNetworkKeyScheme::try_from(deserialized_event.key_scheme)? {
        DWalletMPCNetworkKeyScheme::Secp256k1 => {
            Ok(dkg_secp256k1_auxiliary_input(deserialized_event)?)
        }
        DWalletMPCNetworkKeyScheme::Ristretto => {
            Ok(dkg_ristretto_auxiliary_input(deserialized_event)?)
        }
    }
}

pub(super) fn network_dkg_session_info(
    deserialized_event: StartNetworkDKGEvent,
) -> DwalletMPCResult<SessionInfo> {
    match DWalletMPCNetworkKeyScheme::try_from(deserialized_event.key_scheme)? {
        DWalletMPCNetworkKeyScheme::Secp256k1 => Ok(dkg_secp256k1_session_info(deserialized_event)),
        DWalletMPCNetworkKeyScheme::Ristretto => Ok(dkg_ristretto_session_info(deserialized_event)),
    }
}

fn dkg_secp256k1_auxiliary_input(
    deserialized_event: StartNetworkDKGEvent,
) -> DwalletMPCResult<Vec<u8>> {
    // Ok((
    //     MPCParty::NetworkDkg(DWalletMPCNetworkKeyScheme::Secp256k1),
    //     generate_secp256k1_dkg_party_public_input(HashMap::new())?,
    //     dkg_secp256k1_session_info(deserialized_event),
    // ))
    Ok(generate_secp256k1_dkg_party_public_input(HashMap::new())?)
}

fn dkg_secp256k1_session_info(deserialized_event: StartNetworkDKGEvent) -> SessionInfo {
    SessionInfo {
        flow_session_id: deserialized_event.session_id.bytes,
        session_id: deserialized_event.session_id.bytes,
        initiating_user_address: Default::default(),
        mpc_round: MPCRound::NetworkDkg(DWalletMPCNetworkKeyScheme::Secp256k1, None),
    }
}

fn dkg_ristretto_auxiliary_input(
    _deserialized_event: StartNetworkDKGEvent,
) -> DwalletMPCResult<Vec<u8>> {
    // Ok((
    //     MPCParty::NetworkDkg(DWalletMPCNetworkKeyScheme::Ristretto),
    //     generate_ristretto_dkg_party_public_input(HashMap::new())?,
    //     dkg_ristretto_session_info(deserialized_event),
    // ))
    Ok(generate_ristretto_dkg_party_public_input(HashMap::new())?)
}

fn dkg_ristretto_session_info(deserialized_event: StartNetworkDKGEvent) -> SessionInfo {
    SessionInfo {
        flow_session_id: deserialized_event.session_id.bytes,
        session_id: deserialized_event.session_id.bytes,
        initiating_user_address: Default::default(),
        mpc_round: MPCRound::NetworkDkg(DWalletMPCNetworkKeyScheme::Ristretto, None),
    }
}

// Todo (#382): Replace with the actual implementation once the DKG protocol is ready.
fn generate_secp256k1_dkg_party_public_input(
    _secret_key_share_sized_encryption_keys_and_proofs: HashMap<
        PartyID,
        ClassGroupsEncryptionKeyAndProof,
    >,
) -> DwalletMPCResult<Vec<u8>> {
    let public_params = Secp256k1PublicInput::new::<secp256k1::GroupElement>(
        group::secp256k1::scalar::PublicParameters::default(),
        DEFAULT_COMPUTATIONAL_SECURITY_PARAMETER,
        mock_class_groups_encryption_keys_and_proofs(),
    )
    .map_err(|e| DwalletMPCError::InvalidMPCPartyType)?; // change to the actual error
    bcs::to_bytes(&public_params).map_err(|e| DwalletMPCError::BcsError(e))
}

// Todo (#382): Replace with the actual implementation once the DKG protocol is ready.
fn generate_ristretto_dkg_party_public_input(
    _secret_key_share_sized_encryption_keys_and_proofs: HashMap<
        PartyID,
        ClassGroupsEncryptionKeyAndProof,
    >,
) -> DwalletMPCResult<Vec<u8>> {
<<<<<<< HEAD
    let public_params = RistrettoPublicInput::new::<ristretto::GroupElement>(
        ristretto::scalar::PublicParameters::default(),
        DEFAULT_COMPUTATIONAL_SECURITY_PARAMETER,
        mock_class_groups_encryption_keys_and_proofs(),
    )
    .unwrap();
    bcs::to_bytes(&public_params).map_err(|e| DwalletMPCError::BcsError(e))
}

fn mock_class_groups_encryption_keys_and_proofs() -> HashMap<
    PartyID,
    [(
        CompactIbqf<{ CRT_NON_FUNDAMENTAL_DISCRIMINANT_LIMBS }>,
        KnowledgeOfDiscreteLogUCProof,
    ); MAX_PRIMES],
> {
    let mut encryption_keys_and_proofs = HashMap::new();
    (1..=4).for_each(|i| {
        encryption_keys_and_proofs.insert(
            i as PartyID,
            read_class_groups_from_file_real("class-groups-0x65152c88f31ae37ceda117b57ee755fc0a5b035a2ecfde61d6c982ffea818d09.key").unwrap(),
        );
    });
    encryption_keys_and_proofs
}

pub fn mock_cg_private_key() -> ClassGroupsDecryptionKey {
    read_class_groups_private_key_from_file_real(
        "class-groups-0x65152c88f31ae37ceda117b57ee755fc0a5b035a2ecfde61d6c982ffea818d09.key",
    )
    .unwrap()
=======
    <DKGFirstParty as crate::dwallet_mpc::dkg::DKGFirstPartyPublicInputGenerator>::generate_public_input()
>>>>>>> def18f9f
}

pub(crate) fn new_from_dkg_public_output(
    epoch: u64,
    key_scheme: DWalletMPCNetworkKeyScheme,
<<<<<<< HEAD
    weighted_threshold_access_structure: &WeightedThresholdAccessStructure,
=======
    _weighted_threshold_access_structure: &WeightedThresholdAccessStructure,
>>>>>>> def18f9f
    public_output: Vec<u8>,
) -> anyhow::Result<NetworkDecryptionKeyShares> {
    match key_scheme {
        DWalletMPCNetworkKeyScheme::Secp256k1 => {
<<<<<<< HEAD
            let public_output: <Secp256k1Party as mpc::Party>::PublicOutput =
                bcs::from_bytes(&public_output)?;
            let current_epoch_shares =
                bcs::to_bytes(&public_output.encryptions_of_shares_per_crt_prime)?;
            let protocol_public_parameters =
                public_output.default_encryption_scheme_public_parameters::<
                    SECP256K1_SCALAR_LIMBS,
                    SECP256K1_FUNDAMENTAL_DISCRIMINANT_LIMBS,
                    secp256k1::GroupElement,
                >()?;
            let decryption_public_parameters = public_output.default_decryption_key_share_public_parameters::<
                SECP256K1_SCALAR_LIMBS,
                SECP256K1_FUNDAMENTAL_DISCRIMINANT_LIMBS,
                secp256k1::GroupElement,
            >(weighted_threshold_access_structure)?;
=======
            // Todo (#382): Extract the actual values from the public output once we use the real DKG party.
            let current_epoch_shares = bcs::to_bytes(&public_output)?;
>>>>>>> def18f9f

            Ok(NetworkDecryptionKeyShares {
                epoch,
                current_epoch_shares: vec![current_epoch_shares],
                previous_epoch_shares: vec![],
<<<<<<< HEAD
                protocol_public_parameters: bcs::to_bytes(&protocol_public_parameters)?,
                decryption_public_parameters: bcs::to_bytes(&decryption_public_parameters)?,
                encryption_key: bcs::to_bytes(&public_output.encryption_key)?,
                reconstructed_commitments_to_sharing: bcs::to_bytes(
                    &public_output.reconstructed_commitments_to_sharing,
                )?,
=======
                protocol_public_parameters: vec![],
                decryption_public_parameters: vec![],
                encryption_key: vec![],
                reconstructed_commitments_to_sharing: vec![],
>>>>>>> def18f9f
            })
        }
        DWalletMPCNetworkKeyScheme::Ristretto => todo!("Ristretto key scheme"),
    }
}<|MERGE_RESOLUTION|>--- conflicted
+++ resolved
@@ -18,7 +18,6 @@
     SECP256K1_SCALAR_LIMBS,
 };
 use commitment::CommitmentSizedNumber;
-<<<<<<< HEAD
 use dwallet_classgroups_types::{
     read_class_groups_from_file_real, read_class_groups_private_key_from_file_real,
     ClassGroupsDecryptionKey, ClassGroupsEncryptionKeyAndProof,
@@ -29,12 +28,6 @@
 use group::{ristretto, PartyID};
 use homomorphic_encryption::AdditivelyHomomorphicDecryptionKeyShare;
 use mpc::{AsynchronousRoundResult, WeightedThresholdAccessStructure};
-=======
-use dwallet_classgroups_types::ClassGroupsEncryptionKeyAndProof;
-use dwallet_mpc_types::dwallet_mpc::{DWalletMPCNetworkKeyScheme, NetworkDecryptionKeyShares};
-use group::PartyID;
-use mpc::WeightedThresholdAccessStructure;
->>>>>>> def18f9f
 use pera_types::dwallet_mpc_error::{DwalletMPCError, DwalletMPCResult};
 use pera_types::messages_dwallet_mpc::{MPCRound, SessionInfo};
 use std::collections::{HashMap, HashSet};
@@ -59,14 +52,10 @@
 /// Encapsulates all the fields in a single structure for atomic access.
 pub struct DwalletMPCNetworkKeyVersionsInner {
     /// The validators' decryption key shares.
-<<<<<<< HEAD
     pub validator_decryption_key_share: HashMap<
         DWalletMPCNetworkKeyScheme,
         Vec<HashMap<PartyID, <AsyncProtocol as Protocol>::DecryptionKeyShare>>,
     >,
-=======
-    pub validator_decryption_key_share: HashMap<DWalletMPCNetworkKeyScheme, Vec<Vec<u8>>>,
->>>>>>> def18f9f
     /// The dWallet MPC network decryption key shares (encrypted).
     /// Map from key type to the encryption of the key version.
     pub key_shares_versions: HashMap<DWalletMPCNetworkKeyScheme, Vec<NetworkDecryptionKeyShares>>,
@@ -201,16 +190,10 @@
         &self,
         epoch_store: Arc<AuthorityPerEpochStore>,
         key_type: DWalletMPCNetworkKeyScheme,
-<<<<<<< HEAD
         self_decryption_key_share: HashMap<PartyID, class_groups::SecretKeyShareSizedNumber>,
         dkg_public_output: Vec<u8>,
         access_structure: &WeightedThresholdAccessStructure,
     ) -> DwalletMPCResult<NetworkDecryptionKeyShares> {
-=======
-        self_decryption_key_share: Vec<u8>,
-        encryption_of_decryption_shares: Vec<u8>,
-    ) -> DwalletMPCResult<()> {
->>>>>>> def18f9f
         let mut inner = self.inner.write().map_err(|_| DwalletMPCError::LockError)?;
 
         let new_key_version = Self::new_dwallet_mpc_network_key(
@@ -236,29 +219,8 @@
             .collect::<DwalletMPCResult<HashMap<_, _>>>()?;
 
         inner
-<<<<<<< HEAD
             .key_shares_versions
             .insert(key_type.clone(), vec![new_key_version.clone()]);
-=======
-            .validator_decryption_key_share
-            .entry(key_type.clone())
-            .or_insert_with(Vec::new)
-            .push(self_decryption_key_share.clone());
-
-        inner.key_shares_versions.insert(
-            key_type.clone(),
-            // Todo (#382): Replace with the actual values, once we use the real DKG protocol.
-            vec![NetworkDecryptionKeyShares {
-                epoch: epoch_store.epoch(),
-                current_epoch_shares: vec![encryption_of_decryption_shares],
-                previous_epoch_shares: vec![],
-                protocol_public_parameters: vec![],
-                decryption_public_parameters: vec![],
-                encryption_key: vec![],
-                reconstructed_commitments_to_sharing: vec![],
-            }],
-        );
->>>>>>> def18f9f
 
         inner
             .validator_decryption_key_share
@@ -309,12 +271,8 @@
     pub fn get_decryption_key_share(
         &self,
         key_type: DWalletMPCNetworkKeyScheme,
-<<<<<<< HEAD
     ) -> DwalletMPCResult<Vec<HashMap<PartyID, <AsyncProtocol as Protocol>::DecryptionKeyShare>>>
     {
-=======
-    ) -> DwalletMPCResult<Vec<Vec<u8>>> {
->>>>>>> def18f9f
         let inner = self.inner.read().map_err(|_| DwalletMPCError::LockError)?;
         Ok(inner
             .validator_decryption_key_share
@@ -373,11 +331,7 @@
 ) -> DwalletMPCResult<mpc::AsynchronousRoundResult<Vec<u8>, Vec<u8>, Vec<u8>>> {
     match key_scheme {
         // Todo (#382): Replace with the actual implementation once the DKG protocol is ready.
-<<<<<<< HEAD
         DWalletMPCNetworkKeyScheme::Secp256k1 => advance::<Secp256k1Party>(
-=======
-        DWalletMPCNetworkKeyScheme::Secp256k1 => advance::<DKGFirstParty>(
->>>>>>> def18f9f
             session_id,
             party_id,
             &weighted_threshold_access_structure,
@@ -386,11 +340,7 @@
             read_class_groups_private_key_from_file_real("class-groups-0x65152c88f31ae37ceda117b57ee755fc0a5b035a2ecfde61d6c982ffea818d09.key").unwrap(),
         ),
         // Todo (#382): Replace with the actual implementation once the DKG protocol is ready.
-<<<<<<< HEAD
         DWalletMPCNetworkKeyScheme::Ristretto => advance::<RistrettoParty>(
-=======
-        DWalletMPCNetworkKeyScheme::Ristretto => advance::<DKGFirstParty>(
->>>>>>> def18f9f
             session_id,
             party_id,
             &weighted_threshold_access_structure,
@@ -486,7 +436,6 @@
         ClassGroupsEncryptionKeyAndProof,
     >,
 ) -> DwalletMPCResult<Vec<u8>> {
-<<<<<<< HEAD
     let public_params = RistrettoPublicInput::new::<ristretto::GroupElement>(
         ristretto::scalar::PublicParameters::default(),
         DEFAULT_COMPUTATIONAL_SECURITY_PARAMETER,
@@ -518,24 +467,16 @@
         "class-groups-0x65152c88f31ae37ceda117b57ee755fc0a5b035a2ecfde61d6c982ffea818d09.key",
     )
     .unwrap()
-=======
-    <DKGFirstParty as crate::dwallet_mpc::dkg::DKGFirstPartyPublicInputGenerator>::generate_public_input()
->>>>>>> def18f9f
 }
 
 pub(crate) fn new_from_dkg_public_output(
     epoch: u64,
     key_scheme: DWalletMPCNetworkKeyScheme,
-<<<<<<< HEAD
     weighted_threshold_access_structure: &WeightedThresholdAccessStructure,
-=======
-    _weighted_threshold_access_structure: &WeightedThresholdAccessStructure,
->>>>>>> def18f9f
     public_output: Vec<u8>,
 ) -> anyhow::Result<NetworkDecryptionKeyShares> {
     match key_scheme {
         DWalletMPCNetworkKeyScheme::Secp256k1 => {
-<<<<<<< HEAD
             let public_output: <Secp256k1Party as mpc::Party>::PublicOutput =
                 bcs::from_bytes(&public_output)?;
             let current_epoch_shares =
@@ -551,28 +492,42 @@
                 SECP256K1_FUNDAMENTAL_DISCRIMINANT_LIMBS,
                 secp256k1::GroupElement,
             >(weighted_threshold_access_structure)?;
-=======
-            // Todo (#382): Extract the actual values from the public output once we use the real DKG party.
-            let current_epoch_shares = bcs::to_bytes(&public_output)?;
->>>>>>> def18f9f
 
             Ok(NetworkDecryptionKeyShares {
                 epoch,
                 current_epoch_shares: vec![current_epoch_shares],
                 previous_epoch_shares: vec![],
-<<<<<<< HEAD
                 protocol_public_parameters: bcs::to_bytes(&protocol_public_parameters)?,
                 decryption_public_parameters: bcs::to_bytes(&decryption_public_parameters)?,
                 encryption_key: bcs::to_bytes(&public_output.encryption_key)?,
                 reconstructed_commitments_to_sharing: bcs::to_bytes(
                     &public_output.reconstructed_commitments_to_sharing,
                 )?,
-=======
+            })
+        }
+        DWalletMPCNetworkKeyScheme::Ristretto => todo!("Ristretto key scheme"),
+    }
+}
+
+pub(crate) fn new_from_dkg_public_output(
+    epoch: u64,
+    key_scheme: DWalletMPCNetworkKeyScheme,
+    _weighted_threshold_access_structure: &WeightedThresholdAccessStructure,
+    public_output: Vec<u8>,
+) -> anyhow::Result<NetworkDecryptionKeyShares> {
+    match key_scheme {
+        DWalletMPCNetworkKeyScheme::Secp256k1 => {
+            // Todo (#382): Extract the actual values from the public output once we use the real DKG party.
+            let current_epoch_shares = bcs::to_bytes(&public_output)?;
+
+            Ok(NetworkDecryptionKeyShares {
+                epoch,
+                current_epoch_shares: vec![current_epoch_shares],
+                previous_epoch_shares: vec![],
                 protocol_public_parameters: vec![],
                 decryption_public_parameters: vec![],
                 encryption_key: vec![],
                 reconstructed_commitments_to_sharing: vec![],
->>>>>>> def18f9f
             })
         }
         DWalletMPCNetworkKeyScheme::Ristretto => todo!("Ristretto key scheme"),
