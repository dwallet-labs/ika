use crate::dwallet_mpc::mpc_party::AsyncProtocol;
use pera_types::base_types::ObjectID;
use pera_types::dwallet_mpc_error::{DwalletMPCError, DwalletMPCResult};
use pera_types::messages_dwallet_mpc::{MPCRound, SessionInfo};
use std::collections::{HashMap, HashSet};

<<<<<<< HEAD
/// A struct to hold the batches sign sessions data.
/// It stores the batch data and stores every verified output when it's ready.
/// When the entire batch is completed, it returns the batch output, which is being written to the chain at once through
=======
/// Structs to hold the batches sign session data.
///
/// Stores the batch data and every verified output when it's ready.
/// When the entire batch is completed, it returns the batch output,
/// which is being written to the chain at once through
>>>>>>> a73f0eb6
/// a system transaction.
pub struct BatchedSignSession {
    /// A map that contains the ready signatures,
    /// keyed by their hashed message.
    /// When this map contains all the hashed messages,
    /// the batched sign session is ready to be written to the chain.
    /// HashedMsg -> Sign Output.
    hashed_msg_to_signature: HashMap<Vec<u8>, Vec<u8>>,
    /// A list of all the messages that need to be signed, in the order they were received.
    /// The output list of signatures will be written to the chain in the same order.
    ordered_messages: Vec<Vec<u8>>,
}

<<<<<<< HEAD
/// A struct to hold the batches presign sessions data, equivalent to the [`BatchedSignSession`] struct, but for presigns.
pub struct BatchedPresignSession {
    /// The amount of presigns that will get created in this batch
    batch_size: u64,
    /// A map between the first presign session id to the verified, serialized presign object.
    /// The first round's session id is needed for the centralized sign flow.
=======
/// A struct to hold the batches presign sessions data,
/// equivalent to the [`BatchedSignSession`] struct, but for presigns.
pub struct BatchedPresignSession {
    /// The amount of presigns that will get created in this batch.
    batch_size: u64,
    /// A map between the first presign session ID to the verified, serialized presign object.
    /// The first round's session ID is needed for the centralized sign flow.
>>>>>>> a73f0eb6
    verified_presigns: Vec<(ObjectID, Vec<u8>)>,
}

/// A struct to manage the batched sign sessions.
/// It stores all the batched sign sessions that are currently being processed,
/// and decides whether a batch is completed by checking if all the messages were signed.
pub struct DWalletMPCBatchesManager {
    /// The batched sign sessions that are currently being processed.
    batched_sign_sessions: HashMap<ObjectID, BatchedSignSession>,
    batched_presign_sessions: HashMap<ObjectID, BatchedPresignSession>,
}

type NoncePublicShareAndEncryptionOfMaskedNonceSharePart =
<AsyncProtocol as twopc_mpc::presign::Protocol>::NoncePublicShareAndEncryptionOfMaskedNonceSharePart;

impl DWalletMPCBatchesManager {
    pub fn new() -> Self {
        DWalletMPCBatchesManager {
            batched_sign_sessions: HashMap::new(),
            batched_presign_sessions: HashMap::new(),
        }
    }

    /// Handle a new event by initializing a new batched session if the event is a start batch event.
    pub(crate) fn handle_new_event(&mut self, session_info: &SessionInfo) {
<<<<<<< HEAD
        if let MPCRound::BatchedSign(hashed_messages) = &session_info.mpc_round {
            let mut seen = HashSet::new();
            let messages_without_duplicates = hashed_messages
                .clone()
                .into_iter()
                .filter(|x| seen.insert(x.clone()))
                .collect();
            self.batched_sign_sessions.insert(
                session_info.session_id,
                BatchedSignSession {
                    hashed_msg_to_signature: HashMap::new(),
                    ordered_messages: messages_without_duplicates,
                },
            );
        } else if let MPCRound::BatchedPresign(batch_size) = &session_info.mpc_round {
            self.batched_presign_sessions.insert(
                session_info.session_id,
                BatchedPresignSession {
                    batch_size: *batch_size,
                    verified_presigns: vec![],
                },
            );
=======
        match &session_info.mpc_round {
            MPCRound::BatchedSign(hashed_messages) => {
                let mut seen = HashSet::new();
                let messages_without_duplicates = hashed_messages
                    .clone()
                    .into_iter()
                    .filter(|x| seen.insert(x.clone()))
                    .collect();
                self.batched_sign_sessions.insert(
                    session_info.session_id,
                    BatchedSignSession {
                        hashed_msg_to_signature: HashMap::new(),
                        ordered_messages: messages_without_duplicates,
                    },
                );
            }
            MPCRound::BatchedPresign(batch_size) => {
                self.batched_presign_sessions.insert(
                    session_info.session_id,
                    BatchedPresignSession {
                        batch_size: *batch_size,
                        verified_presigns: vec![],
                    },
                );
            }
            _ => {}
>>>>>>> a73f0eb6
        }
    }

    /// Store a verified output in its corresponding batch.
    pub(crate) fn store_verified_output(
<<<<<<< HEAD
        &mut self,
        session_info: SessionInfo,
        output: Vec<u8>,
    ) -> DwalletMPCResult<()> {
        if let MPCRound::Sign(batch_session_id, hashed_message) = session_info.mpc_round.clone() {
            self.store_verified_sign_output(batch_session_id, hashed_message, output.clone())?;
        } else if let MPCRound::PresignSecond(_, first_round_output, batch_session_id) =
            session_info.mpc_round.clone()
        {
            let presign = parse_presign_from_first_and_second_outputs(&first_round_output, &output);
            self.store_verified_presign_output(
                batch_session_id,
                session_info.flow_session_id,
                bcs::to_bytes(&presign).unwrap(),
            )?;
        }
        Ok(())
    }

    /// Checks if a batch is completed.
    /// Return Some with the batch output if it is completed, otherwise return None.
    pub(crate) fn is_batch_completed(
        &self,
        session_info: &SessionInfo,
    ) -> DwalletMPCResult<Option<Vec<u8>>> {
        match session_info.mpc_round {
            MPCRound::Sign(batch_session_id, _) => self.is_sign_batch_completed(batch_session_id),
            MPCRound::PresignSecond(_, _, batch_session_id) => {
                self.is_presign_batch_completed(batch_session_id)
            }
            _ => Ok(None),
        }
    }

    fn store_verified_sign_output(
=======
>>>>>>> a73f0eb6
        &mut self,
        session_info: SessionInfo,
        output: Vec<u8>,
    ) -> DwalletMPCResult<()> {
        match session_info.mpc_round {
            MPCRound::Sign(batch_session_id, ref hashed_message) => {
                self.store_verified_sign_output(batch_session_id, hashed_message.clone(), output)?;
            }
            MPCRound::PresignSecond(_, ref first_round_output, batch_session_id) => {
                let presign =
                    parse_presign_from_first_and_second_outputs(first_round_output, &output)?;
                self.store_verified_presign_output(
                    batch_session_id,
                    session_info.flow_session_id,
                    bcs::to_bytes(&presign)?,
                )?;
            }
            _ => {}
        }
        Ok(())
    }

    /// Checks if a batch is completed.
    /// Return Some with the batch output if it is completed, otherwise return None.
    pub(crate) fn is_batch_completed(
        &self,
        session_info: &SessionInfo,
    ) -> DwalletMPCResult<Option<Vec<u8>>> {
        match session_info.mpc_round {
            MPCRound::Sign(batch_session_id, _) => self.is_sign_batch_completed(batch_session_id),
            MPCRound::PresignSecond(_, _, batch_session_id) => {
                self.is_presign_batch_completed(batch_session_id)
            }
            _ => Ok(None),
        }
    }

    fn store_verified_sign_output(
        &mut self,
        batch_session_id: ObjectID,
        hashed_message: Vec<u8>,
        signed_message: Vec<u8>,
    ) -> DwalletMPCResult<()> {
        let batched_sign_session = self
            .batched_sign_sessions
            .get_mut(&batch_session_id)
            .ok_or(DwalletMPCError::MPCSessionNotFound {
                session_id: batch_session_id,
            })?;
        batched_sign_session
            .hashed_msg_to_signature
            .insert(hashed_message, signed_message);
        Ok(())
    }

    fn store_verified_presign_output(
        &mut self,
        batch_session_id: ObjectID,
        first_round_session_id: ObjectID,
        output: Vec<u8>,
    ) -> DwalletMPCResult<()> {
        let batched_presign_session = self
            .batched_presign_sessions
            .get_mut(&batch_session_id)
            .ok_or(DwalletMPCError::MPCSessionNotFound {
                session_id: batch_session_id,
            })?;
        batched_presign_session
            .verified_presigns
            .push((first_round_session_id, output));
        Ok(())
    }

<<<<<<< HEAD
    fn store_verified_presign_output(
        &mut self,
        batch_session_id: ObjectID,
        first_round_session_id: ObjectID,
        message: Vec<u8>,
    ) -> DwalletMPCResult<()> {
        let batched_presign_session = self
            .batched_presign_sessions
            .get_mut(&batch_session_id)
            .ok_or(DwalletMPCError::MPCSessionNotFound {
                session_id: batch_session_id,
            })?;
        batched_presign_session
            .verified_presigns
            .push((first_round_session_id, message));
        Ok(())
    }

=======
>>>>>>> a73f0eb6
    fn is_sign_batch_completed(&self, session_id: ObjectID) -> DwalletMPCResult<Option<Vec<u8>>> {
        let batched_sign_session = self
            .batched_sign_sessions
            .get(&session_id)
            .ok_or(DwalletMPCError::MPCSessionNotFound { session_id })?;
        return if batched_sign_session.hashed_msg_to_signature.values().len()
            == batched_sign_session.ordered_messages.len()
        {
            let new_output: Vec<Vec<u8>> = batched_sign_session
                .ordered_messages
                .iter()
                .map(|msg| {
                    Ok(batched_sign_session
                        .hashed_msg_to_signature
                        .get(msg)
                        .ok_or(DwalletMPCError::MissingMessageInBatch(msg.clone()))?
                        .clone())
                })
                .collect::<DwalletMPCResult<Vec<Vec<u8>>>>()?;
            Ok(Some(bcs::to_bytes(&new_output)?))
        } else {
            Ok(None)
        };
    }

    fn is_presign_batch_completed(
        &self,
        session_id: ObjectID,
    ) -> DwalletMPCResult<Option<Vec<u8>>> {
        let batched_presign_session = self
            .batched_presign_sessions
            .get(&session_id)
            .ok_or(DwalletMPCError::MPCSessionNotFound { session_id })?;
<<<<<<< HEAD
        return if batched_presign_session.verified_presigns.len() as u64
=======
        if batched_presign_session.verified_presigns.len() as u64
>>>>>>> a73f0eb6
            == batched_presign_session.batch_size
        {
            Ok(Some(bcs::to_bytes(
                &batched_presign_session.verified_presigns,
            )?))
        } else {
            Ok(None)
<<<<<<< HEAD
        };
    }
}

type NoncePublicShareAndEncryptionOfMaskedNonceSharePart =
<AsyncProtocol as twopc_mpc::presign::Protocol>::NoncePublicShareAndEncryptionOfMaskedNonceSharePart;

fn parse_presign_from_first_and_second_outputs(
    first_output: &[u8],
    second_output: &[u8],
) -> <AsyncProtocol as twopc_mpc::presign::Protocol>::Presign {
    let first_output: <AsyncProtocol as twopc_mpc::presign::Protocol>::EncryptionOfMaskAndMaskedNonceShare =
        bcs::from_bytes(&first_output).unwrap();
    let second_output: (
        NoncePublicShareAndEncryptionOfMaskedNonceSharePart,
        NoncePublicShareAndEncryptionOfMaskedNonceSharePart,
    ) = bcs::from_bytes(&second_output).unwrap();
    (first_output, second_output).into()
=======
        }
    }
}

fn parse_presign_from_first_and_second_outputs(
    first_output: &[u8],
    second_output: &[u8],
) -> DwalletMPCResult<<AsyncProtocol as twopc_mpc::presign::Protocol>::Presign> {
    let first_output: <AsyncProtocol as twopc_mpc::presign::Protocol>::EncryptionOfMaskAndMaskedNonceShare =
        bcs::from_bytes(&first_output)?;
    let second_output: (
        NoncePublicShareAndEncryptionOfMaskedNonceSharePart,
        NoncePublicShareAndEncryptionOfMaskedNonceSharePart,
    ) = bcs::from_bytes(&second_output)?;
    Ok((first_output, second_output).into())
>>>>>>> a73f0eb6
}<|MERGE_RESOLUTION|>--- conflicted
+++ resolved
@@ -4,17 +4,11 @@
 use pera_types::messages_dwallet_mpc::{MPCRound, SessionInfo};
 use std::collections::{HashMap, HashSet};
 
-<<<<<<< HEAD
-/// A struct to hold the batches sign sessions data.
-/// It stores the batch data and stores every verified output when it's ready.
-/// When the entire batch is completed, it returns the batch output, which is being written to the chain at once through
-=======
 /// Structs to hold the batches sign session data.
 ///
 /// Stores the batch data and every verified output when it's ready.
 /// When the entire batch is completed, it returns the batch output,
 /// which is being written to the chain at once through
->>>>>>> a73f0eb6
 /// a system transaction.
 pub struct BatchedSignSession {
     /// A map that contains the ready signatures,
@@ -28,14 +22,6 @@
     ordered_messages: Vec<Vec<u8>>,
 }
 
-<<<<<<< HEAD
-/// A struct to hold the batches presign sessions data, equivalent to the [`BatchedSignSession`] struct, but for presigns.
-pub struct BatchedPresignSession {
-    /// The amount of presigns that will get created in this batch
-    batch_size: u64,
-    /// A map between the first presign session id to the verified, serialized presign object.
-    /// The first round's session id is needed for the centralized sign flow.
-=======
 /// A struct to hold the batches presign sessions data,
 /// equivalent to the [`BatchedSignSession`] struct, but for presigns.
 pub struct BatchedPresignSession {
@@ -43,7 +29,6 @@
     batch_size: u64,
     /// A map between the first presign session ID to the verified, serialized presign object.
     /// The first round's session ID is needed for the centralized sign flow.
->>>>>>> a73f0eb6
     verified_presigns: Vec<(ObjectID, Vec<u8>)>,
 }
 
@@ -69,30 +54,6 @@
 
     /// Handle a new event by initializing a new batched session if the event is a start batch event.
     pub(crate) fn handle_new_event(&mut self, session_info: &SessionInfo) {
-<<<<<<< HEAD
-        if let MPCRound::BatchedSign(hashed_messages) = &session_info.mpc_round {
-            let mut seen = HashSet::new();
-            let messages_without_duplicates = hashed_messages
-                .clone()
-                .into_iter()
-                .filter(|x| seen.insert(x.clone()))
-                .collect();
-            self.batched_sign_sessions.insert(
-                session_info.session_id,
-                BatchedSignSession {
-                    hashed_msg_to_signature: HashMap::new(),
-                    ordered_messages: messages_without_duplicates,
-                },
-            );
-        } else if let MPCRound::BatchedPresign(batch_size) = &session_info.mpc_round {
-            self.batched_presign_sessions.insert(
-                session_info.session_id,
-                BatchedPresignSession {
-                    batch_size: *batch_size,
-                    verified_presigns: vec![],
-                },
-            );
-=======
         match &session_info.mpc_round {
             MPCRound::BatchedSign(hashed_messages) => {
                 let mut seen = HashSet::new();
@@ -119,50 +80,11 @@
                 );
             }
             _ => {}
->>>>>>> a73f0eb6
         }
     }
 
     /// Store a verified output in its corresponding batch.
     pub(crate) fn store_verified_output(
-<<<<<<< HEAD
-        &mut self,
-        session_info: SessionInfo,
-        output: Vec<u8>,
-    ) -> DwalletMPCResult<()> {
-        if let MPCRound::Sign(batch_session_id, hashed_message) = session_info.mpc_round.clone() {
-            self.store_verified_sign_output(batch_session_id, hashed_message, output.clone())?;
-        } else if let MPCRound::PresignSecond(_, first_round_output, batch_session_id) =
-            session_info.mpc_round.clone()
-        {
-            let presign = parse_presign_from_first_and_second_outputs(&first_round_output, &output);
-            self.store_verified_presign_output(
-                batch_session_id,
-                session_info.flow_session_id,
-                bcs::to_bytes(&presign).unwrap(),
-            )?;
-        }
-        Ok(())
-    }
-
-    /// Checks if a batch is completed.
-    /// Return Some with the batch output if it is completed, otherwise return None.
-    pub(crate) fn is_batch_completed(
-        &self,
-        session_info: &SessionInfo,
-    ) -> DwalletMPCResult<Option<Vec<u8>>> {
-        match session_info.mpc_round {
-            MPCRound::Sign(batch_session_id, _) => self.is_sign_batch_completed(batch_session_id),
-            MPCRound::PresignSecond(_, _, batch_session_id) => {
-                self.is_presign_batch_completed(batch_session_id)
-            }
-            _ => Ok(None),
-        }
-    }
-
-    fn store_verified_sign_output(
-=======
->>>>>>> a73f0eb6
         &mut self,
         session_info: SessionInfo,
         output: Vec<u8>,
@@ -236,27 +158,6 @@
         Ok(())
     }
 
-<<<<<<< HEAD
-    fn store_verified_presign_output(
-        &mut self,
-        batch_session_id: ObjectID,
-        first_round_session_id: ObjectID,
-        message: Vec<u8>,
-    ) -> DwalletMPCResult<()> {
-        let batched_presign_session = self
-            .batched_presign_sessions
-            .get_mut(&batch_session_id)
-            .ok_or(DwalletMPCError::MPCSessionNotFound {
-                session_id: batch_session_id,
-            })?;
-        batched_presign_session
-            .verified_presigns
-            .push((first_round_session_id, message));
-        Ok(())
-    }
-
-=======
->>>>>>> a73f0eb6
     fn is_sign_batch_completed(&self, session_id: ObjectID) -> DwalletMPCResult<Option<Vec<u8>>> {
         let batched_sign_session = self
             .batched_sign_sessions
@@ -290,11 +191,7 @@
             .batched_presign_sessions
             .get(&session_id)
             .ok_or(DwalletMPCError::MPCSessionNotFound { session_id })?;
-<<<<<<< HEAD
-        return if batched_presign_session.verified_presigns.len() as u64
-=======
         if batched_presign_session.verified_presigns.len() as u64
->>>>>>> a73f0eb6
             == batched_presign_session.batch_size
         {
             Ok(Some(bcs::to_bytes(
@@ -302,26 +199,6 @@
             )?))
         } else {
             Ok(None)
-<<<<<<< HEAD
-        };
-    }
-}
-
-type NoncePublicShareAndEncryptionOfMaskedNonceSharePart =
-<AsyncProtocol as twopc_mpc::presign::Protocol>::NoncePublicShareAndEncryptionOfMaskedNonceSharePart;
-
-fn parse_presign_from_first_and_second_outputs(
-    first_output: &[u8],
-    second_output: &[u8],
-) -> <AsyncProtocol as twopc_mpc::presign::Protocol>::Presign {
-    let first_output: <AsyncProtocol as twopc_mpc::presign::Protocol>::EncryptionOfMaskAndMaskedNonceShare =
-        bcs::from_bytes(&first_output).unwrap();
-    let second_output: (
-        NoncePublicShareAndEncryptionOfMaskedNonceSharePart,
-        NoncePublicShareAndEncryptionOfMaskedNonceSharePart,
-    ) = bcs::from_bytes(&second_output).unwrap();
-    (first_output, second_output).into()
-=======
         }
     }
 }
@@ -337,5 +214,4 @@
         NoncePublicShareAndEncryptionOfMaskedNonceSharePart,
     ) = bcs::from_bytes(&second_output)?;
     Ok((first_output, second_output).into())
->>>>>>> a73f0eb6
 }