--- conflicted
+++ resolved
@@ -223,12 +223,8 @@
     // Todo (#382): Read the real decryption share from the DKG output.
     pub fn get_decryption_share(
         &self,
-<<<<<<< HEAD
-    ) -> DwalletMPCResult<<AsyncProtocol as Protocol>::DecryptionKeyShare> {
-=======
         weighted_threshold_access_structure: &WeightedThresholdAccessStructure,
     ) -> DwalletMPCResult<HashMap<PartyID, <AsyncProtocol as Protocol>::DecryptionKeyShare>> {
->>>>>>> 8e582e4c
         let epoch_store = self.epoch_store()?;
         let party_id = authority_name_to_party_id(&epoch_store.name, &epoch_store)?;
         let public_parameters = class_groups_constants::decryption_key_share_public_parameters();
