--- conflicted
+++ resolved
@@ -91,14 +91,11 @@
     /// The manager accumulates the data until it receives such an event for all validators,
     /// and then it starts the network DKG protocol.
     ValidatorDataForDKG(ValidatorDataForNetworkDKG),
-<<<<<<< HEAD
-
-    ValidSignMessageReceived(ObjectID, MPCPublicOutput),
-=======
     /// A message indicating that an MPC session has failed.
     /// The advance failed, and the session needs to be restarted or marked as failed.
     MPCSessionFailed(ObjectID, DwalletMPCError),
->>>>>>> 69b46cd5
+
+    ValidSignMessageReceived(ObjectID, MPCPublicOutput),
 }
 
 impl DWalletMPCManager {
@@ -203,7 +200,23 @@
                     );
                 }
             }
-<<<<<<< HEAD
+            DWalletMPCChannelMessage::MPCSessionFailed(session_id, err) => {
+                if let Some(session) = self.mpc_sessions.get_mut(&session_id) {
+                    match err {
+                        DwalletMPCError::MaliciousParties(malicious_parties) => {
+                            session.restart();
+                            error!(
+                                "MPC session failed with malicious parties: {:?}",
+                                malicious_parties
+                            );
+                        }
+                        e => {
+                            session.status = MPCSessionStatus::Failed;
+                            error!("MPC session failed with error: {:?}", e);
+                        }
+                    }
+                }
+            }
             DWalletMPCChannelMessage::ValidSignMessageReceived(session_id, public_output) => {
                 if let Some(session) = self.mpc_sessions.get_mut(&session_id) {
                     session.update_output_sender = match session.update_output_sender.take() {
@@ -221,21 +234,6 @@
                                 "failed to send valid sign message received, output sender is None"
                             );
                             None
-=======
-            DWalletMPCChannelMessage::MPCSessionFailed(session_id, err) => {
-                if let Some(session) = self.mpc_sessions.get_mut(&session_id) {
-                    match err {
-                        DwalletMPCError::MaliciousParties(malicious_parties) => {
-                            session.restart();
-                            error!(
-                                "MPC session failed with malicious parties: {:?}",
-                                malicious_parties
-                            );
-                        }
-                        e => {
-                            session.status = MPCSessionStatus::Failed;
-                            error!("MPC session failed with error: {:?}", e);
->>>>>>> 69b46cd5
                         }
                     }
                 }
