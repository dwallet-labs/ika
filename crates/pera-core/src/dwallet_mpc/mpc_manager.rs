use crate::authority::authority_per_epoch_store::{AuthorityPerEpochStore, ConsensusCommitOutput};
use crate::consensus_adapter::SubmitToConsensus;
use pera_types::base_types::{AuthorityName, ObjectID};
use pera_types::error::PeraResult;

use crate::dwallet_mpc::cryptographic_computations_orchestrator::{
    ComputationUpdate, CryptographicComputationsOrchestrator,
};
use crate::dwallet_mpc::malicious_handler::{MaliciousHandler, ReportStatus};
use crate::dwallet_mpc::mpc_events::ValidatorDataForNetworkDKG;
use crate::dwallet_mpc::mpc_outputs_verifier::DWalletMPCOutputsVerifier;
use crate::dwallet_mpc::mpc_session::{AsyncProtocol, DWalletMPCSession};
use crate::dwallet_mpc::network_dkg::DwalletMPCNetworkKeysStatus;
use crate::dwallet_mpc::session_input_from_event;
use crate::dwallet_mpc::sign::{
    LAST_SIGN_ROUND_INDEX, SIGN_LAST_ROUND_COMPUTATION_CONSTANT_SECONDS,
};
use crate::dwallet_mpc::{authority_name_to_party_id, party_id_to_authority_name};
use crate::epoch::randomness::SINGLETON_KEY;
use class_groups::DecryptionKeyShare;
use dwallet_mpc_types::dwallet_mpc::{
    DWalletMPCNetworkKeyScheme, MPCPrivateInput, MPCPrivateOutput, MPCPublicInput, MPCPublicOutput,
    MPCSessionStatus,
};
use fastcrypto::hash::HashFunction;
use fastcrypto::traits::ToFromBytes;
use futures::future::err;
use group::PartyID;
use homomorphic_encryption::AdditivelyHomomorphicDecryptionKeyShare;
use mpc::WeightedThresholdAccessStructure;
use pera_config::NodeConfig;
use pera_types::committee::{EpochId, StakeUnit};
use pera_types::crypto::AuthorityPublicKeyBytes;
use pera_types::crypto::DefaultHash;
use pera_types::digests::Digest;
use pera_types::digests::TransactionDigest;
use pera_types::dwallet_mpc_error::{DwalletMPCError, DwalletMPCResult};
use pera_types::event::Event;
use pera_types::messages_consensus::{ConsensusTransaction, DWalletMPCMessage};
use pera_types::messages_dwallet_mpc::{
    DWalletMPCEvent, DWalletMPCLocalComputationMetadata, MPCProtocolInitData,
    MPCSessionSpecificState, MaliciousReport, SessionInfo, SignIASessionState,
};
use rayon::prelude::*;
use serde::{Deserialize, Serialize};
use shared_crypto::intent::HashingIntentScope;
use std::collections::{HashMap, HashSet, VecDeque};
use std::sync::{Arc, Weak};
use tokio::runtime::Handle;
use tokio::sync::mpsc::UnboundedSender;
use tracing::log::debug;
use tracing::{error, info, warn};
use twopc_mpc::sign::Protocol;
use typed_store::Map;

/// The [`DWalletMPCManager`] manages MPC sessions:
/// — Keeping track of all MPC sessions,
/// — Executing all active sessions, and
/// — (De)activating sessions.
///
/// The correct way to use the manager is to create it along with all other Ika components
/// at the start of each epoch.
/// Ensuring it is destroyed when the epoch ends and providing a clean slate for each new epoch.
pub struct DWalletMPCManager {
    /// The party ID of the current authority. Based on the authority index in the committee.
    party_id: PartyID,
    /// MPC sessions that where created.
    pub(crate) mpc_sessions: HashMap<ObjectID, DWalletMPCSession>,
    /// Used to keep track of the order in which pending sessions are received,
    /// so they are activated in order of arrival.
    pending_sessions_queue: VecDeque<DWalletMPCSession>,
    // TODO (#257): Make sure the counter is always in sync with the number of active sessions.
    /// Keep track of the active sessions to avoid exceeding the limit.
    /// We can't use the length of `mpc_sessions` since it contains both active and inactive sessions.
    active_sessions_counter: usize,
    consensus_adapter: Arc<dyn SubmitToConsensus>,
    pub(super) node_config: NodeConfig,
    epoch_store: Weak<AuthorityPerEpochStore>,
    max_active_mpc_sessions: usize,
    epoch_id: EpochId,
    weighted_threshold_access_structure: WeightedThresholdAccessStructure,
    pub(crate) validators_data_for_network_dkg: HashMap<PartyID, ValidatorDataForNetworkDKG>,
    pub(crate) cryptographic_computations_orchestrator: CryptographicComputationsOrchestrator,
    /// A struct for managing malicious actors in MPC protocols.
    /// This struct maintains a record of malicious actors reported by validators.
    /// An actor is deemed malicious if it is reported by a quorum of validators.
    /// Any message/output from these authorities will be ignored.
    /// This list is maintained during the Epoch.
    /// This happens automatically because the [`DWalletMPCManager`]
    /// is part of the [`AuthorityPerEpochStore`].
    pub(crate) malicious_handler: MaliciousHandler,
}

/// The messages that the [`DWalletMPCManager`] can receive and process asynchronously.
#[derive(Serialize, Deserialize, Clone, Debug)]
pub enum DWalletMPCDBMessage {
    /// An MPC message from another validator.
    Message(DWalletMPCMessage),
    /// Signal delivery of messages has ended,
    /// now the sessions that received a quorum of messages can advance.
    EndOfDelivery,
    /// Start locking the next epoch committee by sending a [`ConsensusTransactionKind::LockNextCommittee`] message
    /// to the other validators.
    /// This starts when the current epoch time has ended, and it's time to start the
    /// reconfiguration process for the next epoch.
    StartLockNextEpochCommittee,
    /// A vote received from another validator to lock the next committee.
    /// After receiving a quorum of those messages, a system TX
    /// to lock the next epoch's committee will get created.
    LockNextEpochCommitteeVote(AuthorityName),
    /// A validator's public key and proof for the network DKG protocol.
    /// Each validator's data is being emitted separately because the proof size is
    /// almost 250 KB, which is the maximum event size in Sui.
    /// The manager accumulates the data until it receives such an event for all validators,
    /// and then it starts the network DKG protocol.
    ValidatorDataForDKG(ValidatorDataForNetworkDKG),
    /// A message indicating that an MPC session has failed.
    /// The advance failed, and the session needs to be restarted or marked as failed.
    MPCSessionFailed(ObjectID),
    /// A message to start processing the cryptographic computations.
    /// This message is being sent every five seconds by the dWallet MPC Service,
    /// to skip redundant advancements that have already been completed by other validators.
    PerformCryptographicComputations,
    /// A message indicating that a session failed due to malicious parties.
    /// We can receive new messages for this session with other validators,
    /// and re-run the round again to make it succeed.
    /// AuthorityName is the name of the authority that reported the malicious parties.
    SessionFailedWithMaliciousParties(AuthorityName, MaliciousReport),
}

impl DWalletMPCManager {
    pub fn try_new(
        consensus_adapter: Arc<dyn SubmitToConsensus>,
        epoch_store: Arc<AuthorityPerEpochStore>,
        epoch_id: EpochId,
        node_config: NodeConfig,
    ) -> DwalletMPCResult<Self> {
        let weighted_threshold_access_structure =
            epoch_store.get_weighted_threshold_access_structure()?;
        let quorum_threshold = epoch_store.committee().quorum_threshold();
        let weighted_parties = epoch_store
            .committee()
            .voting_rights
            .iter()
            .cloned()
            .collect();
        let mpc_computations_orchestrator =
            CryptographicComputationsOrchestrator::try_new(&epoch_store)?;
        Ok(Self {
            mpc_sessions: HashMap::new(),
            pending_sessions_queue: VecDeque::new(),
            active_sessions_counter: 0,
            consensus_adapter,
            party_id: authority_name_to_party_id(&epoch_store.name.clone(), &epoch_store.clone())?,
            epoch_store: Arc::downgrade(&epoch_store),
            epoch_id,
            max_active_mpc_sessions: node_config.max_active_dwallet_mpc_sessions,
            node_config,
            weighted_threshold_access_structure,
            validators_data_for_network_dkg: HashMap::new(),
            cryptographic_computations_orchestrator: mpc_computations_orchestrator,
            malicious_handler: MaliciousHandler::new(quorum_threshold, weighted_parties),
        })
    }

    pub(crate) async fn handle_dwallet_db_event(&mut self, event: DWalletMPCEvent) {
        if let Err(err) = self.handle_event(event.event, event.session_info) {
            error!("Failed to handle event with error: {:?}", err);
        }
    }

    pub(crate) async fn handle_dwallet_db_message(&mut self, message: DWalletMPCDBMessage) {
        match message {
            DWalletMPCDBMessage::PerformCryptographicComputations => {
                self.perform_cryptographic_computation();
            }
            DWalletMPCDBMessage::Message(message) => {
                if let Err(err) = self.handle_message(message) {
                    error!("failed to handle an MPC message with error: {:?}", err);
                }
            }
            DWalletMPCDBMessage::EndOfDelivery => {
                if let Err(err) = self.handle_end_of_delivery().await {
                    error!("failed to handle the end of delivery with error: {:?}", err);
                }
            }
            DWalletMPCDBMessage::StartLockNextEpochCommittee => {
                if let Err(err) = self.start_lock_next_epoch().await {
                    error!(
                        "Failed to start lock next epoch committee with error: {:?}",
                        err
                    );
                }
            }
            DWalletMPCDBMessage::ValidatorDataForDKG(data) => {
                if let Err(err) = self.handle_validator_data_for_network_dkg(data) {
                    error!(
                        "failed to handle validator data for DKG session with error: {:?}",
                        err
                    );
                }
            }
            DWalletMPCDBMessage::MPCSessionFailed(_session_id) => {
                // TODO (#524): Handle failed MPC sessions
            }
            DWalletMPCDBMessage::LockNextEpochCommitteeVote(_) => {}
            DWalletMPCDBMessage::SessionFailedWithMaliciousParties(authority_name, report) => {
                if let Err(err) = self
                    .handle_session_failed_with_malicious_parties_message(authority_name, report)
                {
                    error!(
                        "dWallet MPC session failed with malicious parties with error: {:?}",
                        err
                    );
                }
            }
        }
    }

    fn handle_session_failed_with_malicious_parties_message(
        &mut self,
        reporting_authority: AuthorityName,
        report: MaliciousReport,
    ) -> DwalletMPCResult<()> {
        if self
            .malicious_handler
            .get_malicious_actors_names()
            .contains(&reporting_authority)
        {
            return Ok(());
        }
        let epoch_store = self.epoch_store()?;
        let status = self
            .malicious_handler
            .report_malicious_actor(report.clone(), reporting_authority)?;

        match status {
            // Quorum reached, remove the malicious parties from the session messages.
            ReportStatus::QuorumReached => {
                self.check_for_malicious_ia_report(&report)?;
                if let Some(mut session) = self.mpc_sessions.get_mut(&report.session_id) {
                    // For every advance we increase the round number by 1,
                    // so to re-run the same round we decrease it by 1.
                    session.pending_quorum_for_highest_round_number -= 1;
                    // Remove malicious parties from the session messages.
                    let round_messages = session
                        .serialized_messages
                        .get_mut(session.pending_quorum_for_highest_round_number)
                        .ok_or(DwalletMPCError::MPCSessionNotFound {
                            session_id: report.session_id,
                        })?;

                    self.malicious_handler
                        .get_malicious_actors_ids(epoch_store)?
                        .iter()
                        .for_each(|malicious_actor| {
                            round_messages.remove(malicious_actor);
                        });
                }
            }
            ReportStatus::WaitingForQuorum => {
                let Some(mut session) = self.mpc_sessions.get_mut(&report.session_id) else {
                    return Err(DwalletMPCError::MPCSessionNotFound {
                        session_id: report.session_id,
                    });
                };
                session.check_for_sign_ia_start(reporting_authority, report);
            }
            ReportStatus::OverQuorum => {}
        }

        Ok(())
    }

    /// Makes sure the first agreed-upon malicious report in a sign flow is equals to the request
    /// that triggered the Sign Identifiable Abort flow. If it isn't, we mark the validator that
    /// sent the request to start the Sign Identifiable Abort flow as malicious, as he sent a faulty
    /// report.
    fn check_for_malicious_ia_report(&mut self, report: &MaliciousReport) -> DwalletMPCResult<()> {
        let Some(mut session) = self.mpc_sessions.get_mut(&report.session_id) else {
            return Err(DwalletMPCError::MPCSessionNotFound {
                session_id: report.session_id,
            });
        };
        let Some(MPCSessionSpecificState::Sign(ref mut sign_state)) =
            &mut session.session_specific_state
        else {
            return Err(DwalletMPCError::AggregatedSignStateNotFound {
                session_id: report.session_id,
            });
        };
        if sign_state.verified_malicious_report.is_none() {
            sign_state.verified_malicious_report = Some(report.clone());
            if &sign_state.start_ia_flow_malicious_report != report {
                self.malicious_handler
                    .report_malicious_actors(&vec![sign_state.initiating_ia_authority]);
            }
        }
        Ok(())
    }

    fn handle_validator_data_for_network_dkg(
        &mut self,
        data: ValidatorDataForNetworkDKG,
    ) -> DwalletMPCResult<()> {
        let epoch_store = self.epoch_store()?;
        let party_id = authority_name_to_party_id(
            &AuthorityPublicKeyBytes::from_bytes(&data.protocol_pubkey_bytes)
                .map_err(|e| DwalletMPCError::InvalidPartyPublicKey(e))?,
            &epoch_store,
        )?;
        if self.validators_data_for_network_dkg.contains_key(&party_id) {
            debug!("Received duplicate data for party_id: {:?}", party_id);
        } else {
            self.validators_data_for_network_dkg.insert(party_id, data);
        }
        Ok(())
    }

    async fn start_lock_next_epoch(&mut self) -> PeraResult {
        self.consensus_adapter
            .submit_to_consensus(
                &vec![self.new_lock_next_committee_message()?],
                &self.epoch_store()?,
            )
            .await?;
        Ok(())
    }

    fn new_lock_next_committee_message(&self) -> DwalletMPCResult<ConsensusTransaction> {
        Ok(ConsensusTransaction::new_lock_next_committee_message(
            self.epoch_store()?.name,
            self.epoch_store()?.epoch(),
        ))
    }

    fn handle_event(&mut self, event: Event, session_info: SessionInfo) -> DwalletMPCResult<()> {
        let (public_input, private_input) = session_input_from_event(&event, &self)?;
        self.push_new_mpc_session(public_input, private_input, session_info)?;
        Ok(())
    }

    pub(super) fn get_protocol_public_parameters(
        &self,
        key_scheme: DWalletMPCNetworkKeyScheme,
        key_version: u8,
    ) -> DwalletMPCResult<Vec<u8>> {
        if let Some(self_decryption_share) = self.epoch_store()?.dwallet_mpc_network_keys.get() {
            return self_decryption_share.get_protocol_public_parameters(key_scheme, key_version);
        }
        Err(DwalletMPCError::TwoPCMPCError(
            "Decryption share not found".to_string(),
        ))
    }

    pub(super) fn get_decryption_key_share_public_parameters(
        &self,
        key_scheme: DWalletMPCNetworkKeyScheme,
        key_version: u8,
    ) -> DwalletMPCResult<Vec<u8>> {
        if let Some(self_decryption_share) = self.epoch_store()?.dwallet_mpc_network_keys.get() {
            return self_decryption_share.get_decryption_public_parameters(key_scheme, key_version);
        }
        Err(DwalletMPCError::TwoPCMPCError(
            "Decryption share not found".to_string(),
        ))
    }

    /// Retrieves the decryption share for the current authority.
    ///
    /// This function accesses the current epoch's store and determines the party ID for the
    /// authority using its name.
    /// It then retrieves the corresponding decryption share from
    /// the node configuration.
    /// The decryption share is combined with the public parameters
    /// to build a [`DecryptionKeyShare`].
    /// If any required data is missing or invalid, an
    /// appropriate error is returned.
    fn get_decryption_key_shares(
        &self,
        key_scheme: DWalletMPCNetworkKeyScheme,
        key_version: Option<usize>,
    ) -> DwalletMPCResult<HashMap<PartyID, <AsyncProtocol as Protocol>::DecryptionKeyShare>> {
        let epoch_store = self.epoch_store()?;

        let decryption_shares = epoch_store
            .dwallet_mpc_network_keys
            .get()
            .ok_or(DwalletMPCError::MissingDwalletMPCDecryptionKeyShares)?
            .get_decryption_key_share(key_scheme)?;
        let key_version = match key_version {
            Some(key_version) => key_version,
            None => self.network_key_version(key_scheme)? as usize,
        };
        Ok(decryption_shares
            .get(key_version)
            .ok_or(DwalletMPCError::MissingDwalletMPCDecryptionKeyShares)?
            .clone())
    }

    /// Advance all the MPC sessions that either received enough messages
    /// or perform the first step of the flow.
    /// We parallelize the advances with `Rayon` to speed up the process.
    pub async fn handle_end_of_delivery(&mut self) -> PeraResult {
        let mpc_network_key_status = self
            .epoch_store()?
            .dwallet_mpc_network_keys
            .get()
            .ok_or(DwalletMPCError::MissingDwalletMPCDecryptionKeyShares)?
            .status()?;
        let sessions_ready_to_advance: Vec<DWalletMPCSession> = self
            .mpc_sessions
            .iter_mut()
            .filter_map(|(_, session)| {
                let is_valid_network_dkg_transaction =
                    matches!(
                        session.session_info.mpc_round,
                        MPCProtocolInitData::NetworkDkg(..)
                    ) && self.validators_data_for_network_dkg.len()
                        == self
                            .weighted_threshold_access_structure
                            .party_to_weight
                            .len();

                // The manager must hold a Network key to advance.
                // The only exception is if this is the DKG session
                // that creates and initializes this key for the first time.
                let is_manager_ready = !cfg!(feature = "with-network-dkg")
                    || (is_valid_network_dkg_transaction
                        || matches!(
                            mpc_network_key_status,
                            // Todo (yael): Check if the current relevant key version exist
                            DwalletMPCNetworkKeysStatus::Ready(_)
                        ));
                if session.is_ready_to_advance() && is_manager_ready {
                    // We must first clone the session, as we approve to advance the current session
                    // in the current round and then start waiting for the next round's messages
                    // until it is ready to advance or finalized.
                    let session_clone = session.clone();
                    session.pending_quorum_for_highest_round_number =
                        session.pending_quorum_for_highest_round_number + 1;
                    Some(session_clone)
                } else {
                    None
                }
            })
            .collect();

        self.cryptographic_computations_orchestrator
            .insert_ready_sessions(sessions_ready_to_advance);
        Ok(())
    }

    /// Spawns all ready MPC cryptographic computations using Rayon.
    /// If no local CPUs are available, computations will execute as CPUs are freed.
    pub(crate) fn perform_cryptographic_computation(&mut self) {
        while self
            .cryptographic_computations_orchestrator
            .currently_running_sessions_count
            < self
                .cryptographic_computations_orchestrator
                .available_cores_for_cryptographic_computations
        {
            let Some(oldest_computation_metadata) = self
                .cryptographic_computations_orchestrator
                .pending_for_computation_order
                .pop_front()
            else {
                return;
            };
            let Some(session) = self
                .cryptographic_computations_orchestrator
                .pending_computation_map
                .remove(&oldest_computation_metadata)
            else {
                return;
            };

            if let Err(err) = self.spawn_session(&session) {
                error!("failed to spawn session with err: {:?}", err);
                return;
            }
        }
    }

    fn spawn_session(&mut self, session: &DWalletMPCSession) -> DwalletMPCResult<()> {
        let session_id = session.session_info.session_id;
        if self
            .mpc_sessions
            .get(&session_id)
            .ok_or(DwalletMPCError::MPCSessionNotFound { session_id })?
            .status
            != MPCSessionStatus::Active
        {
            return Ok(());
        }
        // Hook the tokio thread pool to the rayon thread pool.
        let handle = Handle::current();
        let session = session.clone();
        let finished_computation_sender = self
            .cryptographic_computations_orchestrator
            .computation_channel_sender
            .clone();
        if matches!(
            session.session_info.mpc_round,
            MPCProtocolInitData::Sign(..)
        ) && session.pending_quorum_for_highest_round_number == LAST_SIGN_ROUND_INDEX
        {
            self.spawn_aggregated_sign(session_id, handle, session, finished_computation_sender)?;
        } else {
            if let Err(err) = finished_computation_sender.send(ComputationUpdate::Started) {
                error!(
                    "Failed to send a started computation message with error: {:?}",
                    err
                );
            }
            rayon::spawn_fifo(move || {
                if let Err(err) = session.advance(&handle) {
                    error!("failed to advance session with error: {:?}", err);
                }
                if let Err(err) = finished_computation_sender.send(ComputationUpdate::Completed) {
                    error!(
                        "Failed to send a finished computation message with error: {:?}",
                        err
                    );
                }
            });
        }
        Ok(())
    }

    fn spawn_aggregated_sign(
        &mut self,
        session_id: ObjectID,
        handle: Handle,
        session: DWalletMPCSession,
        finished_computation_sender: UnboundedSender<ComputationUpdate>,
    ) -> DwalletMPCResult<()> {
        let validator_position = self.get_validator_position(&session.session_info)?;
        let epoch_store = self.epoch_store()?;
        tokio::spawn(async move {
            for _ in 0..validator_position {
                let manager = epoch_store.get_dwallet_mpc_manager().await;
                let Some(session) = manager.mpc_sessions.get(&session_id) else {
                    error!(
                    "failed to get session when checking if sign last round should get executed"
                );
                    return;
                };
                // If a malicious report has been received for the sign session, all the validators
                // should execute the last step immediately.
                if !session.session_specific_state.is_none() {
                    break;
                }
                tokio::time::sleep(tokio::time::Duration::from_secs(
                    SIGN_LAST_ROUND_COMPUTATION_CONSTANT_SECONDS as u64,
                ))
                .await;
            }
            let manager = epoch_store.get_dwallet_mpc_manager().await;
            let Some(session) = manager.mpc_sessions.get(&session_id) else {
                error!(
                    "failed to get session when checking if sign last round should get executed"
                );
                return;
            };
            if session.status != MPCSessionStatus::Active && !session.is_verifying_sign_ia_report()
            {
                return;
            }
            info!(
                "running last sign cryptographic step for session_id: {:?}",
                session_id
            );
            let session = session.clone();
            if let Err(err) = finished_computation_sender.send(ComputationUpdate::Started) {
                error!(
                    "Failed to send a started computation message with error: {:?}",
                    err
                );
            }
            rayon::spawn_fifo(move || {
                if let Err(err) = session.advance(&handle) {
                    error!("failed to advance session with error: {:?}", err);
                }
                if let Err(err) = finished_computation_sender.send(ComputationUpdate::Completed) {
                    error!(
                        "Failed to send a finished computation message with error: {:?}",
                        err
                    );
                }
            });
        });
        Ok(())
    }

<<<<<<< HEAD
=======
    /// Update the encryption of decryption key share with the new shares.
    /// This function is called when the network DKG protocol is done.
    fn update_dwallet_mpc_network_key(
        &self,
        session_info: &SessionInfo,
        public_output: MPCPublicOutput,
        private_output: MPCPrivateOutput,
    ) -> DwalletMPCResult<()> {
        if let MPCProtocolInitData::NetworkDkg(key_type, _) = session_info.mpc_round {
            let epoch_store = self.epoch_store()?;
            let network_keys = epoch_store
                .dwallet_mpc_network_keys
                .get()
                .ok_or(DwalletMPCError::MissingDwalletMPCDecryptionKeyShares)?;

            network_keys.add_key_version(
                epoch_store.clone(),
                key_type,
                bcs::from_bytes(&private_output)?,
                public_output,
                &self.weighted_threshold_access_structure,
            )?;
        }
        Ok(())
    }

>>>>>>> 8cace477
    /// Returns the epoch store.
    /// Errors if the epoch was switched in the middle.
    fn epoch_store(&self) -> DwalletMPCResult<Arc<AuthorityPerEpochStore>> {
        self.epoch_store
            .upgrade()
            .ok_or(DwalletMPCError::EpochEnded(self.epoch_id))
    }

    /// Deterministically decides by the session ID how long this validator should wait before
    /// running the last step of the sign protocol.
    /// If while waiting, the validator receives a valid signature for this session,
    /// it will not run the last step in the sign protocol, and save computation resources.
    fn get_validator_position(&self, session_info: &SessionInfo) -> DwalletMPCResult<usize> {
        let session_id_as_32_bytes: [u8; 32] = session_info.session_id.into_bytes();
        let positions = &self
            .epoch_store()?
            .committee()
            .shuffle_by_stake_from_tx_digest(&TransactionDigest::new(session_id_as_32_bytes));
        let authority_name = &self.epoch_store()?.name;
        let position = positions
            .iter()
            .position(|&x| x == *authority_name)
            .ok_or(DwalletMPCError::InvalidMPCPartyType)?;
        Ok(position)
    }

    /// Handles a message by forwarding it to the relevant MPC session.
    /// If the session does not exist, punish the sender.
    pub(crate) fn handle_message(&mut self, message: DWalletMPCMessage) -> DwalletMPCResult<()> {
        if self
            .malicious_handler
            .get_malicious_actors_names()
            .contains(&message.authority)
        {
            // Ignore a malicious actor's messages.
            return Ok(());
        }
        let session = match self.mpc_sessions.get_mut(&message.session_id) {
            Some(session) => session,
            None => {
                warn!(
                    "received a message for an MPC session ID: `{:?}` which does not exist",
                    message.session_id
                );
                self.malicious_handler
                    .report_malicious_actors(&vec![message.authority]);
                return Ok(());
            }
        };
        match session.handle_message(&message) {
            Err(DwalletMPCError::MaliciousParties(malicious_parties)) => {
                self.flag_parties_as_malicious(&malicious_parties)?;
                Ok(())
            }
            other => other,
        }
    }

    /// Convert the indices of the malicious parties to their addresses and store them
    /// in the malicious actors set.
    /// New messages from these parties will be ignored.
    /// Restarted for each epoch.
    fn flag_parties_as_malicious(&mut self, malicious_parties: &[PartyID]) -> DwalletMPCResult<()> {
        let malicious_party_names = malicious_parties
            .iter()
            .map(|party_id| party_id_to_authority_name(*party_id, &*self.epoch_store()?))
            .collect::<DwalletMPCResult<Vec<AuthorityName>>>()?;
        warn!(
            "dWallet MPC flagged the following parties as malicious: {:?}",
            malicious_party_names
        );

        self.malicious_handler
            .report_malicious_actors(&malicious_party_names);
        Ok(())
    }

    /// Flags the given authorities as malicious.
    /// Future messages from these authorities will be ignored.
    pub(crate) fn flag_authorities_as_malicious(&mut self, malicious_parties: &[AuthorityName]) {
        self.malicious_handler
            .report_malicious_actors(&malicious_parties);
    }

    /// Spawns a new MPC session if the number of active sessions is below the limit.
    /// Otherwise, add the session to the pending queue.
    pub(crate) fn push_new_mpc_session(
        &mut self,
        public_input: MPCPublicInput,
        private_input: MPCPrivateInput,
        session_info: SessionInfo,
    ) -> DwalletMPCResult<()> {
        if self.mpc_sessions.contains_key(&session_info.session_id) {
            // This should never happen, as the session ID is a Move UniqueID.
            error!(
                "received start flow event for session ID {:?} that already exists",
                &session_info.session_id
            );
            return Ok(());
        }
        info!(
            "Received start MPC flow event for session ID {:?}",
            session_info.session_id
        );

        let mut new_session = DWalletMPCSession::new(
            self.epoch_store.clone(),
            self.consensus_adapter.clone(),
            self.epoch_id,
            MPCSessionStatus::Pending,
            public_input,
            session_info.clone(),
            self.party_id,
            self.weighted_threshold_access_structure.clone(),
            match session_info.mpc_round {
                MPCProtocolInitData::NetworkDkg(..) => HashMap::new(),
                _ => self.get_decryption_key_shares(
                    DWalletMPCNetworkKeyScheme::Secp256k1,
                    Some(self.network_key_version(DWalletMPCNetworkKeyScheme::Secp256k1)? as usize),
                )?,
            },
            private_input,
        );
        // TODO (#311): Make sure validator don't mark other validators
        // TODO (#311): as malicious or take any active action while syncing
        if self.active_sessions_counter >= self.max_active_mpc_sessions {
            self.pending_sessions_queue.push_back(new_session);
            info!(
                "Added MPCSession to pending queue for session_id {:?}",
                &session_info.session_id
            );
            return Ok(());
        }
        new_session.status = MPCSessionStatus::Active;
        self.mpc_sessions
            .insert(session_info.session_id, new_session);
        self.active_sessions_counter += 1;
        info!(
            "Added MPCSession to MPC manager for session_id {:?}",
            session_info.session_id
        );
        Ok(())
    }

    pub(super) fn network_key_version(
        &self,
        key_type: DWalletMPCNetworkKeyScheme,
    ) -> DwalletMPCResult<u8> {
        self.epoch_store()?
            .dwallet_mpc_network_keys
            .get()
            .ok_or(DwalletMPCError::MissingDwalletMPCDecryptionKeyShares)?
            .key_version(key_type)
    }
}<|MERGE_RESOLUTION|>--- conflicted
+++ resolved
@@ -594,8 +594,6 @@
         Ok(())
     }
 
-<<<<<<< HEAD
-=======
     /// Update the encryption of decryption key share with the new shares.
     /// This function is called when the network DKG protocol is done.
     fn update_dwallet_mpc_network_key(
@@ -622,7 +620,6 @@
         Ok(())
     }
 
->>>>>>> 8cace477
     /// Returns the epoch store.
     /// Errors if the epoch was switched in the middle.
     fn epoch_store(&self) -> DwalletMPCResult<Arc<AuthorityPerEpochStore>> {
