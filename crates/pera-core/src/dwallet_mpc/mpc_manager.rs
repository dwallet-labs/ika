--- conflicted
+++ resolved
@@ -409,9 +409,6 @@
                 // Update the encryption of decryption key share with the new shares.
                 // This is called when the network DKG protocol is done.
                 if let MPCRound::NetworkDkg(key_type, _) = session.session_info.mpc_round {
-                    let epoch_store = self.epoch_store()?;
-                    let base64_output = base64::encode(&public_output);
-                    println!("{}", base64_output);
                     let network_keys = epoch_store
                         .dwallet_mpc_network_keys
                         .get()
@@ -433,34 +430,6 @@
         Ok(())
     }
 
-<<<<<<< HEAD
-=======
-    /// Update the encryption of decryption key share with the new shares.
-    /// This function is called when the network DKG protocol is done.
-    fn update_dwallet_mpc_network_key(
-        &self,
-        session_info: &SessionInfo,
-        public_output: MPCPublicOutput,
-        private_output: MPCPrivateOutput,
-    ) -> DwalletMPCResult<()> {
-        if let MPCRound::NetworkDkg(key_type, _) = session_info.mpc_round {
-            let epoch_store = self.epoch_store()?;
-            let network_keys = epoch_store
-                .dwallet_mpc_network_keys
-                .get()
-                .ok_or(DwalletMPCError::MissingDwalletMPCDecryptionKeyShares)?;
-
-            network_keys.add_key_version(
-                epoch_store.clone(),
-                key_type,
-                private_output.clone(),
-                public_output,
-            )?;
-        }
-        Ok(())
-    }
-
->>>>>>> def18f9f
     fn epoch_store(&self) -> DwalletMPCResult<Arc<AuthorityPerEpochStore>> {
         self.epoch_store
             .upgrade()
