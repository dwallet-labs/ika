//! Rust representations of MPC Events.
//!
//! These structs allow Rust programs to interact with on-chain events emitted during the
//! dWallet MPC process in the `pera_system::dwallet` Move module.
//! They include utility functions for detecting and comparing the event types.

use dwallet_mpc_types::dwallet_mpc::{
    DWALLET_2PC_MPC_ECDSA_K1_MODULE_NAME, LOCKED_NEXT_COMMITTEE_EVENT_STRUCT_NAME,
    START_BATCHED_PRESIGN_EVENT_STRUCT_NAME, START_BATCHED_SIGN_EVENT_STRUCT_NAME,
    START_DKG_FIRST_ROUND_EVENT_STRUCT_NAME, START_DKG_SECOND_ROUND_EVENT_STRUCT_NAME,
    START_NETWORK_DKG_EVENT_STRUCT_NAME, START_PRESIGN_FIRST_ROUND_EVENT_STRUCT_NAME,
    START_PRESIGN_SECOND_ROUND_EVENT_STRUCT_NAME, START_SIGN_ROUND_EVENT_STRUCT_NAME,
    VALIDATOR_DATA_FOR_SECRET_SHARE_STRUCT_NAME, VALIDATOR_SET_MODULE_NAME,
};
use move_core_types::ident_str;
use move_core_types::language_storage::StructTag;
use pera_types::{base_types::PeraAddress, id::ID, PERA_SYSTEM_ADDRESS};
use schemars::JsonSchema;
use serde::{Deserialize, Serialize};

/// Represents the Rust version of the Move struct `pera_system::dwallet::StartDKGFirstRoundEvent`.
#[derive(Debug, Serialize, Deserialize, Clone, JsonSchema, Eq, PartialEq)]
pub struct StartDKGFirstRoundEvent {
    /// Unique identifier for the MPC session.
    pub session_id: ID,
    /// The address of the user that initiated this session.
    pub initiator: PeraAddress,
    /// The `DWalletCap` object's ID associated with the `DWallet`.
    pub dwallet_cap_id: ID,
}

impl StartDKGFirstRoundEvent {
    /// This function allows comparing this event with the Move event.
    /// It is used to detect [`StartDKGFirstRoundEvent`] events from the chain and initiate the MPC session.
    pub fn type_() -> StructTag {
        StructTag {
            address: PERA_SYSTEM_ADDRESS,
            name: START_DKG_FIRST_ROUND_EVENT_STRUCT_NAME.to_owned(),
            module: DWALLET_2PC_MPC_ECDSA_K1_MODULE_NAME.to_owned(),
            type_params: vec![],
        }
    }
}

/// Represents the Rust version of the Move struct `pera_system::dwallet::StartDKGSecondRoundEvent`.
#[derive(Debug, Serialize, Deserialize, Clone, JsonSchema, Eq, PartialEq)]
pub struct StartDKGSecondRoundEvent {
    /// Unique identifier for the MPC session.
    pub session_id: PeraAddress,
    /// The address of the user that initiated this session.
    pub initiator: PeraAddress,
    /// The DKG first decentralized round output.
    pub first_round_output: Vec<u8>,
    /// The DKG centralized round output.
    pub public_key_share_and_proof: Vec<u8>,
    /// The `DWalletCap` object's ID associated with the `DWallet`.
    pub dwallet_cap_id: ID,
    /// The unique identifier for the first DKG round session.
    pub first_round_session_id: ID,
}

impl StartDKGSecondRoundEvent {
    /// This function allows comparing this event with the Move event.
    /// It is used to detect [`StartDKGSecondRoundEvent`] events from the chain
    /// and initiate the MPC session.
    pub fn type_() -> StructTag {
        StructTag {
            address: PERA_SYSTEM_ADDRESS,
            name: START_DKG_SECOND_ROUND_EVENT_STRUCT_NAME.to_owned(),
            module: DWALLET_2PC_MPC_ECDSA_K1_MODULE_NAME.to_owned(),
            type_params: vec![],
        }
    }
}

/// Represents the Rust version of the Move struct `pera_system::dwallet::StartPresignFirstRoundEvent`.
#[derive(Debug, Serialize, Deserialize, Clone, JsonSchema, Eq, PartialEq)]
pub struct StartPresignFirstRoundEvent {
    /// Unique identifier for the MPC session.
    pub session_id: ID,
    /// The address of the user that initiated this session.
    pub initiator: PeraAddress,
    /// The `DWallet` object's ID associated with the DKG output.
    pub dwallet_id: ID,
    /// The DKG decentralized final output to use for the presign session.
    pub dkg_output: Vec<u8>,
    pub batch_session_id: ID,
}

impl StartPresignFirstRoundEvent {
    /// This function allows comparing this event with the Move event.
    /// It is used to detect [`StartPresignFirstRoundEvent`] events
    /// from the chain and initiate the MPC session.
    pub fn type_() -> StructTag {
        StructTag {
            address: PERA_SYSTEM_ADDRESS,
            name: START_PRESIGN_FIRST_ROUND_EVENT_STRUCT_NAME.to_owned(),
            module: DWALLET_2PC_MPC_ECDSA_K1_MODULE_NAME.to_owned(),
            type_params: vec![],
        }
    }
}

/// Represents the Rust version of the Move
/// struct `pera_system::dwallet::StartPresignSecondRoundEvent`.
#[derive(Debug, Serialize, Deserialize, Clone, JsonSchema, Eq, PartialEq)]
pub struct StartPresignSecondRoundEvent {
    /// Unique identifier for the MPC session.
    pub session_id: ID,
    /// The address of the user that initiated this session.
    pub initiator: PeraAddress,
    /// The `DWallet` object's ID associated with the DKG output.
    pub dwallet_id: ID,
    /// The DKG decentralized final output to use for the presign session.
    pub dkg_output: Vec<u8>,
    /// Presign first round output.
    pub first_round_output: Vec<u8>,
    /// A unique identifier for the first Presign round session.
    pub first_round_session_id: ID,
    pub batch_session_id: ID,
}

/// An event to start a batched sign session, i.e.,
/// a sign session that signs on multiple messages simultaneously.
#[derive(Debug, Serialize, Deserialize, Clone, JsonSchema, Eq, PartialEq)]
pub struct StartBatchedSignEvent {
    pub session_id: ID,
    /// An ordered list without duplicates of the messages we need to sign on.
    pub hashed_messages: Vec<Vec<u8>>,
    pub initiator: PeraAddress,
}

/// A representation of the Move event to start a batched presign session, i.e.,
/// a presign session that creates multiple presigns at once.
#[derive(Debug, Serialize, Deserialize, Clone, JsonSchema, Eq, PartialEq)]
pub struct StartBatchedPresignEvent {
    pub session_id: ID,
    pub batch_size: u64,
    pub initiator: PeraAddress,
}

impl StartPresignSecondRoundEvent {
    /// This function allows comparing this event with the Move event.
    /// It is used to detect [`StartPresignSecondRoundEvent`]
    /// events from the chain and initiate the MPC session.
    pub fn type_() -> StructTag {
        StructTag {
            address: PERA_SYSTEM_ADDRESS,
            name: START_PRESIGN_SECOND_ROUND_EVENT_STRUCT_NAME.to_owned(),
            module: DWALLET_2PC_MPC_ECDSA_K1_MODULE_NAME.to_owned(),
            type_params: vec![],
        }
    }
}

/// Represents the Rust version of the Move
/// struct `pera_system::dwallet::StartSignRoundEvent`.
#[derive(Debug, Serialize, Deserialize, Clone, JsonSchema, Eq, PartialEq)]
pub struct StartSignRoundEvent {
    /// Unique identifier for the MPC session.
    pub(super) session_id: ID,
    /// Unique identifier for the MPC session.
    pub(super) presign_session_id: ID,
    /// The address of the user that initiated this session.
    pub(super) initiator: PeraAddress,
    /// The ID of the batch sign session that contains this sign session.
    /// The output of this session will be written to the chain only once,
    /// along with the entire batch.
    pub(super) batched_session_id: ID,
    /// The `DWallet` object's ID associated with the DKG output.
    pub(super) dwallet_id: ID,
    /// The DKG decentralized final output to use for the presign session.
    pub(super) dkg_output: Vec<u8>,
    /// Hashed messages to Sign.
    pub(super) hashed_message: Vec<u8>,
    /// The serialized final presign output, constructed from the outputs of
    /// both the first and second presign MPC rounds.
    pub(super) presign: Vec<u8>,
    /// Centralized signed message
    pub(super) centralized_signed_message: Vec<u8>,
}

impl StartSignRoundEvent {
    /// This function allows comparing this event with the Move event.
    /// It is used to detect [`StartSignRoundEvent`]
    /// events from the chain and initiate the MPC session.
    pub fn type_() -> StructTag {
        StructTag {
            address: PERA_SYSTEM_ADDRESS,
            name: START_SIGN_ROUND_EVENT_STRUCT_NAME.to_owned(),
            module: DWALLET_2PC_MPC_ECDSA_K1_MODULE_NAME.to_owned(),
            type_params: vec![],
        }
    }
}

impl StartBatchedSignEvent {
    /// This function allows comparing this event with the Move event.
    /// It is used to detect [`StartBatchedSignEvent`]
    /// events from the chain and initiate the MPC session.
    pub fn type_() -> StructTag {
        StructTag {
            address: PERA_SYSTEM_ADDRESS,
            name: START_BATCHED_SIGN_EVENT_STRUCT_NAME.to_owned(),
            module: DWALLET_2PC_MPC_ECDSA_K1_MODULE_NAME.to_owned(),
            type_params: vec![],
        }
    }
}

impl StartBatchedPresignEvent {
    pub fn type_() -> StructTag {
        StructTag {
            address: PERA_SYSTEM_ADDRESS,
            name: START_BATCHED_PRESIGN_EVENT_STRUCT_NAME.to_owned(),
            module: DWALLET_2PC_MPC_ECDSA_K1_MODULE_NAME.to_owned(),
            type_params: vec![],
        }
    }
}

/// Rust version of the Move [`pera_system::validator_set::LockedNextEpochCommitteeEvent`] type.
pub struct LockedNextEpochCommitteeEvent {
<<<<<<< HEAD
    epoch: u64,
=======
    _next_committee_validators: Vec<ValidatorDataForDWalletSecretReShare>,
    _epoch: u64,
>>>>>>> cbb40d6b
}

#[derive(Debug, Serialize, Deserialize, Clone, JsonSchema, Eq, PartialEq)]
struct ValidatorDataForDWalletSecretReShare {
<<<<<<< HEAD
    cg_pubkey_and_proof: Vec<u8>,
    protocol_pubkey_bytes: Vec<u8>,
=======
    _class_groups_public_key_and_proof_bytes: Vec<u8>,
    _protocol_pubkey_bytes: Vec<u8>,
>>>>>>> cbb40d6b
}

/// The data we need to know about a validator in order to run a re-share/network-dkg flow with it.
#[derive(Debug, Serialize, Deserialize, Clone, JsonSchema, Eq, PartialEq)]
pub struct ValidatorDataForDWalletSecretShare {
    /// The class groups encryption key of the validator, used to encrypt the validator's secret share to it.
    cg_pubkey_and_proof: Vec<u8>,
    /// The Ika public key of the validator, used as an identifier for the validator.
    protocol_pubkey_bytes: Vec<u8>,
}

impl ValidatorDataForDWalletSecretShare {
    pub fn type_() -> StructTag {
        StructTag {
            address: PERA_SYSTEM_ADDRESS,
            name: VALIDATOR_DATA_FOR_SECRET_SHARE_STRUCT_NAME.to_owned(),
            module: VALIDATOR_SET_MODULE_NAME.to_owned(),
            type_params: vec![],
        }
    }
}

impl LockedNextEpochCommitteeEvent {
    /// This function allows comparing this event with the Move event.
    /// It is used to detect [`LockedNextEpochCommitteeEvent`] events from the chain and trigger the
    /// start of the chain's re-share flow.
    pub fn type_() -> StructTag {
        StructTag {
            address: PERA_SYSTEM_ADDRESS,
            name: LOCKED_NEXT_COMMITTEE_EVENT_STRUCT_NAME.to_owned(),
            module: VALIDATOR_SET_MODULE_NAME.to_owned(),
            type_params: vec![],
        }
    }
}

/// Rust version of the Move [`pera_system::dwallet_network_key::StartNetworkDKGEvent`] type.
/// It is used to trigger the start of the network DKG process.
#[derive(Debug, Serialize, Deserialize, Clone, JsonSchema, Eq, PartialEq)]
pub struct StartNetworkDKGEvent {
    pub(crate) session_id: ID,
    pub(crate) key_scheme: u8,
}

impl StartNetworkDKGEvent {
    /// This function allows comparing this event with the Move event.
    /// It is used to detect [`StartNetworkDKGEvent`] events from the chain and initiate the MPC session.
    /// It is used to trigger the start of the network DKG process.
    pub fn type_() -> StructTag {
        StructTag {
            address: PERA_SYSTEM_ADDRESS,
            name: START_NETWORK_DKG_EVENT_STRUCT_NAME.to_owned(),
            module: ident_str!("dwallet_network_key").to_owned(),
            type_params: vec![],
        }
    }
}<|MERGE_RESOLUTION|>--- conflicted
+++ resolved
@@ -221,23 +221,13 @@
 
 /// Rust version of the Move [`pera_system::validator_set::LockedNextEpochCommitteeEvent`] type.
 pub struct LockedNextEpochCommitteeEvent {
-<<<<<<< HEAD
     epoch: u64,
-=======
-    _next_committee_validators: Vec<ValidatorDataForDWalletSecretReShare>,
-    _epoch: u64,
->>>>>>> cbb40d6b
 }
 
 #[derive(Debug, Serialize, Deserialize, Clone, JsonSchema, Eq, PartialEq)]
 struct ValidatorDataForDWalletSecretReShare {
-<<<<<<< HEAD
     cg_pubkey_and_proof: Vec<u8>,
     protocol_pubkey_bytes: Vec<u8>,
-=======
-    _class_groups_public_key_and_proof_bytes: Vec<u8>,
-    _protocol_pubkey_bytes: Vec<u8>,
->>>>>>> cbb40d6b
 }
 
 /// The data we need to know about a validator in order to run a re-share/network-dkg flow with it.
