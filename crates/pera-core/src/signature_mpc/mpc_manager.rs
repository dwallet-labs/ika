use crate::authority::authority_per_epoch_store::AuthorityPerEpochStore;
use crate::consensus_adapter::SubmitToConsensus;
use crate::signature_mpc::mpc_events::CreatedProofMPCEvent;
use anyhow::anyhow;
use group::secp256k1::group_element::Value;
use group::{secp256k1, GroupElement, PartyID};
use im::hashmap;
use itertools::Itertools;
use maurer::knowledge_of_discrete_log::PublicParameters;
use maurer::Proof;
use pera_types::base_types::{AuthorityName, ObjectID};
use pera_types::error::{PeraError, PeraResult};
use pera_types::event::Event;
use pera_types::messages_consensus::ConsensusTransaction;
use proof::mpc::{AdvanceResult, Party};
use rand_core::OsRng;
use rayon::prelude::*;
use schemars::_private::NoSerialize;
use std::cmp::PartialEq;
use std::collections::{HashMap, VecDeque};
use std::future::Future;
use std::io::Write;
use std::marker::PhantomData;
use std::sync::{Arc, Weak};
use std::time::Duration;
use std::{io, mem};
use tokio::sync::{mpsc, Mutex, RwLock};
use tokio::time::sleep;
use tracing::{debug, error, info};

<<<<<<< HEAD
#[derive(Clone)]
struct ProofMPCMessage {
    message: Vec<u8>,
    authority: AuthorityName,
}
pub type ProofMessage = (Proof<1, Lang, PhantomData<()>>, Vec<Value>);

fn authority_name_to_party_id(
    authority_name: AuthorityName,
    epoch_store: &AuthorityPerEpochStore,
) -> PeraResult<PartyID> {
    Ok(epoch_store
        .committee()
        .authority_index(&authority_name)
        // This should never happen, as the validator only accepts messages from committee members
        .ok_or_else(|| {
            PeraError::InvalidCommittee(
                "Received a proof MPC message from a validator that is not in the committee"
                    .to_string(),
            )
        })? as PartyID)
=======
/// The possible inputs to an MPC instance
/// Removed in a later PR as actually the only relevant input is the message
#[derive(Debug)]
pub enum MPCInput {
    InitEvent(CreatedProofMPCEvent),
    Message,
>>>>>>> 42d88027
}

/// A Proof MPC session instance
/// It keeps track of the status of the session, the channel to send messages to the instance,
/// and the messages that are pending to be sent to the instance.
struct MPCInstance {
    status: MPCSessionStatus,
    pending_messages: HashMap<PartyID, ProofMessage>,
    consensus_adapter: Arc<dyn SubmitToConsensus>,
    epoch_store: Weak<AuthorityPerEpochStore>,
    /// The threshold number of parties required to participate in each round of the Proof MPC protocol
    mpc_threshold_number_of_parties: usize,
    session_id: ObjectID,
    party: Option<ProofParty>,
}

type ProofPublicParameters =
    maurer::language::PublicParameters<{ maurer::SOUND_PROOFS_REPETITIONS }, Lang>;

impl MPCInstance {
    async fn new(
        consensus_adapter: Arc<dyn SubmitToConsensus>,
        epoch_store: Weak<AuthorityPerEpochStore>,
        mpc_threshold_number_of_parties: usize,
        session_id: ObjectID,
        public_parameters: ProofPublicParameters,
    ) -> Self {
        let mut new_instance = Self {
            status: MPCSessionStatus::Active,
            pending_messages: HashMap::new(),
            consensus_adapter: consensus_adapter.clone(),
            epoch_store: epoch_store.clone(),
            mpc_threshold_number_of_parties,
            session_id,
            party: None,
        };
        match new_instance.start_proof_mpc_flow(public_parameters).await {
            Ok(party) => {
                new_instance.party = Some(party);
                new_instance
            }
            Err(err) => {
                // This should never happen, as there should be on-chain verification on the init transaction, and
                // we are ignoring failed transactions.
                error!("Error initializing the MPC proof flow: {:?}", err);
                new_instance.status = MPCSessionStatus::Finished;
                new_instance
            }
        }
    }

    fn advance(&mut self) -> Option<ConsensusTransaction> {
        let party = mem::take(&mut self.party);
        let Some(party) = party else {
            // This should never happen, the party is initialized in the constructor
            // and advance should not be called more than once simultaneously for the same instance
            error!("Party is not initialized");
            return None;
        };
        let Ok(advance_result) = party.advance(self.pending_messages.clone(), &(), &mut OsRng)
        else {
            // TODO (#263): Mark and punish the malicious validators that caused this advance to fail
            self.pending_messages.clear();
            return None;
        };
        match advance_result {
            AdvanceResult::Advance((message, party)) => {
                self.pending_messages.clear();
                self.party = Some(party);
                return self.new_signature_mpc_message(message);
            }
            AdvanceResult::Finalize(output) => {
                // TODO (#238): Verify the output and write it to the chain
                println!("Finalized output: {:?}", output);
                self.status = MPCSessionStatus::Finished;
            }
        }
        None
    }

    fn new_signature_mpc_message(&self, message: ProofMessage) -> Option<ConsensusTransaction> {
        let Some(epoch_store) = self.epoch_store.upgrade() else {
            // TODO: (#259) Handle the case when the epoch switched in the middle of the MPC instance
            return None;
        };
        Some(ConsensusTransaction::new_signature_mpc_message(
            epoch_store.name,
            bcs::to_bytes(&message).unwrap(),
            self.session_id.clone(),
        ))
    }

    fn store_message(
        &mut self,
        message: &ProofMPCMessage,
        epoch_store: Arc<AuthorityPerEpochStore>,
    ) -> PeraResult<()> {
        let party_id = authority_name_to_party_id(message.authority, &epoch_store)?;
        if self.pending_messages.contains_key(&party_id) {
            // TODO(#260): Punish an authority that sends multiple messages in the same round
            return Ok(());
        }

        match bcs::from_bytes(&message.message) {
            Ok(message) => {
                self.pending_messages.insert(party_id, message);
                Ok(())
            }
            Err(err) => Err(PeraError::ObjectDeserializationError {
                error: err.to_string(),
            }),
        }
    }

    async fn start_proof_mpc_flow(
        &self,
        public_parameters: ProofPublicParameters,
    ) -> anyhow::Result<ProofParty> {
        let batch_size = 1;
        let party: ProofParty = proof::aggregation::asynchronous::Party::new_proof_round_party(
            public_parameters,
            PhantomData,
            self.mpc_threshold_number_of_parties as PartyID,
            batch_size,
            &mut OsRng,
        )?;
        let Some(epoch_store) = self.epoch_store.upgrade() else {
            // TODO: (#259) Handle the case when the epoch switched in the middle of the MPC instance
            return Err(anyhow!("Epoch store not found"));
        };
        let Ok(advance_result) = party.advance(HashMap::new(), &(), &mut OsRng) else {
            // This should never happen, as there should be on chain verification on the initial event input
            return Err(anyhow!(
                "Error performing first step for session id: {:?}",
                self.session_id
            ));
        };
        match advance_result {
            AdvanceResult::Advance((message, party)) => {
                let message_tx = self.new_signature_mpc_message(message).ok_or_else(|| {
                    anyhow!(
                        "Epoch store switched in the middle of session: {:?}",
                        self.session_id
                    )
                })?;
                self.consensus_adapter
                    .submit_to_consensus(&[message_tx], &epoch_store)
                    .await?;
                Ok(party)
            }
            AdvanceResult::Finalize(_) => Err(anyhow!(
                "Finalization reached unexpectedly: {:?}",
                self.session_id
            )),
        }
    }

<<<<<<< HEAD
    fn handle_message(&mut self, message: ProofMPCMessage) -> PeraResult<()> {
=======
    /// Handles a message by either forwarding it to the instance or queuing it
    async fn handle_message(&mut self, message: MPCInput) {
>>>>>>> 42d88027
        match self.status {
            MPCSessionStatus::Active => {
                let Some(epoch_store) = self.epoch_store.upgrade() else {
                    // TODO: (#259) Handle the case when the epoch switched in the middle of the MPC instance
                    return Ok(());
                };
                self.store_message(&message, epoch_store)
            }
            MPCSessionStatus::Finished => {
                // Do nothing
                Ok(())
            }
        }
    }
}

/// Possible statuses of an MPC session:
/// - Active: The session is currently running; new messages will be forwarded to the session.
<<<<<<< HEAD
/// - Finished: The session is finished and pending removal; incoming messages will not be forwarded,
/// but will not be marked as malicious.
#[derive(Clone, Copy, PartialEq)]
=======
/// - Pending: Too many active instances are running at the moment; incoming messages will be queued. The session
/// will be activated once there is room, i.e. when enough active instances finish.
/// - Finished: The session is finished and pending removal; incoming messages will not be forwarded.
#[derive(Clone, Copy)]
>>>>>>> 42d88027
enum MPCSessionStatus {
    Active,
    Finished,
}

/// The `MPCService` is responsible for managing MPC instances:
/// - keeping track of all MPC instances,
/// - executing all active instances, and
/// - (de)activating instances.
pub struct SignatureMPCManager {
    mpc_instances: HashMap<ObjectID, MPCInstance>,
    /// Used to keep track of the order in which pending instances are received so they are activated in order of arrival.
    pending_instances_queue: VecDeque<ObjectID>,
    // TODO (#257): Make sure the counter is always in sync with the number of active instances.
    active_instances_counter: usize,
    language_public_parameters:
        maurer::language::PublicParameters<{ maurer::SOUND_PROOFS_REPETITIONS }, Lang>,
    consensus_adapter: Arc<dyn SubmitToConsensus>,
    pub epoch_store: Weak<AuthorityPerEpochStore>,
    pub max_active_mpc_instances: usize,
    mpc_threshold_number_of_parties: usize,
}

type Lang = maurer::knowledge_of_discrete_log::Language<secp256k1::Scalar, secp256k1::GroupElement>;
type ProofParty = proof::aggregation::asynchronous::Party<
    maurer::Proof<{ maurer::SOUND_PROOFS_REPETITIONS }, Lang, PhantomData<()>>,
>;

fn generate_language_public_parameters<const REPETITIONS: usize>(
) -> maurer::language::PublicParameters<REPETITIONS, Lang> {
    let secp256k1_scalar_public_parameters = secp256k1::scalar::PublicParameters::default();

    let secp256k1_group_public_parameters = secp256k1::group_element::PublicParameters::default();

    PublicParameters::new::<secp256k1::Scalar, secp256k1::GroupElement>(
        secp256k1_scalar_public_parameters,
        secp256k1_group_public_parameters.clone(),
        secp256k1_group_public_parameters.generator,
    )
}

impl SignatureMPCManager {
    pub fn new(
        consensus_adapter: Arc<dyn SubmitToConsensus>,
        epoch_store: Weak<AuthorityPerEpochStore>,
        max_active_mpc_instances: usize,
        num_of_parties: usize,
    ) -> Self {
        Self {
            mpc_instances: HashMap::new(),
            pending_instances_queue: VecDeque::new(),
            active_instances_counter: 0,
            language_public_parameters: generate_language_public_parameters::<
                { maurer::SOUND_PROOFS_REPETITIONS },
            >(),
            consensus_adapter,
            epoch_store,
            max_active_mpc_instances,
            // TODO (#268): Take into account the validator's voting power
            mpc_threshold_number_of_parties: ((num_of_parties * 2) + 2) / 3,
        }
    }

    /// Filter the relevant MPC events from the transaction events & handle them
    pub async fn handle_mpc_events(&mut self, events: &Vec<Event>) -> anyhow::Result<()> {
        for event in events {
            if CreatedProofMPCEvent::type_() == event.type_ {
                let deserialized_event: CreatedProofMPCEvent = bcs::from_bytes(&event.contents)?;
                self.push_new_mpc_instance(deserialized_event).await;
                debug!("event: CreatedProofMPCEvent {:?}", event);
            };
        }
        Ok(())
    }

    pub async fn handle_end_of_delivery(&mut self) -> PeraResult {
        let txs_to_send: Vec<ConsensusTransaction> = self
            .mpc_instances
            .iter_mut()
            .filter(|(_, instance)| {
                instance.status == MPCSessionStatus::Active
                    && instance.pending_messages.len() >= self.mpc_threshold_number_of_parties
            })
            .collect::<Vec<_>>()
            .par_iter_mut()
            .filter_map(|(_, ref mut instance)| instance.advance())
            .collect();
        let Some(epoch_store) = self.epoch_store.upgrade() else {
            // TODO: (#259) Handle the case when the epoch switched in the middle of the MPC instance
            return Ok(());
        };
        self.consensus_adapter
            .submit_to_consensus(&txs_to_send, &epoch_store)
            .await
    }

    pub fn handle_message(
        &mut self,
        message: &[u8],
        authority_name: AuthorityName,
        session_id: ObjectID,
    ) -> PeraResult<()> {
        let Some(mut instance) = self.mpc_instances.get_mut(&session_id) else {
            // TODO (#261): Punish a validator that sends a message related to a non-existing mpc instance
            return Ok(());
        };
        instance.handle_message(ProofMPCMessage {
            message: message.to_vec(),
            authority: authority_name,
        })
    }

    /// Spawns a new MPC instance if the number of active instances is below the limit
    /// Otherwise, adds the instance to the pending queue
    async fn push_new_mpc_instance(&mut self, event: CreatedProofMPCEvent) {
        if self.mpc_instances.contains_key(&event.session_id.bytes) {
            // This should never happen, as the session ID is a move UniqueID
            error!(
                "Received start flow event for session ID {:?} that already exists",
                event.session_id
            );
            return;
        }

        info!(
            "Received start flow event for session ID {:?}",
            event.session_id
        );

        if self.active_instances_counter > self.max_active_mpc_instances {
            self.pending_instances_queue
                .push_back(event.session_id.bytes);
            info!(
                "Added MPCInstance to pending queue for session_id {:?}",
                event.session_id
            );
            return;
        }
        let new_instance = MPCInstance::new(
            Arc::clone(&self.consensus_adapter),
            self.epoch_store.clone(),
            self.mpc_threshold_number_of_parties,
            event.session_id.clone().bytes,
            self.language_public_parameters.clone(),
        )
        .await;
        self.mpc_instances
            .insert(event.session_id.clone().bytes, new_instance);
        self.active_instances_counter += 1;
        info!(
            "Added MPCInstance to MPC manager for session_id {:?}",
            event.session_id
        );
    }
}<|MERGE_RESOLUTION|>--- conflicted
+++ resolved
@@ -28,7 +28,8 @@
 use tokio::time::sleep;
 use tracing::{debug, error, info};
 
-<<<<<<< HEAD
+/// The possible inputs to an MPC instance
+/// Removed in a later PR as actually the only relevant input is the message
 #[derive(Clone)]
 struct ProofMPCMessage {
     message: Vec<u8>,
@@ -50,14 +51,6 @@
                     .to_string(),
             )
         })? as PartyID)
-=======
-/// The possible inputs to an MPC instance
-/// Removed in a later PR as actually the only relevant input is the message
-#[derive(Debug)]
-pub enum MPCInput {
-    InitEvent(CreatedProofMPCEvent),
-    Message,
->>>>>>> 42d88027
 }
 
 /// A Proof MPC session instance
@@ -215,12 +208,8 @@
         }
     }
 
-<<<<<<< HEAD
+    /// Handles a message by either forwarding it to the instance or queuing it
     fn handle_message(&mut self, message: ProofMPCMessage) -> PeraResult<()> {
-=======
-    /// Handles a message by either forwarding it to the instance or queuing it
-    async fn handle_message(&mut self, message: MPCInput) {
->>>>>>> 42d88027
         match self.status {
             MPCSessionStatus::Active => {
                 let Some(epoch_store) = self.epoch_store.upgrade() else {
@@ -239,16 +228,9 @@
 
 /// Possible statuses of an MPC session:
 /// - Active: The session is currently running; new messages will be forwarded to the session.
-<<<<<<< HEAD
 /// - Finished: The session is finished and pending removal; incoming messages will not be forwarded,
 /// but will not be marked as malicious.
 #[derive(Clone, Copy, PartialEq)]
-=======
-/// - Pending: Too many active instances are running at the moment; incoming messages will be queued. The session
-/// will be activated once there is room, i.e. when enough active instances finish.
-/// - Finished: The session is finished and pending removal; incoming messages will not be forwarded.
-#[derive(Clone, Copy)]
->>>>>>> 42d88027
 enum MPCSessionStatus {
     Active,
     Finished,
