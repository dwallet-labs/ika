use crate::authority::authority_per_epoch_store::AuthorityPerEpochStore;
use crate::consensus_adapter::SubmitToConsensus;
use crate::signature_mpc::mpc_events::{CreatedProofMPCEvent, MPCEvent};
use anyhow::anyhow;
use group::secp256k1::group_element::Value;
use group::{secp256k1, GroupElement, PartyID};
use im::hashmap;
use itertools::Itertools;
use maurer::knowledge_of_discrete_log::PublicParameters;
use maurer::Proof;
<<<<<<< HEAD
use mockall::Any;
=======
>>>>>>> 2f856998
use pera_types::base_types::{AuthorityName, ObjectID};
use pera_types::event::Event;
use pera_types::messages_consensus::ConsensusTransaction;
use proof::mpc::{AdvanceResult, Party};
use rand_core::OsRng;
use schemars::_private::NoSerialize;
use std::collections::{HashMap, VecDeque};
use std::io;
use std::io::Write;
use std::marker::PhantomData;
use std::sync::{Arc, Weak};
use std::time::Duration;
use tokio::sync::{mpsc, Mutex, RwLock};
use tokio::time::sleep;
use tracing::{debug, error, info};

struct ProofMPCMessage {
    message: Vec<u8>,
    authority: AuthorityName,
}

fn authority_name_to_party_id(
    authority_name: AuthorityName,
    epoch_store: &AuthorityPerEpochStore,
) -> anyhow::Result<PartyID> {
    Ok(epoch_store
        .committee()
        .authority_index(&authority_name)
        .ok_or_else(|| anyhow!("Authority {} not found in the committee", authority_name))?
        as PartyID)
}

struct MPCInstance {
    status: MPCSessionStatus,
    /// The channel to send message to this instance
<<<<<<< HEAD
    input_receiver: Option<mpsc::Sender<ProofMPCMessage>>,
    pending_messages: Vec<ProofMPCMessage>,
    language_public_parameters:
        maurer::language::PublicParameters<{ maurer::SOUND_PROOFS_REPETITIONS }, Lang>,
=======
    input_receiver: Option<mpsc::Sender<MPCInput>>,
    pending_messages: Vec<MPCInput>,
>>>>>>> 2f856998
    consensus_adapter: Arc<dyn SubmitToConsensus>,
    epoch_store: Weak<AuthorityPerEpochStore>,
    /// The threshold number of parties required to participate in each round of the Proof MPC protocol
    mpc_threshold_number_of_parties: usize,
    session_id: ObjectID,
}

type ProofPublicParameters =
    maurer::language::PublicParameters<{ maurer::SOUND_PROOFS_REPETITIONS }, Lang>;

impl MPCInstance {
<<<<<<< HEAD
    async fn set_active(&mut self) {
        // TODO (#256): Replace hard coded 100 with the number of validators times 10
        let (messages_handler_sender, messages_handler_receiver) = mpsc::channel(100);
        self.input_receiver = Some(messages_handler_sender);
        match Self::start_proof_mpc_flow(
            self.language_public_parameters.clone(),
            Arc::clone(&self.consensus_adapter),
            self.epoch_store.clone(),
            self.mpc_threshold_number_of_parties.clone(),
            self.session_id,
        )
        .await
        {
            Ok((party, message)) => {
                self.status = MPCSessionStatus::Active;
                self.spawn_mpc_messages_handler(messages_handler_receiver, party);
            }
            Err(err) => {
                // This should never happen, as there should be on-chain verification on the init transaction, and
                // we are ignoring failed transactions.
                error!("Error initializing the MPC proof flow: {:?}", err);
            }
        }
=======
    fn set_active(&mut self, public_parameters: ProofPublicParameters) {
        self.status = MPCSessionStatus::Active;
        // TODO (#256): Replace hard coded 100 with the number of validators times 10
        let (messages_handler_sender, messages_handler_receiver) = mpsc::channel(100);
        self.input_receiver = Some(messages_handler_sender);
        self.spawn_mpc_messages_handler(public_parameters, messages_handler_receiver);
>>>>>>> 2f856998
    }

    /// Spawns an asynchronous task to handle incoming messages.
    /// The [`MPCService`] will forward any message related to that instance to this channel.
    fn spawn_mpc_messages_handler(
        &self,
<<<<<<< HEAD
        mut receiver: mpsc::Receiver<ProofMPCMessage>,
        mut party: ProofParty,
=======
        public_parameters: ProofPublicParameters,
        mut receiver: mpsc::Receiver<MPCInput>,
>>>>>>> 2f856998
    ) {
        let consensus_adapter = Arc::clone(&self.consensus_adapter);
        let epoch_store = self.epoch_store.clone();
        let threshold = self.mpc_threshold_number_of_parties;
        let session_id = self.session_id.clone();
        tokio::spawn(async move {
            let mut messages = HashMap::new();

            let Some(epoch_store) = epoch_store.upgrade() else {
                // TODO: (#259) Handle the case when the epoch switched in the middle of the MPC instance
                return;
            };

            while let Some(message) = receiver.recv().await {
                let _ = Self::insert_mpc_message(&message, &mut messages, Arc::clone(&epoch_store));
                if messages.len() == threshold {
                    party = match party.advance(messages.clone(), &(), &mut OsRng) {
                        Ok(advance_result) => match advance_result {
                            AdvanceResult::Advance((message, new_party)) => {
                                let message_tx = ConsensusTransaction::new_signature_mpc_message(
                                    epoch_store.name,
                                    bcs::to_bytes(&message).unwrap(),
                                    session_id,
                                );
                                let _ = consensus_adapter
                                    .submit_to_consensus(&[message_tx], &epoch_store)
                                    .await;
                                new_party
                            }
                            AdvanceResult::Finalize(output) => {
                                // TODO (#238): Verify the output and write it to the chain
                                return;
                            }
                        },
                        _ => {
                            return;
                        }
                    }
                }
            }
        });
    }

    fn insert_mpc_message(
        message: &ProofMPCMessage,
        mut messages: &mut HashMap<PartyID, (Proof<1, Lang, PhantomData<()>>, Vec<Value>)>,
        epoch_store: Arc<AuthorityPerEpochStore>,
    ) -> anyhow::Result<()> {
        let party_id = authority_name_to_party_id(message.authority, &epoch_store)?;
        if messages.contains_key(&party_id) {
            // TODO(#260): Punish an authority that sends multiple messages in the same round
            return Err(anyhow!(
                "Authority {} already sent a message in this round",
                epoch_store.name
            ));
        }

        match bcs::from_bytes(&message.message) {
            Ok(message) => {
                messages.insert(party_id, message);
                Ok(())
            }
            Err(err) => Err(anyhow!("Error deserializing the first message: {:?}", err)),
        }
    }

    async fn start_proof_mpc_flow(
        public_parameters: maurer::language::PublicParameters<
            { maurer::SOUND_PROOFS_REPETITIONS },
            Lang,
        >,
        consensus_adapter: Arc<dyn SubmitToConsensus>,
        epoch_store: Weak<AuthorityPerEpochStore>,
        threshold: usize,
        session_id: ObjectID,
    ) -> anyhow::Result<(ProofParty, Vec<u8>)> {
        let batch_size = 1;
<<<<<<< HEAD
        let party: ProofParty = proof::aggregation::asynchronous::Party::new_proof_round_party(
            public_parameters,
            PhantomData,
            threshold as PartyID,
            batch_size,
            &mut OsRng,
        )?;

        match party.advance(HashMap::new(), &(), &mut OsRng) {
            Ok(advance_result) => match advance_result {
                AdvanceResult::Advance((message, new_party)) => {
                    let Some(epoch_store) = epoch_store.upgrade() else {
                        // TODO: (#259) Handle the case when the epoch switched in the middle of the MPC instance
                        return Err(anyhow!("Epoch store not found"));
                    };
                    let message_tx = ConsensusTransaction::new_signature_mpc_message(
                        epoch_store.name,
                        bcs::to_bytes(&message)?,
                        session_id,
                    );
                    consensus_adapter
                        .submit_to_consensus(&vec![message_tx], &epoch_store)
                        .await?;
                    Ok((new_party, bcs::to_bytes(&message)?))
                }
                AdvanceResult::Finalize(output) => {
                    Err(anyhow!("Finalization reached unexpectedly"))
                }
            },
            Err(err) => Err(anyhow!("Error advancing the party: {:?}", err)),
=======
        let party_state: ProofParty =
            proof::aggregation::asynchronous::Party::new_proof_round_party(
                public_parameters,
                PhantomData,
                threshold as group::PartyID,
                batch_size,
                &mut OsRng,
            )?;

        match party_state.advance(HashMap::new(), &(), &mut OsRng) {
            Ok(advance_result) => {
                let AdvanceResult::Advance((message, new_party)) = advance_result else {
                    return Err(anyhow!("Finalization reached unexpectedly"));
                };
                let Some(epoch_store) = epoch_store.upgrade() else {
                    // TODO: (#259) Handle the case when the epoch switched in the middle of the MPC instance
                    return Err(anyhow!("Epoch store not found"));
                };
                let message_tx = ConsensusTransaction::new_signature_mpc_message(
                    epoch_store.name,
                    bcs::to_bytes(&message)?,
                );
                consensus_adapter
                    .submit_to_consensus(&vec![message_tx], &epoch_store)
                    .await?;
                Ok(new_party)
            }
            Err(err) => Err(anyhow!("Error while advancing the MPC instance: {:?}", err)),
>>>>>>> 2f856998
        }
    }

    async fn handle_message(&mut self, message: ProofMPCMessage) {
        match self.status {
            MPCSessionStatus::Active => {
                let Some(input_receiver) = &self.input_receiver else {
                    // This should never happen, as the input_receiver is set when the session is activated
                    error!("No input receiver found for active session");
                    return;
                };
                let _ = input_receiver.send(message).await;
            }
            MPCSessionStatus::Pending => {
                self.pending_messages.push(message);
            }
            MPCSessionStatus::Finished => {
                // Do nothing
            }
        }
    }
}

/// Possible statuses of an MPC session:
/// - Active: The session is currently running; new messages will be forwarded to the session.
/// - Pending: Too many active instances are running atm; incoming messages will be queued. The session
/// will be activated once there is room, i.e. when enough active instances finish.
/// - Finished: The session is finished and pending removal; incoming messages will not be forwarded.
#[derive(Clone, Copy)]
enum MPCSessionStatus {
    Active,
    Pending,
    Finished,
}

/// The `MPCService` is responsible for managing MPC instances:
/// - keeping track of all MPC instances,
/// - executing all active instances, and
/// - (de)activating instances.
pub struct SignatureMPCManager {
    mpc_instances: HashMap<ObjectID, MPCInstance>,
    /// Used to keep track of the order in which pending instances are received so they are activated in order of arrival.
    pending_instances_queue: VecDeque<ObjectID>,
    // TODO (#257): Make sure the counter is always in sync with the number of active instances.
    active_instances_counter: usize,
    language_public_parameters:
        maurer::language::PublicParameters<{ maurer::SOUND_PROOFS_REPETITIONS }, Lang>,
    consensus_adapter: Arc<dyn SubmitToConsensus>,
    pub epoch_store: Weak<AuthorityPerEpochStore>,
    pub max_active_mpc_instances: usize,
    threshold: usize,
}

type Lang = maurer::knowledge_of_discrete_log::Language<secp256k1::Scalar, secp256k1::GroupElement>;
type ProofParty = proof::aggregation::asynchronous::Party<
    maurer::Proof<{ maurer::SOUND_PROOFS_REPETITIONS }, Lang, PhantomData<()>>,
>;

fn generate_language_public_parameters<const REPETITIONS: usize>(
) -> maurer::language::PublicParameters<REPETITIONS, Lang> {
    let secp256k1_scalar_public_parameters = secp256k1::scalar::PublicParameters::default();

    let secp256k1_group_public_parameters = secp256k1::group_element::PublicParameters::default();

    PublicParameters::new::<secp256k1::Scalar, secp256k1::GroupElement>(
        secp256k1_scalar_public_parameters,
        secp256k1_group_public_parameters.clone(),
        secp256k1_group_public_parameters.generator,
    )
}

impl SignatureMPCManager {
    pub fn new(
        consensus_adapter: Arc<dyn SubmitToConsensus>,
        epoch_store: Weak<AuthorityPerEpochStore>,
        max_active_mpc_instances: usize,
        num_of_parties: usize,
    ) -> Self {
        Self {
            mpc_instances: HashMap::new(),
            pending_instances_queue: VecDeque::new(),
            active_instances_counter: 0,
            language_public_parameters: generate_language_public_parameters::<
                { maurer::SOUND_PROOFS_REPETITIONS },
            >(),
            consensus_adapter,
            epoch_store,
            max_active_mpc_instances,
            // TODO (#268): Take into account the validator's voting power
            threshold: ((num_of_parties * 2) + 2) / 3,
        }
    }

    /// Filter the relevant MPC events from the transaction events & handle them
    pub async fn handle_mpc_events(&mut self, events: &Vec<Event>) -> anyhow::Result<()> {
        for event in events {
            if CreatedProofMPCEvent::type_() == event.type_ {
                let deserialized_event: CreatedProofMPCEvent = bcs::from_bytes(&event.contents)?;
                self.push_new_mpc_instance(deserialized_event).await;
                debug!("event: CreatedProofMPCEvent {:?}", event);
            };
        }
        Ok(())
    }

    pub async fn handle_mpc_message(
        &mut self,
        message: &[u8],
        authority_name: AuthorityName,
        session_id: ObjectID,
    ) -> anyhow::Result<()> {
        let mut instance = self
            .mpc_instances
            .get_mut(&session_id)
            // TODO (#261): Punish a validator that sends a message related to a non-existing mpc instance
            .ok_or_else(|| anyhow!("MPC instance not found"))?;
        instance
            .handle_message(ProofMPCMessage {
                message: message.to_vec(),
                authority: authority_name,
            })
            .await;
        Ok(())
    }

    /// Spawns a new MPC instance if the number of active instances is below the limit
    /// Otherwise, adds the instance to the pending queue
    async fn push_new_mpc_instance(&mut self, event: CreatedProofMPCEvent) {
        if self.mpc_instances.contains_key(&event.session_id.bytes) {
            // This should never happen, as the session ID is a move UniqueID
            error!(
                "Received start flow event for session ID {:?} that already exists",
                event.session_id
            );
            return;
        }

        info!(
            "Received start flow event for session ID {:?}",
            event.session_id
        );

        let mut new_instance = MPCInstance {
            status: MPCSessionStatus::Pending,
            input_receiver: None,
            pending_messages: vec![],
            consensus_adapter: Arc::clone(&self.consensus_adapter),
            epoch_store: self.epoch_store.clone(),
            mpc_threshold_number_of_parties: self.threshold,
            session_id: event.session_id.bytes.clone(),
        };

        // Activate the instance if possible
        if self.active_instances_counter < self.max_active_mpc_instances {
<<<<<<< HEAD
            new_instance.set_active().await;
=======
            new_instance.set_active(self.language_public_parameters.clone());
>>>>>>> 2f856998
            self.active_instances_counter += 1;
        } else {
            self.pending_instances_queue
                .push_back(event.session_id.bytes);
        };

        self.mpc_instances
            .insert(event.session_id.clone().bytes, new_instance);

        info!(
            "Added MPCInstance to service for session_id {:?}",
            event.session_id
        );
    }
}<|MERGE_RESOLUTION|>--- conflicted
+++ resolved
@@ -8,10 +8,6 @@
 use itertools::Itertools;
 use maurer::knowledge_of_discrete_log::PublicParameters;
 use maurer::Proof;
-<<<<<<< HEAD
-use mockall::Any;
-=======
->>>>>>> 2f856998
 use pera_types::base_types::{AuthorityName, ObjectID};
 use pera_types::event::Event;
 use pera_types::messages_consensus::ConsensusTransaction;
@@ -47,15 +43,8 @@
 struct MPCInstance {
     status: MPCSessionStatus,
     /// The channel to send message to this instance
-<<<<<<< HEAD
     input_receiver: Option<mpsc::Sender<ProofMPCMessage>>,
     pending_messages: Vec<ProofMPCMessage>,
-    language_public_parameters:
-        maurer::language::PublicParameters<{ maurer::SOUND_PROOFS_REPETITIONS }, Lang>,
-=======
-    input_receiver: Option<mpsc::Sender<MPCInput>>,
-    pending_messages: Vec<MPCInput>,
->>>>>>> 2f856998
     consensus_adapter: Arc<dyn SubmitToConsensus>,
     epoch_store: Weak<AuthorityPerEpochStore>,
     /// The threshold number of parties required to participate in each round of the Proof MPC protocol
@@ -67,51 +56,20 @@
     maurer::language::PublicParameters<{ maurer::SOUND_PROOFS_REPETITIONS }, Lang>;
 
 impl MPCInstance {
-<<<<<<< HEAD
-    async fn set_active(&mut self) {
-        // TODO (#256): Replace hard coded 100 with the number of validators times 10
-        let (messages_handler_sender, messages_handler_receiver) = mpsc::channel(100);
-        self.input_receiver = Some(messages_handler_sender);
-        match Self::start_proof_mpc_flow(
-            self.language_public_parameters.clone(),
-            Arc::clone(&self.consensus_adapter),
-            self.epoch_store.clone(),
-            self.mpc_threshold_number_of_parties.clone(),
-            self.session_id,
-        )
-        .await
-        {
-            Ok((party, message)) => {
-                self.status = MPCSessionStatus::Active;
-                self.spawn_mpc_messages_handler(messages_handler_receiver, party);
-            }
-            Err(err) => {
-                // This should never happen, as there should be on-chain verification on the init transaction, and
-                // we are ignoring failed transactions.
-                error!("Error initializing the MPC proof flow: {:?}", err);
-            }
-        }
-=======
-    fn set_active(&mut self, public_parameters: ProofPublicParameters) {
+    async fn set_active(&mut self, public_parameters: ProofPublicParameters) {
         self.status = MPCSessionStatus::Active;
         // TODO (#256): Replace hard coded 100 with the number of validators times 10
         let (messages_handler_sender, messages_handler_receiver) = mpsc::channel(100);
         self.input_receiver = Some(messages_handler_sender);
         self.spawn_mpc_messages_handler(public_parameters, messages_handler_receiver);
->>>>>>> 2f856998
     }
 
     /// Spawns an asynchronous task to handle incoming messages.
     /// The [`MPCService`] will forward any message related to that instance to this channel.
     fn spawn_mpc_messages_handler(
         &self,
-<<<<<<< HEAD
-        mut receiver: mpsc::Receiver<ProofMPCMessage>,
-        mut party: ProofParty,
-=======
         public_parameters: ProofPublicParameters,
         mut receiver: mpsc::Receiver<MPCInput>,
->>>>>>> 2f856998
     ) {
         let consensus_adapter = Arc::clone(&self.consensus_adapter);
         let epoch_store = self.epoch_store.clone();
@@ -189,43 +147,11 @@
         session_id: ObjectID,
     ) -> anyhow::Result<(ProofParty, Vec<u8>)> {
         let batch_size = 1;
-<<<<<<< HEAD
-        let party: ProofParty = proof::aggregation::asynchronous::Party::new_proof_round_party(
-            public_parameters,
-            PhantomData,
-            threshold as PartyID,
-            batch_size,
-            &mut OsRng,
-        )?;
-
-        match party.advance(HashMap::new(), &(), &mut OsRng) {
-            Ok(advance_result) => match advance_result {
-                AdvanceResult::Advance((message, new_party)) => {
-                    let Some(epoch_store) = epoch_store.upgrade() else {
-                        // TODO: (#259) Handle the case when the epoch switched in the middle of the MPC instance
-                        return Err(anyhow!("Epoch store not found"));
-                    };
-                    let message_tx = ConsensusTransaction::new_signature_mpc_message(
-                        epoch_store.name,
-                        bcs::to_bytes(&message)?,
-                        session_id,
-                    );
-                    consensus_adapter
-                        .submit_to_consensus(&vec![message_tx], &epoch_store)
-                        .await?;
-                    Ok((new_party, bcs::to_bytes(&message)?))
-                }
-                AdvanceResult::Finalize(output) => {
-                    Err(anyhow!("Finalization reached unexpectedly"))
-                }
-            },
-            Err(err) => Err(anyhow!("Error advancing the party: {:?}", err)),
-=======
         let party_state: ProofParty =
             proof::aggregation::asynchronous::Party::new_proof_round_party(
                 public_parameters,
                 PhantomData,
-                threshold as group::PartyID,
+                threshold as PartyID,
                 batch_size,
                 &mut OsRng,
             )?;
@@ -249,7 +175,6 @@
                 Ok(new_party)
             }
             Err(err) => Err(anyhow!("Error while advancing the MPC instance: {:?}", err)),
->>>>>>> 2f856998
         }
     }
 
@@ -404,11 +329,7 @@
 
         // Activate the instance if possible
         if self.active_instances_counter < self.max_active_mpc_instances {
-<<<<<<< HEAD
-            new_instance.set_active().await;
-=======
-            new_instance.set_active(self.language_public_parameters.clone());
->>>>>>> 2f856998
+            new_instance.set_active(self.language_public_parameters.clone()).await;
             self.active_instances_counter += 1;
         } else {
             self.pending_instances_queue
