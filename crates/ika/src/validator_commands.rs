use anyhow::Result;
use std::fs::File;
use std::io::{BufReader, BufWriter};
use std::{
    fmt,
    fmt::{Debug, Display, Formatter, Write},
    fs,
    path::PathBuf,
};
use sui_config::Config;
use sui_types::{base_types::SuiAddress, multiaddr::Multiaddr};

use clap::*;
use colored::Colorize;
use dwallet_classgroups_types::ClassGroupsKeyPairAndProof;
use dwallet_mpc_types::dwallet_mpc::{MPCDataV1, VersionedMPCData};
use dwallet_rng::RootSeed;
use fastcrypto::traits::{KeyPair, ToFromBytes};
use ika_config::node::read_authority_keypair_from_file;
use ika_config::validator_info::ValidatorInfo;
use ika_config::{IKA_SUI_CONFIG, ika_config_dir};
use ika_sui_client::ika_validator_transactions::{
    BecomeCandidateValidatorData, collect_commission, report_validator, request_add_validator,
    request_add_validator_candidate, request_remove_validator, request_remove_validator_candidate,
    request_withdraw_stake, rotate_commission_cap, rotate_operation_cap, set_next_commission,
    set_next_epoch_consensus_address, set_next_epoch_consensus_pubkey_bytes,
    set_next_epoch_mpc_data_bytes, set_next_epoch_network_address,
    set_next_epoch_network_pubkey_bytes, set_next_epoch_p2p_address,
    set_next_epoch_protocol_pubkey_bytes, set_pricing_vote, set_validator_metadata,
    set_validator_name, stake_ika, undo_report_validator, validator_metadata,
    verify_commission_cap, verify_operation_cap, verify_validator_cap, withdraw_stake,
};
use ika_sui_client::metrics::SuiClientMetrics;
use ika_sui_client::{SuiClient, SuiClientInner};
use ika_types::crypto::generate_proof_of_possession;
use ika_types::messages_dwallet_mpc::IkaPackagesConfig;
use ika_types::sui::{DEFAULT_COMMISSION_RATE, PricingInfoKey, PricingInfoValue};
use serde::Serialize;
use sui::validator_commands::write_transaction_response;
use sui_config::PersistedConfig;
use sui_keys::{
    key_derive::generate_new_key,
    keypair_file::{
        read_network_keypair_from_file, write_authority_keypair_to_file, write_keypair_to_file,
    },
};
use sui_sdk::rpc_types::SuiTransactionBlockResponse;
use sui_sdk::wallet_context::WalletContext;
use sui_types::base_types::ObjectID;
use sui_types::collection_types::Entry;
use sui_types::crypto::get_authority_key_pair;
use sui_types::crypto::{NetworkKeyPair, SignatureScheme, SuiKeyPair};

const DEFAULT_GAS_BUDGET: u64 = 200_000_000; // 0.2 SUI

#[derive(Parser)]
#[clap(rename_all = "kebab-case")]
pub enum IkaValidatorCommand {
    #[clap(name = "make-validator-info")]
    MakeValidatorInfo {
        name: String,
        description: String,
        image_url: String,
        project_url: String,
        host_name: String,
        gas_price: u64,
        sender_sui_address: SuiAddress,
    },
    #[clap(name = "config-env")]
    ConfigEnv {
        #[clap(name = "ika-package-id", long)]
        ika_package_id: ObjectID,
        #[clap(name = "ika-common-package-id", long)]
        ika_common_package_id: ObjectID,
        #[clap(name = "ika-dwallet-2pc-mpc-package-id", long)]
        ika_dwallet_2pc_mpc_package_id: ObjectID,
        #[clap(name = "ika-system-package-id", long)]
        ika_system_package_id: ObjectID,
        #[clap(name = "ika-system-object-id", long)]
        ika_system_object_id: ObjectID,
    },
    #[clap(name = "become-candidate")]
    BecomeCandidate {
        #[clap(name = "validator-info-path")]
        validator_info_file: PathBuf,
        #[clap(name = "gas-budget", long)]
        gas_budget: Option<u64>,
        #[clap(name = "ika-sui-config", long)]
        ika_sui_config: Option<PathBuf>,
    },
    #[clap(name = "join-committee")]
    JoinCommittee {
        #[clap(name = "gas-budget", long)]
        gas_budget: Option<u64>,
        #[clap(name = "ika-sui-config", long)]
        ika_sui_config: Option<PathBuf>,
        #[clap(name = "validator-cap-id", long)]
        validator_cap_id: ObjectID,
    },
    #[clap(name = "stake-validator")]
    StakeValidator {
        #[clap(name = "gas-budget", long)]
        gas_budget: Option<u64>,
        #[clap(name = "ika-sui-config", long)]
        ika_sui_config: Option<PathBuf>,
        #[clap(name = "validator-id", long)]
        validator_id: ObjectID,
        #[clap(name = "ika-supply-id", long)]
        ika_supply_id: ObjectID,
        #[clap(name = "stake-amount", long)]
        stake_amount: u64,
    },
    #[clap(name = "leave-committee")]
    LeaveCommittee {
        #[clap(name = "gas-budget", long)]
        gas_budget: Option<u64>,
        #[clap(name = "validator-cap-id", long)]
        validator_cap_id: ObjectID,
        #[clap(name = "ika-sui-config", long)]
        ika_sui_config: Option<PathBuf>,
    },
    #[clap(name = "remove-candidate")]
    RemoveCandidate {
        #[clap(name = "gas-budget", long)]
        gas_budget: Option<u64>,
        #[clap(name = "validator-cap-id", long)]
        validator_cap_id: ObjectID,
        #[clap(name = "ika-sui-config", long)]
        ika_sui_config: Option<PathBuf>,
    },
    #[clap(name = "set-commission")]
    SetCommission {
        #[clap(name = "gas-budget", long)]
        gas_budget: Option<u64>,
        #[clap(name = "validator-operation-cap-id", long)]
        validator_operation_cap_id: ObjectID,
        #[clap(name = "new-commission-rate", long)]
        new_commission_rate: u16,
        #[clap(name = "ika-sui-config", long)]
        ika_sui_config: Option<PathBuf>,
    },
    #[clap(name = "withdraw-stake")]
    WithdrawStake {
        #[clap(name = "gas-budget", long)]
        gas_budget: Option<u64>,
        #[clap(name = "staked-ika-id", long)]
        staked_ika_id: ObjectID,
        #[clap(name = "ika-sui-config", long)]
        ika_sui_config: Option<PathBuf>,
    },
    #[clap(name = "request-withdraw-stake")]
    RequestWithdrawStake {
        #[clap(name = "gas-budget", long)]
        gas_budget: Option<u64>,
        #[clap(name = "staked-ika-id", long)]
        staked_ika_id: ObjectID,
        #[clap(name = "ika-sui-config", long)]
        ika_sui_config: Option<PathBuf>,
    },
    #[clap(name = "report-validator")]
    ReportValidator {
        #[clap(name = "gas-budget", long)]
        gas_budget: Option<u64>,
        #[clap(name = "validator-operation-cap-id", long)]
        validator_operation_cap_id: ObjectID,
        #[clap(name = "reportee-id", long)]
        reportee_id: ObjectID,
        #[clap(name = "ika-sui-config", long)]
        ika_sui_config: Option<PathBuf>,
    },
    #[clap(name = "undo-report-validator")]
    UndoReportValidator {
        #[clap(name = "gas-budget", long)]
        gas_budget: Option<u64>,
        #[clap(name = "validator-operation-cap-id", long)]
        validator_operation_cap_id: ObjectID,
        #[clap(name = "reportee-id", long)]
        reportee_id: ObjectID,
        #[clap(name = "ika-sui-config", long)]
        ika_sui_config: Option<PathBuf>,
    },
    #[clap(name = "rotate-operation-cap")]
    RotateOperationCap {
        #[clap(name = "gas-budget", long)]
        gas_budget: Option<u64>,
        #[clap(name = "validator-cap-id", long)]
        validator_cap_id: ObjectID,
        #[clap(name = "ika-sui-config", long)]
        ika_sui_config: Option<PathBuf>,
    },
    #[clap(name = "rotate-commission-cap")]
    RotateCommissionCap {
        #[clap(name = "gas-budget", long)]
        gas_budget: Option<u64>,
        #[clap(name = "validator-cap-id", long)]
        validator_cap_id: ObjectID,
        #[clap(name = "ika-sui-config", long)]
        ika_sui_config: Option<PathBuf>,
    },
    #[clap(name = "collect-commission")]
    CollectCommission {
        #[clap(name = "gas-budget", long)]
        gas_budget: Option<u64>,
        #[clap(name = "validator-commission-cap-id", long)]
        validator_commission_cap_id: ObjectID,
        #[clap(name = "amount", long)]
        amount: Option<u64>,
        #[clap(name = "ika-sui-config", long)]
        ika_sui_config: Option<PathBuf>,
    },
    #[clap(name = "set-validator-name")]
    SetValidatorName {
        #[clap(name = "gas-budget", long)]
        gas_budget: Option<u64>,
        #[clap(name = "validator-operation-cap-id", long)]
        validator_operation_cap_id: ObjectID,
        #[clap(name = "name", long)]
        name: String,
        #[clap(name = "ika-sui-config", long)]
        ika_sui_config: Option<PathBuf>,
    },
    #[clap(name = "get-validator-metadata")]
    GetValidatorMetadata {
        #[clap(name = "gas-budget", long)]
        gas_budget: Option<u64>,
        #[clap(name = "validator-id", long)]
        validator_id: ObjectID,
        #[clap(name = "ika-sui-config", long)]
        ika_sui_config: Option<PathBuf>,
    },
    #[clap(name = "set-validator-metadata")]
    SetValidatorMetadata {
        #[clap(name = "gas-budget", long)]
        gas_budget: Option<u64>,
        #[clap(name = "validator-operation-cap-id", long)]
        validator_operation_cap_id: ObjectID,
        #[clap(name = "metadata", long)]
        metadata: String,
        #[clap(name = "ika-sui-config", long)]
        ika_sui_config: Option<PathBuf>,
    },
    #[clap(name = "set-next-epoch-network-address")]
    SetNextEpochNetworkAddress {
        #[clap(name = "gas-budget", long)]
        gas_budget: Option<u64>,
        #[clap(name = "validator-operation-cap-id", long)]
        validator_operation_cap_id: ObjectID,
        #[clap(name = "network-address", long)]
        network_address: String,
        #[clap(name = "ika-sui-config", long)]
        ika_sui_config: Option<PathBuf>,
    },
    #[clap(name = "set-next-epoch-p2p-address")]
    SetNextEpochP2pAddress {
        #[clap(name = "gas-budget", long)]
        gas_budget: Option<u64>,
        #[clap(name = "validator-operation-cap-id", long)]
        validator_operation_cap_id: ObjectID,
        #[clap(name = "p2p-address", long)]
        p2p_address: String,
        #[clap(name = "ika-sui-config", long)]
        ika_sui_config: Option<PathBuf>,
    },
    #[clap(name = "set-next-epoch-consensus-address")]
    SetNextEpochConsensusAddress {
        #[clap(name = "gas-budget", long)]
        gas_budget: Option<u64>,
        #[clap(name = "validator-operation-cap-id", long)]
        validator_operation_cap_id: ObjectID,
        #[clap(name = "consensus-address", long)]
        consensus_address: String,
        #[clap(name = "ika-sui-config", long)]
        ika_sui_config: Option<PathBuf>,
    },
    #[clap(name = "set-next-epoch-protocol-pubkey")]
    SetNextEpochProtocolPubkey {
        #[clap(name = "gas-budget", long)]
        gas_budget: Option<u64>,
        #[clap(name = "validator-operation-cap-id", long)]
        validator_operation_cap_id: ObjectID,
        #[clap(name = "validator-info-path")]
        validator_info_file: PathBuf,
        #[clap(name = "ika-sui-config", long)]
        ika_sui_config: Option<PathBuf>,
    },
    #[clap(name = "set-next-epoch-network-pubkey")]
    SetNextEpochNetworkPubkey {
        #[clap(name = "gas-budget", long)]
        gas_budget: Option<u64>,
        #[clap(name = "validator-operation-cap-id", long)]
        validator_operation_cap_id: ObjectID,
        #[clap(name = "validator-info-path")]
        validator_info_file: PathBuf,
        #[clap(name = "ika-sui-config", long)]
        ika_sui_config: Option<PathBuf>,
    },
    #[clap(name = "set-next-epoch-consensus-pubkey")]
    SetNextEpochConsensusPubkey {
        #[clap(name = "gas-budget", long)]
        gas_budget: Option<u64>,
        #[clap(name = "validator-operation-cap-id", long)]
        validator_operation_cap_id: ObjectID,
        #[clap(name = "validator-info-path")]
        validator_info_file: PathBuf,
        #[clap(name = "ika-sui-config", long)]
        ika_sui_config: Option<PathBuf>,
    },
    #[clap(name = "set-next-epoch-mpc-data")]
    SetNextEpochMPCData {
        #[clap(name = "gas-budget", long)]
        gas_budget: Option<u64>,
        #[clap(name = "validator-operation-cap-id", long)]
        validator_operation_cap_id: ObjectID,
        #[clap(name = "ika-sui-config", long)]
        ika_sui_config: Option<PathBuf>,
    },
    #[clap(name = "verify-validator-cap")]
    VerifyValidatorCap {
        #[clap(name = "gas-budget", long)]
        gas_budget: Option<u64>,
        #[clap(name = "validator-cap-id", long)]
        validator_cap_id: ObjectID,
        #[clap(name = "ika-sui-config", long)]
        ika_sui_config: Option<PathBuf>,
    },
    #[clap(name = "verify-operation-cap")]
    VerifyOperationCap {
        #[clap(name = "gas-budget", long)]
        gas_budget: Option<u64>,
        #[clap(name = "validator-operation-cap-id", long)]
        validator_operation_cap_id: ObjectID,
        #[clap(name = "ika-sui-config", long)]
        ika_sui_config: Option<PathBuf>,
    },
    #[clap(name = "verify-commission-cap")]
    VerifyCommissionCap {
        #[clap(name = "gas-budget", long)]
        gas_budget: Option<u64>,
        #[clap(name = "validator-commission-cap-id", long)]
        validator_commission_cap_id: ObjectID,
        #[clap(name = "ika-sui-config", long)]
        ika_sui_config: Option<PathBuf>,
    },
    #[clap(name = "set-pricing-vote")]
    SetPricingVote {
        #[clap(name = "gas-budget", long)]
        gas_budget: Option<u64>,
        #[clap(name = "validator-operation-cap-id", long)]
        validator_operation_cap_id: ObjectID,
        #[clap(name = "new-pricing-file-path", long)]
        new_pricing_file_path: PathBuf,
        #[clap(name = "ika-sui-config", long)]
        ika_sui_config: Option<PathBuf>,
    },
    #[clap(name = "get-current-pricing-info")]
    GetCurrentPricingInfo {
        #[clap(name = "ika-sui-config", long)]
        ika_sui_config: Option<PathBuf>,
    },
}

#[derive(Serialize)]
#[serde(untagged)]
pub enum IkaValidatorCommandResponse {
    MakeValidatorInfo,
    ConfigEnv(PathBuf),
    BecomeCandidate(SuiTransactionBlockResponse, BecomeCandidateValidatorData),
    JoinCommittee(SuiTransactionBlockResponse),
    StakeValidator(SuiTransactionBlockResponse),
    LeaveCommittee(SuiTransactionBlockResponse),
    RemoveCandidate(SuiTransactionBlockResponse),
    SetCommission(SuiTransactionBlockResponse),
    WithdrawStake(SuiTransactionBlockResponse),
    RequestWithdrawStake(SuiTransactionBlockResponse),
    ReportValidator(SuiTransactionBlockResponse),
    UndoReportValidator(SuiTransactionBlockResponse),
    RotateOperationCap(SuiTransactionBlockResponse),
    RotateCommissionCap(SuiTransactionBlockResponse),
    CollectCommission(SuiTransactionBlockResponse),
    SetValidatorName(SuiTransactionBlockResponse),
    GetValidatorMetadata(SuiTransactionBlockResponse),
    SetValidatorMetadata(SuiTransactionBlockResponse),
    SetNextEpochNetworkAddress(SuiTransactionBlockResponse),
    SetNextEpochP2pAddress(SuiTransactionBlockResponse),
    SetNextEpochConsensusAddress(SuiTransactionBlockResponse),
    SetNextEpochProtocolPubkey(SuiTransactionBlockResponse),
    SetNextEpochNetworkPubkey(SuiTransactionBlockResponse),
    SetNextEpochConsensusPubkey(SuiTransactionBlockResponse),
    SetNextEpochMPCData(SuiTransactionBlockResponse),
    VerifyValidatorCap(SuiTransactionBlockResponse),
    VerifyOperationCap(SuiTransactionBlockResponse),
    VerifyCommissionCap(SuiTransactionBlockResponse),
    SetPricingVote(SuiTransactionBlockResponse),
    FetchCurrentPricingInfo(PathBuf),
}

impl IkaValidatorCommand {
    pub async fn execute(
        self,
        context: &mut WalletContext,
    ) -> Result<IkaValidatorCommandResponse, anyhow::Error> {
        Ok(match self {
            IkaValidatorCommand::MakeValidatorInfo {
                name,
                description,
                image_url,
                project_url,
                host_name,
                gas_price,
                sender_sui_address,
            } => {
                let dir = std::env::current_dir()?;
                let protocol_key_file_name = dir.join("protocol.key");
                let network_key_file_name = dir.join("network.key");
                let consensus_key_file_name = dir.join("consensus.key");

                make_key_files(protocol_key_file_name.clone(), true, None)?;
                make_key_files(network_key_file_name.clone(), false, None)?;
                make_key_files(consensus_key_file_name.clone(), false, None)?;

                let keypair = read_authority_keypair_from_file(&protocol_key_file_name);
                let consensus_keypair: NetworkKeyPair =
                    read_network_keypair_from_file(consensus_key_file_name)?;
                let network_keypair: NetworkKeyPair =
                    read_network_keypair_from_file(network_key_file_name)?;
                let pop = generate_proof_of_possession(&keypair, sender_sui_address);

                let class_groups_public_key_and_proof =
                    read_or_generate_seed_and_class_groups_key(dir.join("class-groups.seed"))?;

                let validator_info = ValidatorInfo {
                    name,
                    class_groups_public_key_and_proof: class_groups_public_key_and_proof
                        .encryption_key_and_proof(),
                    account_address: sender_sui_address,
                    protocol_public_key: keypair.public().into(),
                    consensus_public_key: consensus_keypair.public().clone(),
                    network_public_key: network_keypair.public().clone(),
                    computation_price: gas_price,
                    description,
                    image_url,
                    project_url,
                    commission_rate: DEFAULT_COMMISSION_RATE,
                    consensus_address: Multiaddr::try_from(format!("/dns/{host_name}/udp/8081"))?,
                    network_address: Multiaddr::try_from(format!(
                        "/dns/{host_name}/tcp/8080/http"
                    ))?,
                    p2p_address: Multiaddr::try_from(format!("/dns/{host_name}/udp/8084"))?,
                    proof_of_possession: pop,
                };

                let validator_info_file_name = dir.join("validator.info");
                let validator_info_bytes = serde_yaml::to_string(&validator_info)?;
                fs::write(validator_info_file_name.clone(), validator_info_bytes)?;
                println!("Generated validator info file: {validator_info_file_name:?}.");
                IkaValidatorCommandResponse::MakeValidatorInfo
            }
            IkaValidatorCommand::ConfigEnv {
                ika_package_id,
                ika_common_package_id,
                ika_dwallet_2pc_mpc_package_id,
                ika_system_package_id,
                ika_system_object_id,
            } => {
                let config = IkaPackagesConfig {
                    ika_package_id,
                    ika_common_package_id,
                    ika_dwallet_2pc_mpc_package_id,
                    ika_system_package_id,
                    ika_system_object_id,
                    // This is done on purpose,
                    // there is no ika_dwallet_coordinator_object_id at this stage.
                    ika_dwallet_coordinator_object_id: ObjectID::ZERO,
                };

                let config_path = ika_config_dir()?.join(IKA_SUI_CONFIG);
                config.save(&config_path)?;
                IkaValidatorCommandResponse::ConfigEnv(config_path)
            }
            IkaValidatorCommand::BecomeCandidate {
                validator_info_file,
                gas_budget,
                ika_sui_config,
            } => {
                let gas_budget = gas_budget.unwrap_or(DEFAULT_GAS_BUDGET);
                let ika_on_sui_config_path =
                    ika_sui_config.unwrap_or(ika_config_dir()?.join(IKA_SUI_CONFIG));
                let config: IkaPackagesConfig = PersistedConfig::read(&ika_on_sui_config_path)
                    .map_err(|err| {
                        err.context(format!(
                            "Cannot open Ika network config file at {ika_on_sui_config_path:?}"
                        ))
                    })?;

                let validator_info_bytes = fs::read_to_string(validator_info_file)?;
                let validator_info: ValidatorInfo = serde_yaml::from_str(&validator_info_bytes)?;

                let (res, validator_caps) = request_add_validator_candidate(
                    context,
                    &validator_info,
                    config.ika_system_package_id,
                    config.ika_system_object_id,
                    config.ika_common_package_id,
                    gas_budget,
                )
                .await?;
                IkaValidatorCommandResponse::BecomeCandidate(res, validator_caps)
            }
            IkaValidatorCommand::JoinCommittee {
                gas_budget,
                ika_sui_config,
                validator_cap_id,
            } => {
                let gas_budget = gas_budget.unwrap_or(DEFAULT_GAS_BUDGET);
                let config_path = ika_sui_config.unwrap_or(ika_config_dir()?.join(IKA_SUI_CONFIG));
                let config: IkaPackagesConfig =
                    PersistedConfig::read(&config_path).map_err(|err| {
                        err.context(format!(
                            "Cannot open Ika network config file at {config_path:?}"
                        ))
                    })?;

                let response = request_add_validator(
                    context,
                    config.ika_system_package_id,
                    config.ika_system_object_id,
                    validator_cap_id,
                    gas_budget,
                )
                .await?;
                IkaValidatorCommandResponse::JoinCommittee(response)
            }
            IkaValidatorCommand::StakeValidator {
                gas_budget,
                ika_sui_config,
                validator_id,
                ika_supply_id,
                stake_amount,
            } => {
                let gas_budget = gas_budget.unwrap_or(DEFAULT_GAS_BUDGET);
                let config_path = ika_sui_config.unwrap_or(ika_config_dir()?.join(IKA_SUI_CONFIG));
                let config: IkaPackagesConfig =
                    PersistedConfig::read(&config_path).map_err(|err| {
                        err.context(format!(
                            "Cannot open Ika network config file at {config_path:?}"
                        ))
                    })?;

                let res = stake_ika(
                    context,
                    config.ika_system_package_id,
                    config.ika_system_object_id,
                    ika_supply_id,
                    validator_id,
                    stake_amount,
                    gas_budget,
                )
                .await?;

                IkaValidatorCommandResponse::StakeValidator(res)
            }
            IkaValidatorCommand::LeaveCommittee {
                gas_budget,
                validator_cap_id,
                ika_sui_config,
            } => {
                let gas_budget = gas_budget.unwrap_or(DEFAULT_GAS_BUDGET);
                let config_path = ika_sui_config.unwrap_or(ika_config_dir()?.join(IKA_SUI_CONFIG));
                let config: IkaPackagesConfig =
                    PersistedConfig::read(&config_path).map_err(|err| {
                        err.context(format!(
                            "Cannot open Ika network config file at {config_path:?}"
                        ))
                    })?;
                let response = request_remove_validator(
                    context,
                    config.ika_system_package_id,
                    config.ika_system_object_id,
                    validator_cap_id,
                    gas_budget,
                )
                .await?;
                IkaValidatorCommandResponse::LeaveCommittee(response)
            }
            IkaValidatorCommand::RemoveCandidate {
                gas_budget,
                validator_cap_id,
                ika_sui_config,
            } => {
                let gas_budget = gas_budget.unwrap_or(DEFAULT_GAS_BUDGET);
                let config_path = ika_sui_config.unwrap_or(ika_config_dir()?.join(IKA_SUI_CONFIG));
                let config: IkaPackagesConfig =
                    PersistedConfig::read(&config_path).map_err(|err| {
                        err.context(format!(
                            "Cannot open Ika network config file at {config_path:?}"
                        ))
                    })?;
                let response = request_remove_validator_candidate(
                    context,
                    config.ika_system_package_id,
                    config.ika_system_object_id,
                    validator_cap_id,
                    gas_budget,
                )
                .await?;
                IkaValidatorCommandResponse::RemoveCandidate(response)
            }
            IkaValidatorCommand::SetCommission {
                gas_budget,
                validator_operation_cap_id,
                new_commission_rate,
                ika_sui_config,
            } => {
                let gas_budget = gas_budget.unwrap_or(DEFAULT_GAS_BUDGET);
                let config_path = ika_sui_config.unwrap_or(ika_config_dir()?.join(IKA_SUI_CONFIG));
                let config: IkaPackagesConfig =
                    PersistedConfig::read(&config_path).map_err(|err| {
                        err.context(format!(
                            "Cannot open Ika network config file at {config_path:?}"
                        ))
                    })?;
                let response = set_next_commission(
                    context,
                    config.ika_system_package_id,
                    config.ika_system_object_id,
                    validator_operation_cap_id,
                    new_commission_rate,
                    gas_budget,
                )
                .await?;
                IkaValidatorCommandResponse::SetCommission(response)
            }
            IkaValidatorCommand::WithdrawStake {
                gas_budget,
                staked_ika_id,
                ika_sui_config,
            } => {
                let gas_budget = gas_budget.unwrap_or(DEFAULT_GAS_BUDGET);
                let config_path = ika_sui_config.unwrap_or(ika_config_dir()?.join(IKA_SUI_CONFIG));
                let config: IkaPackagesConfig =
                    PersistedConfig::read(&config_path).map_err(|err| {
                        err.context(format!(
                            "Cannot open Ika network config file at {config_path:?}"
                        ))
                    })?;
                let response = withdraw_stake(
                    context,
                    config.ika_system_package_id,
                    config.ika_system_object_id,
                    staked_ika_id,
                    gas_budget,
                )
                .await?;
                IkaValidatorCommandResponse::WithdrawStake(response)
            }
            IkaValidatorCommand::RequestWithdrawStake {
                gas_budget,
                staked_ika_id,
                ika_sui_config,
            } => {
                let gas_budget = gas_budget.unwrap_or(DEFAULT_GAS_BUDGET);
                let config_path = ika_sui_config.unwrap_or(ika_config_dir()?.join(IKA_SUI_CONFIG));
                let config: IkaPackagesConfig =
                    PersistedConfig::read(&config_path).map_err(|err| {
                        err.context(format!(
                            "Cannot open Ika network config file at {config_path:?}"
                        ))
                    })?;
                let response = request_withdraw_stake(
                    context,
                    config.ika_system_package_id,
                    config.ika_system_object_id,
                    staked_ika_id,
                    gas_budget,
                )
                .await?;
                IkaValidatorCommandResponse::RequestWithdrawStake(response)
            }
            IkaValidatorCommand::ReportValidator {
                gas_budget,
                validator_operation_cap_id,
                reportee_id,
                ika_sui_config,
            } => {
                let gas_budget = gas_budget.unwrap_or(DEFAULT_GAS_BUDGET);
                let config_path = ika_sui_config.unwrap_or(ika_config_dir()?.join(IKA_SUI_CONFIG));
                let config: IkaPackagesConfig =
                    PersistedConfig::read(&config_path).map_err(|err| {
                        err.context(format!(
                            "Cannot open Ika network config file at {config_path:?}"
                        ))
                    })?;
                let response = report_validator(
                    context,
                    config.ika_system_package_id,
                    config.ika_system_object_id,
                    validator_operation_cap_id,
                    reportee_id,
                    gas_budget,
                )
                .await?;
                IkaValidatorCommandResponse::ReportValidator(response)
            }
            IkaValidatorCommand::UndoReportValidator {
                gas_budget,
                validator_operation_cap_id,
                reportee_id,
                ika_sui_config,
            } => {
                let gas_budget = gas_budget.unwrap_or(DEFAULT_GAS_BUDGET);
                let config_path = ika_sui_config.unwrap_or(ika_config_dir()?.join(IKA_SUI_CONFIG));
                let config: IkaPackagesConfig =
                    PersistedConfig::read(&config_path).map_err(|err| {
                        err.context(format!(
                            "Cannot open Ika network config file at {config_path:?}"
                        ))
                    })?;
                let response = undo_report_validator(
                    context,
                    config.ika_system_package_id,
                    config.ika_system_object_id,
                    validator_operation_cap_id,
                    reportee_id,
                    gas_budget,
                )
                .await?;
                IkaValidatorCommandResponse::UndoReportValidator(response)
            }
            IkaValidatorCommand::RotateOperationCap {
                gas_budget,
                validator_cap_id,
                ika_sui_config,
            } => {
                let gas_budget = gas_budget.unwrap_or(DEFAULT_GAS_BUDGET);
                let config_path = ika_sui_config.unwrap_or(ika_config_dir()?.join(IKA_SUI_CONFIG));
                let config: IkaPackagesConfig =
                    PersistedConfig::read(&config_path).map_err(|err| {
                        err.context(format!(
                            "Cannot open Ika network config file at {config_path:?}"
                        ))
                    })?;
                let response = rotate_operation_cap(
                    context,
                    config.ika_system_package_id,
                    config.ika_system_object_id,
                    validator_cap_id,
                    gas_budget,
                )
                .await?;
                IkaValidatorCommandResponse::RotateOperationCap(response)
            }
            IkaValidatorCommand::RotateCommissionCap {
                gas_budget,
                validator_cap_id,
                ika_sui_config,
            } => {
                let gas_budget = gas_budget.unwrap_or(DEFAULT_GAS_BUDGET);
                let config_path = ika_sui_config.unwrap_or(ika_config_dir()?.join(IKA_SUI_CONFIG));
                let config: IkaPackagesConfig =
                    PersistedConfig::read(&config_path).map_err(|err| {
                        err.context(format!(
                            "Cannot open Ika network config file at {config_path:?}"
                        ))
                    })?;
                let response = rotate_commission_cap(
                    context,
                    config.ika_system_package_id,
                    config.ika_system_object_id,
                    validator_cap_id,
                    gas_budget,
                )
                .await?;
                IkaValidatorCommandResponse::RotateCommissionCap(response)
            }
            IkaValidatorCommand::CollectCommission {
                gas_budget,
                validator_commission_cap_id,
                amount,
                ika_sui_config,
            } => {
                let gas_budget = gas_budget.unwrap_or(DEFAULT_GAS_BUDGET);
                let config_path = ika_sui_config.unwrap_or(ika_config_dir()?.join(IKA_SUI_CONFIG));
                let config: IkaPackagesConfig =
                    PersistedConfig::read(&config_path).map_err(|err| {
                        err.context(format!(
                            "Cannot open Ika network config file at {config_path:?}"
                        ))
                    })?;
                let response = collect_commission(
                    context,
                    config.ika_system_package_id,
                    config.ika_system_object_id,
                    validator_commission_cap_id,
                    amount,
                    gas_budget,
                )
                .await?;
                IkaValidatorCommandResponse::CollectCommission(response)
            }
            IkaValidatorCommand::SetValidatorName {
                gas_budget,
                validator_operation_cap_id,
                name,
                ika_sui_config,
            } => {
                let gas_budget = gas_budget.unwrap_or(DEFAULT_GAS_BUDGET);
                let config_path = ika_sui_config.unwrap_or(ika_config_dir()?.join(IKA_SUI_CONFIG));
                let config: IkaPackagesConfig =
                    PersistedConfig::read(&config_path).map_err(|err| {
                        err.context(format!(
                            "Cannot open Ika network config file at {config_path:?}"
                        ))
                    })?;
                let response = set_validator_name(
                    context,
                    config.ika_system_package_id,
                    config.ika_system_object_id,
                    validator_operation_cap_id,
                    name,
                    gas_budget,
                )
                .await?;
                IkaValidatorCommandResponse::SetValidatorName(response)
            }
            IkaValidatorCommand::GetValidatorMetadata {
                gas_budget,
                validator_id,
                ika_sui_config,
            } => {
                let gas_budget = gas_budget.unwrap_or(DEFAULT_GAS_BUDGET);
                let config_path = ika_sui_config.unwrap_or(ika_config_dir()?.join(IKA_SUI_CONFIG));
                let config: IkaPackagesConfig =
                    PersistedConfig::read(&config_path).map_err(|err| {
                        err.context(format!(
                            "Cannot open Ika network config file at {config_path:?}"
                        ))
                    })?;
                let response = validator_metadata(
                    context,
                    config.ika_system_package_id,
                    config.ika_system_object_id,
                    validator_id,
                    gas_budget,
                )
                .await?;
                IkaValidatorCommandResponse::GetValidatorMetadata(response)
            }
            IkaValidatorCommand::SetValidatorMetadata {
                gas_budget,
                validator_operation_cap_id,
                metadata,
                ika_sui_config,
            } => {
                let gas_budget = gas_budget.unwrap_or(DEFAULT_GAS_BUDGET);
                let config_path = ika_sui_config.unwrap_or(ika_config_dir()?.join(IKA_SUI_CONFIG));
                let config: IkaPackagesConfig =
                    PersistedConfig::read(&config_path).map_err(|err| {
                        err.context(format!(
                            "Cannot open Ika network config file at {config_path:?}"
                        ))
                    })?;
                let response = set_validator_metadata(
                    context,
                    config.ika_system_package_id,
                    config.ika_system_object_id,
                    validator_operation_cap_id,
                    metadata,
                    gas_budget,
                )
                .await?;
                IkaValidatorCommandResponse::SetValidatorMetadata(response)
            }
            IkaValidatorCommand::SetNextEpochNetworkAddress {
                gas_budget,
                validator_operation_cap_id,
                network_address,
                ika_sui_config,
            } => {
                let gas_budget = gas_budget.unwrap_or(DEFAULT_GAS_BUDGET);
                let config_path = ika_sui_config.unwrap_or(ika_config_dir()?.join(IKA_SUI_CONFIG));
                let config: IkaPackagesConfig =
                    PersistedConfig::read(&config_path).map_err(|err| {
                        err.context(format!(
                            "Cannot open Ika network config file at {config_path:?}"
                        ))
                    })?;
                let response = set_next_epoch_network_address(
                    context,
                    config.ika_system_package_id,
                    config.ika_system_object_id,
                    validator_operation_cap_id,
                    network_address,
                    gas_budget,
                )
                .await?;
                IkaValidatorCommandResponse::SetNextEpochNetworkAddress(response)
            }
            IkaValidatorCommand::SetNextEpochP2pAddress {
                gas_budget,
                validator_operation_cap_id,
                p2p_address,
                ika_sui_config,
            } => {
                let gas_budget = gas_budget.unwrap_or(DEFAULT_GAS_BUDGET);
                let config_path = ika_sui_config.unwrap_or(ika_config_dir()?.join(IKA_SUI_CONFIG));
                let config: IkaPackagesConfig =
                    PersistedConfig::read(&config_path).map_err(|err| {
                        err.context(format!(
                            "Cannot open Ika network config file at {config_path:?}"
                        ))
                    })?;
                let response = set_next_epoch_p2p_address(
                    context,
                    config.ika_system_package_id,
                    config.ika_system_object_id,
                    validator_operation_cap_id,
                    p2p_address,
                    gas_budget,
                )
                .await?;
                IkaValidatorCommandResponse::SetNextEpochP2pAddress(response)
            }
            IkaValidatorCommand::SetNextEpochConsensusAddress {
                gas_budget,
                validator_operation_cap_id,
                consensus_address,
                ika_sui_config,
            } => {
                let gas_budget = gas_budget.unwrap_or(DEFAULT_GAS_BUDGET);
                let config_path = ika_sui_config.unwrap_or(ika_config_dir()?.join(IKA_SUI_CONFIG));
                let config: IkaPackagesConfig =
                    PersistedConfig::read(&config_path).map_err(|err| {
                        err.context(format!(
                            "Cannot open Ika network config file at {config_path:?}"
                        ))
                    })?;
                let response = set_next_epoch_consensus_address(
                    context,
                    config.ika_system_package_id,
                    config.ika_system_object_id,
                    validator_operation_cap_id,
                    consensus_address,
                    gas_budget,
                )
                .await?;
                IkaValidatorCommandResponse::SetNextEpochConsensusAddress(response)
            }
            IkaValidatorCommand::SetNextEpochProtocolPubkey {
                gas_budget,
                validator_operation_cap_id,
                validator_info_file,
                ika_sui_config,
            } => {
                let gas_budget = gas_budget.unwrap_or(DEFAULT_GAS_BUDGET);
                let config_path = ika_sui_config.unwrap_or(ika_config_dir()?.join(IKA_SUI_CONFIG));
                let config: IkaPackagesConfig =
                    PersistedConfig::read(&config_path).map_err(|err| {
                        err.context(format!(
                            "Cannot open Ika network config file at {config_path:?}"
                        ))
                    })?;
                let validator_info_bytes = fs::read_to_string(validator_info_file)?;
                let validator_info: ValidatorInfo = serde_yaml::from_str(&validator_info_bytes)?;
                let response = set_next_epoch_protocol_pubkey_bytes(
                    context,
                    config.ika_system_package_id,
                    config.ika_system_object_id,
                    validator_operation_cap_id,
                    validator_info.protocol_public_key.as_bytes().to_vec(),
                    validator_info.proof_of_possession.as_ref().to_vec(),
                    gas_budget,
                )
                .await?;
                IkaValidatorCommandResponse::SetNextEpochProtocolPubkey(response)
            }
            IkaValidatorCommand::SetNextEpochNetworkPubkey {
                gas_budget,
                validator_operation_cap_id,
                validator_info_file,
                ika_sui_config,
            } => {
                let gas_budget = gas_budget.unwrap_or(DEFAULT_GAS_BUDGET);
                let config_path = ika_sui_config.unwrap_or(ika_config_dir()?.join(IKA_SUI_CONFIG));
                let config: IkaPackagesConfig =
                    PersistedConfig::read(&config_path).map_err(|err| {
                        err.context(format!(
                            "Cannot open Ika network config file at {config_path:?}"
                        ))
                    })?;
                let validator_info_bytes = fs::read_to_string(validator_info_file)?;
                let validator_info: ValidatorInfo = serde_yaml::from_str(&validator_info_bytes)?;
                let response = set_next_epoch_network_pubkey_bytes(
                    context,
                    config.ika_system_package_id,
                    config.ika_system_object_id,
                    validator_operation_cap_id,
                    validator_info.network_public_key.as_bytes().to_vec(),
                    gas_budget,
                )
                .await?;
                IkaValidatorCommandResponse::SetNextEpochNetworkPubkey(response)
            }
            IkaValidatorCommand::SetNextEpochConsensusPubkey {
                gas_budget,
                validator_operation_cap_id,
                validator_info_file,
                ika_sui_config,
            } => {
                let gas_budget = gas_budget.unwrap_or(DEFAULT_GAS_BUDGET);
                let config_path = ika_sui_config.unwrap_or(ika_config_dir()?.join(IKA_SUI_CONFIG));
                let config: IkaPackagesConfig =
                    PersistedConfig::read(&config_path).map_err(|err| {
                        err.context(format!(
                            "Cannot open Ika network config file at {config_path:?}"
                        ))
                    })?;
                let validator_info_bytes = fs::read_to_string(validator_info_file)?;
                let validator_info: ValidatorInfo = serde_yaml::from_str(&validator_info_bytes)?;
                let response = set_next_epoch_consensus_pubkey_bytes(
                    context,
                    config.ika_system_package_id,
                    config.ika_system_object_id,
                    validator_operation_cap_id,
                    validator_info.consensus_public_key.as_bytes().to_vec(),
                    gas_budget,
                )
                .await?;
                IkaValidatorCommandResponse::SetNextEpochConsensusPubkey(response)
            }
            IkaValidatorCommand::SetNextEpochMPCData {
                gas_budget,
                validator_operation_cap_id,
                ika_sui_config,
            } => {
                let gas_budget = gas_budget.unwrap_or(DEFAULT_GAS_BUDGET);
                let config_path = ika_sui_config.unwrap_or(ika_config_dir()?.join(IKA_SUI_CONFIG));
                let config: IkaPackagesConfig =
                    PersistedConfig::read(&config_path).map_err(|err| {
                        err.context(format!(
                            "Cannot open Ika network config file at {config_path:?}"
                        ))
                    })?;

                // Create a new seed and class groups key
                let new_seed = RootSeed::random_seed();
                let new_class_groups_key =
                    ClassGroupsKeyPairAndProof::from_seed(&new_seed).encryption_key_and_proof();

                let mpc_data = VersionedMPCData::V1(MPCDataV1 {
                    class_groups_public_key_and_proof: bcs::to_bytes(&new_class_groups_key)?,
                });

                let response = set_next_epoch_mpc_data_bytes(
                    context,
                    config.ika_system_package_id,
                    config.ika_system_object_id,
                    validator_operation_cap_id,
                    mpc_data,
                    gas_budget,
                )
                .await?;

                if response.status_ok().is_some() && response.status_ok().unwrap() {
                    // Save the new seed to class-groups.seed file (override if exists)
                    let dir = std::env::current_dir()?;
                    let class_groups_key_file = dir.join("class-groups.seed");
                    new_seed.save_to_file(class_groups_key_file.clone())?;
                    println!("Generated new class groups seed file: {class_groups_key_file:?}.");
                }

                IkaValidatorCommandResponse::SetNextEpochMPCData(response)
            }
            IkaValidatorCommand::VerifyValidatorCap {
                gas_budget,
                validator_cap_id,
                ika_sui_config,
            } => {
                let gas_budget = gas_budget.unwrap_or(DEFAULT_GAS_BUDGET);
                let config_path = ika_sui_config.unwrap_or(ika_config_dir()?.join(IKA_SUI_CONFIG));
                let config: IkaPackagesConfig =
                    PersistedConfig::read(&config_path).map_err(|err| {
                        err.context(format!(
                            "Cannot open Ika network config file at {config_path:?}"
                        ))
                    })?;
                let response = verify_validator_cap(
                    context,
                    config.ika_system_package_id,
                    config.ika_system_object_id,
                    validator_cap_id,
                    gas_budget,
                )
                .await?;
                IkaValidatorCommandResponse::VerifyValidatorCap(response)
            }
            IkaValidatorCommand::VerifyOperationCap {
                gas_budget,
                validator_operation_cap_id,
                ika_sui_config,
            } => {
                let gas_budget = gas_budget.unwrap_or(DEFAULT_GAS_BUDGET);
                let config_path = ika_sui_config.unwrap_or(ika_config_dir()?.join(IKA_SUI_CONFIG));
                let config: IkaPackagesConfig =
                    PersistedConfig::read(&config_path).map_err(|err| {
                        err.context(format!(
                            "Cannot open Ika network config file at {config_path:?}"
                        ))
                    })?;
                let response = verify_operation_cap(
                    context,
                    config.ika_system_package_id,
                    config.ika_system_object_id,
                    validator_operation_cap_id,
                    gas_budget,
                )
                .await?;
                IkaValidatorCommandResponse::VerifyOperationCap(response)
            }
            IkaValidatorCommand::VerifyCommissionCap {
                gas_budget,
                validator_commission_cap_id,
                ika_sui_config,
            } => {
                let gas_budget = gas_budget.unwrap_or(DEFAULT_GAS_BUDGET);
                let config_path = ika_sui_config.unwrap_or(ika_config_dir()?.join(IKA_SUI_CONFIG));
                let config: IkaPackagesConfig =
                    PersistedConfig::read(&config_path).map_err(|err| {
                        err.context(format!(
                            "Cannot open Ika network config file at {config_path:?}"
                        ))
                    })?;
                let response = verify_commission_cap(
                    context,
                    config.ika_system_package_id,
                    config.ika_system_object_id,
                    validator_commission_cap_id,
                    gas_budget,
                )
                .await?;
                IkaValidatorCommandResponse::VerifyCommissionCap(response)
            }
            IkaValidatorCommand::SetPricingVote {
                gas_budget,
                validator_operation_cap_id,
                ika_sui_config,
                new_pricing_file_path,
            } => {
                let file = BufReader::new(File::open(new_pricing_file_path)?);
                let new_pricing: Vec<Entry<PricingInfoKey, PricingInfoValue>> =
                    serde_yaml::from_reader(file)?;
                let gas_budget = gas_budget.unwrap_or(DEFAULT_GAS_BUDGET);
                let config_path = ika_sui_config.unwrap_or(ika_config_dir()?.join(IKA_SUI_CONFIG));
                let config: IkaPackagesConfig =
                    PersistedConfig::read(&config_path).map_err(|err| {
                        err.context(format!(
                            "Cannot open Ika network config file at {config_path:?}"
                        ))
                    })?;
                let response = set_pricing_vote(
                    context,
                    config.ika_system_package_id,
                    config.ika_system_object_id,
                    config.ika_dwallet_2pc_mpc_package_id,
                    config.ika_dwallet_coordinator_object_id,
                    validator_operation_cap_id,
                    new_pricing,
                    gas_budget,
                )
                .await?;
                IkaValidatorCommandResponse::SetPricingVote(response)
            }
            IkaValidatorCommand::GetCurrentPricingInfo { ika_sui_config } => {
                let config_path = ika_sui_config.unwrap_or(ika_config_dir()?.join(IKA_SUI_CONFIG));
                let config: IkaPackagesConfig =
                    PersistedConfig::read(&config_path).map_err(|err| {
                        err.context(format!(
                            "Cannot open Ika network config file at {config_path:?}"
                        ))
                    })?;

                let client = SuiClient::new(
                    &context.get_active_env()?.rpc,
                    SuiClientMetrics::new_for_testing(),
                    config.ika_package_id,
                    config.ika_common_package_id,
                    config.ika_dwallet_2pc_mpc_package_id,
                    config.ika_system_package_id,
                    config.ika_system_object_id,
                    config.ika_dwallet_coordinator_object_id,
                )
                .await?;
                let current_pricing_info = client.get_pricing_info().await;
                let path = "current_pricing.yaml";
                let file = BufWriter::new(File::create(path)?);
                serde_yaml::to_writer(file, &current_pricing_info)?;
                IkaValidatorCommandResponse::FetchCurrentPricingInfo(PathBuf::from(path))
            }
        })
    }
}

impl Display for IkaValidatorCommandResponse {
    fn fmt(&self, f: &mut Formatter<'_>) -> std::fmt::Result {
        let mut writer = String::new();
        match self {
            IkaValidatorCommandResponse::MakeValidatorInfo => {}
            IkaValidatorCommandResponse::BecomeCandidate(
                response,
                BecomeCandidateValidatorData {
                    validator_id,
                    validator_cap_id,
                    validator_operation_cap_id,
                    validator_commission_cap_id,
                },
            ) => {
                write!(
                    writer,
                    "{}",
                    write_transaction_response_without_transaction_data(response)?
                )?;
                writeln!(writer, "Validator ID: {validator_id}")?;
                writeln!(writer, "Validator Cap ID: {validator_cap_id}")?;
                writeln!(
                    writer,
                    "Validator Operation Cap ID: {validator_operation_cap_id}"
                )?;
                writeln!(
                    writer,
                    "Validator Commission Cap ID: {validator_commission_cap_id}"
                )?;
            }
            IkaValidatorCommandResponse::JoinCommittee(response)
            | IkaValidatorCommandResponse::StakeValidator(response)
            | IkaValidatorCommandResponse::LeaveCommittee(response)
            | IkaValidatorCommandResponse::RemoveCandidate(response)
            | IkaValidatorCommandResponse::SetCommission(response)
            | IkaValidatorCommandResponse::WithdrawStake(response)
            | IkaValidatorCommandResponse::RequestWithdrawStake(response)
            | IkaValidatorCommandResponse::ReportValidator(response)
            | IkaValidatorCommandResponse::UndoReportValidator(response)
            | IkaValidatorCommandResponse::RotateOperationCap(response)
            | IkaValidatorCommandResponse::RotateCommissionCap(response)
            | IkaValidatorCommandResponse::CollectCommission(response)
            | IkaValidatorCommandResponse::SetValidatorName(response)
            | IkaValidatorCommandResponse::GetValidatorMetadata(response)
            | IkaValidatorCommandResponse::SetValidatorMetadata(response)
            | IkaValidatorCommandResponse::SetNextEpochNetworkAddress(response)
            | IkaValidatorCommandResponse::SetNextEpochP2pAddress(response)
            | IkaValidatorCommandResponse::SetNextEpochConsensusAddress(response)
            | IkaValidatorCommandResponse::SetNextEpochProtocolPubkey(response)
            | IkaValidatorCommandResponse::SetNextEpochNetworkPubkey(response)
            | IkaValidatorCommandResponse::SetNextEpochConsensusPubkey(response)
            | IkaValidatorCommandResponse::VerifyValidatorCap(response)
            | IkaValidatorCommandResponse::VerifyOperationCap(response)
            | IkaValidatorCommandResponse::VerifyCommissionCap(response)
            | IkaValidatorCommandResponse::SetPricingVote(response) => {
                write!(writer, "{}", write_transaction_response(response)?)?;
            }
            IkaValidatorCommandResponse::ConfigEnv(path) => {
                writeln!(writer, "Ika Sui config file created at: {path:?}")?;
            }
<<<<<<< HEAD
            IkaValidatorCommandResponse::FetchCurrentPricingInfo(path) => {
                writeln!(
                    writer,
                    "Fetched current pricing info from Sui, you can view & edit it at: {path:?}"
=======
            IkaValidatorCommandResponse::SetNextEpochMPCData(response) => {
                write!(
                    writer,
                    "{}",
                    write_transaction_response_without_transaction_data(response)?
>>>>>>> ed00816f
                )?;
            }
        }
        write!(f, "{}", writer.trim_end_matches('\n'))
    }
}

impl Debug for IkaValidatorCommandResponse {
    fn fmt(&self, f: &mut Formatter<'_>) -> std::fmt::Result {
        let string = serde_json::to_string_pretty(self);
        let s = string.unwrap_or_else(|err| format!("{err}").red().to_string());
        write!(f, "{s}")
    }
}

impl IkaValidatorCommandResponse {
    pub fn print(&self, pretty: bool) {
        match self {
            IkaValidatorCommandResponse::MakeValidatorInfo => {}
            other => {
                let line = if pretty {
                    format!("{other}")
                } else {
                    format!("{other:?}")
                };
                for line in line.lines() {
                    println!("{line}");
                }
            }
        }
    }
}

fn make_key_files(
    file_name: PathBuf,
    is_protocol_key: bool,
    key: Option<SuiKeyPair>,
) -> Result<()> {
    if file_name.exists() {
        println!("Use existing {file_name:?} key file.");
        return Ok(());
    } else if is_protocol_key {
        let (_, keypair) = get_authority_key_pair();
        write_authority_keypair_to_file(&keypair, file_name.clone())?;
        println!("Generated new key file: {file_name:?}.");
    } else {
        let kp = match key {
            Some(key) => {
                println!("Generated a new key file {file_name:?} based on `sui.keystore` file.");
                key
            }
            None => {
                let (_, kp, _, _) = generate_new_key(SignatureScheme::ED25519, None, None)?;
                println!("Generated new key file: {file_name:?}.");
                kp
            }
        };
        write_keypair_to_file(&kp, &file_name)?;
    }
    Ok(())
}

/// Generates the class groups a key pair and proof from a seed file if it exists,
/// otherwise generates and saves the seed.
fn read_or_generate_seed_and_class_groups_key(
    seed_path: PathBuf,
) -> Result<Box<ClassGroupsKeyPairAndProof>> {
    let seed = match RootSeed::from_file(seed_path.clone()) {
        Ok(seed) => {
            println!("Use existing seed: {seed_path:?}.",);
            seed
        }
        Err(_) => {
            let seed = RootSeed::random_seed();
            seed.save_to_file(seed_path.clone())?;
            println!("Generated class groups seed info file: {seed_path:?}.",);
            seed
        }
    };

    let class_groups_public_key_and_proof = Box::new(ClassGroupsKeyPairAndProof::from_seed(&seed));

    Ok(class_groups_public_key_and_proof)
}

pub fn write_transaction_response_without_transaction_data(
    response: &SuiTransactionBlockResponse,
) -> Result<String, fmt::Error> {
    // we requested with for full_content, so the following content should be available.
    let success = response.status_ok().unwrap();
    let lines = vec![
        String::from("----- Transaction Digest ----"),
        response.digest.to_string(),
        String::from("----- Transaction Effects ----"),
        response.effects.as_ref().unwrap().to_string(),
    ];
    let mut writer = String::new();
    for line in lines {
        let colorized_line = if success { line.green() } else { line.red() };
        writeln!(writer, "{}", colorized_line)?;
    }
    Ok(writer)
}<|MERGE_RESOLUTION|>--- conflicted
+++ resolved
@@ -1259,18 +1259,17 @@
             IkaValidatorCommandResponse::ConfigEnv(path) => {
                 writeln!(writer, "Ika Sui config file created at: {path:?}")?;
             }
-<<<<<<< HEAD
-            IkaValidatorCommandResponse::FetchCurrentPricingInfo(path) => {
-                writeln!(
-                    writer,
-                    "Fetched current pricing info from Sui, you can view & edit it at: {path:?}"
-=======
             IkaValidatorCommandResponse::SetNextEpochMPCData(response) => {
                 write!(
                     writer,
                     "{}",
                     write_transaction_response_without_transaction_data(response)?
->>>>>>> ed00816f
+                )?;
+            }
+            IkaValidatorCommandResponse::FetchCurrentPricingInfo(path) => {
+                writeln!(
+                    writer,
+                    "Fetched current pricing info from Sui, you can view & edit it at: {path:?}"
                 )?;
             }
         }
