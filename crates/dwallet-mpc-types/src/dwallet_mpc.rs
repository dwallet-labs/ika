--- conflicted
+++ resolved
@@ -1,10 +1,7 @@
 // Copyright (c) dWallet Labs, Ltd.
 // SPDX-License-Identifier: BSD-3-Clause-Clear
 
-<<<<<<< HEAD
-=======
 use class_groups::reconfiguration::Secp256k1Party;
->>>>>>> a88c7897
 use enum_dispatch::enum_dispatch;
 use serde::{Deserialize, Serialize};
 use thiserror::Error;
@@ -46,8 +43,6 @@
     group::secp256k1::GroupElement,
 >;
 
-<<<<<<< HEAD
-=======
 pub type DKGDecentralizedPartyOutputRistretto = DKGDecentralizedPartyOutput<
     { twopc_mpc::ristretto::SCALAR_LIMBS },
     { twopc_mpc::ristretto::class_groups::FUNDAMENTAL_DISCRIMINANT_LIMBS },
@@ -136,7 +131,6 @@
     V2(NetworkEncryptionKeyPublicDataV2),
 }
 
->>>>>>> a88c7897
 /// The public output of the DKG and/or Reconfiguration protocols, which holds the (encrypted) decryption key shares.
 /// Created for each DKG protocol and modified for each Reconfiguration Protocol.
 #[derive(Debug, Clone, PartialEq, Eq)]
@@ -158,149 +152,6 @@
     pub secp256k1_protocol_public_parameters:
         twopc_mpc::secp256k1::class_groups::ProtocolPublicParameters,
 }
-<<<<<<< HEAD
-
-pub trait NetworkEncryptionKeyPublicData {
-    fn epoch(&self) -> u64;
-    fn secp256k1_decryption_key_share_public_parameters(
-        &self,
-    ) -> class_groups::Secp256k1DecryptionKeySharePublicParameters;
-    fn network_dkg_output(&self) -> &VersionedNetworkDkgOutput;
-    fn state(&self) -> &NetworkDecryptionKeyPublicOutputType;
-    fn latest_network_reconfiguration_public_output(
-        &self,
-    ) -> Option<VersionedDecryptionKeyReconfigurationOutput>;
-    fn secp256k1_protocol_public_parameters(
-        &self,
-    ) -> twopc_mpc::secp256k1::class_groups::ProtocolPublicParameters;
-}
-
-impl NetworkEncryptionKeyPublicData for NetworkEncryptionKeyPublicDataV1 {
-    fn epoch(&self) -> u64 {
-        self.epoch
-    }
-
-    fn secp256k1_decryption_key_share_public_parameters(
-        &self,
-    ) -> class_groups::Secp256k1DecryptionKeySharePublicParameters {
-        self.secp256k1_decryption_key_share_public_parameters
-            .clone()
-    }
-
-    fn network_dkg_output(&self) -> &VersionedNetworkDkgOutput {
-        &self.network_dkg_output
-    }
-
-    fn state(&self) -> &NetworkDecryptionKeyPublicOutputType {
-        &self.state
-    }
-
-    fn latest_network_reconfiguration_public_output(
-        &self,
-    ) -> Option<VersionedDecryptionKeyReconfigurationOutput> {
-        self.latest_network_reconfiguration_public_output.clone()
-    }
-
-    fn secp256k1_protocol_public_parameters(&self) -> ProtocolPublicParameters {
-        self.secp256k1_protocol_public_parameters.clone()
-    }
-}
-
-impl NetworkEncryptionKeyPublicData for NetworkEncryptionKeyPublicDataV2 {
-    fn epoch(&self) -> u64 {
-        self.epoch
-    }
-
-    fn secp256k1_decryption_key_share_public_parameters(
-        &self,
-    ) -> class_groups::Secp256k1DecryptionKeySharePublicParameters {
-        self.secp256k1_decryption_key_share_public_parameters
-            .clone()
-    }
-    fn network_dkg_output(&self) -> &VersionedNetworkDkgOutput {
-        &self.network_dkg_output
-    }
-    fn state(&self) -> &NetworkDecryptionKeyPublicOutputType {
-        &self.state
-    }
-
-    fn latest_network_reconfiguration_public_output(
-        &self,
-    ) -> Option<VersionedDecryptionKeyReconfigurationOutput> {
-        self.latest_network_reconfiguration_public_output.clone()
-    }
-
-    fn secp256k1_protocol_public_parameters(&self) -> ProtocolPublicParameters {
-        self.secp256k1_protocol_public_parameters.clone()
-    }
-}
-
-impl NetworkEncryptionKeyPublicData for VersionedNetworkEncryptionKeyPublicData {
-    fn epoch(&self) -> u64 {
-        match self {
-            VersionedNetworkEncryptionKeyPublicData::V1(data) => data.epoch(),
-            VersionedNetworkEncryptionKeyPublicData::V2(data) => data.epoch(),
-        }
-    }
-
-    fn secp256k1_decryption_key_share_public_parameters(
-        &self,
-    ) -> class_groups::Secp256k1DecryptionKeySharePublicParameters {
-        match self {
-            VersionedNetworkEncryptionKeyPublicData::V1(data) => {
-                data.secp256k1_decryption_key_share_public_parameters()
-            }
-            VersionedNetworkEncryptionKeyPublicData::V2(data) => {
-                data.secp256k1_decryption_key_share_public_parameters()
-            }
-        }
-    }
-
-    fn network_dkg_output(&self) -> &VersionedNetworkDkgOutput {
-        match self {
-            VersionedNetworkEncryptionKeyPublicData::V1(data) => data.network_dkg_output(),
-            VersionedNetworkEncryptionKeyPublicData::V2(data) => data.network_dkg_output(),
-        }
-    }
-
-    fn state(&self) -> &NetworkDecryptionKeyPublicOutputType {
-        match self {
-            VersionedNetworkEncryptionKeyPublicData::V1(data) => data.state(),
-            VersionedNetworkEncryptionKeyPublicData::V2(data) => data.state(),
-        }
-    }
-
-    fn latest_network_reconfiguration_public_output(
-        &self,
-    ) -> Option<VersionedDecryptionKeyReconfigurationOutput> {
-        match self {
-            VersionedNetworkEncryptionKeyPublicData::V1(data) => {
-                data.latest_network_reconfiguration_public_output()
-            }
-            VersionedNetworkEncryptionKeyPublicData::V2(data) => {
-                data.latest_network_reconfiguration_public_output()
-            }
-        }
-    }
-
-    fn secp256k1_protocol_public_parameters(&self) -> ProtocolPublicParameters {
-        match self {
-            VersionedNetworkEncryptionKeyPublicData::V1(data) => {
-                data.secp256k1_protocol_public_parameters()
-            }
-            VersionedNetworkEncryptionKeyPublicData::V2(data) => {
-                data.secp256k1_protocol_public_parameters()
-            }
-        }
-    }
-}
-
-#[enum_dispatch(NetworkEncryptionKeyPublicData)]
-#[derive(Debug, Clone, PartialEq, Eq)]
-pub enum VersionedNetworkEncryptionKeyPublicData {
-    V1(NetworkEncryptionKeyPublicDataV1),
-    V2(NetworkEncryptionKeyPublicDataV2),
-}
 
 /// The public output of the DKG and/or Reconfiguration protocols, which holds the (encrypted) decryption key shares.
 /// Created for each DKG protocol and modified for each Reconfiguration Protocol.
@@ -309,16 +160,6 @@
     /// The epoch of the last version update.
     pub epoch: u64,
 
-=======
-
-/// The public output of the DKG and/or Reconfiguration protocols, which holds the (encrypted) decryption key shares.
-/// Created for each DKG protocol and modified for each Reconfiguration Protocol.
-#[derive(Debug, Clone, PartialEq, Eq)]
-pub struct NetworkEncryptionKeyPublicDataV2 {
-    /// The epoch of the last version update.
-    pub epoch: u64,
-
->>>>>>> a88c7897
     pub state: NetworkDecryptionKeyPublicOutputType,
     /// The public output of the `latest` decryption key update (Reconfiguration).
     pub latest_network_reconfiguration_public_output:
@@ -346,10 +187,6 @@
         class_groups::Curve25519DecryptionKeySharePublicParameters,
 }
 
-<<<<<<< HEAD
-#[repr(u32)]
-=======
->>>>>>> a88c7897
 #[derive(
     strum_macros::Display,
     Clone,
@@ -363,18 +200,6 @@
     Ord,
     PartialOrd,
 )]
-<<<<<<< HEAD
-pub enum DWalletMPCNetworkKeyScheme {
-    #[strum(to_string = "Secp256k1")]
-    Secp256k1 = 0,
-    #[strum(to_string = "Ristretto")]
-    Ristretto = 1,
-    #[strum(to_string = "Secp256r1")]
-    Secp256r1 = 2,
-}
-
-#[repr(u32)]
-=======
 // useful to tell which protocol public parameters to use
 pub enum DWalletCurve {
     #[strum(to_string = "Secp256k1")]
@@ -387,7 +212,6 @@
     Ristretto,
 }
 
->>>>>>> a88c7897
 #[derive(
     strum_macros::Display,
     Clone,
@@ -401,11 +225,6 @@
     Ord,
     PartialOrd,
 )]
-<<<<<<< HEAD
-pub enum SignatureAlgorithm {
-    #[strum(to_string = "ECDSA")]
-    ECDSA,
-=======
 pub enum DWalletSignatureAlgorithm {
     #[strum(to_string = "ECDSASecp256k1")]
     ECDSASecp256k1,
@@ -417,24 +236,14 @@
     EdDSA,
     #[strum(to_string = "SchnorrkelSubstrate")]
     SchnorrkelSubstrate,
->>>>>>> a88c7897
 }
 
 // We can't import ika-types here since we import this module in there.
 // Therefore, we use `thiserror` `#from` to convert this error.
 #[derive(Debug, Error, Clone)]
 pub enum DwalletNetworkMPCError {
-<<<<<<< HEAD
-    #[error("invalid DWalletMPCNetworkKey value: {0}")]
-    InvalidDWalletMPCNetworkKey(u32),
-
-    #[error("invalid DWalletMPCSignatureAlgorithm value: {0}")]
-    InvalidDWalletMPCSignatureAlgorithm(u32),
-}
-=======
     #[error("invalid dwallet mpc curve value: {0}")]
     InvalidDWalletMPCCurve(u32),
->>>>>>> a88c7897
 
     #[error("invalid dwallet mpc signature algorithm (curve: {0}) value: {1}")]
     InvalidDWalletMPCSignatureAlgorithm(u32, u32),
@@ -444,19 +253,6 @@
 
     #[error("missing protocol public parameters for curve: {0}")]
     MissingProtocolPublicParametersForCurve(DWalletCurve),
-}
-
-impl TryFrom<u32> for SignatureAlgorithm {
-    type Error = DwalletNetworkMPCError;
-
-    fn try_from(value: u32) -> Result<Self, Self::Error> {
-        match value {
-            0 => Ok(SignatureAlgorithm::ECDSA),
-            v => Err(DwalletNetworkMPCError::InvalidDWalletMPCSignatureAlgorithm(
-                v,
-            )),
-        }
-    }
 }
 
 pub type ClassGroupsPublicKeyAndProofBytes = Vec<u8>;
