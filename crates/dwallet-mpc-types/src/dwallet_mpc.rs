// Copyright (c) dWallet Labs, Ltd.
// SPDX-License-Identifier: BSD-3-Clause-Clear

use enum_dispatch::enum_dispatch;
use serde::{Deserialize, Serialize};
use thiserror::Error;
use twopc_mpc::class_groups::{DKGDecentralizedPartyOutput, DKGDecentralizedPartyVersionedOutput};

/// Alias for an MPC message.
pub type MPCMessage = Vec<u8>;

/// Alias for an MPC public output wrapped with version.
pub type SerializedWrappedMPCPublicOutput = Vec<u8>;

/// The MPC Public Output.
pub type MPCPublicOutput = Vec<u8>;

/// Alias for MPC public input.
pub type MPCPublicInput = Vec<u8>;

/// Alias for MPC private input.
pub type MPCPrivateInput = Option<Vec<u8>>;

#[derive(Debug, Clone, PartialEq, Eq, Serialize, Deserialize, schemars::JsonSchema, Hash)]
pub enum NetworkDecryptionKeyPublicOutputType {
    NetworkDkg,
    Reconfiguration,
}

<<<<<<< HEAD
pub type SpecificDKGDecentralizedPartyOutput = DKGDecentralizedPartyOutput<
=======
pub type DKGDecentralizedPartyOutputSecp256k1 = DKGDecentralizedPartyOutput<
>>>>>>> 76bc1715
    { twopc_mpc::secp256k1::SCALAR_LIMBS },
    { twopc_mpc::secp256k1::class_groups::FUNDAMENTAL_DISCRIMINANT_LIMBS },
    { twopc_mpc::secp256k1::class_groups::NON_FUNDAMENTAL_DISCRIMINANT_LIMBS },
    group::secp256k1::GroupElement,
>;

pub type DKGDecentralizedPartyVersionedOutputSecp256k1 = DKGDecentralizedPartyVersionedOutput<
    { twopc_mpc::secp256k1::SCALAR_LIMBS },
    { twopc_mpc::secp256k1::class_groups::FUNDAMENTAL_DISCRIMINANT_LIMBS },
    { twopc_mpc::secp256k1::class_groups::NON_FUNDAMENTAL_DISCRIMINANT_LIMBS },
    group::secp256k1::GroupElement,
>;

/// The public output of the DKG and/or Reconfiguration protocols, which holds the (encrypted) decryption key shares.
/// Created for each DKG protocol and modified for each Reconfiguration Protocol.
#[derive(Debug, Clone, PartialEq, Eq)]
pub struct NetworkEncryptionKeyPublicData {
    /// The epoch of the last version update.
    pub epoch: u64,

    pub state: NetworkDecryptionKeyPublicOutputType,
    /// The public output of the `latest` decryption key update (Reconfiguration).
    pub latest_network_reconfiguration_public_output:
        Option<VersionedDecryptionKeyReconfigurationOutput>,
    /// The public parameters of the decryption key shares,
    /// updated only after a successful network DKG or Reconfiguration.
    pub decryption_key_share_public_parameters:
        class_groups::Secp256k1DecryptionKeySharePublicParameters,

    pub protocol_public_parameters: twopc_mpc::secp256k1::class_groups::ProtocolPublicParameters,

    /// The public output of the `NetworkDKG` process (the first and only one).
    /// On first instance it will be equal to `latest_public_output`.
    pub network_dkg_output: VersionedNetworkDkgOutput,
}

#[repr(u32)]
#[derive(
    strum_macros::Display,
    Clone,
    Debug,
    PartialEq,
    Serialize,
    Deserialize,
    Eq,
    Hash,
    Copy,
    Ord,
    PartialOrd,
)]
pub enum DWalletMPCNetworkKeyScheme {
    #[strum(to_string = "Secp256k1")]
    Secp256k1 = 0,
    #[strum(to_string = "Ristretto")]
    Ristretto = 1,
}

#[repr(u32)]
#[derive(
    strum_macros::Display,
    Clone,
    Debug,
    PartialEq,
    Serialize,
    Deserialize,
    Eq,
    Hash,
    Copy,
    Ord,
    PartialOrd,
)]
pub enum SignatureAlgorithm {
    #[strum(to_string = "ECDSA")]
    ECDSA,
}

// We can't import ika-types here since we import this module in there.
// Therefore, we use `thiserror` `#from` to convert this error.
#[derive(Debug, Error, Clone)]
pub enum DwalletNetworkMPCError {
    #[error("invalid DWalletMPCNetworkKey value: {0}")]
    InvalidDWalletMPCNetworkKey(u32),

    #[error("invalid DWalletMPCSignatureAlgorithm value: {0}")]
    InvalidDWalletMPCSignatureAlgorithm(u32),
}

impl TryFrom<u32> for DWalletMPCNetworkKeyScheme {
    type Error = DwalletNetworkMPCError;

    fn try_from(value: u32) -> Result<Self, Self::Error> {
        match value {
            0 => Ok(DWalletMPCNetworkKeyScheme::Secp256k1),
            1 => Ok(DWalletMPCNetworkKeyScheme::Ristretto),
            v => Err(DwalletNetworkMPCError::InvalidDWalletMPCNetworkKey(v)),
        }
    }
}

impl TryFrom<u32> for SignatureAlgorithm {
    type Error = DwalletNetworkMPCError;

    fn try_from(value: u32) -> Result<Self, Self::Error> {
        match value {
            0 => Ok(SignatureAlgorithm::ECDSA),
            v => Err(DwalletNetworkMPCError::InvalidDWalletMPCSignatureAlgorithm(
                v,
            )),
        }
    }
}

pub type ClassGroupsPublicKeyAndProofBytes = Vec<u8>;

#[derive(Deserialize, Serialize, Clone, Debug)]
pub enum VersionedDWalletImportedKeyVerificationOutput {
    V1(MPCPublicOutput),
}

#[derive(Deserialize, Serialize, Clone, Debug)]
pub enum VersionedDwalletDKGFirstRoundPublicOutput {
    V1(MPCPublicOutput),
}

#[derive(Deserialize, Serialize, Clone, Debug)]
pub enum VersionedDwalletDKGSecondRoundPublicOutput {
    V1(MPCPublicOutput),
    V2(MPCPublicOutput),
}

#[derive(Deserialize, Serialize, Clone, Debug)]
pub enum VersionedPresignOutput {
    V1(MPCPublicOutput),
}

#[derive(Deserialize, Serialize, Clone, Debug)]
pub enum VersionedSignOutput {
    V1(MPCPublicOutput),
}

#[derive(Debug, Clone, PartialEq, Eq, Serialize, Deserialize, schemars::JsonSchema, Hash)]
pub enum VersionedNetworkDkgOutput {
    V1(MPCPublicOutput),
}

#[derive(Debug, Clone, PartialEq, Eq, Serialize, Deserialize, schemars::JsonSchema, Hash)]
pub enum VersionedDecryptionKeyReconfigurationOutput {
    V1(MPCPublicOutput),
    V2(MPCPublicOutput),
}

#[derive(Deserialize, Serialize, Clone, Debug)]
pub enum VersionedPublicKeyShareAndProof {
    V1(MPCPublicOutput),
}

#[derive(Deserialize, Serialize, Clone, Debug)]
pub enum VersionedCentralizedDKGPublicOutput {
    V1(MPCPublicOutput),
    V2(MPCPublicOutput),
}

#[derive(Deserialize, Serialize, Clone, Debug)]
pub enum VersionedDwalletUserSecretShare {
    V1(MPCPublicOutput),
}

#[derive(Deserialize, Serialize, Clone, Debug)]
pub enum VersionedUserSignedMessage {
    V1(MPCPublicOutput),
}

#[derive(Deserialize, Serialize, Clone, Debug)]
pub enum VersionedImportedDWalletPublicOutput {
    V1(MPCPublicOutput),
}

#[derive(Deserialize, Serialize, Clone, Debug)]
pub enum VersionedImportedSecretShare {
    V1(MPCPublicOutput),
}

#[derive(Deserialize, Serialize, Clone, Debug)]
pub enum VersionedImportedDwalletOutgoingMessage {
    V1(MPCPublicOutput),
}

#[derive(Deserialize, Serialize, Clone, Debug)]
pub enum VersionedEncryptedUserShare {
    V1(MPCPublicOutput),
}

#[enum_dispatch(MPCDataTrait)]
#[derive(Deserialize, Serialize, Clone, Debug, Eq, PartialEq)]
pub enum VersionedMPCData {
    V1(MPCDataV1),
}

#[derive(Deserialize, Serialize, Clone, Debug, Eq, PartialEq)]
pub struct MPCDataV1 {
    pub class_groups_public_key_and_proof: ClassGroupsPublicKeyAndProofBytes,
}

#[enum_dispatch]
pub trait MPCDataTrait {
    fn class_groups_public_key_and_proof(&self) -> ClassGroupsPublicKeyAndProofBytes;
}

impl MPCDataTrait for MPCDataV1 {
    fn class_groups_public_key_and_proof(&self) -> ClassGroupsPublicKeyAndProofBytes {
        self.class_groups_public_key_and_proof.clone()
    }
}<|MERGE_RESOLUTION|>--- conflicted
+++ resolved
@@ -27,11 +27,7 @@
     Reconfiguration,
 }
 
-<<<<<<< HEAD
-pub type SpecificDKGDecentralizedPartyOutput = DKGDecentralizedPartyOutput<
-=======
 pub type DKGDecentralizedPartyOutputSecp256k1 = DKGDecentralizedPartyOutput<
->>>>>>> 76bc1715
     { twopc_mpc::secp256k1::SCALAR_LIMBS },
     { twopc_mpc::secp256k1::class_groups::FUNDAMENTAL_DISCRIMINANT_LIMBS },
     { twopc_mpc::secp256k1::class_groups::NON_FUNDAMENTAL_DISCRIMINANT_LIMBS },
