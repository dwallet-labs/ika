--- conflicted
+++ resolved
@@ -1,29 +1,20 @@
 // Copyright (c) dWallet Labs, Ltd.
 // SPDX-License-Identifier: BSD-3-Clause-Clear
 
-<<<<<<< HEAD
-use class_groups::reconfiguration::Secp256k1Party;
-=======
 use crate::mpc_protocol_configuration::try_into_curve;
 use class_groups::CiphertextSpaceValue;
 use class_groups::reconfiguration_backward_compatible::Secp256k1Party;
 use crypto_bigint::{Encoding, Uint};
->>>>>>> d43095c2
 use enum_dispatch::enum_dispatch;
 use group::secp256k1;
 use k256::elliptic_curve::group::GroupEncoding;
 use serde::{Deserialize, Serialize};
 use thiserror::Error;
-<<<<<<< HEAD
-use twopc_mpc::class_groups::{DKGDecentralizedPartyOutput, DKGDecentralizedPartyVersionedOutput};
-use twopc_mpc::secp256k1::class_groups::ProtocolPublicParameters;
-=======
 use twopc_mpc::class_groups::{DKGCentralizedPartyOutput, DKGCentralizedPartyVersionedOutput};
 use twopc_mpc::class_groups::{DKGDecentralizedPartyOutput, DKGDecentralizedPartyVersionedOutput};
 use twopc_mpc::dkg::centralized_party;
 use twopc_mpc::secp256k1::class_groups::ProtocolPublicParameters;
 use twopc_mpc::{curve25519, ristretto, secp256r1};
->>>>>>> d43095c2
 
 /// Alias for an MPC message.
 pub type MPCMessage = Vec<u8>;
@@ -202,8 +193,6 @@
         twopc_mpc::curve25519::class_groups::ProtocolPublicParameters,
     pub curve25519_decryption_key_share_public_parameters:
         class_groups::Curve25519DecryptionKeySharePublicParameters,
-<<<<<<< HEAD
-=======
 }
 
 #[derive(
@@ -229,7 +218,6 @@
     Curve25519,
     #[strum(to_string = "Ristretto")]
     Ristretto,
->>>>>>> d43095c2
 }
 
 #[derive(
@@ -245,34 +233,6 @@
     Ord,
     PartialOrd,
 )]
-<<<<<<< HEAD
-// useful to tell which protocol public parameters to use
-pub enum DWalletCurve {
-    #[strum(to_string = "Secp256k1")]
-    Secp256k1,
-    #[strum(to_string = "Secp256r1")]
-    Secp256r1,
-    #[strum(to_string = "Curve25519")]
-    Curve25519,
-    #[strum(to_string = "Ristretto")]
-    Ristretto,
-}
-
-#[derive(
-    strum_macros::Display,
-    Clone,
-    Debug,
-    PartialEq,
-    Serialize,
-    Deserialize,
-    Eq,
-    Hash,
-    Copy,
-    Ord,
-    PartialOrd,
-)]
-=======
->>>>>>> d43095c2
 pub enum DWalletSignatureAlgorithm {
     #[strum(to_string = "ECDSASecp256k1")]
     ECDSASecp256k1,
@@ -308,15 +268,6 @@
 #[derive(Deserialize, Serialize, Clone, Debug)]
 pub enum VersionedEncryptionKeyValue {
     V1(Vec<u8>),
-<<<<<<< HEAD
-}
-
-#[derive(Deserialize, Serialize, Clone, Debug)]
-pub enum VersionedDWalletImportedKeyVerificationOutput {
-    V1(MPCPublicOutput),
-    V2(MPCPublicOutput),
-=======
->>>>>>> d43095c2
 }
 
 #[derive(Deserialize, Serialize, Clone, Debug)]
@@ -327,14 +278,10 @@
 #[derive(Deserialize, Serialize, Clone, Debug)]
 pub enum VersionedDwalletDKGPublicOutput {
     V1(MPCPublicOutput),
-<<<<<<< HEAD
-    V2(MPCPublicOutput),
-=======
     V2 {
         public_key_bytes: Vec<u8>,
         dkg_output: MPCPublicOutput,
     },
->>>>>>> d43095c2
 }
 
 #[derive(Deserialize, Serialize, Clone, Debug)]
@@ -600,9 +547,6 @@
 }
 
 pub type ReconfigurationParty = Secp256k1Party;
-<<<<<<< HEAD
-pub type ReconfigurationV2Party = twopc_mpc::decentralized_party::reconfiguration::Party;
-=======
 pub type ReconfigurationV2Party = twopc_mpc::decentralized_party::reconfiguration::Party;
 
 pub fn public_key_from_dwallet_output_by_curve(
@@ -786,5 +730,4 @@
     };
 
     Ok(public_key)
-}
->>>>>>> d43095c2
+}