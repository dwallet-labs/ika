--- conflicted
+++ resolved
@@ -1,22 +1,13 @@
 // Copyright (c) dWallet Labs, Ltd.
 // SPDX-License-Identifier: BSD-3-Clause-Clear
 
-<<<<<<< HEAD
-use class_groups::reconfiguration::Secp256k1Party;
-=======
 use crate::mpc_protocol_configuration::try_into_curve;
 use class_groups::CiphertextSpaceValue;
 use crypto_bigint::{Encoding, Uint};
->>>>>>> f47f5496
 use enum_dispatch::enum_dispatch;
 use group::secp256k1;
 use k256::elliptic_curve::group::GroupEncoding;
 use serde::{Deserialize, Serialize};
-<<<<<<< HEAD
-use thiserror::Error;
-use twopc_mpc::class_groups::{DKGDecentralizedPartyOutput, DKGDecentralizedPartyVersionedOutput};
-use twopc_mpc::secp256k1::class_groups::ProtocolPublicParameters;
-=======
 use std::sync::Arc;
 use thiserror::Error;
 use twopc_mpc::class_groups::{DKGCentralizedPartyOutput, DKGCentralizedPartyVersionedOutput};
@@ -24,7 +15,6 @@
 use twopc_mpc::dkg::centralized_party;
 use twopc_mpc::secp256k1::class_groups::ProtocolPublicParameters;
 use twopc_mpc::{curve25519, ristretto, secp256r1};
->>>>>>> f47f5496
 
 /// Alias for an MPC message.
 pub type MPCMessage = Vec<u8>;
@@ -103,59 +93,10 @@
     group::secp256r1::GroupElement,
 >;
 
-<<<<<<< HEAD
-#[enum_dispatch]
-pub trait NetworkEncryptionKeyPublicDataTrait {
-    fn epoch(&self) -> u64;
-    fn network_dkg_output(&self) -> &VersionedNetworkDkgOutput;
-    fn state(&self) -> &NetworkDecryptionKeyPublicOutputType;
-    fn latest_network_reconfiguration_public_output(
-        &self,
-    ) -> Option<VersionedDecryptionKeyReconfigurationOutput>;
-
-    // Secp256k1 parameters are available from V1, while other curve types are only available in V2.
-    fn secp256k1_decryption_key_share_public_parameters(
-        &self,
-    ) -> class_groups::Secp256k1DecryptionKeySharePublicParameters;
-    fn secp256k1_protocol_public_parameters(
-        &self,
-    ) -> twopc_mpc::secp256k1::class_groups::ProtocolPublicParameters;
-
-    fn secp256r1_protocol_public_parameters(
-        &self,
-    ) -> Result<twopc_mpc::secp256r1::class_groups::ProtocolPublicParameters, DwalletNetworkMPCError>;
-    fn ristretto_protocol_public_parameters(
-        &self,
-    ) -> Result<twopc_mpc::ristretto::class_groups::ProtocolPublicParameters, DwalletNetworkMPCError>;
-    fn curve25519_protocol_public_parameters(
-        &self,
-    ) -> Result<twopc_mpc::curve25519::class_groups::ProtocolPublicParameters, DwalletNetworkMPCError>;
-
-    fn secp256r1_decryption_key_share_public_parameters(
-        &self,
-    ) -> Result<class_groups::Secp256r1DecryptionKeySharePublicParameters, DwalletNetworkMPCError>;
-    fn ristretto_decryption_key_share_public_parameters(
-        &self,
-    ) -> Result<class_groups::RistrettoDecryptionKeySharePublicParameters, DwalletNetworkMPCError>;
-    fn curve25519_decryption_key_share_public_parameters(
-        &self,
-    ) -> Result<class_groups::Curve25519DecryptionKeySharePublicParameters, DwalletNetworkMPCError>;
-}
-
-#[enum_dispatch(NetworkEncryptionKeyPublicDataTrait)]
-#[derive(Debug, Clone, PartialEq, Eq)]
-#[allow(clippy::large_enum_variant)]
-pub enum VersionedNetworkEncryptionKeyPublicData {
-    V1(NetworkEncryptionKeyPublicDataV1),
-    V2(NetworkEncryptionKeyPublicDataV2),
-}
-
-=======
->>>>>>> f47f5496
 /// The public output of the DKG and/or Reconfiguration protocols, which holds the (encrypted) decryption key shares.
 /// Created for each DKG protocol and modified for each Reconfiguration Protocol.
 #[derive(Debug, Clone, PartialEq, Eq)]
-pub struct NetworkEncryptionKeyPublicDataV1 {
+pub struct NetworkEncryptionKeyPublicData {
     /// The epoch of the last version update.
     pub epoch: u64,
 
@@ -163,54 +104,10 @@
     /// The public output of the `latest` decryption key update (Reconfiguration).
     pub latest_network_reconfiguration_public_output:
         Option<VersionedDecryptionKeyReconfigurationOutput>,
-<<<<<<< HEAD
-    /// The public parameters of the decryption key shares,
-    /// updated only after a successful network DKG or Reconfiguration.
-    pub secp256k1_decryption_key_share_public_parameters:
-        class_groups::Secp256k1DecryptionKeySharePublicParameters,
     /// The public output of the `NetworkDKG` process (the first and only one).
     /// On first instance it will be equal to `latest_public_output`.
     pub network_dkg_output: VersionedNetworkDkgOutput,
     pub secp256k1_protocol_public_parameters:
-        twopc_mpc::secp256k1::class_groups::ProtocolPublicParameters,
-}
-
-/// The public output of the DKG and/or Reconfiguration protocols, which holds the (encrypted) decryption key shares.
-/// Created for each DKG protocol and modified for each Reconfiguration Protocol.
-#[derive(Debug, Clone, PartialEq, Eq)]
-pub struct NetworkEncryptionKeyPublicDataV2 {
-    /// The epoch of the last version update.
-    pub epoch: u64,
-
-    pub state: NetworkDecryptionKeyPublicOutputType,
-    /// The public output of the `latest` decryption key update (Reconfiguration).
-    pub latest_network_reconfiguration_public_output:
-        Option<VersionedDecryptionKeyReconfigurationOutput>,
-=======
->>>>>>> f47f5496
-    /// The public output of the `NetworkDKG` process (the first and only one).
-    /// On first instance it will be equal to `latest_public_output`.
-    pub network_dkg_output: VersionedNetworkDkgOutput,
-    pub secp256k1_protocol_public_parameters:
-<<<<<<< HEAD
-        twopc_mpc::secp256k1::class_groups::ProtocolPublicParameters,
-    /// The public parameters of the decryption key shares,
-    /// updated only after a successful network DKG or Reconfiguration.
-    pub secp256k1_decryption_key_share_public_parameters:
-        class_groups::Secp256k1DecryptionKeySharePublicParameters,
-    pub secp256r1_protocol_public_parameters:
-        twopc_mpc::secp256r1::class_groups::ProtocolPublicParameters,
-    pub secp256r1_decryption_key_share_public_parameters:
-        class_groups::Secp256r1DecryptionKeySharePublicParameters,
-    pub ristretto_protocol_public_parameters:
-        twopc_mpc::ristretto::class_groups::ProtocolPublicParameters,
-    pub ristretto_decryption_key_share_public_parameters:
-        class_groups::RistrettoDecryptionKeySharePublicParameters,
-    pub curve25519_protocol_public_parameters:
-        twopc_mpc::curve25519::class_groups::ProtocolPublicParameters,
-    pub curve25519_decryption_key_share_public_parameters:
-        class_groups::Curve25519DecryptionKeySharePublicParameters,
-=======
         Arc<twopc_mpc::secp256k1::class_groups::ProtocolPublicParameters>,
     /// The public parameters of the decryption key shares,
     /// updated only after a successful network DKG or Reconfiguration.
@@ -253,7 +150,6 @@
     Curve25519,
     #[strum(to_string = "Ristretto")]
     Ristretto,
->>>>>>> f47f5496
 }
 
 #[derive(
@@ -269,34 +165,6 @@
     Ord,
     PartialOrd,
 )]
-<<<<<<< HEAD
-// useful to tell which protocol public parameters to use
-pub enum DWalletCurve {
-    #[strum(to_string = "Secp256k1")]
-    Secp256k1,
-    #[strum(to_string = "Secp256r1")]
-    Secp256r1,
-    #[strum(to_string = "Curve25519")]
-    Curve25519,
-    #[strum(to_string = "Ristretto")]
-    Ristretto,
-}
-
-#[derive(
-    strum_macros::Display,
-    Clone,
-    Debug,
-    PartialEq,
-    Serialize,
-    Deserialize,
-    Eq,
-    Hash,
-    Copy,
-    Ord,
-    PartialOrd,
-)]
-=======
->>>>>>> f47f5496
 pub enum DWalletSignatureAlgorithm {
     #[strum(to_string = "ECDSASecp256k1")]
     ECDSASecp256k1,
@@ -332,15 +200,6 @@
 #[derive(Deserialize, Serialize, Clone, Debug)]
 pub enum VersionedEncryptionKeyValue {
     V1(Vec<u8>),
-<<<<<<< HEAD
-}
-
-#[derive(Deserialize, Serialize, Clone, Debug)]
-pub enum VersionedDWalletImportedKeyVerificationOutput {
-    V1(MPCPublicOutput),
-    V2(MPCPublicOutput),
-=======
->>>>>>> f47f5496
 }
 
 #[derive(Deserialize, Serialize, Clone, Debug)]
@@ -351,14 +210,10 @@
 #[derive(Deserialize, Serialize, Clone, Debug)]
 pub enum VersionedDwalletDKGPublicOutput {
     V1(MPCPublicOutput),
-<<<<<<< HEAD
-    V2(MPCPublicOutput),
-=======
     V2 {
         public_key_bytes: Vec<u8>,
         dkg_output: MPCPublicOutput,
     },
->>>>>>> f47f5496
 }
 
 #[derive(Deserialize, Serialize, Clone, Debug)]
@@ -448,22 +303,6 @@
     }
 }
 
-<<<<<<< HEAD
-impl NetworkEncryptionKeyPublicDataTrait for NetworkEncryptionKeyPublicDataV1 {
-    fn epoch(&self) -> u64 {
-        self.epoch
-    }
-
-    fn network_dkg_output(&self) -> &VersionedNetworkDkgOutput {
-        &self.network_dkg_output
-    }
-
-    fn state(&self) -> &NetworkDecryptionKeyPublicOutputType {
-        &self.state
-    }
-
-    fn latest_network_reconfiguration_public_output(
-=======
 impl NetworkEncryptionKeyPublicData {
     pub fn epoch(&self) -> u64 {
         self.epoch
@@ -477,178 +316,18 @@
     }
 
     pub fn latest_network_reconfiguration_public_output(
->>>>>>> f47f5496
         &self,
     ) -> Option<VersionedDecryptionKeyReconfigurationOutput> {
         self.latest_network_reconfiguration_public_output.clone()
     }
 
-<<<<<<< HEAD
-    fn secp256k1_decryption_key_share_public_parameters(
-        &self,
-    ) -> class_groups::Secp256k1DecryptionKeySharePublicParameters {
-=======
     pub fn secp256k1_decryption_key_share_public_parameters(
         &self,
     ) -> Arc<class_groups::Secp256k1DecryptionKeySharePublicParameters> {
->>>>>>> f47f5496
         self.secp256k1_decryption_key_share_public_parameters
             .clone()
     }
 
-<<<<<<< HEAD
-    fn secp256k1_protocol_public_parameters(&self) -> ProtocolPublicParameters {
-        self.secp256k1_protocol_public_parameters.clone()
-    }
-
-    fn secp256r1_protocol_public_parameters(
-        &self,
-    ) -> Result<twopc_mpc::secp256r1::class_groups::ProtocolPublicParameters, DwalletNetworkMPCError>
-    {
-        Err(
-            DwalletNetworkMPCError::MissingProtocolPublicParametersForCurve(
-                DWalletCurve::Secp256r1,
-            ),
-        )
-    }
-
-    fn ristretto_protocol_public_parameters(
-        &self,
-    ) -> Result<twopc_mpc::ristretto::class_groups::ProtocolPublicParameters, DwalletNetworkMPCError>
-    {
-        Err(
-            DwalletNetworkMPCError::MissingProtocolPublicParametersForCurve(
-                DWalletCurve::Ristretto,
-            ),
-        )
-    }
-
-    fn curve25519_protocol_public_parameters(
-        &self,
-    ) -> Result<twopc_mpc::curve25519::class_groups::ProtocolPublicParameters, DwalletNetworkMPCError>
-    {
-        Err(
-            DwalletNetworkMPCError::MissingProtocolPublicParametersForCurve(
-                DWalletCurve::Curve25519,
-            ),
-        )
-    }
-
-    fn secp256r1_decryption_key_share_public_parameters(
-        &self,
-    ) -> Result<class_groups::Secp256r1DecryptionKeySharePublicParameters, DwalletNetworkMPCError>
-    {
-        Err(
-            DwalletNetworkMPCError::MissingProtocolPublicParametersForCurve(
-                DWalletCurve::Secp256r1,
-            ),
-        )
-    }
-
-    fn ristretto_decryption_key_share_public_parameters(
-        &self,
-    ) -> Result<class_groups::RistrettoDecryptionKeySharePublicParameters, DwalletNetworkMPCError>
-    {
-        Err(
-            DwalletNetworkMPCError::MissingProtocolPublicParametersForCurve(
-                DWalletCurve::Ristretto,
-            ),
-        )
-    }
-
-    fn curve25519_decryption_key_share_public_parameters(
-        &self,
-    ) -> Result<class_groups::Curve25519DecryptionKeySharePublicParameters, DwalletNetworkMPCError>
-    {
-        Err(
-            DwalletNetworkMPCError::MissingProtocolPublicParametersForCurve(
-                DWalletCurve::Curve25519,
-            ),
-        )
-    }
-}
-
-impl NetworkEncryptionKeyPublicDataTrait for NetworkEncryptionKeyPublicDataV2 {
-    fn epoch(&self) -> u64 {
-        self.epoch
-    }
-
-    fn network_dkg_output(&self) -> &VersionedNetworkDkgOutput {
-        &self.network_dkg_output
-    }
-    fn state(&self) -> &NetworkDecryptionKeyPublicOutputType {
-        &self.state
-    }
-
-    fn latest_network_reconfiguration_public_output(
-        &self,
-    ) -> Option<VersionedDecryptionKeyReconfigurationOutput> {
-        self.latest_network_reconfiguration_public_output.clone()
-    }
-
-    fn secp256k1_decryption_key_share_public_parameters(
-        &self,
-    ) -> class_groups::Secp256k1DecryptionKeySharePublicParameters {
-        self.secp256k1_decryption_key_share_public_parameters
-            .clone()
-    }
-
-    fn secp256k1_protocol_public_parameters(&self) -> ProtocolPublicParameters {
-        self.secp256k1_protocol_public_parameters.clone()
-    }
-
-    fn secp256r1_protocol_public_parameters(
-        &self,
-    ) -> Result<twopc_mpc::secp256r1::class_groups::ProtocolPublicParameters, DwalletNetworkMPCError>
-    {
-        Ok(self.secp256r1_protocol_public_parameters.clone())
-    }
-
-    fn ristretto_protocol_public_parameters(
-        &self,
-    ) -> Result<twopc_mpc::ristretto::class_groups::ProtocolPublicParameters, DwalletNetworkMPCError>
-    {
-        Ok(self.ristretto_protocol_public_parameters.clone())
-    }
-
-    fn curve25519_protocol_public_parameters(
-        &self,
-    ) -> Result<twopc_mpc::curve25519::class_groups::ProtocolPublicParameters, DwalletNetworkMPCError>
-    {
-        Ok(self.curve25519_protocol_public_parameters.clone())
-    }
-
-    fn secp256r1_decryption_key_share_public_parameters(
-        &self,
-    ) -> Result<class_groups::Secp256r1DecryptionKeySharePublicParameters, DwalletNetworkMPCError>
-    {
-        Ok(self
-            .secp256r1_decryption_key_share_public_parameters
-            .clone())
-    }
-
-    fn ristretto_decryption_key_share_public_parameters(
-        &self,
-    ) -> Result<class_groups::RistrettoDecryptionKeySharePublicParameters, DwalletNetworkMPCError>
-    {
-        Ok(self
-            .ristretto_decryption_key_share_public_parameters
-            .clone())
-    }
-
-    fn curve25519_decryption_key_share_public_parameters(
-        &self,
-    ) -> Result<class_groups::Curve25519DecryptionKeySharePublicParameters, DwalletNetworkMPCError>
-    {
-        Ok(self
-            .curve25519_decryption_key_share_public_parameters
-            .clone())
-    }
-}
-
-pub type ReconfigurationParty = Secp256k1Party;
-pub type ReconfigurationV2Party = twopc_mpc::decentralized_party::reconfiguration::Party;
-=======
     pub fn secp256k1_protocol_public_parameters(&self) -> Arc<ProtocolPublicParameters> {
         self.secp256k1_protocol_public_parameters.clone()
     }
@@ -876,5 +555,4 @@
     };
 
     Ok(public_key)
-}
->>>>>>> f47f5496
+}