--- conflicted
+++ resolved
@@ -1,9 +1,5 @@
 // Copyright (c) dWallet Labs, Ltd.
 // SPDX-License-Identifier: BSD-3-Clause-Clear
 
-<<<<<<< HEAD
 pub mod dwallet_mpc;
-=======
-pub mod dwallet_mpc;
-pub mod mpc_protocol_configuration;
->>>>>>> a88c7897
+pub mod mpc_protocol_configuration;