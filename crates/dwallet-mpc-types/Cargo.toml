--- conflicted
+++ resolved
@@ -4,7 +4,6 @@
 version.workspace = true
 
 [dependencies]
-<<<<<<< HEAD
 class_groups.workspace = true
 group.workspace = true
 crypto-bigint = "0.5.5"
@@ -15,11 +14,7 @@
 fastcrypto = { workspace = true, features = ["copy_key"] }
 anyhow.workspace = true
 serde_json.workspace = true
-=======
-serde.workspace = true
-move-core-types.workspace = true
 thiserror.workspace = true
->>>>>>> cbb40d6b
 
 [lints]
 workspace = true
