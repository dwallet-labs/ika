--- conflicted
+++ resolved
@@ -1653,13 +1653,8 @@
         ];
         ptb.command(Command::move_call(
             ika_dwallet_2pc_mpc_package_id,
-<<<<<<< HEAD
-            ident_str!("pricing").into(),
-            ident_str!("insert_or_update_pricing").into(),
-=======
             PRICING_MODULE_NAME.into(),
             INSERT_OR_UPDATE_PRICING_FUNCTION_NAME.into(),
->>>>>>> daba85bb
             vec![],
             args,
         ));
@@ -1670,11 +1665,7 @@
         pricing_info,
         verified_validator_operation_cap,
     ];
-<<<<<<< HEAD
-    ptb.command(Command::move_call(
-=======
     ptb.programmable_move_call(
->>>>>>> daba85bb
         ika_dwallet_2pc_mpc_package_id,
         DWALLET_2PC_MPC_COORDINATOR_MODULE_NAME.into(),
         SET_PRICING_VOTE_FUNCTION_NAME.to_owned(),
