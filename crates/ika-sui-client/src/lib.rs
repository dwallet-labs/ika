--- conflicted
+++ resolved
@@ -701,17 +701,13 @@
 
     async fn get_gas_objects(
         &self,
-<<<<<<< HEAD
-        gas_object_id: ObjectID,
-    ) -> (GasCoin, ObjectRef, Owner);
+        address: SuiAddress,
+    ) -> Vec<ObjectRef>;
+
     async fn get_missed_events(
         &self,
         events_bag_id: ObjectID,
     ) -> Result<Vec<DBSuiEvent>, self::Error>;
-=======
-        address: SuiAddress,
-    ) -> Vec<ObjectRef>;
->>>>>>> d4572f44
 }
 
 #[async_trait]
