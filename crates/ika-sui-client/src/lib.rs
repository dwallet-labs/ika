--- conflicted
+++ resolved
@@ -963,19 +963,6 @@
         > = HashMap::new();
         for validator in validators {
             let info = validator.verified_validator_info();
-<<<<<<< HEAD
-            let class_groups_pubkey_and_proof_bytes_id = if read_next_epoch_class_groups_keys {
-                if let Some(next_epoch_class_groups_pubkey_and_proof) =
-                    &info.next_epoch_class_groups_pubkey_and_proof_bytes
-                {
-                    next_epoch_class_groups_pubkey_and_proof
-                        .public_keys_and_proofs
-                        .contents
-                        .id
-                } else {
-                    info.class_groups_pubkey_and_proof_bytes.contents.id
-                }
-=======
             let class_groups_pubkey_and_proof_bytes_id = if read_next_epoch_class_groups_keys
                 && info
                     .next_epoch_class_groups_pubkey_and_proof_bytes
@@ -987,13 +974,10 @@
                     .unwrap()
                     .contents
                     .id
->>>>>>> c7c3e1b0
             } else {
                 info.class_groups_pubkey_and_proof_bytes.contents.id
             };
 
-<<<<<<< HEAD
-=======
             if info
                 .next_epoch_class_groups_pubkey_and_proof_bytes
                 .is_some()
@@ -1005,7 +989,6 @@
                 );
             }
 
->>>>>>> c7c3e1b0
             let dynamic_fields = self
                 .read_api()
                 .get_dynamic_fields(class_groups_pubkey_and_proof_bytes_id, None, None)
