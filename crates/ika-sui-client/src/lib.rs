// Copyright (c) Mysten Labs, Inc.
// SPDX-License-Identifier: BSD-3-Clause-Clear

use crate::metrics::SuiClientMetrics;
use anyhow::anyhow;
use async_trait::async_trait;
use core::panic;
use dwallet_classgroups_types::{
    ClassGroupsEncryptionKeyAndProof, SingleEncryptionKeyAndProof, NUM_OF_CLASS_GROUPS_KEYS,
};
use dwallet_mpc_types::dwallet_mpc::{
    NetworkDecryptionKeyOnChainOutput, NetworkDecryptionKeyShares,
};
use fastcrypto::traits::ToFromBytes;
use ika_move_packages::BuiltInIkaMovePackages;
use ika_types::error::{IkaError, IkaResult};
use ika_types::messages_consensus::MovePackageDigest;
<<<<<<< HEAD
use ika_types::messages_dwallet_mpc::{DBSuiEvent, DWalletNetworkDecryptionKey};
=======
use ika_types::messages_dwallet_mpc::{
    DWalletNetworkDecryptionKey, DWalletNetworkDecryptionKeyState,
};
>>>>>>> beed5653
use ika_types::sui::epoch_start_system::{EpochStartSystem, EpochStartValidatorInfoV1};
use ika_types::sui::system_inner_v1::{
    DWalletCoordinatorInnerV1, DWalletNetworkDecryptionKeyCap, SystemInnerV1,
};
use ika_types::sui::validator_inner_v1::ValidatorInnerV1;
use ika_types::sui::{
    DWalletCoordinator, DWalletCoordinatorInner, System, SystemInner, SystemInnerTrait, Validator,
};
use itertools::Itertools;
use move_binary_format::binary_config::BinaryConfig;
use move_core_types::account_address::AccountAddress;
use move_core_types::annotated_value::MoveEnumLayout;
use serde::de::DeserializeOwned;
use serde::{Deserialize, Serialize};
use std::collections::HashMap;
use std::str::from_utf8;
use std::sync::Arc;
use std::time::Duration;
use sui_json_rpc_api::BridgeReadApiClient;
use sui_json_rpc_types::{DevInspectResults, SuiData, SuiMoveValue};
use sui_json_rpc_types::{EventFilter, Page, SuiEvent};
use sui_json_rpc_types::{
    EventPage, SuiObjectDataOptions, SuiTransactionBlockResponse,
    SuiTransactionBlockResponseOptions,
};
use sui_sdk::error::Error;
use sui_sdk::{SuiClient as SuiSdkClient, SuiClientBuilder};
use sui_types::balance::Balance;
use sui_types::base_types::ObjectRef;
use sui_types::base_types::SequenceNumber;
use sui_types::collection_types::TableVec;
use sui_types::dynamic_field::Field;
use sui_types::gas_coin::GasCoin;
use sui_types::id::{ID, UID};
use sui_types::move_package::MovePackage;
use sui_types::object::{MoveObject, Object, Owner};
use sui_types::parse_sui_type_tag;
use sui_types::transaction::Argument;
use sui_types::transaction::CallArg;
use sui_types::transaction::Command;
use sui_types::transaction::ObjectArg;
use sui_types::transaction::ProgrammableTransaction;
use sui_types::transaction::Transaction;
use sui_types::transaction::TransactionKind;
use sui_types::TypeTag;
use sui_types::{
    base_types::{ObjectID, SuiAddress},
    digests::TransactionDigest,
    event::EventID,
    Identifier,
};
use tokio::sync::OnceCell;
use tracing::{error, warn};

pub mod ika_validator_transactions;
pub mod metrics;

#[macro_export]
macro_rules! retry_with_max_elapsed_time {
    ($func:expr, $max_elapsed_time:expr) => {{
        // The following delay sequence (in secs) will be used, applied with jitter
        // 0.4, 0.8, 1.6, 3.2, 6.4, 12.8, 25.6, 30, 60, 120, 120 ...
        let backoff = backoff::ExponentialBackoff {
            initial_interval: Duration::from_millis(400),
            randomization_factor: 0.1,
            multiplier: 2.0,
            max_interval: Duration::from_secs(120),
            max_elapsed_time: Some($max_elapsed_time),
            ..Default::default()
        };
        backoff::future::retry(backoff, || {
            let fut = async {
                let result = $func.await;
                match result {
                    Ok(_) => {
                        return Ok(result);
                    }
                    Err(e) => {
                        // For simplicity we treat every error as transient so we can retry until max_elapsed_time
                        tracing::debug!("Retrying due to error: {:?}", e);
                        return Err(backoff::Error::transient(e));
                    }
                }
            };
            std::boxed::Box::pin(fut)
        })
        .await
    }};
}

pub struct SuiClient<P> {
    inner: P,
    sui_client_metrics: Arc<SuiClientMetrics>,
    ika_package_id: ObjectID,
    ika_system_package_id: ObjectID,
    system_id: ObjectID,
}

pub type SuiBridgeClient = SuiClient<SuiSdkClient>;

impl SuiBridgeClient {
    pub async fn new(
        rpc_url: &str,
        sui_client_metrics: Arc<SuiClientMetrics>,
        ika_package_id: ObjectID,
        ika_system_package_id: ObjectID,
        system_id: ObjectID,
    ) -> anyhow::Result<Self> {
        let inner = SuiClientBuilder::default()
            .build(rpc_url)
            .await
            .map_err(|e| {
                anyhow!("Can't establish connection with Sui Rpc {rpc_url}. Error: {e}")
            })?;
        let self_ = Self {
            inner,
            sui_client_metrics,
            ika_package_id,
            ika_system_package_id,
            system_id,
        };
        self_.describe().await?;
        Ok(self_)
    }

    pub fn sui_client(&self) -> &SuiSdkClient {
        &self.inner
    }
}

impl<P> SuiClient<P>
where
    P: SuiClientInner,
{
    pub async fn get_dwallet_mpc_missed_events(&self) -> IkaResult<Vec<DBSuiEvent>> {
        let system_inner = self.get_system_inner_until_success().await;
        if let Some(dwallet_state_id) = system_inner.dwallet_2pc_mpc_secp256k1_id() {
            let dwallet_coordinator_inner = self
                .get_dwallet_coordinator_inner_until_success(dwallet_state_id)
                .await;
            return match dwallet_coordinator_inner {
                DWalletCoordinatorInner::V1(dwallet_coordinator_inner_v1) => {
                    let missed_events = self
                        .inner
                        .get_missed_events(
                            dwallet_coordinator_inner_v1
                                .session_start_events
                                .id
                                .id
                                .bytes,
                        )
                        .await
                        .map_err(|e| {
                            IkaError::SuiClientInternalError(format!(
                                "Can't get DWalletCoordinator: {e}"
                            ))
                        })?;
                    Ok(missed_events)
                }
            };
        }
        error!("failed to retrieve dwallet coordinator ID while fetching missed events");
        Ok(vec![])
    }

    pub fn new_for_testing(inner: P) -> Self {
        Self {
            inner,
            sui_client_metrics: SuiClientMetrics::new_for_testing(),
            // TODO(omersadika) fix that random
            ika_package_id: ObjectID::random(),
            ika_system_package_id: ObjectID::random(),
            system_id: ObjectID::random(),
        }
    }

    // TODO assert chain identifier
    async fn describe(&self) -> anyhow::Result<()> {
        let chain_id = self.inner.get_chain_identifier().await?;
        let checkpoint_sequence_number = self.inner.get_latest_checkpoint_sequence_number().await?;
        tracing::info!(
            "SuiClient is connected to chain {chain_id}, current checkpoint sequence number: {checkpoint_sequence_number}"
        );
        Ok(())
    }

    pub async fn get_dwallet_coordinator_inner(
        &self,
        dwallet_coordinator_id: ObjectID,
    ) -> IkaResult<DWalletCoordinatorInner> {
        let result = self
            .inner
            .get_dwallet_coordinator(dwallet_coordinator_id)
            .await
            .map_err(|e| IkaError::SuiClientInternalError(format!("Can't get Coordinator: {e}")))?;
        let wrapper = bcs::from_bytes::<DWalletCoordinator>(&result).map_err(|e| {
            IkaError::SuiClientSerializationError(format!("Can't serialize Coordinator: {e}"))
        })?;

        match wrapper.version {
            1 => {
                let result = self
                    .inner
                    .get_dwallet_coordinator_inner(dwallet_coordinator_id, wrapper.version)
                    .await
                    .map_err(|e| {
                        IkaError::SuiClientInternalError(format!(
                            "Can't get DWalletCoordinatorInner v1: {e}"
                        ))
                    })?;
                let dynamic_field_inner = bcs::from_bytes::<Field<u64, DWalletCoordinatorInnerV1>>(
                    &result,
                )
                .map_err(|e| {
                    IkaError::SuiClientSerializationError(format!(
                        "Can't serialize DWalletCoordinatorInner v1: {e}"
                    ))
                })?;
                let ika_system_state_inner = dynamic_field_inner.value;

                Ok(DWalletCoordinatorInner::V1(ika_system_state_inner))
            }
            _ => Err(IkaError::SuiClientInternalError(format!(
                "Unsupported DWalletCoordinatorInner version: {}",
                wrapper.version
            ))),
        }
    }

    pub async fn get_system_inner(&self) -> IkaResult<SystemInner> {
        let result = self
            .inner
            .get_system(self.system_id)
            .await
            .map_err(|e| IkaError::SuiClientInternalError(format!("Can't get System: {e}")))?;
        let wrapper = bcs::from_bytes::<System>(&result).map_err(|e| {
            IkaError::SuiClientSerializationError(format!("Can't serialize System: {e}"))
        })?;

        match wrapper.version {
            1 => {
                let result = self
                    .inner
                    .get_system_inner(self.system_id, wrapper.version)
                    .await
                    .map_err(|e| {
                        IkaError::SuiClientInternalError(format!("Can't get SystemInner v1: {e}"))
                    })?;
                let dynamic_field_inner = bcs::from_bytes::<Field<u64, SystemInnerV1>>(&result)
                    .map_err(|e| {
                        IkaError::SuiClientSerializationError(format!(
                            "Can't serialize SystemInner v1: {e}"
                        ))
                    })?;
                let ika_system_state_inner = dynamic_field_inner.value;

                Ok(SystemInner::V1(ika_system_state_inner))
            }
            _ => Err(IkaError::SuiClientInternalError(format!(
                "Unsupported SystemInner version: {}",
                wrapper.version
            ))),
        }
    }

    pub async fn get_epoch_start_system(
        &self,
        ika_system_state_inner: &SystemInner,
    ) -> IkaResult<EpochStartSystem> {
        match ika_system_state_inner {
            SystemInner::V1(ika_system_state_inner) => {
                let validator_ids = ika_system_state_inner
                    .validators
                    .active_committee
                    .members
                    .iter()
                    .map(|m| m.validator_id)
                    .collect::<Vec<_>>();

                let validators = self
                    .inner
                    .get_validators_from_object_table(
                        ika_system_state_inner.validators.validators.id,
                        validator_ids,
                    )
                    .await
                    .map_err(|e| {
                        IkaError::SuiClientInternalError(format!(
                            "Can't get_validators_from_object_table: {e}"
                        ))
                    })?;
                let validators = validators
                    .iter()
                    .map(|v| {
                        bcs::from_bytes::<Validator>(&v).map_err(|e| {
                            IkaError::SuiClientSerializationError(format!(
                                "Can't serialize Validator: {e}"
                            ))
                        })
                    })
                    .collect::<Result<Vec<_>, _>>()?;

                let validators =
                    self.inner
                        .get_validator_inners(validators)
                        .await
                        .map_err(|e| {
                            IkaError::SuiClientInternalError(format!(
                                "Can't get_validator_inners: {e}"
                            ))
                        })?;
                let validators = validators
                    .iter()
                    .map(|v| {
                        bcs::from_bytes::<Field<u64, ValidatorInnerV1>>(&v).map_err(|e| {
                            IkaError::SuiClientSerializationError(format!(
                                "Can't serialize ValidatorInnerV1: {e}"
                            ))
                        })
                    })
                    .collect::<Result<Vec<_>, _>>()?;

                let validators = validators
                    .iter()
                    .map(|v| v.value.clone())
                    .collect::<Vec<_>>();

                let network_decryption_keys = self
                    .inner
                    .get_network_decryption_keys(
                        &ika_system_state_inner.dwallet_2pc_mpc_secp256k1_network_decryption_keys,
                    )
                    .await
                    .unwrap_or_default();

                let validators_class_groups_public_key_and_proof = self
                    .inner
                    .get_class_groups_public_keys_and_proofs(&validators)
                    .await
                    .map_err(|e| {
                        IkaError::SuiClientInternalError(format!(
                            "can't get_class_groups_public_keys_and_proofs: {e}"
                        ))
                    })?;

                let validators = ika_system_state_inner
                    .validators
                    .active_committee
                    .members
                    .iter()
                    .map(|m| {
                        let validator = validators
                            .iter()
                            .find(|v| v.validator_id == m.validator_id)
                            .unwrap();
                        let metadata = validator.verified_metadata();
                        EpochStartValidatorInfoV1 {
                            validator_id: validator.validator_id,
                            protocol_pubkey: metadata.protocol_pubkey.clone(),
                            network_pubkey: metadata.network_pubkey.clone(),
                            consensus_pubkey: metadata.consensus_pubkey.clone(),
                            class_groups_public_key_and_proof: bcs::to_bytes(
                                &validators_class_groups_public_key_and_proof
                                    .get(&validator.validator_id)
                                    // Okay to `unwrap`
                                    // because we can't start the chain without the system state data.
                                    .expect("failed to get the validator class groups public key from Sui")
                                    .clone(),
                            )
                                .unwrap(),
                            network_address: metadata.network_address.clone(),
                            p2p_address: metadata.p2p_address.clone(),
                            consensus_address: metadata.consensus_address.clone(),
                            voting_power: m.voting_power,
                            hostname: metadata.name.clone(),
                        }
                    })
                    .collect::<Vec<_>>();

                let epoch_start_system_state = EpochStartSystem::new_v1(
                    ika_system_state_inner.epoch,
                    ika_system_state_inner.protocol_version,
                    ika_system_state_inner.epoch_start_timestamp_ms,
                    ika_system_state_inner.epoch_duration_ms(),
                    validators,
                    network_decryption_keys.clone(),
                );

                Ok(epoch_start_system_state)
            }
        }
    }

    /// Get the mutable system object arg on chain.
    // We retry a few times in case of errors. If it fails eventually, we panic.
    // In general it's safe to call in the beginning of the program.
    // After the first call, the result is cached since the value should never change.
    pub async fn get_mutable_system_arg_must_succeed(&self) -> ObjectArg {
        static ARG: OnceCell<ObjectArg> = OnceCell::const_new();
        *ARG.get_or_init(|| async move {
            let Ok(Ok(system_arg)) = retry_with_max_elapsed_time!(
                self.inner.get_mutable_shared_arg(self.system_id),
                Duration::from_secs(30)
            ) else {
                panic!("Failed to get system object arg after retries");
            };
            system_arg
        })
        .await
    }

    /// Retrieves the dwallet_2pc_mpc_secp256k1_id object arg from the Sui chain.
    pub async fn get_mutable_dwallet_2pc_mpc_secp256k1_arg_must_succeed(
        &self,
        dwallet_2pc_mpc_secp256k1_id: ObjectID,
    ) -> ObjectArg {
        static ARG: OnceCell<ObjectArg> = OnceCell::const_new();
        *ARG.get_or_init(|| async move {
            let Ok(Ok(system_arg)) = retry_with_max_elapsed_time!(
                self.inner
                    .get_mutable_shared_arg(dwallet_2pc_mpc_secp256k1_id),
                Duration::from_secs(30)
            ) else {
                panic!("Failed to get dwallet_2pc_mpc_secp256k1_id object arg after retries");
            };
            system_arg
        })
        .await
    }

    pub async fn get_available_move_packages(
        &self,
    ) -> IkaResult<Vec<(ObjectID, MovePackageDigest)>> {
        Ok(self
            .inner
            .get_available_move_packages(self.ika_package_id, self.ika_system_package_id)
            .await
            .map_err(|e| {
                IkaError::SuiClientInternalError(format!("Can't get_available_move_packages: {e}"))
            })?)
    }

    /// Query emitted Events that are defined in the given Move Module.
    pub async fn query_events_by_module(
        &self,
        module: Identifier,
        // cursor is exclusive
        cursor: Option<EventID>,
    ) -> IkaResult<Page<SuiEvent, EventID>> {
        let filter = EventFilter::MoveEventModule {
            package: self.ika_system_package_id,
            module: module.clone(),
        };
        let events = self
            .inner
            .query_events(filter.clone(), cursor)
            .await
            .map_err(|e| IkaError::SuiClientInternalError(format!("Can't query_events: {e}")))?;

        // Safeguard check that all events are emitted from requested package and module
        assert!(events.data.iter().all(|event| event.type_.address.as_ref()
            == self.ika_system_package_id.as_ref()
            && event.type_.module == module));
        Ok(events)
    }

    pub async fn get_chain_identifier(&self) -> IkaResult<String> {
        Ok(self.inner.get_chain_identifier().await.map_err(|e| {
            IkaError::SuiClientInternalError(format!("Can't get_chain_identifier: {e}"))
        })?)
    }

    pub async fn get_reference_gas_price_until_success(&self) -> u64 {
        loop {
            let Ok(Ok(rgp)) = retry_with_max_elapsed_time!(
                self.inner.get_reference_gas_price(),
                Duration::from_secs(30)
            ) else {
                self.sui_client_metrics
                    .sui_rpc_errors
                    .with_label_values(&["get_reference_gas_price"])
                    .inc();
                error!("Failed to get gas price per unit size");
                continue;
            };
            return rgp;
        }
    }

    pub async fn get_latest_checkpoint_sequence_number(&self) -> IkaResult<u64> {
        Ok(self
            .inner
            .get_latest_checkpoint_sequence_number()
            .await
            .map_err(|e| {
                IkaError::SuiClientInternalError(format!(
                    "Can't get_latest_checkpoint_sequence_number: {e}"
                ))
            })?)
    }

    pub async fn execute_transaction_block_with_effects(
        &self,
        tx: sui_types::transaction::Transaction,
    ) -> IkaResult<SuiTransactionBlockResponse> {
        self.inner.execute_transaction_block_with_effects(tx).await
    }

    pub async fn get_system_inner_until_success(&self) -> SystemInner {
        loop {
            let Ok(Ok(ika_system_state)) =
                retry_with_max_elapsed_time!(self.get_system_inner(), Duration::from_secs(30))
            else {
                self.sui_client_metrics
                    .sui_rpc_errors
                    .with_label_values(&["get_system_inner_until_success"])
                    .inc();
                error!("Failed to get system inner until success");
                continue;
            };
            return ika_system_state;
        }
    }

<<<<<<< HEAD
    pub async fn get_dwallet_coordinator_inner_until_success(
        &self,
        dwallet_state_id: ObjectID,
    ) -> DWalletCoordinatorInner {
        loop {
            let res = retry_with_max_elapsed_time!(
                self.get_dwallet_coordinator_inner(dwallet_state_id),
                Duration::from_secs(30)
            );
            let Ok(Ok(ika_system_state)) = res else {
                self.sui_client_metrics
                    .sui_rpc_errors
                    .with_label_values(&["get_dwallet_coordinator_inner_until_success"])
                    .inc();
                error!("Failed to get dwallet coordinator inner until success");
                error!(?res);
                continue;
            };
            return ika_system_state;
        }
=======
    pub async fn get_dwallet_mpc_network_keys(
        &self,
    ) -> IkaResult<HashMap<ObjectID, NetworkDecryptionKeyShares>> {
        let system_inner = self.get_system_inner_until_success().await;
        Ok(self
            .inner
            .get_network_decryption_keys(
                system_inner
                    .into_init_version_for_tooling()
                    .dwallet_2pc_mpc_secp256k1_network_decryption_keys(),
            )
            .await
            .map_err(|e| {
                IkaError::SuiClientInternalError(format!("can't get_network_decryption_keys: {e}"))
            })?)
>>>>>>> beed5653
    }

    pub async fn get_epoch_start_system_until_success(
        &self,
        system_inner: &SystemInner,
    ) -> EpochStartSystem {
        loop {
            let Ok(Ok(ika_system_state)) = retry_with_max_elapsed_time!(
                self.get_epoch_start_system(&system_inner),
                Duration::from_secs(30)
            ) else {
                self.sui_client_metrics
                    .sui_rpc_errors
                    .with_label_values(&["get_epoch_start_system_until_success"])
                    .inc();
                error!("Failed to get epoch start system until success");
                continue;
            };
            return ika_system_state;
        }
    }

    pub async fn get_gas_data_panic_if_not_gas(
        &self,
        gas_object_id: ObjectID,
    ) -> (GasCoin, ObjectRef, Owner) {
        self.inner
            .get_gas_data_panic_if_not_gas(gas_object_id)
            .await
    }
}

/// Use a trait to abstract over the SuiSDKClient and SuiMockClient for testing.
#[async_trait]
pub trait SuiClientInner: Send + Sync {
    type Error: Into<anyhow::Error> + Send + Sync + std::error::Error + 'static;
    async fn query_events(
        &self,
        query: EventFilter,
        cursor: Option<EventID>,
    ) -> Result<EventPage, Self::Error>;

    async fn get_events_by_tx_digest(
        &self,
        tx_digest: TransactionDigest,
    ) -> Result<Vec<SuiEvent>, Self::Error>;

    async fn get_chain_identifier(&self) -> Result<String, Self::Error>;

    async fn get_reference_gas_price(&self) -> Result<u64, Self::Error>;

    async fn get_latest_checkpoint_sequence_number(&self) -> Result<u64, Self::Error>;

    async fn get_system(&self, system_id: ObjectID) -> Result<Vec<u8>, Self::Error>;
    async fn get_dwallet_coordinator(
        &self,
        dwallet_coordinator_id: ObjectID,
    ) -> Result<Vec<u8>, Self::Error>;

    async fn get_class_groups_public_keys_and_proofs(
        &self,
        validators: &Vec<ValidatorInnerV1>,
    ) -> Result<HashMap<ObjectID, ClassGroupsEncryptionKeyAndProof>, self::Error>;

    async fn get_network_decryption_keys(
        &self,
        network_decryption_caps: &Vec<DWalletNetworkDecryptionKeyCap>,
    ) -> Result<HashMap<ObjectID, NetworkDecryptionKeyShares>, self::Error>;

    async fn read_table_vec_as_raw_bytes(&self, table_id: ObjectID)
        -> Result<Vec<u8>, self::Error>;

    async fn get_system_inner(
        &self,
        system_id: ObjectID,
        version: u64,
    ) -> Result<Vec<u8>, Self::Error>;

    async fn get_dwallet_coordinator_inner(
        &self,
        dwallet_coordinator_id: ObjectID,
        version: u64,
    ) -> Result<Vec<u8>, Self::Error>;

    async fn get_validators_from_object_table(
        &self,
        validators_object_table_id: ObjectID,
        validator_ids: Vec<ObjectID>,
    ) -> Result<Vec<Vec<u8>>, Self::Error>;

    async fn get_validator_inners(
        &self,
        validators: Vec<Validator>,
    ) -> Result<Vec<Vec<u8>>, Self::Error>;

    async fn get_mutable_shared_arg(&self, system_id: ObjectID) -> Result<ObjectArg, Self::Error>;

    async fn get_available_move_packages(
        &self,
        //chain: sui_protocol_config::Chain,
        ika_package_id: ObjectID,
        ika_system_package_id: ObjectID,
    ) -> Result<Vec<(ObjectID, MovePackageDigest)>, Self::Error>;

    async fn execute_transaction_block_with_effects(
        &self,
        tx: Transaction,
    ) -> Result<SuiTransactionBlockResponse, IkaError>;

    async fn get_gas_data_panic_if_not_gas(
        &self,
        gas_object_id: ObjectID,
    ) -> (GasCoin, ObjectRef, Owner);
    async fn get_missed_events(
        &self,
        events_bag_id: ObjectID,
    ) -> Result<Vec<DBSuiEvent>, self::Error>;
}

#[async_trait]
impl SuiClientInner for SuiSdkClient {
    type Error = sui_sdk::error::Error;

    async fn query_events(
        &self,
        query: EventFilter,
        cursor: Option<EventID>,
    ) -> Result<EventPage, Self::Error> {
        self.event_api()
            .query_events(query, cursor, None, false)
            .await
    }

    async fn get_events_by_tx_digest(
        &self,
        tx_digest: TransactionDigest,
    ) -> Result<Vec<SuiEvent>, Self::Error> {
        self.event_api().get_events(tx_digest).await
    }

    async fn get_chain_identifier(&self) -> Result<String, Self::Error> {
        self.read_api().get_chain_identifier().await
    }

    async fn get_reference_gas_price(&self) -> Result<u64, Self::Error> {
        self.governance_api().get_reference_gas_price().await
    }

    async fn get_latest_checkpoint_sequence_number(&self) -> Result<u64, Self::Error> {
        self.read_api()
            .get_latest_checkpoint_sequence_number()
            .await
    }

    async fn get_system(&self, system_id: ObjectID) -> Result<Vec<u8>, Self::Error> {
        self.read_api().get_move_object_bcs(system_id).await
    }

    async fn get_dwallet_coordinator(
        &self,
        dwallet_coordinator_id: ObjectID,
    ) -> Result<Vec<u8>, Self::Error> {
        self.read_api()
            .get_move_object_bcs(dwallet_coordinator_id)
            .await
    }

    async fn get_missed_events(
        &self,
        events_bag_id: ObjectID,
    ) -> Result<Vec<DBSuiEvent>, self::Error> {
        let mut events = vec![];
        let mut next_cursor = None;
        loop {
            let dynamic_fields = self
                .read_api()
                .get_dynamic_fields(events_bag_id, next_cursor, None)
                .await?;
            for df in dynamic_fields.data.iter() {
                let object_id = df.object_id;
                let dynamic_field_response = self
                    .read_api()
                    .get_object_with_options(object_id, SuiObjectDataOptions::bcs_lossless())
                    .await?;
                let resp = dynamic_field_response.into_object().map_err(|e| {
                    Error::DataError(format!("can't get bcs of object {:?}: {:?}", object_id, e))
                })?;
                let move_object = resp.bcs.ok_or(Error::DataError(format!(
                    "object {:?} has no bcs data",
                    object_id
                )))?;
                let raw_move_obj = move_object.try_into_move().ok_or(Error::DataError(format!(
                    "object {:?} is not a MoveObject",
                    object_id
                )))?;

                let Some(TypeTag::Struct(event_tag)) = raw_move_obj.type_.type_params.get(1) else {
                    continue;
                };
                let event = DBSuiEvent {
                    type_: *event_tag.clone(),
                    contents: raw_move_obj.bcs_bytes,
                };
                events.push(event);
            }
            if !dynamic_fields.has_next_page {
                break;
            }
            next_cursor = dynamic_fields.next_cursor;
        }

        Ok(events)
    }

    async fn get_class_groups_public_keys_and_proofs(
        &self,
        validators: &Vec<ValidatorInnerV1>,
    ) -> Result<HashMap<ObjectID, ClassGroupsEncryptionKeyAndProof>, self::Error> {
        let mut class_groups_public_keys_and_proofs: HashMap<
            ObjectID,
            ClassGroupsEncryptionKeyAndProof,
        > = HashMap::new();
        for validator in validators {
            let metadata = validator.verified_metadata();
            let dynamic_fields = self
                .read_api()
                .get_dynamic_fields(
                    metadata.class_groups_public_key_and_proof.contents.id,
                    None,
                    None,
                )
                .await?;
            let mut validator_class_groups_public_key_and_proof_bytes: [Vec<u8>;
                NUM_OF_CLASS_GROUPS_KEYS] = Default::default();
            for df in dynamic_fields.data.iter() {
                let object_id = df.object_id;
                let dynamic_field_response = self
                    .read_api()
                    .get_object_with_options(object_id, SuiObjectDataOptions::bcs_lossless())
                    .await?;
                let resp = dynamic_field_response.into_object().map_err(|e| {
                    Error::DataError(format!("can't get bcs of object {:?}: {:?}", object_id, e))
                })?;
                let move_object = resp.bcs.ok_or(Error::DataError(format!(
                    "object {:?} has no bcs data",
                    object_id
                )))?;
                let raw_move_obj = move_object.try_into_move().ok_or(Error::DataError(format!(
                    "object {:?} is not a MoveObject",
                    object_id
                )))?;
                let key_slice = bcs::from_bytes::<Field<u64, Vec<u8>>>(&raw_move_obj.bcs_bytes)?;
                validator_class_groups_public_key_and_proof_bytes
                    [key_slice.name.clone() as usize] = key_slice.value.clone();
            }
            let validator_class_groups_public_key_and_proof: Result<
                Vec<SingleEncryptionKeyAndProof>,
                _,
            > = validator_class_groups_public_key_and_proof_bytes
                .into_iter()
                .map(|v| bcs::from_bytes::<SingleEncryptionKeyAndProof>(&v))
                .collect();

            class_groups_public_keys_and_proofs.insert(
                validator.validator_id,
                validator_class_groups_public_key_and_proof?
                    .try_into()
                    .map_err(|_| {
                        Error::DataError(
                            "class groups key from Sui has an invalid length".to_string(),
                        )
                    })?,
            );
        }
        Ok(class_groups_public_keys_and_proofs)
    }

    async fn get_network_decryption_keys(
        &self,
        network_decryption_caps: &Vec<DWalletNetworkDecryptionKeyCap>,
    ) -> Result<HashMap<ObjectID, NetworkDecryptionKeyShares>, self::Error> {
        let mut network_decryption_keys = HashMap::new();
        for cap in network_decryption_caps {
            let key_id = cap.dwallet_network_decryption_key_id;
            let dynamic_field_response = self
                .read_api()
                .get_object_with_options(key_id, SuiObjectDataOptions::bcs_lossless())
                .await?;
            let resp = dynamic_field_response.into_object().map_err(|e| {
                Error::DataError(format!("can't get bcs of object {:?}: {:?}", key_id, e))
            })?;
            let move_object = resp.bcs.ok_or(Error::DataError(format!(
                "object {:?} has no bcs data",
                key_id
            )))?;
            let raw_move_obj = move_object.try_into_move().ok_or(Error::DataError(format!(
                "object {:?} is not a MoveObject",
                key_id
            )))?;
            let key_obj = bcs::from_bytes::<DWalletNetworkDecryptionKey>(&raw_move_obj.bcs_bytes)
                .map_err(|e| {
                Error::DataError(format!("can't deserialize object {:?}: {:?}", key_id, e))
            })?;
            if DWalletNetworkDecryptionKeyState::NetworkDKGCompleted != key_obj.state {
                continue;
            }
            let public_output_bytes = self
                .read_table_vec_as_raw_bytes(key_obj.public_output.contents.id)
                .await?;
            let public_output =
                bcs::from_bytes::<NetworkDecryptionKeyOnChainOutput>(&public_output_bytes)?;
            let current_shares = self
                .read_table_vec_as_raw_bytes(key_obj.current_epoch_shares.contents.id)
                .await?;
            let key = NetworkDecryptionKeyShares {
                epoch: key_obj.current_epoch,
                current_epoch_encryptions_of_shares_per_crt_prime: current_shares,
                previous_epoch_encryptions_of_shares_per_crt_prime: vec![],
                encryption_scheme_public_parameters: public_output
                    .encryption_scheme_public_parameters,
                decryption_key_share_public_parameters: public_output
                    .decryption_key_share_public_parameters,
                encryption_key: public_output.encryption_key,
                public_verification_keys: public_output.public_verification_keys,
            };
            network_decryption_keys.insert(key_id, key);
        }
        Ok(network_decryption_keys)
    }

    async fn read_table_vec_as_raw_bytes(
        &self,
        table_id: ObjectID,
    ) -> Result<Vec<u8>, Self::Error> {
        let mut full_output = HashMap::new();
        let dynamic_fields = self
            .read_api()
            .get_dynamic_fields(table_id, None, None)
            .await
            .map_err(|e| {
                Error::DataError(format!(
                    "can't get dynamic fields of table {:?}: {:?}",
                    table_id, e
                ))
            })?;

        for df in dynamic_fields.data.iter() {
            let object_id = df.object_id;
            let dynamic_field_response = self
                .read_api()
                .get_object_with_options(object_id, SuiObjectDataOptions::bcs_lossless())
                .await?;
            let resp = dynamic_field_response.into_object().map_err(|e| {
                Error::DataError(format!("can't get bcs of object {:?}: {:?}", object_id, e))
            })?;
            let raw_data = resp.bcs.ok_or(Error::DataError(format!(
                "object {:?} has no bcs data",
                object_id
            )))?;
            let raw_move_obj = raw_data.try_into_move().ok_or(Error::DataError(format!(
                "object {:?} is not a MoveObject",
                object_id
            )))?;
            let bytes_chunk = bcs::from_bytes::<Field<u64, Vec<u8>>>(&raw_move_obj.bcs_bytes)?;
            full_output.insert(bytes_chunk.name as usize, bytes_chunk.value.clone());
        }

        Ok(full_output
            .into_iter()
            .sorted()
            .fold(Vec::new(), |mut acc, (k, mut v)| {
                acc.append(&mut v);
                acc
            }))
    }

    async fn get_system_inner(
        &self,
        system_id: ObjectID,
        version: u64,
    ) -> Result<Vec<u8>, Self::Error> {
        let dynamic_fields = self
            .read_api()
            .get_dynamic_fields(system_id, None, None)
            .await?;
        let dynamic_field = dynamic_fields.data.iter().find(|df| {
            df.name.type_ == TypeTag::U64
                && df
                    .name
                    .value
                    .as_str()
                    .map(|v| v == version.to_string().as_str())
                    .unwrap_or(false)
        });
        if let Some(dynamic_field) = dynamic_field {
            let result = self
                .read_api()
                .get_dynamic_field_object(system_id, dynamic_field.name.clone())
                .await?;

            if let Some(dynamic_field) = result.data {
                let object_id = dynamic_field.object_id;
                let dynamic_field_response = self
                    .read_api()
                    .get_object_with_options(object_id, SuiObjectDataOptions::bcs_lossless())
                    .await?;
                let resp = dynamic_field_response.into_object().map_err(|e| {
                    Error::DataError(format!("Can't get bcs of object {:?}: {:?}", object_id, e))
                })?;
                // unwrap: requested bcs data
                let move_object = resp.bcs.unwrap();
                let raw_move_obj = move_object.try_into_move().ok_or(Error::DataError(format!(
                    "Object {:?} is not a MoveObject",
                    object_id
                )))?;
                return Ok(raw_move_obj.bcs_bytes);
            }
        }
        Err(Self::Error::DataError(format!(
            "Failed to load ika system state inner object with ID {:?} and version {:?}",
            system_id, version
        )))
    }

    async fn get_dwallet_coordinator_inner(
        &self,
        dwallet_coordinator_id: ObjectID,
        version: u64,
    ) -> Result<Vec<u8>, Self::Error> {
        let dynamic_fields = self
            .read_api()
            .get_dynamic_fields(dwallet_coordinator_id, None, None)
            .await?;
        let dynamic_field = dynamic_fields.data.iter().find(|df| {
            df.name.type_ == TypeTag::U64
                && df
                    .name
                    .value
                    .as_str()
                    .map(|v| v == version.to_string().as_str())
                    .unwrap_or(false)
        });
        if let Some(dynamic_field) = dynamic_field {
            let result = self
                .read_api()
                .get_dynamic_field_object(dwallet_coordinator_id, dynamic_field.name.clone())
                .await?;

            if let Some(dynamic_field) = result.data {
                let object_id = dynamic_field.object_id;
                let dynamic_field_response = self
                    .read_api()
                    .get_object_with_options(object_id, SuiObjectDataOptions::bcs_lossless())
                    .await?;
                let resp = dynamic_field_response.into_object().map_err(|e| {
                    Error::DataError(format!("Can't get bcs of object {:?}: {:?}", object_id, e))
                })?;
                // unwrap: requested bcs data
                let move_object = resp.bcs.unwrap();
                let raw_move_obj = move_object.try_into_move().ok_or(Error::DataError(format!(
                    "Object {:?} is not a MoveObject",
                    object_id
                )))?;
                return Ok(raw_move_obj.bcs_bytes);
            }
        }
        Err(Self::Error::DataError(format!(
            "Failed to load DWalletCoordinatorInner object with ID {:?} and version {:?}",
            dwallet_coordinator_id, version
        )))
    }

    async fn get_validators_from_object_table(
        &self,
        validators_object_table_id: ObjectID,
        validator_ids: Vec<ObjectID>,
    ) -> Result<Vec<Vec<u8>>, Self::Error> {
        let mut validator_dynamic_ids = Vec::new();
        let mut cursor = None;
        loop {
            let dynamic_fields = self
                .read_api()
                .get_dynamic_fields(validators_object_table_id, cursor, None)
                .await?;

            for dynamic_field in &dynamic_fields.data {
                let name = &dynamic_field.name.value;

                let bytes = name.as_str().unwrap();

                let validator_id: ObjectID =
                    AccountAddress::from_hex_literal(bytes).unwrap().into();

                if validator_ids.contains(&validator_id) {
                    let result = self
                        .read_api()
                        .get_dynamic_field_object(
                            validators_object_table_id,
                            dynamic_field.name.clone(),
                        )
                        .await?;

                    if let Some(dynamic_field) = result.data {
                        validator_dynamic_ids.push(dynamic_field.object_id);
                    }
                }
            }

            cursor = dynamic_fields.next_cursor;
            if !dynamic_fields.has_next_page {
                break;
            }
        }

        let dynamic_field_response = self
            .read_api()
            .multi_get_object_with_options(
                validator_dynamic_ids.clone(),
                SuiObjectDataOptions::bcs_lossless(),
            )
            .await?;
        let mut validators = Vec::new();
        for (dynamic_field, object_id) in dynamic_field_response
            .iter()
            .zip(validator_dynamic_ids.iter())
        {
            let resp = dynamic_field.object().map_err(|e| {
                Error::DataError(format!("Can't get bcs of object {:?}: {:?}", object_id, e))
            })?;
            // unwrap: requested bcs data
            let move_object = resp.bcs.as_ref().unwrap();
            let raw_move_obj =
                move_object
                    .clone()
                    .try_into_move()
                    .ok_or(Error::DataError(format!(
                        "Object {:?} is not a MoveObject",
                        object_id
                    )))?;
            validators.push(raw_move_obj.bcs_bytes);
        }

        // Err(Self::Error::DataError(format!(
        //     "Failed to load ika system state inner object with ID {:?} and version {:?}",
        //     system_id, version
        // )))
        Ok(validators)
    }

    async fn get_validator_inners(
        &self,
        validators: Vec<Validator>,
    ) -> Result<Vec<Vec<u8>>, Self::Error> {
        let mut validator_inners = Vec::new();

        for validator in validators {
            let dynamic_fields = self
                .read_api()
                .get_dynamic_fields(validator.inner.id.id.bytes, None, None)
                .await?;

            let dynamic_field = dynamic_fields.data.iter().find(|df| {
                df.name.type_ == TypeTag::U64
                    && df
                        .name
                        .value
                        .as_str()
                        .map(|v| v == validator.inner.version.to_string().as_str())
                        .unwrap_or(false)
            });

            if let Some(dynamic_field) = dynamic_field {
                let object_id = dynamic_field.object_id;
                let dynamic_field_response = self
                    .read_api()
                    .get_object_with_options(object_id, SuiObjectDataOptions::bcs_lossless())
                    .await?;
                let resp = dynamic_field_response.into_object().map_err(|e| {
                    Error::DataError(format!("Can't get bcs of object {:?}: {:?}", object_id, e))
                })?;
                // unwrap: requested bcs data
                let move_object = resp.bcs.unwrap();
                let raw_move_obj = move_object.try_into_move().ok_or(Error::DataError(format!(
                    "Object {:?} is not a MoveObject",
                    object_id
                )))?;
                validator_inners.push(raw_move_obj.bcs_bytes);
            }
        }
        Ok(validator_inners)
    }

    async fn get_mutable_shared_arg(&self, system_id: ObjectID) -> Result<ObjectArg, Self::Error> {
        let response = self
            .read_api()
            .get_object_with_options(system_id, SuiObjectDataOptions::new().with_owner())
            .await?;
        let Some(Owner::Shared {
            initial_shared_version,
        }) = response.owner()
        else {
            return Err(Self::Error::DataError(format!(
                "Failed to load ika system state owner {:?}",
                system_id
            )));
        };
        Ok(ObjectArg::SharedObject {
            id: system_id,
            initial_shared_version,
            mutable: true,
        })
    }

    async fn get_available_move_packages(
        &self,
        //chain: sui_protocol_config::Chain,
        ika_package_id: ObjectID,
        ika_system_package_id: ObjectID,
    ) -> Result<Vec<(ObjectID, MovePackageDigest)>, Self::Error> {
        let mut results = vec![];
        //let protocol_config_response = self.read_api().get_protocol_config(None).await?;
        //let protocol_config = sui_protocol_config::ProtocolConfig::get_for_version(protocol_config_response.protocol_version, chain);
        //let binary_config = sui_types::execution_config_utils::to_binary_config(&protocol_config);

        let ika_packages = vec![
            ("ika".to_string(), ika_package_id),
            ("ika_system".to_string(), ika_system_package_id),
        ];
        for (name, package_id) in ika_packages.clone() {
            //let object_response = self.read_api().get_object_with_options(package_id, SuiObjectDataOptions::full_content()).await?;
            //let object_data = object_response.data.expect("Package object should have data.");
            //let object: Object = object_data.try_into().map_err(|e: anyhow::Error| Self::Error::DataError(e.to_string()))?;
            let move_package = BuiltInIkaMovePackages::get_package_by_name(&name);
            //let modules = move_package.modules_with_deps(ika_packages.clone().into_iter().collect()).map_err(|e: anyhow::Error| Self::Error::DataError(e.to_string()))?;
            let bytes = move_package
                .bytes_with_deps(ika_packages.clone().into_iter().collect())
                .map_err(|e: anyhow::Error| Self::Error::DataError(e.to_string()))?;
            let full_deps = move_package
                .full_deps(ika_packages.clone().into_iter().collect())
                .map_err(|e: anyhow::Error| Self::Error::DataError(e.to_string()))?;
            let digest = MovePackage::compute_digest_for_modules_and_deps(
                bytes.iter(),
                full_deps.iter(),
                true,
            );
            results.push((package_id, digest))
        }

        Ok(results)
    }

    async fn execute_transaction_block_with_effects(
        &self,
        tx: Transaction,
    ) -> Result<SuiTransactionBlockResponse, IkaError> {
        match self.quorum_driver_api().execute_transaction_block(
            tx,
            SuiTransactionBlockResponseOptions::new().with_effects().with_events(),
            Some(sui_types::quorum_driver_types::ExecuteTransactionRequestType::WaitForEffectsCert),
        ).await {
            Ok(response) => Ok(response),
            Err(e) => Err(IkaError::SuiClientTxFailureGeneric(e.to_string())),
        }
    }

    async fn get_gas_data_panic_if_not_gas(
        &self,
        gas_object_id: ObjectID,
    ) -> (GasCoin, ObjectRef, Owner) {
        loop {
            match self
                .read_api()
                .get_object_with_options(
                    gas_object_id,
                    SuiObjectDataOptions::default().with_owner().with_content(),
                )
                .await
                .map(|resp| resp.data)
            {
                Ok(Some(gas_obj)) => {
                    let owner = gas_obj.owner.clone().expect("Owner is requested");
                    let gas_coin = GasCoin::try_from(&gas_obj)
                        .unwrap_or_else(|err| panic!("{} is not a gas coin: {err}", gas_object_id));
                    return (gas_coin, gas_obj.object_ref(), owner);
                }
                other => {
                    warn!("Can't get gas object: {:?}: {:?}", gas_object_id, other);
                    tokio::time::sleep(Duration::from_secs(5)).await;
                }
            }
        }
    }
}

//
// #[cfg(test)]
// mod tests {
//     use crate::crypto::BridgeAuthorityKeyPair;
//     use crate::e2e_tests::test_utils::TestClusterWrapperBuilder;
//     use crate::{
//         events::{EmittedSuiToEthTokenBridgeV1, MoveTokenDepositedEvent},
//         sui_mock_client::SuiMockClient,
//         test_utils::{
//             approve_action_with_validator_secrets, bridge_token, get_test_eth_to_sui_bridge_action,
//             get_test_sui_to_eth_bridge_action,
//         },
//         types::SuiToEthBridgeAction,
//     };
//     use ethers::types::Address as EthAddress;
//     use move_core_types::account_address::AccountAddress;
//     use serde::{Deserialize, Serialize};
//     use std::str::FromStr;
//     use sui_types::bridge::{BridgeChainId, TOKEN_ID_SUI, TOKEN_ID_USDC};
//     use sui_types::crypto::get_key_pair;
//
//     use super::*;
//     use crate::events::{init_all_struct_tags, SuiToEthTokenBridgeV1};
//
//     #[tokio::test]
//     async fn get_bridge_action_by_tx_digest_and_event_idx_maybe() {
//         // Note: for random events generated in this test, we only care about
//         // tx_digest and event_seq, so it's ok that package and module does
//         // not match the query parameters.
//         telemetry_subscribers::init_for_testing();
//         let mock_client = SuiMockClient::default();
//         let sui_client = SuiClient::new_for_testing(mock_client.clone());
//         let tx_digest = TransactionDigest::random();
//
//         // Ensure all struct tags are inited
//         init_all_struct_tags();
//
//         let sanitized_event_1 = EmittedSuiToEthTokenBridgeV1 {
//             nonce: 1,
//             sui_chain_id: BridgeChainId::SuiTestnet,
//             sui_address: SuiAddress::random_for_testing_only(),
//             eth_chain_id: BridgeChainId::EthSepolia,
//             eth_address: EthAddress::random(),
//             token_id: TOKEN_ID_SUI,
//             amount_sui_adjusted: 100,
//         };
//         let emitted_event_1 = MoveTokenDepositedEvent {
//             seq_num: sanitized_event_1.nonce,
//             source_chain: sanitized_event_1.sui_chain_id as u8,
//             sender_address: sanitized_event_1.sui_address.to_vec(),
//             target_chain: sanitized_event_1.eth_chain_id as u8,
//             target_address: sanitized_event_1.eth_address.as_bytes().to_vec(),
//             token_type: sanitized_event_1.token_id,
//             amount_sui_adjusted: sanitized_event_1.amount_sui_adjusted,
//         };
//
//         let mut sui_event_1 = SuiEvent::random_for_testing();
//         sui_event_1.type_ = SuiToEthTokenBridgeV1.get().unwrap().clone();
//         sui_event_1.bcs = bcs::to_bytes(&emitted_event_1).unwrap();
//
//         #[derive(Serialize, Deserialize)]
//         struct RandomStruct {}
//
//         let event_2: RandomStruct = RandomStruct {};
//         // undeclared struct tag
//         let mut sui_event_2 = SuiEvent::random_for_testing();
//         sui_event_2.type_ = SuiToEthTokenBridgeV1.get().unwrap().clone();
//         sui_event_2.type_.module = Identifier::from_str("unrecognized_module").unwrap();
//         sui_event_2.bcs = bcs::to_bytes(&event_2).unwrap();
//
//         // Event 3 is defined in non-bridge package
//         let mut sui_event_3 = sui_event_1.clone();
//         sui_event_3.type_.address = AccountAddress::random();
//
//         mock_client.add_events_by_tx_digest(
//             tx_digest,
//             vec![
//                 sui_event_1.clone(),
//                 sui_event_2.clone(),
//                 sui_event_1.clone(),
//                 sui_event_3.clone(),
//             ],
//         );
//         let expected_action_1 = BridgeAction::SuiToEthBridgeAction(SuiToEthBridgeAction {
//             sui_tx_digest: tx_digest,
//             sui_tx_event_index: 0,
//             sui_bridge_event: sanitized_event_1.clone(),
//         });
//         assert_eq!(
//             sui_client
//                 .get_bridge_action_by_tx_digest_and_event_idx_maybe(&tx_digest, 0)
//                 .await
//                 .unwrap(),
//             expected_action_1,
//         );
//         let expected_action_2 = BridgeAction::SuiToEthBridgeAction(SuiToEthBridgeAction {
//             sui_tx_digest: tx_digest,
//             sui_tx_event_index: 2,
//             sui_bridge_event: sanitized_event_1.clone(),
//         });
//         assert_eq!(
//             sui_client
//                 .get_bridge_action_by_tx_digest_and_event_idx_maybe(&tx_digest, 2)
//                 .await
//                 .unwrap(),
//             expected_action_2,
//         );
//         assert!(matches!(
//             sui_client
//                 .get_bridge_action_by_tx_digest_and_event_idx_maybe(&tx_digest, 1)
//                 .await
//                 .unwrap_err(),
//             IkaError::NoBridgeEventsInTxPosition
//         ),);
//         assert!(matches!(
//             sui_client
//                 .get_bridge_action_by_tx_digest_and_event_idx_maybe(&tx_digest, 3)
//                 .await
//                 .unwrap_err(),
//             IkaError::BridgeEventInUnrecognizedSuiPackage
//         ),);
//         assert!(matches!(
//             sui_client
//                 .get_bridge_action_by_tx_digest_and_event_idx_maybe(&tx_digest, 4)
//                 .await
//                 .unwrap_err(),
//             IkaError::NoBridgeEventsInTxPosition
//         ),);
//
//         // if the StructTag matches with unparsable bcs, it returns an error
//         sui_event_2.type_ = SuiToEthTokenBridgeV1.get().unwrap().clone();
//         mock_client.add_events_by_tx_digest(tx_digest, vec![sui_event_2]);
//         sui_client
//             .get_bridge_action_by_tx_digest_and_event_idx_maybe(&tx_digest, 2)
//             .await
//             .unwrap_err();
//     }
//
//     // Test get_action_onchain_status.
//     // Use validator secrets to bridge USDC from Ethereum initially.
//     // TODO: we need an e2e test for this with published solidity contract and committee with BridgeNodes
//     #[tokio::test(flavor = "multi_thread", worker_threads = 8)]
//     async fn test_get_action_onchain_status_for_sui_to_eth_transfer() {
//         telemetry_subscribers::init_for_testing();
//         let mut bridge_keys = vec![];
//         for _ in 0..=3 {
//             let (_, kp): (_, BridgeAuthorityKeyPair) = get_key_pair();
//             bridge_keys.push(kp);
//         }
//         let mut test_cluster = TestClusterWrapperBuilder::new()
//             .with_bridge_authority_keys(bridge_keys)
//             .with_deploy_tokens(true)
//             .build()
//             .await;
//
//         let sui_client_metrics = Arc::new(SuiHandlerMetrics::new_for_testing());
//         let sui_client =
//             SuiClient::new(&test_cluster.inner.fullnode_handle.rpc_url, sui_client_metrics)
//                 .await
//                 .unwrap();
//         let bridge_authority_keys = test_cluster.authority_keys_clone();
//
//         // Wait until committee is set up
//         test_cluster
//             .trigger_reconfiguration_if_not_yet_and_assert_bridge_committee_initialized()
//             .await;
//         let context = &mut test_cluster.inner.wallet;
//         let sender = context.active_address().unwrap();
//         let usdc_amount = 5000000;
//         let system_arg = sui_client
//             .get_mutable_system_arg_must_succeed()
//             .await;
//         let id_token_map = sui_client.get_token_id_map().await.unwrap();
//
//         // 1. Create a Eth -> Sui Transfer (recipient is sender address), approve with validator secrets and assert its status to be Claimed
//         let action = get_test_eth_to_sui_bridge_action(None, Some(usdc_amount), Some(sender), None);
//         let usdc_object_ref = approve_action_with_validator_secrets(
//             context,
//             system_arg,
//             action.clone(),
//             &bridge_authority_keys,
//             Some(sender),
//             &id_token_map,
//         )
//         .await
//         .unwrap();
//
//         let status = sui_client
//             .inner
//             .get_token_transfer_action_onchain_status(
//                 system_arg,
//                 action.chain_id() as u8,
//                 action.seq_number(),
//             )
//             .await
//             .unwrap();
//         assert_eq!(status, BridgeActionStatus::Claimed);
//
//         // 2. Create a Sui -> Eth Transfer, approve with validator secrets and assert its status to be Approved
//         // We need to actually send tokens to bridge to initialize the record.
//         let eth_recv_address = EthAddress::random();
//         let bridge_event = bridge_token(
//             context,
//             eth_recv_address,
//             usdc_object_ref,
//             id_token_map.get(&TOKEN_ID_USDC).unwrap().clone(),
//             system_arg,
//         )
//         .await;
//         assert_eq!(bridge_event.nonce, 0);
//         assert_eq!(bridge_event.sui_chain_id, BridgeChainId::SuiCustom);
//         assert_eq!(bridge_event.eth_chain_id, BridgeChainId::EthCustom);
//         assert_eq!(bridge_event.eth_address, eth_recv_address);
//         assert_eq!(bridge_event.sui_address, sender);
//         assert_eq!(bridge_event.token_id, TOKEN_ID_USDC);
//         assert_eq!(bridge_event.amount_sui_adjusted, usdc_amount);
//
//         let action = get_test_sui_to_eth_bridge_action(
//             None,
//             None,
//             Some(bridge_event.nonce),
//             Some(bridge_event.amount_sui_adjusted),
//             Some(bridge_event.sui_address),
//             Some(bridge_event.eth_address),
//             Some(TOKEN_ID_USDC),
//         );
//         let status = sui_client
//             .inner
//             .get_token_transfer_action_onchain_status(
//                 system_arg,
//                 action.chain_id() as u8,
//                 action.seq_number(),
//             )
//             .await
//             .unwrap();
//         // At this point, the record is created and the status is Pending
//         assert_eq!(status, BridgeActionStatus::Pending);
//
//         // Approve it and assert its status to be Approved
//         approve_action_with_validator_secrets(
//             context,
//             system_arg,
//             action.clone(),
//             &bridge_authority_keys,
//             None,
//             &id_token_map,
//         )
//         .await;
//
//         let status = sui_client
//             .inner
//             .get_token_transfer_action_onchain_status(
//                 system_arg,
//                 action.chain_id() as u8,
//                 action.seq_number(),
//             )
//             .await
//             .unwrap();
//         assert_eq!(status, BridgeActionStatus::Approved);
//
//         // 3. Create a random action and assert its status as NotFound
//         let action =
//             get_test_sui_to_eth_bridge_action(None, None, Some(100), None, None, None, None);
//         let status = sui_client
//             .inner
//             .get_token_transfer_action_onchain_status(
//                 system_arg,
//                 action.chain_id() as u8,
//                 action.seq_number(),
//             )
//             .await
//             .unwrap();
//         assert_eq!(status, BridgeActionStatus::NotFound);
//     }
// }<|MERGE_RESOLUTION|>--- conflicted
+++ resolved
@@ -15,13 +15,9 @@
 use ika_move_packages::BuiltInIkaMovePackages;
 use ika_types::error::{IkaError, IkaResult};
 use ika_types::messages_consensus::MovePackageDigest;
-<<<<<<< HEAD
-use ika_types::messages_dwallet_mpc::{DBSuiEvent, DWalletNetworkDecryptionKey};
-=======
 use ika_types::messages_dwallet_mpc::{
-    DWalletNetworkDecryptionKey, DWalletNetworkDecryptionKeyState,
+    DWalletNetworkDecryptionKey, DWalletNetworkDecryptionKeyState, DBSuiEvent
 };
->>>>>>> beed5653
 use ika_types::sui::epoch_start_system::{EpochStartSystem, EpochStartValidatorInfoV1};
 use ika_types::sui::system_inner_v1::{
     DWalletCoordinatorInnerV1, DWalletNetworkDecryptionKeyCap, SystemInnerV1,
@@ -546,7 +542,23 @@
         }
     }
 
-<<<<<<< HEAD
+    pub async fn get_dwallet_mpc_network_keys(
+        &self,
+    ) -> IkaResult<HashMap<ObjectID, NetworkDecryptionKeyShares>> {
+        let system_inner = self.get_system_inner_until_success().await;
+        Ok(self
+            .inner
+            .get_network_decryption_keys(
+                system_inner
+                    .into_init_version_for_tooling()
+                    .dwallet_2pc_mpc_secp256k1_network_decryption_keys(),
+            )
+            .await
+            .map_err(|e| {
+                IkaError::SuiClientInternalError(format!("can't get_network_decryption_keys: {e}"))
+            })?)
+    }
+
     pub async fn get_dwallet_coordinator_inner_until_success(
         &self,
         dwallet_state_id: ObjectID,
@@ -567,23 +579,6 @@
             };
             return ika_system_state;
         }
-=======
-    pub async fn get_dwallet_mpc_network_keys(
-        &self,
-    ) -> IkaResult<HashMap<ObjectID, NetworkDecryptionKeyShares>> {
-        let system_inner = self.get_system_inner_until_success().await;
-        Ok(self
-            .inner
-            .get_network_decryption_keys(
-                system_inner
-                    .into_init_version_for_tooling()
-                    .dwallet_2pc_mpc_secp256k1_network_decryption_keys(),
-            )
-            .await
-            .map_err(|e| {
-                IkaError::SuiClientInternalError(format!("can't get_network_decryption_keys: {e}"))
-            })?)
->>>>>>> beed5653
     }
 
     pub async fn get_epoch_start_system_until_success(
