--- conflicted
+++ resolved
@@ -185,11 +185,7 @@
         ika_system_obj_id: system_id,
     };
     let mut file = File::create("ika_config.json")?;
-<<<<<<< HEAD
-    let json = serde_json::to_string_pretty(&ika_config).unwrap();
-=======
     let json = serde_json::to_string_pretty(&ika_config)?;
->>>>>>> 838d8f98
     file.write_all(json.as_bytes())?;
 
     let mut validator_ids = Vec::new();
