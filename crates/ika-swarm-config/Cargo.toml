--- conflicted
+++ resolved
@@ -39,10 +39,7 @@
 clap.workspace = true
 serde_json.workspace = true
 move-package.workspace = true
-<<<<<<< HEAD
-=======
 dwallet-mpc-types.workspace = true
->>>>>>> 6df22c32
 url.workspace = true
 
 [target.'cfg(msim)'.dependencies]
