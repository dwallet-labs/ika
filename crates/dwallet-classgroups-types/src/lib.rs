--- conflicted
+++ resolved
@@ -1,14 +1,3 @@
-<<<<<<< HEAD
-use class_groups::{
-    construct_knowledge_of_decryption_key_public_parameters_per_crt_prime,
-    construct_setup_parameters_per_crt_prime, generate_keypairs_per_crt_prime,
-    generate_knowledge_of_decryption_key_proofs_per_crt_prime, CompactIbqf,
-    KnowledgeOfDiscreteLogUCProof, CRT_FUNDAMENTAL_DISCRIMINANT_LIMBS,
-    CRT_NON_FUNDAMENTAL_DISCRIMINANT_LIMBS, DEFAULT_COMPUTATIONAL_SECURITY_PARAMETER, MAX_PRIMES,
-};
-use crypto_bigint::Uint;
-use fastcrypto::encoding::{Base64, Encoding};
-=======
 #[cfg(feature = "mock-class-groups")]
 pub mod mock_class_groups;
 
@@ -21,7 +10,6 @@
 #[cfg(feature = "mock-class-groups")]
 use mock_class_groups::ClassGroupsProof;
 use pera_types::dwallet_mpc_error::{DwalletMPCError, DwalletMPCResult};
->>>>>>> 5ee7b318
 use rand_chacha::rand_core::SeedableRng;
 use serde::{Deserialize, Serialize};
 
@@ -33,13 +21,6 @@
     CompactIbqf<{ CRT_NON_FUNDAMENTAL_DISCRIMINANT_LIMBS }>,
     ClassGroupsProof,
 ); MAX_PRIMES];
-<<<<<<< HEAD
-#[cfg(feature = "mock-class-groups")]
-pub type ClassGroupsProof = [u8; 5];
-#[cfg(not(feature = "mock-class-groups"))]
-pub type ClassGroupsProof = KnowledgeOfDiscreteLogUCProof;
-=======
->>>>>>> 5ee7b318
 
 #[derive(Debug, Clone, PartialEq, Eq, Serialize, Deserialize)]
 pub struct ClassGroupsKeyPairAndProof {
@@ -74,24 +55,6 @@
 pub fn generate_class_groups_keypair_and_proof_from_seed(
     seed: [u8; 32],
 ) -> ClassGroupsKeyPairAndProof {
-<<<<<<< HEAD
-    // Todo (#369): Uncomment this lines once the class groups
-    // Todo (#369): keygen is ready and doesn't take forever
-    // let mut rng = rand_chacha::ChaCha20Rng::from_seed(seed);
-    // let _ = class_groups::dkg::proof_helpers::generate_secret_share_sized_keypair_and_proof(rng);
-    let decryption_key: [Uint<CRT_FUNDAMENTAL_DISCRIMINANT_LIMBS>; 13] =
-        std::array::from_fn(|_| Uint::<CRT_FUNDAMENTAL_DISCRIMINANT_LIMBS>::default());
-
-    let encryption_key_and_proof: [(CompactIbqf<CRT_NON_FUNDAMENTAL_DISCRIMINANT_LIMBS>, [u8; 5]);
-        13] = std::array::from_fn(|_| {
-        (
-            CompactIbqf::<CRT_NON_FUNDAMENTAL_DISCRIMINANT_LIMBS>::default(),
-            [1, 2, 3, 4, 5],
-        )
-    });
-
-    ClassGroupsKeyPairAndProof::new(decryption_key, encryption_key_and_proof)
-=======
     #[cfg(feature = "mock-class-groups")]
     {
         let decryption_key: [Uint<CRT_FUNDAMENTAL_DISCRIMINANT_LIMBS>; 13] =
@@ -158,5 +121,4 @@
     let decoded = Base64::decode(contents.as_str())
         .map_err(|e| DwalletMPCError::FailedToReadCGKey(e.to_string()))?;
     Ok(bcs::from_bytes(&decoded)?)
->>>>>>> 5ee7b318
 }