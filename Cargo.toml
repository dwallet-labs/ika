--- conflicted
+++ resolved
@@ -73,15 +73,6 @@
 [workspace.dependencies]
 crypto-bigint = { version = "0.7.0-pre.9", default-features = false, features = ["serde"] }
 
-<<<<<<< HEAD
-mpc = { git = "https://github.com/dwallet-labs/inkrypto", rev = "7bc94723"}
-proof = { git = "https://github.com/dwallet-labs/inkrypto", rev = "7bc94723"}
-class_groups = { git = "https://github.com/dwallet-labs/inkrypto", rev = "7bc94723", features = ["threshold"] }
-commitment = { git = "https://github.com/dwallet-labs/inkrypto", rev = "7bc94723" }
-twopc_mpc = { git = "https://github.com/dwallet-labs/inkrypto", rev = "7bc94723"}
-group = { git = "https://github.com/dwallet-labs/inkrypto", features = ["os_rng"], rev = "7bc94723"}
-homomorphic_encryption = { git = "https://github.com/dwallet-labs/inkrypto", rev = "7bc94723"}
-=======
 mpc = { git = "https://github.com/dwallet-labs/inkrypto", rev = "37bb549f"}
 proof = { git = "https://github.com/dwallet-labs/inkrypto", rev = "37bb549f"}
 class_groups = { git = "https://github.com/dwallet-labs/inkrypto", rev = "37bb549f", features = ["threshold"] }
@@ -89,7 +80,6 @@
 twopc_mpc = { git = "https://github.com/dwallet-labs/inkrypto", rev = "37bb549f"}
 group = { git = "https://github.com/dwallet-labs/inkrypto", features = ["os_rng"], rev = "37bb549f"}
 homomorphic_encryption = { git = "https://github.com/dwallet-labs/inkrypto", rev = "37bb549f"}
->>>>>>> 5c05f8f5
 
 k256 = { version = "0.14.0-pre.11", default-features = false }
 p256 = { version = "0.14.0-pre.11", default-features = false }
