--- conflicted
+++ resolved
@@ -71,15 +71,6 @@
 
 # Dependencies that should be kept in sync through the whole workspace
 [workspace.dependencies]
-<<<<<<< HEAD
-mpc = { git = "https://github.com/dwallet-labs/inkrypto", rev = "9a0261a"}
-proof = { git = "https://github.com/dwallet-labs/inkrypto", rev = "9a0261a"}
-class_groups = { git = "https://github.com/dwallet-labs/inkrypto", rev = "9a0261a", features = ["threshold"] }
-commitment = { git = "https://github.com/dwallet-labs/inkrypto", rev = "9a0261a" }
-twopc_mpc = { git = "https://github.com/dwallet-labs/inkrypto", rev = "9a0261a"}
-group = { git = "https://github.com/dwallet-labs/inkrypto", features = ["os_rng"], rev = "9a0261a"}
-homomorphic_encryption = { git = "https://github.com/dwallet-labs/inkrypto", rev = "9a0261a"}
-=======
 crypto-bigint = { version = "0.7.0-pre.9", default-features = false, features = ["serde"] }
 
 mpc = { git = "https://github.com/dwallet-labs/inkrypto", rev = "abd7f010"}
@@ -93,7 +84,6 @@
 k256 = { version = "0.14.0-pre.11", default-features = false }
 p256 = { version = "0.14.0-pre.11", default-features = false }
 curve25519-dalek = { version = "5.0.0-pre.1", features = ["rand_core"] }
->>>>>>> f47f5496
 
 anyhow = "1.0.71"
 arc-swap = { version = "1.5.1", features = ["serde"] }
@@ -193,14 +183,10 @@
 quote = "1.0.23"
 rand = "0.9"
 rand_chacha = "0.9"
-<<<<<<< HEAD
-rayon = "1.11.0"
-=======
 prost = "0.13"
 prost-build = "0.13"
 rayon = "1.11.0"
 protobuf = { version = "2.28", features = ["with-bytes"] }
->>>>>>> f47f5496
 regex = "1.7.1"
 reqwest = { version = "0.12", default-features = false, features = [
     "http2",
