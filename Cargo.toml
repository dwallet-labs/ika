--- conflicted
+++ resolved
@@ -74,15 +74,6 @@
 # Dependencies that should be kept in sync through the whole workspace
 [workspace.dependencies]
 k256 = { version = "0.14.0-pre.9", features = ["arithmetic", "critical-section", "precomputed-tables", "serde", "ecdsa", "hash2curve", "alloc"], default-features = false }
-<<<<<<< HEAD
-mpc = { git = "https://github.com/dwallet-labs/cryptography-private", rev = "f001be62"}
-proof = { git = "https://github.com/dwallet-labs/cryptography-private", rev = "f001be62"}
-class_groups = { git = "https://github.com/dwallet-labs/cryptography-private", rev = "f001be62", features = ["threshold"] }
-commitment = { git = "https://github.com/dwallet-labs/cryptography-private", rev = "f001be62" }
-twopc_mpc = { git = "https://github.com/dwallet-labs/cryptography-private", features = ["secp256k1", "class_groups"], rev = "f001be62"}
-group = { git = "https://github.com/dwallet-labs/cryptography-private", features = ["os_rng"], rev = "f001be62"}
-homomorphic_encryption = { git = "https://github.com/dwallet-labs/cryptography-private", rev = "f001be62"}
-=======
 mpc = { git = "https://github.com/dwallet-labs/cryptography-private", rev = "c17a387"}
 proof = { git = "https://github.com/dwallet-labs/cryptography-private", rev = "c17a387"}
 class_groups = { git = "https://github.com/dwallet-labs/cryptography-private", rev = "c17a387", features = ["threshold"] }
@@ -90,7 +81,6 @@
 twopc_mpc = { git = "https://github.com/dwallet-labs/cryptography-private", features = ["secp256k1", "class_groups"], rev = "c17a387"}
 group = { git = "https://github.com/dwallet-labs/cryptography-private", features = ["os_rng"], rev = "c17a387"}
 homomorphic_encryption = { git = "https://github.com/dwallet-labs/cryptography-private", rev = "c17a387"}
->>>>>>> 12badc4a
 anyhow = "1.0.71"
 arrow = "52"
 arrow-array = "52"
