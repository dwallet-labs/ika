--- conflicted
+++ resolved
@@ -71,16 +71,6 @@
 
 # Dependencies that should be kept in sync through the whole workspace
 [workspace.dependencies]
-<<<<<<< HEAD
-k256 = { version = "0.14.0-pre.9", features = ["arithmetic", "critical-section", "precomputed-tables", "serde", "ecdsa", "hash2curve", "alloc"], default-features = false }
-mpc = { git = "https://github.com/dwallet-labs/cryptography-private", rev = "8ed56680"}
-proof = { git = "https://github.com/dwallet-labs/cryptography-private", rev = "8ed56680"}
-class_groups = { git = "https://github.com/dwallet-labs/cryptography-private", rev = "8ed56680", features = ["threshold"] }
-commitment = { git = "https://github.com/dwallet-labs/cryptography-private", rev = "8ed56680" }
-twopc_mpc = { git = "https://github.com/dwallet-labs/cryptography-private", rev = "8ed56680"}
-group = { git = "https://github.com/dwallet-labs/cryptography-private", features = ["os_rng"], rev = "8ed56680"}
-homomorphic_encryption = { git = "https://github.com/dwallet-labs/cryptography-private", rev = "8ed56680"}
-=======
 mpc = { git = "https://github.com/dwallet-labs/inkrypto", rev = "9a0261a"}
 proof = { git = "https://github.com/dwallet-labs/inkrypto", rev = "9a0261a"}
 class_groups = { git = "https://github.com/dwallet-labs/inkrypto", rev = "9a0261a", features = ["threshold"] }
@@ -89,7 +79,6 @@
 group = { git = "https://github.com/dwallet-labs/inkrypto", features = ["os_rng"], rev = "9a0261a"}
 homomorphic_encryption = { git = "https://github.com/dwallet-labs/inkrypto", rev = "9a0261a"}
 
->>>>>>> a88c7897
 anyhow = "1.0.71"
 arc-swap = { version = "1.5.1", features = ["serde"] }
 assert_cmd = "2.0.6"
@@ -188,14 +177,10 @@
 quote = "1.0.23"
 rand = "0.9"
 rand_chacha = "0.9"
-<<<<<<< HEAD
 prost = "0.13"
 prost-build = "0.13"
-rayon = "1.5.3"
+rayon = "1.11.0"
 protobuf = { version = "2.28", features = ["with-bytes"] }
-=======
-rayon = "1.11.0"
->>>>>>> a88c7897
 regex = "1.7.1"
 reqwest = { version = "0.12", default-features = false, features = [
     "http2",
