--- conflicted
+++ resolved
@@ -4,33 +4,22 @@
 module ika_dwallet_2pc_mpc::coordinator;
 
 use ika::ika::IKA;
-use ika_common::{
-    advance_epoch_approver::AdvanceEpochApprover,
-    protocol_cap::VerifiedProtocolCap,
-    system_current_status_info::SystemCurrentStatusInfo,
-    upgrade_package_approver::UpgradePackageApprover,
-    validator_cap::VerifiedValidatorOperationCap
+use ika_common::advance_epoch_approver::AdvanceEpochApprover;
+use ika_common::protocol_cap::VerifiedProtocolCap;
+use ika_common::system_current_status_info::SystemCurrentStatusInfo;
+use ika_common::validator_cap::VerifiedValidatorOperationCap;
+use ika_dwallet_2pc_mpc::coordinator_inner::{
+    Self,
+    DWalletCap,
+    DWalletCoordinatorInner,
+    ImportedKeyDWalletCap,
+    ImportedKeyMessageApproval,
+    MessageApproval,
+    UnverifiedPartialUserSignatureCap,
+    UnverifiedPresignCap,
+    VerifiedPartialUserSignatureCap,
+    VerifiedPresignCap
 };
-<<<<<<< HEAD
-use ika_dwallet_2pc_mpc::{
-    coordinator_inner::{
-        Self,
-        DWalletCap,
-        DWalletCoordinatorInner,
-        ImportedKeyDWalletCap,
-        ImportedKeyMessageApproval,
-        MessageApproval,
-        UnverifiedPartialUserSignatureCap,
-        UnverifiedPresignCap,
-        VerifiedPartialUserSignatureCap,
-        VerifiedPresignCap,
-        DWallet
-    },
-    pricing::PricingInfo,
-    sessions_manager::SessionIdentifier
-};
-use sui::{coin::Coin, dynamic_field, sui::SUI, vec_map::VecMap};
-=======
 use ika_dwallet_2pc_mpc::pricing::PricingInfo;
 use ika_dwallet_2pc_mpc::sessions_manager::SessionIdentifier;
 use sui::coin::Coin;
@@ -39,8 +28,6 @@
 use sui::vec_map::VecMap;
 use ika_common::upgrade_package_approver::UpgradePackageApprover;
 use ika_dwallet_2pc_mpc::coordinator_inner::DWallet;
-use ika_dwallet_2pc_mpc::coordinator_inner::SignDuringDKGRequest;
->>>>>>> 1f622531
 
 // === Errors ===
 
@@ -862,18 +849,9 @@
 /// This function sets the new package id and version and can be modified in future versions
 /// to migrate changes in the `coordinator_inner` object if needed.
 /// Call this function after the migration epoch is reached.
-<<<<<<< HEAD
 public fun try_migrate(self: &mut DWalletCoordinator) {
-    assert!(
-        self.migration_epoch.is_some_and!(|e| self.inner_without_version_check().epoch() >= *e),
-        EInvalidMigration,
-    );
+    assert!(self.migration_epoch.is_some_and!(|e| self.inner_without_version_check().epoch() >= *e), EInvalidMigration);
     self.try_migrate_impl();
-=======
-public fun try_migrate(self: &mut DWalletCoordinator, ctx: &mut TxContext) {
-    assert!(self.migration_epoch.is_some_and!(|e| self.inner_without_version_check().epoch() >= *e), EInvalidMigration);
-    self.try_migrate_impl(ctx);
->>>>>>> 1f622531
 }
 
 /// Migrate the coordinator object to the new package id.
