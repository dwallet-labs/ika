--- conflicted
+++ resolved
@@ -11,17 +11,6 @@
     upgrade_package_approver::UpgradePackageApprover,
     validator_cap::VerifiedValidatorOperationCap
 };
-<<<<<<< HEAD
-use ika_dwallet_2pc_mpc::pricing::PricingInfo;
-use ika_dwallet_2pc_mpc::sessions_manager::SessionIdentifier;
-use sui::coin::Coin;
-use sui::dynamic_field;
-use sui::sui::SUI;
-use sui::vec_map::VecMap;
-use ika_common::upgrade_package_approver::UpgradePackageApprover;
-use ika_dwallet_2pc_mpc::coordinator_inner::DWallet;
-use ika_dwallet_2pc_mpc::coordinator_inner::SignDuringDKGRequest;
-=======
 use ika_dwallet_2pc_mpc::{
     coordinator_inner::{
         Self,
@@ -41,7 +30,6 @@
     sessions_manager::SessionIdentifier
 };
 use sui::{coin::Coin, dynamic_field, sui::SUI, vec_map::VecMap};
->>>>>>> f47f5496
 
 // === Errors ===
 
@@ -206,13 +194,6 @@
     curve_to_signature_algorithms_for_imported_key: VecMap<u32, vector<u32>>,
     cap: &VerifiedProtocolCap,
 ) {
-<<<<<<< HEAD
-    self.inner_mut().set_global_presign_config(
-        curve_to_signature_algorithms_for_dkg,
-        curve_to_signature_algorithms_for_imported_key,
-        cap,
-    );
-=======
     self
         .inner_mut()
         .set_global_presign_config(
@@ -220,7 +201,6 @@
             curve_to_signature_algorithms_for_imported_key,
             cap,
         );
->>>>>>> f47f5496
 }
 
 public fun request_lock_epoch_sessions(
@@ -303,15 +283,11 @@
         )
 }
 
-<<<<<<< HEAD
-#[deprecated(note = b"Function `request_dwallet_dkg_first_round` is deprecated. Please use `request_dwallet_dkg` instead.")]
-=======
 #[
     deprecated(
         note = b"Function `request_dwallet_dkg_first_round` is deprecated. Please use `request_dwallet_dkg` instead.",
     ),
 ]
->>>>>>> f47f5496
 public fun request_dwallet_dkg_first_round(
     _self: &mut DWalletCoordinator,
     _dwallet_network_encryption_key_id: ID,
@@ -324,15 +300,11 @@
     abort EDeprecatedFunction
 }
 
-<<<<<<< HEAD
-#[deprecated(note = b"Function `request_dwallet_dkg_second_round` is deprecated. Please use `request_dwallet_dkg` instead.")]
-=======
 #[
     deprecated(
         note = b"Function `request_dwallet_dkg_second_round` is deprecated. Please use `request_dwallet_dkg` instead.",
     ),
 ]
->>>>>>> f47f5496
 public fun request_dwallet_dkg_second_round(
     _self: &mut DWalletCoordinator,
     _dwallet_cap: &DWalletCap,
@@ -360,11 +332,7 @@
         .inner_mut()
         .sign_during_dkg_request(
             presign_cap,
-<<<<<<< HEAD
-            hash_scheme, 
-=======
             hash_scheme,
->>>>>>> f47f5496
             message,
             message_centralized_signature,
         )
@@ -603,18 +571,6 @@
     payment_sui: &mut Coin<SUI>,
     ctx: &mut TxContext,
 ) {
-<<<<<<< HEAD
-    let _ = self
-        .request_sign_and_return_id(
-            presign_cap,
-            message_approval,
-            message_centralized_signature,
-            session_identifier,
-            payment_ika,
-            payment_sui,
-            ctx,
-        );
-=======
     let _ = self.request_sign_and_return_id(
         presign_cap,
         message_approval,
@@ -624,7 +580,6 @@
         payment_sui,
         ctx,
     );
->>>>>>> f47f5496
 }
 
 public fun request_sign_and_return_id(
@@ -660,18 +615,6 @@
     payment_sui: &mut Coin<SUI>,
     ctx: &mut TxContext,
 ) {
-<<<<<<< HEAD
-    let _ = self
-        .request_imported_key_sign_and_return_id(
-            presign_cap,
-            message_approval,
-            message_centralized_signature,
-            session_identifier,
-            payment_ika,
-            payment_sui,
-            ctx,
-        );
-=======
     let _ = self.request_imported_key_sign_and_return_id(
         presign_cap,
         message_approval,
@@ -681,7 +624,6 @@
         payment_sui,
         ctx,
     );
->>>>>>> f47f5496
 }
 
 public fun request_imported_key_sign_and_return_id(
@@ -763,17 +705,6 @@
     payment_sui: &mut Coin<SUI>,
     ctx: &mut TxContext,
 ) {
-<<<<<<< HEAD
-    let _ = self
-        .request_sign_with_partial_user_signature_and_return_id(
-            partial_user_signature_cap,
-            message_approval,
-            session_identifier,
-            payment_ika,
-            payment_sui,
-            ctx,
-        );
-=======
     let _ = self.request_sign_with_partial_user_signature_and_return_id(
         partial_user_signature_cap,
         message_approval,
@@ -782,7 +713,6 @@
         payment_sui,
         ctx,
     );
->>>>>>> f47f5496
 }
 
 public fun request_sign_with_partial_user_signature_and_return_id(
@@ -815,17 +745,6 @@
     payment_sui: &mut Coin<SUI>,
     ctx: &mut TxContext,
 ) {
-<<<<<<< HEAD
-    let _ = self
-        .request_imported_key_sign_with_partial_user_signature_and_return_id(
-            partial_user_signature_cap,
-            message_approval,
-            session_identifier,
-            payment_ika,
-            payment_sui,
-            ctx,
-        );
-=======
     let _ = self.request_imported_key_sign_with_partial_user_signature_and_return_id(
         partial_user_signature_cap,
         message_approval,
@@ -834,7 +753,6 @@
         payment_sui,
         ctx,
     );
->>>>>>> f47f5496
 }
 
 public fun request_imported_key_sign_with_partial_user_signature_and_return_id(
@@ -884,25 +802,11 @@
         )
 }
 
-<<<<<<< HEAD
-public fun has_dwallet(
-    self: &DWalletCoordinator,
-    dwallet_id: ID,
-): bool {
-    self.inner().has_dwallet(dwallet_id)
-}
-
-public fun get_dwallet(
-    self: &DWalletCoordinator,
-    dwallet_id: ID,
-): &DWallet {
-=======
 public fun has_dwallet(self: &DWalletCoordinator, dwallet_id: ID): bool {
     self.inner().has_dwallet(dwallet_id)
 }
 
 public fun get_dwallet(self: &DWalletCoordinator, dwallet_id: ID): &DWallet {
->>>>>>> f47f5496
     self.inner().get_dwallet(dwallet_id)
 }
 
