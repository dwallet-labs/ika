// Copyright (c) dWallet Labs, Ltd.
// SPDX-License-Identifier: BSD-3-Clause-Clear

module ika_dwallet_2pc_mpc::sessions_manager;

use ika::ika::IKA;
use ika_dwallet_2pc_mpc::pricing::PricingInfoValue;
use sui::{
    bag::{Self, Bag},
    balance::{Self, Balance},
    coin::Coin,
    event,
    object_table::{Self, ObjectTable},
    sui::SUI,
    table::{Self, Table}
};

// === Constants ===

/// Session identifier length
const SESSION_IDENTIFIER_LENGTH: u64 = 32;

// === Errors ===

/// Insufficient IKA payment
const EInsufficientIKAPayment: u64 = 1;
/// Insufficient SUI payment
const EInsufficientSUIPayment: u64 = 2;
/// Session identifier already registered
const ESessionIdentifierAlreadyRegistered: u64 = 3;
/// Session identifier does not exist
const ESessionIdentifierNotExist: u64 = 4;
/// Session identifier is invalid
const ESessionIdentifierInvalidLength: u64 = 5;
/// Not all current epoch sessions are completed
const ENotAllCurrentEpochSessionsCompleted: u64 = 6;

// === Structs ===

public struct SessionsKeeper has store {
    /// Active sessions indexed by sequence number
    sessions: ObjectTable<u64, DWalletSession>,
    /// Events for sessions, keyed by session ID
    session_events: Bag,
    /// Count of started sessions
    started_sessions_count: u64,
    /// Count of completed sessions
    completed_sessions_count: u64,
    /// The sequence number to assign to the next session.
    /// Initialized to `1` and incremented at every new session creation.
    next_session_sequence_number: u64,
}

/// Session management data for the dWallet coordinator.
public struct SessionsManager has store {
    /// Registered user session identifiers, keyed by the session identifier bytes -> to session object ID
    registered_user_session_identifiers: Table<vector<u8>, ID>,
    /// Holds the data for user-initiated sessions
    user_sessions_keeper: SessionsKeeper,
    /// Holds the data for system-initiated sessions
    system_sessions_keeper: SessionsKeeper,
    /// The last MPC session to process in the current epoch.
    /// The validators of the Ika network must always begin sessions,
    /// when they become available to them, so long their sequence number is lesser or equal to this value.
    /// Initialized to `0`, as when the system is initialized no user-requested session exists so none should be started
    /// and we shouldn't wait for any to complete before advancing epoch (until the first session is created),
    /// and updated at every new session creation or completion, and when advancing epochs,
    /// to the latest session whilst assuring a maximum of `max_active_sessions_buffer` sessions to be completed in the current epoch.
    /// Validators should complete every session they start before switching epochs.
    last_user_initiated_session_to_complete_in_current_epoch: u64,
    /// Denotes whether the `last_user_initiated_session_to_complete_in_current_epoch` field is locked or not.
    /// This field gets locked before performing the epoch switch.
    locked_last_user_initiated_session_to_complete_in_current_epoch: bool,
    /// The maximum number of active MPC sessions Ika nodes may run during an epoch.
    /// Validators should complete every session they start before switching epochs.
    max_active_sessions_buffer: u64,
}

/// Represents an active MPC session in the Ika network.
///
/// Each session tracks fees and is associated with a network encryption key.
/// Sessions are sequentially numbered for epoch management.
public struct DWalletSession has key, store {
    id: UID,
    /// Session identifier
    session_identifier: SessionIdentifier,
    /// Sequential number for session ordering
    session_sequence_number: u64,
    /// Associated network encryption key
    dwallet_network_encryption_key_id: ID,
    /// IKA fees for the session
    fee_charged_ika: Balance<IKA>,
    /// SUI balance for gas reimbursement
    gas_fee_reimbursement_sui: Balance<SUI>,
}

/// Type of dWallet MPC session for scheduling and epoch management.
///
/// User-initiated sessions have sequence numbers for multi-epoch completion scheduling.
/// System sessions are guaranteed to complete within their creation epoch.
public enum SessionType has copy, drop, store {
    /// User-initiated session (across epochs scheduling)
    User,
    /// System-initiated session (always completes in current epoch)
    System,
}

/// The preimage is used to create the session identifier.
public struct SessionIdentifier has key, store {
    id: UID,
    identifier_preimage: vector<u8>,
}

// === Events ===

/// Event emitted when a user session identifier is registered.
///
/// This event signals that a new user session identifier has been registered and is
/// ready for use in the dWallet system.
public struct UserSessionIdentifierRegisteredEvent has copy, drop, store {
    /// ID of the session object
    session_object_id: ID,
    /// Unique session identifier
    session_identifier_preimage: vector<u8>,
}

/// Generic wrapper for dWallet-related events with session context.
///
/// Provides standardized metadata for all dWallet operations including
/// epoch information, session type, and session ID for tracking and debugging.
public struct DWalletSessionEvent<E: copy + drop + store> has copy, drop, store {
    /// Epoch when the event occurred
    epoch: u64,
    /// ID of the session object
    session_object_id: ID,
    /// Type of session (User or System)
    session_type: SessionType,
    /// Sequential number for session ordering
    session_sequence_number: u64,
    /// Unique session identifier
    session_identifier_preimage: vector<u8>,
    /// Event-specific data
    event_data: E,
}

/// The status of a dWallet session result event.
///
/// This enum represents the possible outcomes of a dWallet session event.
/// It can either be successful or rejected, with event-specific data for each case.
public enum DWalletSessionStatusEvent<
    Success: copy + drop + store,
    Rejected: copy + drop + store,
> has copy, drop, store {
    /// The event was successful
    Success(Success),
    /// The event was rejected
    Rejected(Rejected),
}

/// Event emitted when a dWallet session result is completed.
///
/// This event signals that a dWallet session has been completed and provides
/// the status of the session (success or rejection) along with the event-specific
/// data for each case.
public struct DWalletSessionResultEvent<
    E: copy + drop + store,
    Success: copy + drop + store,
    Rejected: copy + drop + store,
> has copy, drop, store {
    /// Epoch when the event occurred
    epoch: u64,
    /// Epoch when the event was initiated
    event_initiated_at_epoch: u64,
    /// ID of the session object
    session_object_id: ID,
    /// Type of session (User or System)
    session_type: SessionType,
    /// Sequential number for session ordering
    session_sequence_number: u64,
    /// The identifier of the session
    session_identifier_preimage: vector<u8>,
    /// Event-specific data of the session initiator
    session_initiator_event_data: E,
    /// The status of the event
    status: DWalletSessionStatusEvent<Success, Rejected>,
}

// === Package Functions ===

/// Creates a new SessionsManager instance.
///
/// Initializes all internal data structures with default values.
///
/// ### Parameters
/// - `ctx`: Transaction context for object creation
///
public(package) fun create(ctx: &mut TxContext): SessionsManager {
    SessionsManager {
        registered_user_session_identifiers: table::new(ctx),
        user_sessions_keeper: SessionsKeeper {
            sessions: object_table::new(ctx),
            session_events: bag::new(ctx),
            started_sessions_count: 0,
            completed_sessions_count: 0,
            next_session_sequence_number: 1,
        },
        system_sessions_keeper: SessionsKeeper {
            sessions: object_table::new(ctx),
            session_events: bag::new(ctx),
            started_sessions_count: 0,
            completed_sessions_count: 0,
            next_session_sequence_number: 1,
        },
        last_user_initiated_session_to_complete_in_current_epoch: 0,
        locked_last_user_initiated_session_to_complete_in_current_epoch: true,
        max_active_sessions_buffer: 100,
    }
}

/// Locks the last active user-initiated session sequence number to prevent further updates.
///
/// ### Parameters
/// - `self`: Mutable reference to the session manager
///
/// ### Effects
/// - Prevents further updates to `last_user_initiated_session_to_complete_in_current_epoch`
/// - Ensures session completion targets remain stable during epoch transitions
public(package) fun lock_last_user_initiated_session_to_complete_in_current_epoch(
    self: &mut SessionsManager,
) {
    self.locked_last_user_initiated_session_to_complete_in_current_epoch = true;
}

/// Registers a new session identifier.
///
/// This function is used to register a new session identifier, the bytes length must be 32 bytes.
/// SessionIdentifier's `identifier_preimage` is an keccak256 hash of the bytes and the sender address,
/// this can be calculated on the client side before even calling this function onchain.
///
/// ### Parameters
/// - `self`: Mutable reference to the session manager.
/// - `bytes`: The bytes for creating the session identifier, length must be 32 bytes.
/// - `ctx`: Transaction context for object creation.
public(package) fun register_session_identifier(
    self: &mut SessionsManager,
    bytes: vector<u8>,
    ctx: &mut TxContext,
): SessionIdentifier {
<<<<<<< HEAD
    assert!(
        bytes.length() == SESSION_IDENTIFIER_LENGTH,
        ESessionIdentifierInvalidLength,
    );
=======
    assert!(bytes.length() == SESSION_IDENTIFIER_LENGTH, ESessionIdentifierInvalidLength);
>>>>>>> f47f5496
    let mut bytes_to_hash = ctx.sender().to_bytes();
    bytes_to_hash.append(bytes);
    let identifier_preimage = sui::hash::keccak256(&bytes_to_hash);

    assert!(
        !self.registered_user_session_identifiers.contains(identifier_preimage),
        ESessionIdentifierAlreadyRegistered,
    );
    let id = object::new(ctx);
    self.registered_user_session_identifiers.add(identifier_preimage, id.to_inner());
    event::emit(UserSessionIdentifierRegisteredEvent {
        session_object_id: id.to_inner(),
        session_identifier_preimage: identifier_preimage,
    });
    SessionIdentifier {
        id,
        identifier_preimage,
    }
}

/// Advances the epoch by ensuring all current epoch sessions are completed.
///
/// ### Parameters
/// - `self`: Mutable reference to the session manager
///
/// ### Effects
/// - Asserts that all current epoch sessions are completed
/// - Unlocks the last active user-initiated session sequence number
/// - Updates the last active user-initiated session sequence number to the latest session sequence number
public(package) fun advance_epoch(self: &mut SessionsManager) {
    assert!(self.all_current_epoch_sessions_completed(), ENotAllCurrentEpochSessionsCompleted);
    self.locked_last_user_initiated_session_to_complete_in_current_epoch = false;
    self.update_last_user_initiated_session_to_complete_in_current_epoch();
}

/// Creates a success status event for a dWallet session.
public(package) fun create_success_status_event<
    Success: copy + drop + store,
    Rejected: copy + drop + store,
>(
    event_data: Success,
): DWalletSessionStatusEvent<Success, Rejected> {
    DWalletSessionStatusEvent::Success(event_data)
}

/// Creates a rejected status event for a dWallet session.
public(package) fun create_rejected_status_event<
    Success: copy + drop + store,
    Rejected: copy + drop + store,
>(
    event_data: Rejected,
): DWalletSessionStatusEvent<Success, Rejected> {
    DWalletSessionStatusEvent::Rejected(event_data)
}

/// Initiates a user-initiated session.
///
/// ### Parameters
/// - `self`: Mutable reference to the session manager
/// - `epoch`: The epoch number
/// - `session_identifier`: The session identifier
/// - `dwallet_network_encryption_key_id`: The ID of the dWallet network encryption key
/// - `pricing_value`: The pricing value for the session
/// - `payment_ika`: The payment for the session in IKA
/// - `payment_sui`: The payment for the session in SUI
/// - `event_data`: The event data for the session
/// - `ctx`: The transaction context
///
/// ### Returns
/// The amount of SUI paid for gas reimbursement for system calls
public(package) fun initiate_user_session<E: copy + drop + store>(
    self: &mut SessionsManager,
    epoch: u64,
    session_identifier: SessionIdentifier,
    dwallet_network_encryption_key_id: ID,
    pricing_value: PricingInfoValue,
    payment_ika: &mut Coin<IKA>,
    payment_sui: &mut Coin<SUI>,
    event_data: E,
    ctx: &mut TxContext,
): Balance<SUI> {
    assert!(payment_ika.value() >= pricing_value.fee_ika(), EInsufficientIKAPayment);
    assert!(
        payment_sui.value() >= pricing_value.gas_fee_reimbursement_sui() + pricing_value.gas_fee_reimbursement_sui_for_system_calls(),
        EInsufficientSUIPayment,
    );

    let fee_charged_ika = payment_ika.split(pricing_value.fee_ika(), ctx).into_balance();
    let gas_fee_reimbursement_sui = payment_sui
        .split(pricing_value.gas_fee_reimbursement_sui(), ctx)
        .into_balance();
    let gas_fee_reimbursement_sui_for_system_calls = payment_sui
        .split(pricing_value.gas_fee_reimbursement_sui_for_system_calls(), ctx)
        .into_balance();

    let identifier_preimage = session_identifier.identifier_preimage;
    assert!(
        self.registered_user_session_identifiers.contains(identifier_preimage),
        ESessionIdentifierNotExist,
    );
    assert!(
        self.registered_user_session_identifiers.borrow(identifier_preimage) == session_identifier.id.to_inner(),
        ESessionIdentifierNotExist,
    );

    self
        .user_sessions_keeper
        .initiate_session(
            epoch,
            session_identifier,
            dwallet_network_encryption_key_id,
            SessionType::User,
            event_data,
            fee_charged_ika,
            gas_fee_reimbursement_sui,
            ctx,
        );

    self.update_last_user_initiated_session_to_complete_in_current_epoch();

    gas_fee_reimbursement_sui_for_system_calls
}

/// Completes a user-initiated session.
///
/// ### Parameters
/// - `self`: Mutable reference to the session manager
/// - `session_sequence_number`: The sequence number of the session
/// - `status`: The status of the session
///
/// ### Returns
/// A tuple containing the amount of IKA fees paid and SUI for gas reimbursement for the session
public(package) fun complete_user_session<
    E: copy + drop + store,
    Success: copy + drop + store,
    Rejected: copy + drop + store,
>(
    self: &mut SessionsManager,
    epoch: u64,
    session_sequence_number: u64,
    status: DWalletSessionStatusEvent<Success, Rejected>,
): (Balance<IKA>, Balance<SUI>) {
    let (fee_charged_ika, gas_fee_reimbursement_sui) = self
        .user_sessions_keeper
        .complete_session<E, Success, Rejected>(epoch, session_sequence_number, status);
    self.update_last_user_initiated_session_to_complete_in_current_epoch();
    (fee_charged_ika, gas_fee_reimbursement_sui)
}

/// Initiates a system-initiated session.
///
/// ### Parameters
/// - `self`: Mutable reference to the session manager
/// - `epoch`: The epoch number
/// - `dwallet_network_encryption_key_id`: The ID of the dWallet network encryption key
/// - `event_data`: The event data for the session
/// - `ctx`: The transaction context
///
/// ### Effects
/// - Creates a new system-initiated session
/// - Emits a session event
public(package) fun initiate_system_session<E: copy + drop + store>(
    self: &mut SessionsManager,
    epoch: u64,
    dwallet_network_encryption_key_id: ID,
    event_data: E,
    ctx: &mut TxContext,
) {
    // Notice that `session_identifier_preimage` is only the pre-image.
    // For user-initiated events, we guarantee uniqueness by guaranteeing it never repeats (which guarantees the hash is unique).
    // For system events, we guarantee uniqueness by creating an object address, which can never repeat in Move (system-wide).
    // To avoid user-initiated events colliding with system events,
    // we pad the `session_identifier_preimage` differently for user and system events before hashing it.
    let session_identifier_preimage = tx_context::fresh_object_address(ctx).to_bytes();

    self
        .system_sessions_keeper
        .initiate_session(
            epoch,
            SessionIdentifier {
                id: object::new(ctx),
                identifier_preimage: session_identifier_preimage,
            },
            dwallet_network_encryption_key_id,
            SessionType::System,
            event_data,
            balance::zero(),
            balance::zero(),
            ctx,
        );
}

/// Completes a system-initiated session.
///
/// ### Parameters
/// - `self`: Mutable reference to the session manager
/// - `session_sequence_number`: The sequence number of the session
/// - `status`: The status of the session
///
/// ### Returns
/// A tuple containing the amount of IKA fees paid and SUI for gas reimbursement for the session
public(package) fun complete_system_session<
    E: copy + drop + store,
    Success: copy + drop + store,
    Rejected: copy + drop + store,
>(
    self: &mut SessionsManager,
    epoch: u64,
    session_sequence_number: u64,
    status: DWalletSessionStatusEvent<Success, Rejected>,
) {
    let (fee_charged_ika, gas_fee_reimbursement_sui) = self
        .system_sessions_keeper
        .complete_session<E, Success, Rejected>(epoch, session_sequence_number, status);
    fee_charged_ika.destroy_zero();
    gas_fee_reimbursement_sui.destroy_zero();
}

/// Sets the maximum number of active sessions buffer.
///
/// ### Parameters
/// - `self`: Mutable reference to the session manager
/// - `max_active_sessions_buffer`: The new maximum number of active sessions buffer
///
public(package) fun set_max_active_sessions_buffer(
    self: &mut SessionsManager,
    max_active_sessions_buffer: u64,
) {
    self.max_active_sessions_buffer = max_active_sessions_buffer;
}

// === Private Functions ===

/// Initiates a session.
///
/// ### Parameters
/// - `self`: Mutable reference to the session keeper
/// - `epoch`: The epoch number
/// - `session_identifier`: The session identifier
/// - `dwallet_network_encryption_key_id`: The ID of the dWallet network encryption key
/// - `session_type`: The type of session
/// - `event_data`: The event data for the session
/// - `fee_charged_ika`: The amount of IKA fees paid
/// - `gas_fee_reimbursement_sui`: The amount of SUI for gas reimbursement
/// - `ctx`: The transaction context
///
/// ### Effects
/// - Creates a new session
/// - Emits a session event
fun initiate_session<E: copy + drop + store>(
    self: &mut SessionsKeeper,
    epoch: u64,
    session_identifier: SessionIdentifier,
    dwallet_network_encryption_key_id: ID,
    session_type: SessionType,
    event_data: E,
    fee_charged_ika: Balance<IKA>,
    gas_fee_reimbursement_sui: Balance<SUI>,
    ctx: &mut TxContext,
) {
    let session_sequence_number = self.next_session_sequence_number;
    let identifier_preimage = session_identifier.identifier_preimage;

    let session = DWalletSession {
        id: object::new(ctx),
        session_identifier,
        session_sequence_number,
        dwallet_network_encryption_key_id,
        fee_charged_ika,
        gas_fee_reimbursement_sui,
    };

    let event = DWalletSessionEvent {
        epoch,
        session_object_id: session.id.to_inner(),
        session_type,
        session_sequence_number,
        session_identifier_preimage: identifier_preimage,
        event_data,
    };

    self.session_events.add(session.id.to_inner(), event);
    self.sessions.add(session_sequence_number, session);
    self.next_session_sequence_number = session_sequence_number + 1;
    self.started_sessions_count = self.started_sessions_count + 1;

    event::emit(event);
}

/// Completes a session.
///
/// ### Parameters
/// - `self`: Mutable reference to the session keeper
/// - `session_sequence_number`: The sequence number of the session
/// - `status`: The status of the session
///
/// ### Returns
/// A tuple containing the amount of IKA fees paid and SUI for gas reimbursement for the session
fun complete_session<
    E: copy + drop + store,
    Success: copy + drop + store,
    Rejected: copy + drop + store,
>(
    self: &mut SessionsKeeper,
    epoch: u64,
    session_sequence_number: u64,
    status: DWalletSessionStatusEvent<Success, Rejected>,
): (Balance<IKA>, Balance<SUI>) {
    self.completed_sessions_count = self.completed_sessions_count + 1;

    let session = self.sessions.remove(session_sequence_number);

    // Unpack and delete the `DWalletSession` object.
    let DWalletSession {
        session_identifier,
        gas_fee_reimbursement_sui,
        fee_charged_ika,
        id,
        ..,
    } = session;

    // Remove the corresponding event.
    let DWalletSessionEvent<E> {
        epoch: event_initiated_at_epoch,
        session_object_id,
        session_type,
        session_sequence_number,
        session_identifier_preimage,
        event_data,
    } = self.session_events.remove(id.to_inner());

    id.delete();

    // Unpack and delete the corresponding session identifier object.
    // This assures it cannot be reused for another session.
    let SessionIdentifier {
        id,
        ..,
    } = session_identifier;

    id.delete();

    event::emit(DWalletSessionResultEvent {
        epoch,
        event_initiated_at_epoch,
        session_object_id,
        session_type,
        session_sequence_number,
        session_identifier_preimage,
        session_initiator_event_data: event_data,
        status,
    });

    (fee_charged_ika, gas_fee_reimbursement_sui)
}

/// Checks if all current epoch sessions are completed.
///
/// ### Parameters
/// - `self`: Reference to the session manager
///
/// ### Returns
/// `true` if all current epoch sessions are completed, `false` otherwise
fun all_current_epoch_sessions_completed(self: &SessionsManager): bool {
    let user_sessions_completed =
        self.user_sessions_keeper.completed_sessions_count == self.last_user_initiated_session_to_complete_in_current_epoch;
    let system_sessions_completed =
        self.system_sessions_keeper.completed_sessions_count == self.system_sessions_keeper.started_sessions_count;
    self.locked_last_user_initiated_session_to_complete_in_current_epoch && user_sessions_completed && system_sessions_completed
}

/// Updates the last user-initiated session to complete in the current epoch.
///
/// ### Parameters
/// - `self`: Mutable reference to the session manager
///
/// ### Effects
/// - Updates the last user-initiated session to complete in the current epoch
fun update_last_user_initiated_session_to_complete_in_current_epoch(self: &mut SessionsManager) {
    // Don't update during epoch transitions when session management is locked
    if (!self.locked_last_user_initiated_session_to_complete_in_current_epoch) {
        // Calculate new target: completed + buffer, but don't exceed latest session
        let new_last_user_initiated_session_to_complete_in_current_epoch = (
            self.user_sessions_keeper.completed_sessions_count + self.max_active_sessions_buffer,
        ).min(
            self.user_sessions_keeper.next_session_sequence_number - 1,
        );

        // Sanity check: Only update if the new target is higher (prevent regression)
        if (
            self.last_user_initiated_session_to_complete_in_current_epoch < new_last_user_initiated_session_to_complete_in_current_epoch
        ) {
            self.last_user_initiated_session_to_complete_in_current_epoch =
                new_last_user_initiated_session_to_complete_in_current_epoch;
        };
    };
}

// === Test Functions ===

#[test_only]
public(package) fun next_user_session_sequence_number(self: &SessionsManager): u64 {
    self.user_sessions_keeper.next_session_sequence_number
}

#[test_only]
public(package) fun next_system_session_sequence_number(self: &SessionsManager): u64 {
    self.system_sessions_keeper.next_session_sequence_number
}<|MERGE_RESOLUTION|>--- conflicted
+++ resolved
@@ -246,14 +246,7 @@
     bytes: vector<u8>,
     ctx: &mut TxContext,
 ): SessionIdentifier {
-<<<<<<< HEAD
-    assert!(
-        bytes.length() == SESSION_IDENTIFIER_LENGTH,
-        ESessionIdentifierInvalidLength,
-    );
-=======
     assert!(bytes.length() == SESSION_IDENTIFIER_LENGTH, ESessionIdentifierInvalidLength);
->>>>>>> f47f5496
     let mut bytes_to_hash = ctx.sender().to_bytes();
     bytes_to_hash.append(bytes);
     let identifier_preimage = sui::hash::keccak256(&bytes_to_hash);
