--- conflicted
+++ resolved
@@ -87,11 +87,8 @@
 const SIGN_WITH_PARTIAL_USER_SIGNATURE_PROTOCOL_FLAG: u32 = 8;
 /// DKG protocol identifier
 const DWALLET_DKG_PROTOCOL_FLAG: u32 = 9;
-<<<<<<< HEAD
-=======
 /// DKG with sign protocol identifier
 const DWALLET_DKG_WITH_SIGN_PROTOCOL_FLAG: u32 = 10;
->>>>>>> a88c7897
 
 // Message data type constants corresponding to MessageKind enum variants (in ika-types/src/message.rs)
 #[deprecated, allow(unused)]
@@ -1045,8 +1042,6 @@
 
 // === DWallet DKG Events ===
 
-<<<<<<< HEAD
-=======
 public struct SignDuringDKGRequestEvent has copy, drop, store {
     sign_id: ID,
     presign_id: ID,
@@ -1077,7 +1072,6 @@
     },
 }
 
->>>>>>> a88c7897
 /// Event requesting the second round of DKG from the validator network.
 ///
 /// This event initiates the final phase of distributed key generation where
@@ -1095,47 +1089,22 @@
 /// - Network validation prevents malicious key generation
 /// - Encrypted shares ensure proper key distribution
 public struct DWalletDKGRequestEvent has copy, drop, store {
-<<<<<<< HEAD
-    /// ID of the encrypted user secret key share being created
-    encrypted_user_secret_key_share_id: ID,
-=======
->>>>>>> a88c7897
     /// ID of the dWallet being created through DKG
     dwallet_id: ID,
     /// User's public key share with cryptographic proof of correctness
     centralized_public_key_share_and_proof: vector<u8>,
-<<<<<<< HEAD
-    /// ID of the dWallet capability that authorizes this operation
-    dwallet_cap_id: ID,
-    /// User's encrypted secret key share with zero-knowledge proof
-    encrypted_centralized_secret_share_and_proof: vector<u8>,
-    /// Serialized encryption key used to encrypt the user's secret share
-    encryption_key: vector<u8>,
-    /// ID of the encryption key object
-    encryption_key_id: ID,
-    /// Address of the encryption key owner
-    encryption_key_address: address,
-    /// User's contribution to the DKG public output
-    user_public_output: vector<u8>,
-    /// Ed25519 public key for verifying the user's signature
-    signer_public_key: vector<u8>,
-=======
     /// User's contribution to the DKG public output
     user_public_output: vector<u8>,
     /// ID of the dWallet capability that authorizes this operation
     dwallet_cap_id: ID,
->>>>>>> a88c7897
     /// ID of the network encryption key for securing network shares
     dwallet_network_encryption_key_id: ID,
     /// Elliptic curve for the dWallet's cryptographic operations
     curve: u32,
-<<<<<<< HEAD
-=======
     /// User's secret key share
     user_secret_key_share: UserSecretKeyShareEventType,
     /// Sign during DKG request
     sign_during_dkg_request: Option<SignDuringDKGRequestEvent>,
->>>>>>> a88c7897
 }
 
 /// Event emitted when DKG second round completes successfully.
@@ -1159,13 +1128,9 @@
     /// Complete public output from the DKG process (public key and metadata)
     public_output: vector<u8>,
     /// ID of the user's encrypted secret key share
-<<<<<<< HEAD
-    encrypted_user_secret_key_share_id: ID,
-=======
     encrypted_user_secret_key_share_id: Option<ID>,
     /// ID of the user's signature during DKG if it was requested
     sign_id: Option<ID>,
->>>>>>> a88c7897
 }
 
 /// Event emitted when DKG second round is rejected by the network.
@@ -2612,8 +2577,6 @@
     dwallet.is_imported_key_dwallet
 }
 
-<<<<<<< HEAD
-=======
 public(package) fun sign_during_dkg_request(
     self: &mut DWalletCoordinatorInner,
     presign_cap: VerifiedPresignCap,
@@ -2682,7 +2645,6 @@
     }
 }
 
->>>>>>> a88c7897
 /// Initiates the second round of Distributed Key Generation (DKG) with encrypted user shares.
 ///
 /// This function represents the user's contribution to the DKG second round, where they
@@ -2724,8 +2686,6 @@
 /// - `EWrongState`: If dWallet not in correct state for second round
 /// - Various validation and payment errors
 public(package) fun request_dwallet_dkg(
-<<<<<<< HEAD
-=======
     self: &mut DWalletCoordinatorInner,
     dwallet_network_encryption_key_id: ID,
     curve: u32,
@@ -2832,7 +2792,6 @@
 }
 
 public fun request_dwallet_dkg_impl(
->>>>>>> a88c7897
     self: &mut DWalletCoordinatorInner,
     dwallet_network_encryption_key_id: ID,
     curve: u32,
@@ -2844,55 +2803,6 @@
     payment_ika: &mut Coin<IKA>,
     payment_sui: &mut Coin<SUI>,
     ctx: &mut TxContext,
-<<<<<<< HEAD
-): DWalletCap {
-    self.support_config.validate_curve(curve);
-
-    let pricing_value = self
-        .pricing_and_fee_manager
-        .get_pricing_value_for_protocol(curve, option::none(), DWALLET_DKG_PROTOCOL_FLAG);
-
-    assert!(
-        self.dwallet_network_encryption_keys.contains(dwallet_network_encryption_key_id),
-        EDWalletNetworkEncryptionKeyNotExist,
-    );
-    self.validate_network_encryption_key_supports_curve(dwallet_network_encryption_key_id, curve);
-
-    // Create a new `DWalletCap` object.
-    let id = object::new(ctx);
-    let dwallet_id = id.to_inner();
-    let dwallet_cap = DWalletCap {
-        id: object::new(ctx),
-        dwallet_id,
-    };
-    let dwallet_cap_id = object::id(&dwallet_cap);
-
-        // Create a new `DWallet` object,
-    let mut dwallet = DWallet {
-        id,
-        created_at_epoch: self.current_epoch,
-        curve,
-        public_user_secret_key_share: option::none(),
-        dwallet_cap_id,
-        dwallet_network_encryption_key_id,
-        is_imported_key_dwallet: false,
-        encrypted_user_secret_key_shares: object_table::new(ctx),
-        sign_sessions: object_table::new(ctx),
-        state: DWalletState::AwaitingNetworkDKGVerification,
-    };
-
-
-    let encryption_key = self.encryption_keys.borrow(encryption_key_address);
-    let encryption_key_curve = encryption_key.curve;
-    let encryption_key_id = encryption_key.id.to_inner();
-    let encryption_key = encryption_key.encryption_key;
-    let created_at_epoch: u64 = self.current_epoch;
-
-    assert!(encryption_key_curve == curve, EMismatchCurve);
-    self.support_config.validate_curve(curve);
-
-    let encrypted_user_share = EncryptedUserSecretKeyShare {
-=======
 ): (DWalletCap, Option<ID>) {
     self.support_config.validate_curve(curve);
 
@@ -2918,17 +2828,9 @@
     let id = object::new(ctx);
     let dwallet_id = id.to_inner();
     let dwallet_cap = DWalletCap {
->>>>>>> a88c7897
         id: object::new(ctx),
         dwallet_id,
     };
-<<<<<<< HEAD
-    let encrypted_user_secret_key_share_id = object::id(&encrypted_user_share);
-    dwallet
-        .encrypted_user_secret_key_shares
-        .add(encrypted_user_secret_key_share_id, encrypted_user_share);
-
-=======
     let dwallet_cap_id = object::id(&dwallet_cap);
 
     // Create a new `DWallet` object,
@@ -2988,7 +2890,6 @@
         sign_during_dkg_request.sign_id
     });
 
->>>>>>> a88c7897
     self
         .dwallets
         .add(
@@ -3006,19 +2907,8 @@
             payment_ika,
             payment_sui,
             DWalletDKGRequestEvent {
-<<<<<<< HEAD
-                encrypted_user_secret_key_share_id,
                 dwallet_id,
                 centralized_public_key_share_and_proof,
-                dwallet_cap_id,
-                encrypted_centralized_secret_share_and_proof,
-                encryption_key,
-                encryption_key_id,
-                encryption_key_address,
-=======
-                dwallet_id,
-                centralized_public_key_share_and_proof,
->>>>>>> a88c7897
                 user_public_output,
                 dwallet_cap_id,
                 dwallet_network_encryption_key_id,
@@ -3034,11 +2924,7 @@
             gas_fee_reimbursement_sui_for_system_calls,
         );
     
-<<<<<<< HEAD
-    dwallet_cap
-=======
     (dwallet_cap, sign_id)
->>>>>>> a88c7897
 }
 
 /// This function is called by the Ika network to respond to the dWallet DKG second round request made by the user.
@@ -4812,10 +4698,6 @@
         match (message_data_enum_tag) {
             RESPOND_DWALLET_DKG_OUTPUT_MESSAGE_TYPE => {
                 let dwallet_id = object::id_from_bytes(bcs_body.peel_vec_u8());
-<<<<<<< HEAD
-                let encrypted_user_secret_key_share_id = object::id_from_bytes(bcs_body.peel_vec_u8());
-=======
->>>>>>> a88c7897
                 let public_output = bcs_body.peel_vec_u8();
                 let encrypted_user_secret_key_share_id = bcs_body.peel_option!(
                     |bcs_option| object::id_from_bytes(bcs_option.peel_vec_u8()),
