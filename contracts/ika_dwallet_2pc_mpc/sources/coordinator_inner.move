// Copyright (c) dWallet Labs, Ltd.
// SPDX-License-Identifier: BSD-3-Clause-Clear

/// # dWallet 2PC-MPC Coordinator Inner Module
///
/// This module implements the core logic for creating and managing dWallets using
/// Multi-Party Computation (MPC) protocols. It provides a trustless and decentralized
/// approach to wallet creation and key management through distributed key generation (DKG)
/// and threshold signing protocols.
///
/// ## Key Features
/// - Distributed Key Generation (DKG) for secure key creation
/// - Threshold signing with presign optimization
/// - Network encryption key management and reconfiguration
/// - User encryption key registration and management
/// - Session-based MPC protocol coordination
/// - Epoch-based validator committee transitions
/// - Comprehensive pricing and fee management
/// - Support for multiple cryptographic curves and algorithms
///
/// ## Architecture
/// The module is organized around the `DWalletCoordinatorInner` struct which manages:
/// - dWallet lifecycle and state transitions
/// - MPC session coordination and scheduling
/// - Validator committee management
/// - Cryptographic algorithm support and emergency controls
/// - Economic incentives through pricing and fee collection

module ika_dwallet_2pc_mpc::coordinator_inner;

use ika::ika::IKA;
<<<<<<< HEAD
use ika_common::address;
use ika_common::advance_epoch_approver::AdvanceEpochApprover;
use ika_common::bls_committee::{Self, BlsCommittee};
use ika_common::protocol_cap::VerifiedProtocolCap;
use ika_common::system_current_status_info::SystemCurrentStatusInfo;
use ika_common::validator_cap::VerifiedValidatorOperationCap;
use ika_dwallet_2pc_mpc::pricing::{PricingInfo, PricingInfoValue};
use ika_dwallet_2pc_mpc::pricing_and_fee_manager::{Self, PricingAndFeeManager};
use ika_dwallet_2pc_mpc::sessions_manager::{Self, SessionsManager, SessionIdentifier};
use ika_dwallet_2pc_mpc::support_config::{Self, SupportConfig};
use sui::bag::{Self, Bag};
use sui::balance::{Self, Balance};
use sui::bcs;
use sui::coin::Coin;
use sui::ed25519::ed25519_verify;
use sui::event;
use sui::object_table::{Self, ObjectTable};
use sui::sui::SUI;
use sui::table::Table;
use sui::table_vec::{Self, TableVec};
use sui::vec_map::VecMap;
use sui::dynamic_field;
use ika_dwallet_2pc_mpc::support_config::GlobalPresignConfig;
use sui::vec_map;
=======
use ika_common::{
    address,
    advance_epoch_approver::AdvanceEpochApprover,
    bls_committee::{Self, BlsCommittee},
    protocol_cap::VerifiedProtocolCap,
    system_current_status_info::SystemCurrentStatusInfo,
    validator_cap::VerifiedValidatorOperationCap
};
use ika_dwallet_2pc_mpc::{
    pricing::{PricingInfo, PricingInfoValue},
    pricing_and_fee_manager::{Self, PricingAndFeeManager},
    sessions_manager::{Self, SessionsManager, SessionIdentifier},
    support_config::{Self, SupportConfig, GlobalPresignConfig}
};
use sui::{
    bag::{Self, Bag},
    balance::{Self, Balance},
    bcs,
    coin::Coin,
    dynamic_field,
    ed25519::ed25519_verify,
    event,
    object_table::{Self, ObjectTable},
    sui::SUI,
    table::Table,
    table_vec::{Self, TableVec},
    vec_map::{Self, VecMap}
};
>>>>>>> d43095c2

// === Constants ===

/// Intent bytes for checkpoint message verification to prevent replay attacks
const CHECKPOINT_MESSAGE_INTENT: vector<u8> = vector[1, 0, 0];
/// Name of the global presign config in the extra fields
const GLOBAL_PRESIGN_CONFIG_NAME_STR: vector<u8> = b"global_presign_config";
<<<<<<< HEAD

=======
>>>>>>> d43095c2

// Protocol flags for different MPC operations
// Used for pricing configuration and protocol identification

/// DKG first round protocol identifier
#[deprecated, allow(unused)]
const DKG_FIRST_ROUND_PROTOCOL_FLAG: u32 = 0;
/// DKG second round protocol identifier
#[deprecated, allow(unused)]
const DKG_SECOND_ROUND_PROTOCOL_FLAG: u32 = 1;
/// User share re-encryption protocol identifier
const RE_ENCRYPT_USER_SHARE_PROTOCOL_FLAG: u32 = 2;
/// Make user secret key share public protocol identifier
const MAKE_DWALLET_USER_SECRET_KEY_SHARE_PUBLIC_PROTOCOL_FLAG: u32 = 3;
/// Imported key dWallet verification protocol identifier
const IMPORTED_KEY_DWALLET_VERIFICATION_PROTOCOL_FLAG: u32 = 4;
/// Presign generation protocol identifier
const PRESIGN_PROTOCOL_FLAG: u32 = 5;
/// Standard signing protocol identifier
const SIGN_PROTOCOL_FLAG: u32 = 6;
/// Future/conditional signing protocol identifier
const FUTURE_SIGN_PROTOCOL_FLAG: u32 = 7;
/// Signing with partial user signature protocol identifier
const SIGN_WITH_PARTIAL_USER_SIGNATURE_PROTOCOL_FLAG: u32 = 8;
/// DKG protocol identifier
const DWALLET_DKG_PROTOCOL_FLAG: u32 = 9;
/// DKG with sign protocol identifier
const DWALLET_DKG_WITH_SIGN_PROTOCOL_FLAG: u32 = 10;

// Message data type constants corresponding to MessageKind enum variants (in ika-types/src/message.rs)
#[deprecated, allow(unused)]
const RESPOND_DWALLET_DKG_FIRST_ROUND_OUTPUT_MESSAGE_TYPE: u32 = 0;
#[deprecated, allow(unused)]
const RESPOND_DWALLET_DKG_SECOND_ROUND_OUTPUT_MESSAGE_TYPE: u32 = 1;
const RESPOND_DWALLET_ENCRYPTED_USER_SHARE_MESSAGE_TYPE: u32 = 2;
const RESPOND_MAKE_DWALLET_USER_SECRET_KEY_SHARES_PUBLIC_MESSAGE_TYPE: u32 = 3;
const RESPOND_DWALLET_IMPORTED_KEY_VERIFICATION_OUTPUT_MESSAGE_TYPE: u32 = 4;
const RESPOND_DWALLET_PRESIGN_MESSAGE_TYPE: u32 = 5;
const RESPOND_DWALLET_SIGN_MESSAGE_TYPE: u32 = 6;
const RESPOND_DWALLET_PARTIAL_SIGNATURE_VERIFICATION_OUTPUT_MESSAGE_TYPE: u32 = 7;
const RESPOND_DWALLET_MPC_NETWORK_DKG_OUTPUT_MESSAGE_TYPE: u32 = 8;
const RESPOND_DWALLET_MPC_NETWORK_RECONFIGURATION_OUTPUT_MESSAGE_TYPE: u32 = 9;
const SET_MAX_ACTIVE_SESSIONS_BUFFER_MESSAGE_TYPE: u32 = 10;
const SET_GAS_FEE_REIMBURSEMENT_SUI_SYSTEM_CALL_VALUE_MESSAGE_TYPE: u32 = 11;
const END_OF_EPOCH_MESSAGE_TYPE: u32 = 12;
const RESPOND_DWALLET_DKG_OUTPUT_MESSAGE_TYPE: u32 = 13;

// === Errors ===

/// dWallet parameters do not match expected values
const EDWalletMismatch: u64 = 1;
/// dWallet is not in active state for requested operation
const EDWalletInactive: u64 = 2;
/// Referenced dWallet does not exist
const EDWalletNotExists: u64 = 3;
/// Object is in wrong state for requested operation
const EWrongState: u64 = 4;
/// Referenced network encryption key does not exist
const EDWalletNetworkEncryptionKeyNotExist: u64 = 5;
/// Encryption key signature verification failed
const EInvalidEncryptionKeySignature: u64 = 6;
/// Message approval parameters do not match partial signature
const EMessageApprovalMismatch: u64 = 7;
/// Signing session is in wrong state
const ESignWrongState: u64 = 8;
/// Referenced presign does not exist
const EPresignNotExist: u64 = 9;
/// Capability does not match expected object
const EIncorrectCap: u64 = 10;
/// Capability has not been verified
const EUnverifiedCap: u64 = 11;
/// Invalid source for re-encryption operation
const EInvalidSource: u64 = 12;
/// Network encryption key is not in active state
const EDWalletNetworkEncryptionKeyNotActive: u64 = 13;
/// Presign is invalid or incomplete
const EInvalidPresign: u64 = 14;
/// Cannot advance epoch due to incomplete sessions
const ECannotAdvanceEpoch: u64 = 15;
/// dWallet user secret key shares are already public
const EDWalletUserSecretKeySharesAlreadyPublic: u64 = 16;
/// Cryptographic curve mismatch between objects
const EMismatchCurve: u64 = 17;
/// Operation not allowed on imported key dWallet
const EImportedKeyDWallet: u64 = 18;
/// Operation requires imported key dWallet
const ENotImportedKeyDWallet: u64 = 19;
/// Referenced encryption key does not exist
const EEncryptionKeyNotExist: u64 = 20;
/// Pricing configuration missing for protocol
const EMissingProtocolPricing: u64 = 21;
/// Network encryption key does not support the requested curve
const ENetworkEncryptionKeyUnsupportedCurve: u64 = 22;
/// The checkpoint epoch is incorrect
const EIncorrectEpochInCheckpoint: u64 = 23;
/// The checkpoint sequence number should be the expected next one
const EWrongCheckpointSequenceNumber: u64 = 24;
/// First active committee must initialize
const EActiveBlsCommitteeMustInitialize: u64 = 25;
/// Have not reached mid epoch time
const EHaveNotReachedMidEpochTime: u64 = 26;
/// Have not reached end epoch time
const EHaveNotReachedEndEpochTime: u64 = 27;
/// Already initiated mid epoch reconfiguration
const EAlreadyInitiatedMidEpochReconfiguration: u64 = 28;
/// Have not initiated mid epoch reconfiguration
const EHaveNotInitiatedMidEpochReconfiguration: u64 = 29;
/// Not all network encryption keys reconfiguration have been completed
const ENotAllNetworkEncryptionKeysReconfigurationCompleted: u64 = 30;
/// Only global presign is allowed
const EOnlyGlobalPresignAllowed: u64 = 31;
/// Global presign is not allowed
const EGlobalPresignNotAllowed: u64 = 32;
/// Presign mismatch
const EPresignMismatch: u64 = 33;

// === Structs ===

public struct DWalletCoordinatorWitness has drop {}

/// Core coordinator for dWallet 2PC-MPC operations.
///
/// This shared object manages all aspects of dWallet creation and operation:
/// - dWallet lifecycle (DKG, signing, presigning)
/// - Network encryption keys and user encryption
/// - Session management and epoch transitions
/// - Pricing and fee collection
/// - Committee management and consensus
///
/// Most importantly, the `dwallets` themselves, which holds the public key and public key shares,
/// and the encryption of the network's share under the network's threshold encryption key.
/// The encryption of the network's secret key share for every dWallet points to an encryption key in `dwallet_network_encryption_keys`,
/// which also stores the encrypted encryption key shares of each validator and their public verification keys.
///
/// For the user side, the secret key share is stored encrypted to the user encryption key (in `encryption_keys`) inside the dWallet,
/// together with a signature on the public key (shares).
/// Together, these constitute the necessary information to create a signature with the user.
///
/// Next, `presign_sessions` holds the outputs of the Presign protocol which are later used for the signing protocol,
/// and `partial_centralized_signed_messages` holds the partial signatures of users awaiting for a future sign once a `MessageApproval` is presented.
///
/// Additionally, this structure holds management information, like the `previous_committee` and `active_committee` committees,
/// information regarding `pricing_and_fee_manager`, all the `sessions_manager` and the `next_session_sequence_number` that will be used for the next session,
/// and various other fields, like the supported and paused curves, signing algorithms and hashes.
///
/// ## Key Components:
/// - `dwallets`: Core dWallet objects with public keys and encrypted shares
/// - `dwallet_network_encryption_keys`: Network threshold encryption keys
/// - `encryption_keys`: User encryption keys for secure share storage
/// - `presign_sessions`: Precomputed signing materials
/// - `partial_centralized_signed_messages`: Future sign capabilities
/// - `sessions_manager`: MPC session coordination
/// - `pricing_and_fee_manager`: Economic incentives and fee collection
/// - `active_committee`/`previous_committee`: Validator consensus groups
/// - `support_config`: Cryptographic algorithm support and emergency controls
public struct DWalletCoordinatorInner has store {
    /// Current epoch number
    current_epoch: u64,
    /// Session management and coordination
    sessions_manager: SessionsManager,
    /// All dWallet instances (DWallet ID -> DWallet)
    dwallets: ObjectTable<ID, DWallet>,
    /// Network encryption keys (Network encryption key ID -> DWalletNetworkEncryptionKey)
    dwallet_network_encryption_keys: ObjectTable<ID, DWalletNetworkEncryptionKey>,
    /// Number of network encryption keys reconfiguration have been completed for the current epoch
    epoch_dwallet_network_encryption_keys_reconfiguration_completed: u64,
    /// User encryption keys (User encryption key address -> EncryptionKey)
    encryption_keys: ObjectTable<address, EncryptionKey>,
    /// Presign sessions for signature optimization (Presign session ID -> PresignSession)
    presign_sessions: ObjectTable<ID, PresignSession>,
    /// Partial user signatures for future signing (Partial user signature ID -> PartialUserSignature)
    partial_centralized_signed_messages: ObjectTable<ID, PartialUserSignature>,
    /// Pricing and fee management
    pricing_and_fee_manager: PricingAndFeeManager,
    /// Current active validator committee
    active_committee: BlsCommittee,
    /// Next epoch active validator committee
    next_epoch_active_committee: Option<BlsCommittee>,
    /// Total number of messages processed
    total_messages_processed: u64,
    /// Last processed checkpoint sequence number
    last_processed_checkpoint_sequence_number: u64,
    /// Last checkpoint sequence number from previous epoch
    previous_epoch_last_checkpoint_sequence_number: u64,
    /// Cryptographic algorithm support configuration
    support_config: SupportConfig,
    // We advance epoch `0` immediately, and so the network doesn't participate in it and won't
    // send `END_OF_PUBLISH` - so we shouldn't expect one, and we set `received_end_of_publish`
    // to overcome the check in `advance_epoch()`.
    received_end_of_publish: bool,
    /// Any extra fields that's not defined statically
    extra_fields: Bag,
}

/// Capability granting control over a specific dWallet.
///
/// This capability allows the holder to perform operations on the associated dWallet,
/// such as requesting signatures, managing encryption keys, and approving messages.
public struct DWalletCap has key, store {
    id: UID,
    /// ID of the controlled dWallet
    dwallet_id: ID,
}

/// Capability granting control over a specific imported key dWallet.
///
/// Similar to DWalletCap but specifically for dWallets created from imported keys
/// rather than through the DKG process.
public struct ImportedKeyDWalletCap has key, store {
    id: UID,
    /// ID of the controlled imported key dWallet
    dwallet_id: ID,
}

/// Network-owned threshold encryption key for dWallet MPC protocols.
///
/// This key enables the validator network to securely store and manage encrypted
/// shares of dWallet secret keys. It supports reconfiguration across epochs to
/// maintain security as the validator set changes.
///
/// ## Lifecycle Phases
///
/// ### Initial Creation
/// - Network DKG generates the initial threshold encryption key
/// - `network_dkg_public_output` contains the key and validator shares
///
/// ### Reconfiguration
/// - Triggered before epoch transitions when validator set changes
/// - `reconfiguration_public_outputs` stores updated keys per epoch
/// - Ensures continuous security across validator set changes
///
/// ## Data Storage Strategy
/// - Large cryptographic outputs are chunked due to storage limitations
/// - Chunked data is reconstructed during verification and usage
/// - Supports both initial DKG and ongoing reconfiguration outputs
///
/// ## Security Properties
/// - Threshold encryption protects against individual validator compromise
/// - Reconfiguration maintains security across validator set changes
/// - Cryptographic proofs ensure data integrity
public struct DWalletNetworkEncryptionKey has key, store {
    id: UID,
    /// Epoch when the network DKG was initiated
    dkg_at_epoch: u64,
    /// Initial network DKG output (chunked for storage efficiency)
    network_dkg_public_output: TableVec<vector<u8>>,
    /// Reconfiguration outputs indexed by epoch (Epoch -> Chunked Output)
    reconfiguration_public_outputs: Table<u64, TableVec<vector<u8>>>,
    /// Parameters for network dkg
    dkg_params_for_network: vector<u8>,
    /// Curves supported by this network encryption key
    supported_curves: vector<u32>,
    /// Current operational state
    state: DWalletNetworkEncryptionKeyState,
}

/// State of a dWallet network encryption key throughout its lifecycle
public enum DWalletNetworkEncryptionKeyState has copy, drop, store {
    /// DKG request was sent to the network, but didn't finish yet.
    AwaitingNetworkDKG,
    /// Network DKG has completed successfully
    NetworkDKGCompleted,
    /// Reconfiguration request was sent to the network, but didn't finish yet.
    AwaitingNetworkReconfiguration,
    /// Network reconfiguration has completed successfully
    NetworkReconfigurationCompleted,
}

/// User encryption key for secure dWallet secret key share storage.
///
/// Encryption keys enable secure transfer and storage of encrypted user secret key shares
/// between accounts. Each user address has an associated encryption key that allows
/// others to encrypt data specifically for that user to ensure sensitive information
/// remains confidential during transmission.
///
/// Each address on the Ika is associated with a unique encryption key.
/// When a user intends to send encrypted data (i.e. when sharing the secret key share to grant access and/or transfer a dWallet) to another user,
/// they use the recipient's encryption key to encrypt the data.
/// The recipient is then the sole entity capable of decrypting and accessing this information, ensuring secure, end-to-end encryption.
///
/// ## Security Model
/// - Keys are Ed25519-signed to prove authenticity
/// - Each address maintains one active encryption key
/// - Keys support various cryptographic curves
/// - Encrypted shares can only be decrypted by the key owner
///
/// ## Use Cases
/// - Encrypting user secret key shares during dWallet creation
/// - Re-encrypting shares for access transfer or dWallet sharing
public struct EncryptionKey has key, store {
    /// Unique identifier for this encryption key
    id: UID,
    /// Epoch when this key was created
    created_at_epoch: u64,
    /// Cryptographic curve this key supports
    curve: u32,
    /// Serialized encryption key data
    encryption_key: vector<u8>,
    /// Ed25519 signature proving encryption key authenticity, signed by the `signer_public_key`.
    /// Used to verify the data originated from the `signer_address`.
    encryption_key_signature: vector<u8>,
    /// Ed25519 public key used to create the signature
    signer_public_key: vector<u8>,
    /// Address of the encryption key owner
    signer_address: address,
}

/// Encrypted user secret key share with cryptographic verification.
///
/// Represents a user's secret key share that has been encrypted to a specific
/// user's encryption key. Includes zero-knowledge proofs that the encryption
/// is valid and corresponds to the dWallet's public key share.
///
/// ## Verification Process
/// 1. Network verifies the encryption proof
/// 2. User decrypts and verifies the share matches the public output
/// 3. User signs the public output to accept the share
///
/// ## Creation Methods
/// - **Direct**: Created during DKG second round
/// - **Re-encryption**: Created when transferring access to another user
///
/// ## Security Properties
/// - Zero-knowledge proof ensures encryption correctness
/// - Only the target user can decrypt the share
/// - Cryptographically linked to the associated dWallet
public struct EncryptedUserSecretKeyShare has key, store {
    /// Unique identifier for this encrypted share
    id: UID,
    /// Epoch when this share was created
    created_at_epoch: u64,
    /// ID of the dWallet this share belongs to
    dwallet_id: ID,
    /// Encrypted secret share with zero-knowledge proof of correctness
    /// for the dWallet's secret key share (of `dwallet_id`).
    encrypted_centralized_secret_share_and_proof: vector<u8>,
    /// ID of the encryption key used for encryption
    encryption_key_id: ID,
    /// Address of the encryption key owner
    encryption_key_address: address,
    /// Source share ID if this was created via re-encryption (None for DKG-created)
    source_encrypted_user_secret_key_share_id: Option<ID>,
    /// Current verification and acceptance state
    state: EncryptedUserSecretKeyShareState,
}

/// State of an encrypted user secret key share throughout verification and acceptance
public enum EncryptedUserSecretKeyShareState has copy, drop, store {
    /// Waiting for network to verify the encryption proof
    AwaitingNetworkVerification,
    /// Network has successfully verified the encryption
    NetworkVerificationCompleted,
    /// Network has rejected the encryption verification
    NetworkVerificationRejected,
    /// Key holder has signed and accepted the share
    KeyHolderSigned {
        /// The signed public share corresponding to the encrypted secret key share,
        /// used to verify its authenticity.
        user_output_signature: vector<u8>,
    },
}

/// Unverified capability for a partial user signature requiring network validation.
///
/// This capability is issued when a user creates a partial signature but must be
/// verified by the network before it can be used for conditional signing.
///
/// ## Verification Process
/// 1. Network validates the user's partial signature
/// 2. Network verifies the signature matches the message and dWallet
/// 3. Network confirms the presign material is valid
/// 4. Capability becomes verified and ready for use
///
/// ## Security Properties
/// - Prevents use of invalid partial signatures
/// - Ensures network validation before conditional signing
/// - Capability-based authorization for future signing
public struct UnverifiedPartialUserSignatureCap has key, store {
    /// Unique identifier for this capability
    id: UID,
    /// ID of the associated partial user signature
    partial_centralized_signed_message_id: ID,
}

/// Verified capability for a network-validated partial user signature.
///
/// This capability proves that:
/// - The user's partial signature has been validated by the network
/// - The signature matches the intended message and dWallet
/// - The associated presign material is valid and reserved
/// - The holder is authorized to request signature completion
///
/// ## Usage in Conditional Signing
/// - Can be combined with `MessageApproval` to complete signatures
/// - Enables conditional execution when multiple conditions are met
/// - Supports atomic multi-party transactions
///
/// ## Security Guarantees
/// - Network has verified the partial signature authenticity
/// - Presign material is reserved and cannot be double-spent
/// - Only the capability holder can trigger signature completion
public struct VerifiedPartialUserSignatureCap has key, store {
    /// Unique identifier for this capability
    id: UID,
    /// ID of the associated verified partial user signature
    partial_centralized_signed_message_id: ID,
}

/// Partial user signature for future/conditional signing scenarios.
///
/// Represents a message that has been signed by the user (centralized party) but not
/// yet by the network. This enables conditional signing patterns where user consent
/// is obtained first, and network signing occurs later when conditions are met.
///
/// ## Use Cases
///
/// ### Decentralized Exchange (DEX)
/// 1. User A creates a partial signature to buy BTC with ETH at price X
/// 2. User B creates a matching partial signature to sell BTC for ETH at price X
/// 3. When both conditions are met, the network completes both signatures
/// 4. Atomic swap is executed
///
/// ### Conditional Payments
/// - Pre-authorize payments that execute when specific conditions are met
/// - Escrow-like functionality with delayed execution
/// - Multi-party agreement protocols
///
/// ## Security Properties
/// - User signature proves intent and authorization
/// - Presign capability ensures single-use semantics
/// - Network verification prevents malicious signatures
/// - Capability-based access control for completion
public struct PartialUserSignature has key, store {
    /// Unique identifier for this partial signature
    id: UID,
    /// Epoch when this partial signature was created
    created_at_epoch: u64,
    /// Presign capability (consumed to prevent reuse)
    presign_cap: VerifiedPresignCap,
    /// ID of the dWallet that will complete the signature
    dwallet_id: ID,
    /// ID of the capability that controls completion
    cap_id: ID,
    /// Cryptographic curve for the signature
    curve: u32,
    /// Signature algorithm to be used
    signature_algorithm: u32,
    /// Hash scheme to apply to the message
    hash_scheme: u32,
    /// Raw message bytes to be signed
    message: vector<u8>,
    /// User's partial signature on the message
    message_centralized_signature: vector<u8>,
    /// Current verification state
    state: PartialUserSignatureState,
}

public enum PartialUserSignatureState has copy, drop, store {
    AwaitingNetworkVerification,
    NetworkVerificationCompleted,
    NetworkVerificationRejected,
}

/// Represents a decentralized wallet (dWallet) created through DKG or key import.
///
/// A dWallet encapsulates cryptographic key material and provides secure signing
/// capabilities through Multi-Party Computation. It can operate in two security models:
///
/// 1. **Zero-trust mode**: User secret key share remains encrypted, requiring user
///    participation for every signature. Maximum security.
/// 2. **Trust-minimized mode**: User secret key share is made public, allowing
///    network-only signing. Reduced security but improved UX.
///
/// ## Security Models
/// - **DKG dWallets**: Created through distributed key generation
/// - **Imported Key dWallets**: Created from existing private keys
///
/// ## State Lifecycle
/// The dWallet progresses through various states from creation to active use,
/// with different paths for DKG and imported key variants.
public struct DWallet has key, store {
    /// Unique identifier for the dWallet
    id: UID,
    /// Epoch when this dWallet was created
    created_at_epoch: u64,
    /// Elliptic curve used for cryptographic operations
    curve: u32,
    /// Public user secret key share (if trust-minimized mode is enabled)
    ///
    /// - `None`: Zero-trust mode - user participation required for signing
    /// - `Some(share)`: Trust-minimized mode - network can sign independently
    public_user_secret_key_share: Option<vector<u8>>,
    /// ID of the capability that controls this dWallet
    dwallet_cap_id: ID,
    /// Network encryption key used for securing this dWallet's network share
    dwallet_network_encryption_key_id: ID,
    /// Whether this dWallet was created from an imported key
    is_imported_key_dwallet: bool,
    /// Encrypted user secret key shares (Encryption user secret key share ID -> EncryptedUserSecretKeyShare)
    encrypted_user_secret_key_shares: ObjectTable<ID, EncryptedUserSecretKeyShare>,
    /// Signing sessions (Sign ID -> SignSession)
    sign_sessions: ObjectTable<ID, SignSession>,
    /// Current state of the dWallet
    state: DWalletState,
}

/// State of a dWallet throughout its creation and operational lifecycle.
///
/// dWallets can be created through two paths:
/// 1. **DKG Path**: Distributed Key Generation with validator participation
/// 2. **Import Path**: Importing existing private keys with network verification
///
/// Both paths converge to the `Active` state where signing operations can be performed.
public enum DWalletState has copy, drop, store {
    /// DKG first round has been requested from the network
    DKGRequested,
    /// Network rejected the DKG first round request
    NetworkRejectedDKGRequest,
    /// DKG first round completed, waiting for user to initiate second round
    AwaitingUserDKGVerificationInitiation {
        /// Output from the first round of DKG
        first_round_output: vector<u8>,
    },
    /// DKG second round has been requested, waiting for network verification
    AwaitingNetworkDKGVerification,
    /// Network rejected the DKG second round verification
    NetworkRejectedDKGVerification,
    /// Imported key verification requested, waiting for network verification
    AwaitingNetworkImportedKeyVerification,
    /// Network rejected the imported key verification
    NetworkRejectedImportedKeyVerification,
    /// DKG/Import completed, waiting for key holder to sign and accept
    AwaitingKeyHolderSignature {
        /// Public output from DKG or import verification
        public_output: vector<u8>,
    },
    /// dWallet is fully operational and ready for signing
    Active {
        /// The verified public output
        public_output: vector<u8>,
    },
}

/// Unverified capability for a presign session requiring validation.
///
/// This capability is issued when a presign is requested but must be verified
/// as completed before it can be used for signing operations.
///
/// ## Verification Process
/// 1. Check that the referenced presign session is completed
/// 2. Validate capability ID matches the session
/// 3. Convert to `VerifiedPresignCap` for actual use
///
/// ## Security Model
/// - Cannot be used for signing until verified
/// - Prevents use of incomplete or invalid presigns
/// - Capability-based access control
public struct UnverifiedPresignCap has key, store {
    id: UID,
    /// Target dWallet ID for dWallet-specific presigns
    ///
    /// - `Some(id)`: Can only be used with the specified dWallet (e.g. ECDSA requirement)
    /// - `None`: Global presign, can be used with any compatible dWallet (e.g. Schnorr and EdDSA)
    dwallet_id: Option<ID>,
    /// ID of the associated presign session
    presign_id: ID,
}

/// Verified capability for a completed presign session ready for signing.
///
/// This capability proves that:
/// - The associated presign session has completed successfully
/// - The capability holder has authorization to use the presign
/// - The presign matches the cryptographic requirements
///
/// ## Usage Constraints
/// - Single-use: Consumed during signature generation
/// - Algorithm-specific: Must match the target signature algorithm
/// - Expiration: May have epoch-based validity limits
///
/// ## Security Properties
/// - Cryptographically bound to specific presign output
/// - Prevents double-spending of presign material
/// - Enforces proper authorization flow
public struct VerifiedPresignCap has key, store {
    id: UID,
    /// Target dWallet ID for dWallet-specific presigns
    ///
    /// - `Some(id)`: Can only be used with the specified dWallet (e.g. ECDSA requirement)
    /// - `None`: Global presign, can be used with any compatible dWallet (e.g. Schnorr and EdDSA)
    dwallet_id: Option<ID>,
    /// ID of the associated presign session
    presign_id: ID,
}

/// Presign session for optimized signature generation.
///
/// Presigns are cryptographic precomputations that enable faster online signing
/// by performing expensive computations offline, before the message is known.
/// This significantly reduces signing latency in real-time applications.
///
/// ## Types of Presigns
///
/// ### dWallet-Specific Presigns
/// - Bound to a specific dWallet ID
/// - Required for algorithms like ECDSA
/// - Higher security isolation
///
/// ### Global Presigns
/// - Can be used with any dWallet under the same network key
/// - Supported by algorithms like Schnorr and EdDSA
/// - Better resource efficiency
///
/// ## Performance Benefits
/// - Reduces online full signing flow time significantly
/// - Enables high-frequency trading and real-time applications
/// - Improves user experience with instant signatures
///
/// ## Security Properties
/// - Single-use: Each presign can only be used once
/// - Algorithm-specific: Tailored to the signature algorithm
/// - Network-secured: Protected by threshold cryptography
public struct PresignSession has key, store {
    /// Unique identifier for this presign session
    id: UID,
    /// Epoch when this presign was created
    created_at_epoch: u64,
    /// Elliptic curve used for the presign
    curve: u32,
    /// Signature algorithm this presign supports
    signature_algorithm: u32,
    /// Target dWallet ID (None for global presigns)
    ///
    /// - `Some(id)`: dWallet-specific presign (e.g. required for ECDSA)
    /// - `None`: Global presign (e.g. available for Schnorr, EdDSA)
    dwallet_id: Option<ID>,
    /// ID of the capability that controls this presign
    cap_id: ID,
    /// Current state of the presign computation
    state: PresignState,
}

/// State progression of a presign session through its lifecycle.
///
/// Presign sessions follow a linear progression from request to completion,
/// with potential rejection at the network validation stage.
public enum PresignState has copy, drop, store {
    /// Presign has been requested and is awaiting network processing
    Requested,
    /// Network rejected the presign request (invalid parameters, insufficient resources, etc.)
    NetworkRejected,
    /// Presign completed successfully with cryptographic material ready for use
    Completed {
        /// Precomputed cryptographic material for accelerated signing
        presign: vector<u8>,
    },
}

/// Signing session for generating dWallet signatures.
///
/// Represents an ongoing or completed signature generation process using
/// the 2PC-MPC protocol. Combines user and network contributions to create
/// a complete signature.
///
/// ## Signing Process
/// 1. User provides message approval and presign capability
/// 2. Network validates the request and user's partial signature
/// 3. Network combines with its share to generate the full signature
/// 4. Session transitions to completed state with the final signature
///
/// ## Types of Signing
/// - **Standard**: Direct signing with immediate user participation
/// - **Future**: Conditional signing using pre-validated partial signatures
/// - **Imported Key**: Signing with imported key dWallets
///
/// ## Performance Optimization
/// - Uses presign material to accelerate the online signing process
/// - Reduces latency from seconds to milliseconds for real-time applications
/// - Enables high-frequency trading and interactive applications
public struct SignSession has key, store {
    id: UID,
    /// Epoch when this signing session was initiated
    created_at_epoch: u64,
    /// ID of the dWallet performing the signature
    dwallet_id: ID,
    /// Current state of the signing process
    state: SignState,
}

/// State progression of a signing session through its lifecycle.
///
/// Signing sessions combine user authorization with network cryptographic operations
/// to produce final signatures.
public enum SignState has copy, drop, store {
    /// Signature has been requested and is awaiting network processing
    Requested,
    /// Network rejected the signature request (invalid presign, unauthorized message, etc.)
    NetworkRejected,
    /// Signature completed successfully and ready for use
    Completed {
        /// Final cryptographic signature that can be verified against the public key
        signature: vector<u8>,
    },
}

// === Message Approval ===

/// Authorization to sign a specific message with a dWallet.
///
/// This approval object grants permission to sign a message using a dWallet's
/// secret key material. It specifies the exact cryptographic parameters and
/// message content that has been authorized.
///
/// ## Security Properties
/// - Single-use: Consumed during signature generation to prevent replay
/// - Cryptographically bound: Specifies exact algorithm and hash scheme
/// - Message-specific: Tied to specific message content
/// - dWallet-specific: Can only be used with the designated dWallet
///
/// ## Usage Pattern
/// 1. User creates approval for specific message and dWallet
/// 2. Approval is combined with presign capability
/// 3. Network validates and generates signature
/// 4. Approval is consumed and cannot be reused
public struct MessageApproval has drop, store {
    /// ID of the dWallet authorized to sign this message
    dwallet_id: ID,
    /// Cryptographic signature algorithm to use
    signature_algorithm: u32,
    /// Hash scheme to apply to the message before signing
    hash_scheme: u32,
    /// Raw message bytes to be signed
    message: vector<u8>,
}

/// Authorization to sign a specific message with an imported key dWallet.
///
/// Similar to `MessageApproval` but specifically for dWallets created from
/// imported private keys rather than through distributed key generation.
///
/// ## Differences from Standard MessageApproval
/// - Used with `ImportedKeyDWalletCap` instead of `DWalletCap`
/// - May have different security assumptions due to key import process
/// - Supports the same cryptographic algorithms and operations
///
/// ## Security Considerations
/// - Imported key dWallets may have different trust models
/// - Users should understand the provenance of imported keys
/// - Same single-use and message-binding properties apply
public struct ImportedKeyMessageApproval has drop, store {
    /// ID of the imported key dWallet authorized to sign this message
    dwallet_id: ID,
    /// Cryptographic signature algorithm to use
    signature_algorithm: u32,
    /// Hash scheme to apply to the message before signing
    hash_scheme: u32,
    /// Raw message bytes to be signed
    message: vector<u8>,
}

public struct SignDuringDKGRequest {
    presign_id: ID,
    presign: vector<u8>,
    curve: u32,
    signature_algorithm: u32,
    hash_scheme: u32,
    message: vector<u8>,
    message_centralized_signature: vector<u8>,
}

// === Events ===

// === Network Encryption Key DKG Events ===

/// Event requesting network DKG for a new encryption key.
///
/// Initiates the distributed key generation process for creating a new
/// network threshold encryption key used by the validator committee.
public struct DWalletNetworkDKGEncryptionKeyRequestEvent has copy, drop, store {
    /// ID of the network encryption key to be generated
    dwallet_network_encryption_key_id: ID,
    /// Parameters for the network
    params_for_network: vector<u8>,
}

/// Event emitted when network DKG for an encryption key completes successfully.
///
/// Signals that the validator network has successfully generated a new
/// threshold encryption key and it's ready for use in securing dWallet shares.
///
/// ## Next Steps
/// The encryption key can now be used for:
/// - Encrypting dWallet network shares
/// - Securing validator committee communications
/// - Supporting MPC protocol operations
public struct CompletedDWalletNetworkDKGEncryptionKeyEvent has copy, drop, store {
    /// ID of the successfully generated network encryption key
    dwallet_network_encryption_key_id: ID,
}

/// Event emitted when network DKG for an encryption key is rejected.
///
/// Indicates that the validator network could not complete the DKG process
/// for the requested encryption key, typically due to insufficient participation
/// or validation failures.
public struct RejectedDWalletNetworkDKGEncryptionKeyEvent has copy, drop, store {
    /// ID of the rejected network encryption key
    dwallet_network_encryption_key_id: ID,
}

// === Network Encryption Key Reconfiguration Events ===

/// Event requesting reconfiguration of a network encryption key.
///
/// Initiates the process to update a network encryption key for a new
/// validator committee, ensuring continuity of service across epoch transitions.
public struct DWalletEncryptionKeyReconfigurationRequestEvent has copy, drop, store {
    /// ID of the network encryption key to be reconfigured
    dwallet_network_encryption_key_id: ID,
}

/// Event emitted when encryption key reconfiguration completes successfully.
///
/// Signals that the network encryption key has been successfully updated
/// for the new validator committee and is ready for the next epoch.
public struct CompletedDWalletEncryptionKeyReconfigurationEvent has copy, drop, store {
    /// ID of the successfully reconfigured network encryption key
    dwallet_network_encryption_key_id: ID,
}

/// Event emitted when encryption key reconfiguration is rejected.
///
/// Indicates that the validator network could not complete the reconfiguration
/// process, potentially requiring retry or manual intervention.
public struct RejectedDWalletEncryptionKeyReconfigurationEvent has copy, drop, store {
    /// ID of the network encryption key that failed reconfiguration
    dwallet_network_encryption_key_id: ID,
}

// === DKG First Round Events ===

/// Event requesting the start of DKG first round from the validator network.
///
/// Initiates the distributed key generation process for a new dWallet.
/// Validators respond by executing the first round of the DKG protocol.
#[deprecated]
public struct DWalletDKGFirstRoundRequestEvent has copy, drop, store {
    /// ID of the dWallet being created
    dwallet_id: ID,
    /// ID of the capability that controls the dWallet
    dwallet_cap_id: ID,
    /// Network encryption key for securing the dWallet's network share
    dwallet_network_encryption_key_id: ID,
    /// Elliptic curve for the dWallet's cryptographic operations
    curve: u32,
}

/// Event emitted when DKG first round completes successfully.
///
/// Signals that the validator network has completed the first round of DKG
/// and provides the output needed for the user to proceed with the second round.
///
/// ## Next Steps
/// Users should:
/// 1. Process the `first_round_output`
/// 2. Generate their contribution to the DKG
/// 3. Call `request_dwallet_dkg_second_round()` to continue
#[deprecated]
public struct CompletedDWalletDKGFirstRoundEvent has copy, drop, store {
    /// ID of the dWallet being created
    dwallet_id: ID,
    /// Public output from the first round of DKG
    first_round_output: vector<u8>,
}

/// Event emitted when DKG first round is rejected by the network.
///
/// Indicates that the validator network could not complete the first round
/// of DKG for the requested dWallet, typically due to validation failures
/// or insufficient validator participation.
#[deprecated]
public struct RejectedDWalletDKGFirstRoundEvent has copy, drop, store {
    /// ID of the dWallet whose DKG first round was rejected
    dwallet_id: ID,
}

// === DKG Second Round Events ===

/// Event requesting the second round of DKG from the validator network.
///
/// This event initiates the final phase of distributed key generation where
/// the user's contribution is combined with the network's first round output
/// to complete the dWallet creation process.
///
/// ## Process Flow
/// 1. User processes the first round output from validators
/// 2. User generates their cryptographic contribution
/// 3. User encrypts their secret key share
/// 4. Network validates and completes the DKG process
///
/// ## Security Properties
/// - User contribution ensures the user controls part of the key
/// - Network validation prevents malicious key generation
/// - Encrypted shares ensure proper key distribution
#[deprecated]
public struct DWalletDKGSecondRoundRequestEvent has copy, drop, store {
    /// ID of the encrypted user secret key share being created
    encrypted_user_secret_key_share_id: ID,
    /// ID of the dWallet being created through DKG
    dwallet_id: ID,
    /// Cryptographic output from the network's first round of DKG
    first_round_output: vector<u8>,
    /// User's public key share with cryptographic proof of correctness
    centralized_public_key_share_and_proof: vector<u8>,
    /// ID of the dWallet capability that authorizes this operation
    dwallet_cap_id: ID,
    /// User's encrypted secret key share with zero-knowledge proof
    encrypted_centralized_secret_share_and_proof: vector<u8>,
    /// Serialized encryption key used to encrypt the user's secret share
    encryption_key: vector<u8>,
    /// ID of the encryption key object
    encryption_key_id: ID,
    /// Address of the encryption key owner
    encryption_key_address: address,
    /// User's contribution to the DKG public output
    user_public_output: vector<u8>,
    /// Ed25519 public key for verifying the user's signature
    signer_public_key: vector<u8>,
    /// ID of the network encryption key for securing network shares
    dwallet_network_encryption_key_id: ID,
    /// Elliptic curve for the dWallet's cryptographic operations
    curve: u32,
}

/// Event emitted when DKG second round completes successfully.
///
/// Signals the successful completion of the distributed key generation process.
/// The dWallet is now ready for user acceptance and can begin signing operations
/// once the user validates and accepts their encrypted key share.
///
/// ## Next Steps for Users
/// 1. Validate the public output matches expected values
/// 2. Decrypt and verify the received encrypted key share
/// 3. Sign the public output to accept the dWallet
/// 4. Begin using the dWallet for signing operations
///
/// ## Security Verification
/// Users should verify that the public key corresponds to their expected
/// contribution and that the encrypted share can be properly decrypted.
#[deprecated]
public struct CompletedDWalletDKGSecondRoundEvent has copy, drop, store {
    /// ID of the successfully created dWallet
    dwallet_id: ID,
    /// Complete public output from the DKG process (public key and metadata)
    public_output: vector<u8>,
    /// ID of the user's encrypted secret key share
    encrypted_user_secret_key_share_id: ID,
}

/// Event emitted when DKG second round is rejected by the network.
///
/// Indicates that the validator network rejected the user's contribution
/// to the DKG process, typically due to invalid proofs or malformed data.
///
/// ## Common Rejection Reasons
/// - Invalid cryptographic proofs
/// - Malformed user contribution
/// - Encryption verification failures
/// - Network consensus issues
#[deprecated]
public struct RejectedDWalletDKGSecondRoundEvent has copy, drop, store {
    /// ID of the dWallet whose DKG second round was rejected
    dwallet_id: ID,
    /// Public output that was being processed when rejection occurred
    public_output: vector<u8>,
}

<<<<<<< HEAD


=======
>>>>>>> d43095c2
// === DWallet DKG Events ===

public struct SignDuringDKGRequestEvent has copy, drop, store {
    sign_id: ID,
    presign_id: ID,
    presign: vector<u8>,
    signature_algorithm: u32,
    hash_scheme: u32,
    message: vector<u8>,
    message_centralized_signature: vector<u8>,
}

public enum UserSecretKeyShareEventType has copy, drop, store {
    Encrypted {
        /// ID of the encrypted user secret key share being created
        encrypted_user_secret_key_share_id: ID,
        /// User's encrypted secret key share with zero-knowledge proof
        encrypted_centralized_secret_share_and_proof: vector<u8>,
        /// Serialized encryption key used to encrypt the user's secret share
        encryption_key: vector<u8>,
        /// ID of the encryption key object
        encryption_key_id: ID,
        /// Address of the encryption key owner
        encryption_key_address: address,
        /// Ed25519 public key for verifying the user's signature
        signer_public_key: vector<u8>,
    },
    Public {
        public_user_secret_key_share: vector<u8>,
    },
}

/// Event requesting the second round of DKG from the validator network.
///
/// This event initiates the final phase of distributed key generation where
/// the user's contribution is combined with the network's first round output
/// to complete the dWallet creation process.
///
/// ## Process Flow
/// 1. User processes the first round output from validators
/// 2. User generates their cryptographic contribution
/// 3. User encrypts their secret key share
/// 4. Network validates and completes the DKG process
///
/// ## Security Properties
/// - User contribution ensures the user controls part of the key
/// - Network validation prevents malicious key generation
/// - Encrypted shares ensure proper key distribution
public struct DWalletDKGRequestEvent has copy, drop, store {
    /// ID of the dWallet being created through DKG
    dwallet_id: ID,
    /// User's public key share with cryptographic proof of correctness
    centralized_public_key_share_and_proof: vector<u8>,
    /// User's contribution to the DKG public output
    user_public_output: vector<u8>,
    /// ID of the dWallet capability that authorizes this operation
    dwallet_cap_id: ID,
    /// ID of the network encryption key for securing network shares
    dwallet_network_encryption_key_id: ID,
    /// Elliptic curve for the dWallet's cryptographic operations
    curve: u32,
    /// User's secret key share
    user_secret_key_share: UserSecretKeyShareEventType,
    /// Sign during DKG request
    sign_during_dkg_request: Option<SignDuringDKGRequestEvent>,
}

/// Event emitted when DKG second round completes successfully.
///
/// Signals the successful completion of the distributed key generation process.
/// The dWallet is now ready for user acceptance and can begin signing operations
/// once the user validates and accepts their encrypted key share.
///
/// ## Next Steps for Users
/// 1. Validate the public output matches expected values
/// 2. Decrypt and verify the received encrypted key share
/// 3. Sign the public output to accept the dWallet
/// 4. Begin using the dWallet for signing operations
///
/// ## Security Verification
/// Users should verify that the public key corresponds to their expected
/// contribution and that the encrypted share can be properly decrypted.
public struct CompletedDWalletDKGEvent has copy, drop, store {
    /// ID of the successfully created dWallet
    dwallet_id: ID,
    /// Complete public output from the DKG process (public key and metadata)
    public_output: vector<u8>,
    /// ID of the user's encrypted secret key share
    encrypted_user_secret_key_share_id: Option<ID>,
    /// ID of the user's signature during DKG if it was requested
    sign_id: Option<ID>,
}

/// Event emitted when DKG second round is rejected by the network.
///
/// Indicates that the validator network rejected the user's contribution
/// to the DKG process, typically due to invalid proofs or malformed data.
///
/// ## Common Rejection Reasons
/// - Invalid cryptographic proofs
/// - Malformed user contribution
/// - Encryption verification failures
/// - Network consensus issues
public struct RejectedDWalletDKGEvent has copy, drop, store {
    /// ID of the dWallet whose DKG second round was rejected
    dwallet_id: ID,
    /// Public output that was being processed when rejection occurred
    public_output: vector<u8>,
}

// === Imported Key Events ===

/// Event requesting verification of an imported key dWallet from the network.
///
/// This event initiates the validation process for a dWallet created from an
/// existing private key rather than through distributed key generation.
///
/// ## Imported Key Flow
/// 1. User creates an imported key dWallet object
/// 2. User provides cryptographic proof of key ownership
/// 3. Network validates the proof and key authenticity
/// 4. If valid, the dWallet becomes active for signing
///
/// ## Security Considerations
/// - Imported keys may have different security assumptions than DKG keys
/// - Network validates proof of ownership but cannot verify key generation process
/// - Users should understand the provenance and security of imported keys
public struct DWalletImportedKeyVerificationRequestEvent has copy, drop, store {
    /// ID of the imported key dWallet being verified
    dwallet_id: ID,
    /// ID of the encrypted user secret key share being created
    encrypted_user_secret_key_share_id: ID,
    /// User's cryptographic message for importing computation
    centralized_party_message: vector<u8>,
    /// ID of the imported key dWallet capability
    dwallet_cap_id: ID,
    /// User's encrypted secret key share with proof of correctness
    encrypted_centralized_secret_share_and_proof: vector<u8>,
    /// Serialized encryption key used for user share encryption
    encryption_key: vector<u8>,
    /// ID of the encryption key object
    encryption_key_id: ID,
    /// Address of the encryption key owner
    encryption_key_address: address,
    /// User's public key contribution and verification data
    user_public_output: vector<u8>,
    /// Ed25519 public key for signature verification, used to verify the user's signature on the public output
    signer_public_key: vector<u8>,
    /// ID of the network encryption key for securing network shares
    dwallet_network_encryption_key_id: ID,
    /// Elliptic curve for the imported key dWallet
    curve: u32,
}

/// Event emitted when imported key verification completes successfully.
///
/// Signals that the network has validated the user's imported key and the
/// dWallet is ready for user acceptance and subsequent signing operations.
///
/// ## Next Steps for Users
/// 1. Verify the public output matches the imported key
/// 2. Validate the encrypted key share can be properly decrypted
/// 3. Sign the public output to accept the dWallet
/// 4. Begin using the imported key dWallet for signatures
public struct CompletedDWalletImportedKeyVerificationEvent has copy, drop, store {
    /// ID of the successfully verified imported key dWallet
    dwallet_id: ID,
    /// Public output from the verification process
    public_output: vector<u8>,
    /// ID of the user's encrypted secret key share
    encrypted_user_secret_key_share_id: ID,
}

/// Event emitted when imported key verification is rejected by the network.
///
/// Indicates that the validator network could not validate the imported key,
/// typically due to invalid proofs or malformed verification data.
///
/// ## Common Rejection Reasons
/// - Invalid cryptographic proofs of key ownership
/// - Malformed imported key data
/// - Verification signature failures
/// - Incompatible curve parameters
public struct RejectedDWalletImportedKeyVerificationEvent has copy, drop, store {
    /// ID of the imported key dWallet that failed verification
    dwallet_id: ID,
}

// === Encrypted User Share Events ===

/// Event emitted when an encryption key is successfully created and registered.
///
/// This event signals that a new encryption key has been validated and is available
/// for use in encrypting user secret key shares.
public struct CreatedEncryptionKeyEvent has copy, drop, store {
    /// ID of the newly created encryption key
    encryption_key_id: ID,
    /// Address of the encryption key owner
    signer_address: address,
}

/// Event requesting verification of an encrypted user secret key share.
///
/// This event initiates the validation process for re-encrypted user shares,
/// typically used when transferring dWallet access to another user or when
/// creating additional encrypted copies for backup purposes.
///
/// ## Re-encryption Use Cases
/// - **Access Transfer**: Share dWallet access with another user
/// - **Access Granting**: Allow multiple users to control the same dWallet
/// - **Backup Creation**: Create additional encrypted copies for redundancy
/// - **Key Recovery**: Re-encrypt shares for recovery scenarios
///
/// ## Verification Process
/// 1. User re-encrypts their secret key share to a new encryption key
/// 2. User provides zero-knowledge proof of correct re-encryption
/// 3. Network validates the proof against the dWallet's public output
/// 4. If valid, the new encrypted share becomes available for use
///
/// ## Security Properties
/// - Zero-knowledge proofs ensure re-encryption correctness
/// - Original share remains secure during the process
/// - Network cannot learn the secret key material
/// - Destination user must decrypt and validate the share
public struct EncryptedShareVerificationRequestEvent has copy, drop, store {
    /// User's encrypted secret key share with zero-knowledge proof of correctness
    encrypted_centralized_secret_share_and_proof: vector<u8>,
    /// Public output of the dWallet (used for verification), this is the
    /// public output of the dWallet that the user's share is being encrypted to.
    /// This value is taken from the the dWallet object during event creation, and
    /// we cannot get it from the user's side.
    public_output: vector<u8>,
    /// ID of the dWallet this encrypted share belongs to
    dwallet_id: ID,
    /// Serialized encryption key used for the re-encryption
    encryption_key: vector<u8>,
    /// ID of the encryption key object
    encryption_key_id: ID,
    /// ID of the new encrypted user secret key share being created
    encrypted_user_secret_key_share_id: ID,
    /// ID of the source encrypted share (if this is a re-encryption)
    source_encrypted_user_secret_key_share_id: ID,
    /// ID of the network encryption key securing network shares
    dwallet_network_encryption_key_id: ID,
    /// Elliptic curve for the dWallet
    curve: u32,
}

/// Event emitted when encrypted share verification completes successfully.
///
/// Signals that the network has validated the re-encryption proof and the
/// new encrypted share is ready for the destination user to accept.
///
/// ## Next Steps for Recipient
/// 1. Decrypt the encrypted share using their private encryption key
/// 2. Verify the decrypted share matches the dWallet's public output
/// 3. Sign the public output to accept and activate the share
/// 4. Use the share for dWallet operations
public struct CompletedEncryptedShareVerificationEvent has copy, drop, store {
    /// ID of the successfully verified encrypted user secret key share
    encrypted_user_secret_key_share_id: ID,
    /// ID of the dWallet associated with this encrypted share
    dwallet_id: ID,
}

/// Event emitted when encrypted share verification is rejected.
///
/// Indicates that the network could not validate the re-encryption proof,
/// typically due to invalid cryptographic proofs or verification failures.
///
/// ## Common Rejection Reasons
/// - Invalid zero-knowledge proof of re-encryption
/// - Mismatch between encrypted share and public output
/// - Corrupted or malformed encryption data
/// - Incompatible encryption key parameters
public struct RejectedEncryptedShareVerificationEvent has copy, drop, store {
    /// ID of the encrypted user secret key share that failed verification
    encrypted_user_secret_key_share_id: ID,
    /// ID of the dWallet associated with the failed share
    dwallet_id: ID,
}

/// Event emitted when a user accepts an encrypted secret key share.
///
/// This event signals the final step in the share transfer process where
/// the recipient has validated and accepted their encrypted share, making
/// the dWallet fully accessible to them.
///
/// ## Acceptance Process
/// 1. User decrypts the share with their private encryption key
/// 2. User verifies the share produces the correct public key
/// 3. User signs the public output to prove acceptance
/// 4. Share becomes active and usable for signing operations
///
/// ## Security Verification
/// The user's signature on the public output serves as cryptographic proof that:
/// - They successfully decrypted the share
/// - The share is mathematically correct
/// - They accept responsibility for the dWallet
public struct AcceptEncryptedUserShareEvent has copy, drop, store {
    /// ID of the accepted encrypted user secret key share
    encrypted_user_secret_key_share_id: ID,
    /// ID of the dWallet associated with this share
    dwallet_id: ID,
    /// User's signature on the public output proving acceptance
    user_output_signature: vector<u8>,
    /// ID of the encryption key used for this share
    encryption_key_id: ID,
    /// Address of the user who accepted the share
    encryption_key_address: address,
}

// === Make User Secret Key Share Public Events ===

/// Event requesting to make a dWallet's user secret key share public.
///
/// This event initiates the transition from zero-trust mode to trust-minimized mode,
/// where the user's secret key share becomes publicly visible, allowing the network
/// to sign independently without user participation.
///
/// ## ⚠️ CRITICAL SECURITY WARNING
/// **This operation is IRREVERSIBLE and reduces security!**
///
/// ### Security Trade-offs
/// - **Before**: Zero-trust - user participation required for every signature
/// - **After**: Trust-minimized - network can sign independently
/// - **Risk**: Compromised validators could potentially misuse the dWallet
///
/// ### When to Consider This
/// - High-frequency automated trading where latency is critical
/// - Applications requiring instant signature generation
/// - When convenience outweighs the security reduction
/// - Smart contract automation that needs independent signing
///
/// ### Use Cases
/// - DeFi protocols with automated rebalancing
/// - Gaming applications with instant transactions
/// - IoT devices requiring autonomous signing
/// - Bot trading with microsecond latency requirements
public struct MakeDWalletUserSecretKeySharePublicRequestEvent has copy, drop, store {
    /// The user's secret key share to be made public
    public_user_secret_key_share: vector<u8>,
    /// dWallet's public output for verification
    public_output: vector<u8>,
    /// Elliptic curve for the dWallet
    curve: u32,
    /// ID of the dWallet being transitioned to trust-minimized mode
    dwallet_id: ID,
    /// ID of the network encryption key
    dwallet_network_encryption_key_id: ID,
}

/// Event emitted when user secret key share is successfully made public.
///
/// Signals that the dWallet has transitioned to trust-minimized mode where
/// the network can now sign independently without user participation.
///
/// ## Post-Transition Capabilities
/// - Network can generate signatures autonomously
/// - Reduced latency for signing operations
/// - No user interaction required for each signature
/// - Suitable for high-frequency automated applications
///
/// ## ⚠️ Security Reminder
/// The dWallet now operates in trust-minimized mode. Monitor validator
/// behavior and consider the implications for your security model.
public struct CompletedMakeDWalletUserSecretKeySharePublicEvent has copy, drop, store {
    /// ID of the dWallet that successfully transitioned to trust-minimized mode
    dwallet_id: ID,
    /// The user's secret key share that was made public
    public_user_secret_key_share: vector<u8>,
}

/// Event emitted when the request to make user secret key share public is rejected.
///
/// Indicates that the network could not validate or complete the transition
/// to trust-minimized mode.
///
/// ## Common Rejection Reasons
/// - Invalid user secret key share provided
/// - Mismatch between share and public output
/// - dWallet already in trust-minimized mode
/// - Network validation failures
public struct RejectedMakeDWalletUserSecretKeySharePublicEvent has copy, drop, store {
    /// ID of the dWallet that failed to transition to trust-minimized mode
    dwallet_id: ID,
}

// === Presign Events ===

/// Event requesting the generation of a presign from the validator network.
///
/// This event initiates the precomputation of cryptographic material that will
/// be used to accelerate future signature generation. Presigns are a key
/// optimization in the 2PC-MPC protocol, reducing online signing time by 80-90%.
///
/// ## Presign Types
///
/// ### dWallet-Specific Presigns
/// - Required for algorithms like ECDSA that need key-specific precomputation
/// - Bound to a specific dWallet and cannot be used elsewhere
/// - Higher security isolation but less resource efficiency
///
/// ### Global Presigns
/// - Supported by algorithms like Schnorr and EdDSA
/// - Can be used with any compatible dWallet under the same network key
/// - Better resource utilization and batching efficiency
///
/// ## Performance Benefits
/// - **Latency Reduction**: From seconds to milliseconds for signing
/// - **Throughput Increase**: Enables high-frequency trading applications
/// - **User Experience**: Near-instant signature generation
/// - **Scalability**: Batch presign generation during low activity periods
public struct PresignRequestEvent has copy, drop, store {
    /// Target dWallet ID for dWallet-specific presigns
    ///
    /// - `Some(id)`: dWallet-specific presign (required for ECDSA)
    /// - `None`: Global presign (available for Schnorr, EdDSA)
    dwallet_id: Option<ID>,
    /// Unique identifier for this presign session
    presign_id: ID,
    /// dWallet's public output for verification (None for global presigns)
    dwallet_public_output: Option<vector<u8>>,
    /// ID of the network encryption key securing the presign
    dwallet_network_encryption_key_id: ID,
    /// Elliptic curve for the presign computation
    curve: u32,
    /// Signature algorithm for the presign (determines presign type)
    signature_algorithm: u32,
}

/// Event emitted when a presign generation completes successfully.
///
/// Signals that the validator network has successfully generated the
/// cryptographic precomputation material and it's ready for use in
/// accelerated signature generation.
///
/// ## Next Steps
/// 1. User receives a `VerifiedPresignCap` capability
/// 2. Presign can be combined with message approval for fast signing
/// 3. Single-use: Each presign can only be used once
/// 4. Expiration: Presigns may have validity time limits
///
/// ## Security Properties
/// - Cryptographically bound to specific algorithm and curve
/// - Cannot be used for different signature types
/// - Single-use prevents double-spending of presign material
/// - Network validation ensures correctness
public struct CompletedPresignEvent has copy, drop, store {
    /// Target dWallet ID (None for global presigns)
    dwallet_id: Option<ID>,
    /// Unique identifier for the completed presign
    presign_id: ID,
    /// Precomputed cryptographic material for signature acceleration
    presign: vector<u8>,
}

/// Event emitted when presign generation is rejected by the network.
///
/// Indicates that the validator network could not complete the presign
/// generation, typically due to validation failures or resource constraints.
///
/// ## Common Rejection Reasons
/// - Insufficient validator participation
/// - Invalid cryptographic parameters
/// - Network resource constraints
/// - Validation failures during precomputation
/// - Incompatible algorithm/curve combinations
public struct RejectedPresignEvent has copy, drop, store {
    /// Target dWallet ID (None for global presigns)
    dwallet_id: Option<ID>,
    /// ID of the presign that failed generation
    presign_id: ID,
}

// === Sign Events ===

/// Event requesting signature generation from the validator network.
///
/// This event initiates the final phase of the 2PC-MPC signing protocol where
/// the network combines user authorization with precomputed material to generate
/// a complete cryptographic signature.
///
/// ## Signing Process Flow
/// 1. User provides message approval and presign capability
/// 2. Network validates the user's authorization
/// 3. Network combines presign with user's partial signature
/// 4. Complete signature is generated and returned
///
/// ## Signature Types
///
/// ### Standard Signing (`is_future_sign: false`)
/// - Immediate user participation required
/// - User signature computed in real-time
/// - Highest security with fresh user authorization
///
/// ### Future Signing (`is_future_sign: true`)
/// - Uses pre-validated partial user signatures
/// - Enables conditional and delayed execution
/// - Supports complex multi-party transaction patterns
///
/// ## Performance Optimization
/// - Presign material enables sub-second signature generation
/// - Critical for high-frequency trading and real-time applications
/// - Reduces network round-trips and computational overhead
public struct SignRequestEvent has copy, drop, store {
    /// Unique identifier for this signing session
    sign_id: ID,
    /// ID of the dWallet performing the signature
    dwallet_id: ID,
    /// dWallet's public output for signature verification
    dwallet_public_output: vector<u8>,
    /// Elliptic curve for the signature
    curve: u32,
    /// Cryptographic signature algorithm
    signature_algorithm: u32,
    /// Hash scheme applied to the message
    hash_scheme: u32,
    /// Raw message bytes to be signed
    message: vector<u8>,
    /// ID of the network encryption key securing network shares
    dwallet_network_encryption_key_id: ID,
    /// ID of the presign used for acceleration
    presign_id: ID,
    /// Precomputed cryptographic material for fast signing
    presign: vector<u8>,
    /// User's partial signature on the message
    message_centralized_signature: vector<u8>,
    /// Whether this uses future sign capabilities
    is_future_sign: bool,
}

/// Event emitted when signature generation completes successfully.
///
/// This event signals the successful completion of the 2PC-MPC signing protocol
/// and provides the final cryptographic signature that can be used in transactions.
///
/// ## Signature Properties
/// - **Mathematically Valid**: Verifiable against the dWallet's public key
/// - **Cryptographically Secure**: Generated using threshold cryptography
/// - **Single-Use Presign**: Associated presign material is consumed
/// - **User Authorized**: Includes validated user consent
///
/// ## Next Steps
/// 1. Extract the signature from the event
/// 2. Combine with transaction data for blockchain submission
/// 3. Verify signature matches expected format for target blockchain
/// 4. Submit transaction to the destination network
///
/// ## Performance Metrics
/// With presigns, signature generation typically completes in:
/// - **Standard Networks**: 100-500ms
/// - **High-Performance Setup**: 50-100ms
/// - **Without Presigns**: 2-5 seconds
public struct CompletedSignEvent has copy, drop, store {
    /// Unique identifier for the completed signing session
    sign_id: ID,
    /// Complete cryptographic signature ready for use
    signature: vector<u8>,
    /// Whether this signature used future sign capabilities
    is_future_sign: bool,
}

/// Event emitted when signature generation is rejected by the network.
///
/// Indicates that the validator network could not complete the signature
/// generation, typically due to validation failures or protocol errors.
///
/// ## Common Rejection Reasons
/// - **Invalid Presign**: Presign material is corrupted or expired
/// - **Authorization Failure**: User signature validation failed
/// - **Network Issues**: Insufficient validator participation
/// - **Protocol Errors**: Cryptographic validation failures
/// - **Resource Constraints**: Network overload or rate limiting
///
/// ## Recovery Steps
/// 1. Check presign validity and obtain new presign if needed
/// 2. Verify message approval is correctly formatted
/// 3. Ensure dWallet is in active state
/// 4. Retry with fresh authorization if temporary failure
public struct RejectedSignEvent has copy, drop, store {
    /// ID of the signing session that failed
    sign_id: ID,
    /// Whether this rejection involved future sign capabilities
    is_future_sign: bool,
}

// === Future Sign Events ===

/// Event requesting validation of a partial user signature for future signing.
///
/// This event initiates the creation of a conditional signature capability where
/// the user's authorization is validated upfront but the network signature is
/// deferred until specific conditions are met.
///
/// ## Future Sign Use Cases
///
/// ### Decentralized Exchange (DEX) Orders
/// ```
/// 1. User A: "I'll sell 1 BTC for 50,000 USDC"
/// 2. User B: "I'll buy 1 BTC for 50,000 USDC"
/// 3. When both conditions match → automatic execution
/// ```
///
/// ### Conditional Payments
/// ```
/// 1. User: "Pay 1000 USDC to Alice when she delivers the goods"
/// 2. Oracle confirms delivery → automatic payment
/// ```
///
/// ### Multi-Party Atomic Swaps
/// ```
/// 1. Multiple users create conditional signatures
/// 2. When all conditions are met → atomic execution
/// ```
///
/// ## Security Benefits
/// - User authorization is cryptographically committed upfront
/// - Network validation prevents invalid partial signatures
/// - Conditions can be verified before execution
/// - Atomic execution reduces counterparty risk
public struct FutureSignRequestEvent has copy, drop, store {
    /// ID of the dWallet that will complete the future signature
    dwallet_id: ID,
    /// ID of the partial user signature being validated
    partial_centralized_signed_message_id: ID,
    /// Message that will be signed when conditions are met
    message: vector<u8>,
    /// Precomputed cryptographic material for the future signature
    presign: vector<u8>,
    /// dWallet's public output for verification
    dwallet_public_output: vector<u8>,
    /// Elliptic curve for the signature
    curve: u32,
    /// Signature algorithm for the future signature
    signature_algorithm: u32,
    /// Hash scheme to be applied to the message
    hash_scheme: u32,
    /// User's partial signature proving authorization
    message_centralized_signature: vector<u8>,
    /// ID of the network encryption key
    dwallet_network_encryption_key_id: ID,
}

/// Event emitted when future sign validation completes successfully.
///
/// Signals that the network has validated the user's partial signature and
/// the future sign capability is ready for conditional execution.
///
/// ## Next Steps
/// 1. User receives a `VerifiedPartialUserSignatureCap`
/// 2. Capability can be combined with `MessageApproval` for execution
/// 3. Network will complete the signature when both are presented
/// 4. Enables complex conditional signing workflows
public struct CompletedFutureSignEvent has copy, drop, store {
    /// ID of the dWallet associated with the future signature
    dwallet_id: ID,
    /// ID of the validated partial user signature
    partial_centralized_signed_message_id: ID,
}

/// Event emitted when future sign validation is rejected.
///
/// Indicates that the network could not validate the user's partial signature,
/// preventing the creation of the conditional signing capability.
///
/// ## Common Rejection Reasons
/// - Invalid user partial signature
/// - Mismatch between signature and message
/// - Incompatible presign material
/// - dWallet validation failures
public struct RejectedFutureSignEvent has copy, drop, store {
    /// ID of the dWallet associated with the failed request
    dwallet_id: ID,
    /// ID of the partial user signature that failed validation
    partial_centralized_signed_message_id: ID,
}

// === Operational Events ===

/// Event containing dwallet 2pc-mpc checkpoint information, emitted during
/// the checkpoint submission message.
public struct DWalletCheckpointInfoEvent has copy, drop, store {
    epoch: u64,
    sequence_number: u64,
}

/// Event requesting to set the maximum number of active sessions buffer.
///
/// This event is used to configure the maximum number of active sessions that
/// can be created at any given time. This is used to prevent the network from
/// creating too many sessions and causing the validators to become out of sync.
public struct SetMaxActiveSessionsBufferEvent has copy, drop {
    max_active_sessions_buffer: u64,
}

/// Event requesting to set the gas fee reimbursement SUI system call value.
///
/// This event is used to configure the gas fee reimbursement SUI system call value.
public struct SetGasFeeReimbursementSuiSystemCallValueEvent has copy, drop {
    gas_fee_reimbursement_sui_system_call_value: u64,
}

/// Event emitted when the epoch ends.
public struct EndOfEpochEvent has copy, drop {
    epoch: u64,
}

// === Package Functions ===

/// Creates a new DWalletCoordinatorInner instance with initial configuration.
///
/// Validates that pricing exists for all supported protocols and curves before creation.
/// Initializes all internal data structures with default values.
///
/// ### Parameters
/// - `current_epoch`: Starting epoch number
/// - `active_committee`: Initial validator committee
/// - `pricing`: Default pricing configuration
/// - `supported_curves_to_signature_algorithms_to_hash_schemes`: Supported cryptographic configurations
/// - `ctx`: Transaction context for object creation
///
/// ### Returns
/// A new DWalletCoordinatorInner instance ready for use
public(package) fun create(
    advance_epoch_approver: &mut AdvanceEpochApprover,
    system_current_status_info: &SystemCurrentStatusInfo,
    pricing: PricingInfo,
    supported_curves_to_signature_algorithms_to_hash_schemes: VecMap<u32, VecMap<u32, vector<u32>>>,
    ctx: &mut TxContext,
): DWalletCoordinatorInner {
    verify_pricing_exists_for_all_protocols(
        &supported_curves_to_signature_algorithms_to_hash_schemes,
        &pricing,
    );
    let mut inner = DWalletCoordinatorInner {
        current_epoch: 0,
        sessions_manager: sessions_manager::create(ctx),
        dwallets: object_table::new(ctx),
        dwallet_network_encryption_keys: object_table::new(ctx),
        epoch_dwallet_network_encryption_keys_reconfiguration_completed: 0,
        encryption_keys: object_table::new(ctx),
        presign_sessions: object_table::new(ctx),
        partial_centralized_signed_messages: object_table::new(ctx),
        pricing_and_fee_manager: pricing_and_fee_manager::create(pricing, ctx),
        active_committee: bls_committee::empty(),
        next_epoch_active_committee: system_current_status_info.next_epoch_active_committee(),
        total_messages_processed: 0,
        last_processed_checkpoint_sequence_number: 0,
        previous_epoch_last_checkpoint_sequence_number: 0,
        support_config: support_config::create(
            supported_curves_to_signature_algorithms_to_hash_schemes,
        ),
        received_end_of_publish: true,
        extra_fields: bag::new(ctx),
    };

    inner.advance_epoch(advance_epoch_approver);
    inner
}

/// Get a witness for the coordinator.
public(package) fun dwallet_coordinator_witness(): DWalletCoordinatorWitness {
    DWalletCoordinatorWitness {}
}

public(package) fun epoch(self: &DWalletCoordinatorInner): u64 {
    self.current_epoch
}

/// Locks the last active session sequence number to prevent further updates.
///
/// This function is called before epoch transitions to ensure session scheduling
/// stability during the epoch switch process.
///
/// ### Parameters
/// - `self`: Mutable reference to the coordinator
///
/// ### Effects
/// - Prevents further updates to `last_user_initiated_session_to_complete_in_current_epoch`
/// - Ensures session completion targets remain stable during epoch transitions
public(package) fun request_lock_epoch_sessions(
    self: &mut DWalletCoordinatorInner,
    system_current_status_info: &SystemCurrentStatusInfo,
) {
    assert!(system_current_status_info.is_end_epoch_time(), EHaveNotReachedEndEpochTime);
    self.sessions_manager.lock_last_user_initiated_session_to_complete_in_current_epoch();
}

/// Registers a new session identifier.
///
/// This function is used to register a new session identifier, the bytes length must be 32 bytes.
/// SessionIdentifier's `identifier_preimage` is an keccak256 hash of the bytes and the sender address,
/// this can be calculated on the client side before even calling this function onchain.
///
/// ### Parameters
/// - `self`: Mutable reference to the coordinator.
/// - `bytes`: The bytes for creating the session identifier, length must be 32 bytes.
/// - `ctx`: Transaction context for object creation.
///
/// ### Returns
/// A new session identifier object.
public(package) fun register_session_identifier(
    self: &mut DWalletCoordinatorInner,
    bytes: vector<u8>,
    ctx: &mut TxContext,
): SessionIdentifier {
    self.sessions_manager.register_session_identifier(bytes, ctx)
}

/// Starts a Distributed Key Generation (DKG) session for the network (threshold) encryption key.
///
/// Creates a new network encryption key and initiates the DKG process through the validator network.
/// Returns a capability that grants control over the created encryption key.
///
/// ### Parameters
/// - `self`: Mutable reference to the coordinator
/// - `ctx`: Transaction context for object creation
public(package) fun request_dwallet_network_encryption_key_dkg(
    self: &mut DWalletCoordinatorInner,
    params_for_network: vector<u8>,
    _: &VerifiedProtocolCap,
    ctx: &mut TxContext,
) {
    // We limit dkg only for the first half of the epoch.
    // The second half of the epoch is used for reconfiguration.
    assert!(self.next_epoch_active_committee.is_none(), EAlreadyInitiatedMidEpochReconfiguration);
    // Create a new capability to control this encryption key.
    let id = object::new(ctx);
    let dwallet_network_encryption_key_id = id.to_inner();
    // Create a new network encryption key and add it to the shared state.
    self
        .dwallet_network_encryption_keys
        .add(
            dwallet_network_encryption_key_id,
            DWalletNetworkEncryptionKey {
                id,
                dkg_at_epoch: self.current_epoch,
                reconfiguration_public_outputs: sui::table::new(ctx),
                network_dkg_public_output: table_vec::empty(ctx),
                dkg_params_for_network: params_for_network,
                supported_curves: vector::empty(),
                state: DWalletNetworkEncryptionKeyState::AwaitingNetworkDKG,
            },
        );

    self
        .sessions_manager
        .initiate_system_session(
            self.current_epoch,
            dwallet_network_encryption_key_id,
            DWalletNetworkDKGEncryptionKeyRequestEvent {
                dwallet_network_encryption_key_id,
                params_for_network,
            },
            ctx,
        );
}

/// Complete the Distributed Key Generation (DKG) session
/// and store the public output corresponding to the newly created network (threshold) encryption key.
///
/// Note: assumes the public output is divided into chunks and each `network_public_output_chunk` is delivered in order,
/// with `is_last_chunk` set for the last call.
public(package) fun respond_dwallet_network_encryption_key_dkg(
    self: &mut DWalletCoordinatorInner,
    session_sequence_number: u64,
    dwallet_network_encryption_key_id: ID,
    network_public_output_chunk: vector<u8>,
    supported_curves: vector<u32>,
    is_last_chunk: bool,
    rejected: bool,
    ctx: &mut TxContext,
): Balance<SUI> {
    if (rejected) {
        let status = sessions_manager::create_rejected_status_event<
            CompletedDWalletNetworkDKGEncryptionKeyEvent,
            RejectedDWalletNetworkDKGEncryptionKeyEvent,
        >(RejectedDWalletNetworkDKGEncryptionKeyEvent {
            dwallet_network_encryption_key_id,
        });
        self
            .sessions_manager
            .complete_system_session<
                DWalletNetworkDKGEncryptionKeyRequestEvent,
                CompletedDWalletNetworkDKGEncryptionKeyEvent,
                RejectedDWalletNetworkDKGEncryptionKeyEvent,
            >(self.current_epoch, session_sequence_number, status);
        let dwallet_network_encryption_key = self
            .dwallet_network_encryption_keys
            .borrow_mut(
                dwallet_network_encryption_key_id,
            );
        if (
            dwallet_network_encryption_key.state != DWalletNetworkEncryptionKeyState::AwaitingNetworkDKG
        ) {
            abort EWrongState
        };

        while (!dwallet_network_encryption_key.network_dkg_public_output.is_empty()) {
            dwallet_network_encryption_key.network_dkg_public_output.pop_back();
        };

        self
            .sessions_manager
            .initiate_system_session(
                self.current_epoch,
                dwallet_network_encryption_key_id,
                DWalletNetworkDKGEncryptionKeyRequestEvent {
                    dwallet_network_encryption_key_id,
                    params_for_network: dwallet_network_encryption_key.dkg_params_for_network,
                },
                ctx,
            );
    } else {
        let state = if (is_last_chunk) {
            let status = sessions_manager::create_success_status_event<
                CompletedDWalletNetworkDKGEncryptionKeyEvent,
                RejectedDWalletNetworkDKGEncryptionKeyEvent,
            >(CompletedDWalletNetworkDKGEncryptionKeyEvent {
                dwallet_network_encryption_key_id,
            });
            self
                .sessions_manager
                .complete_system_session<
                    DWalletNetworkDKGEncryptionKeyRequestEvent,
                    CompletedDWalletNetworkDKGEncryptionKeyEvent,
                    RejectedDWalletNetworkDKGEncryptionKeyEvent,
                >(self.current_epoch, session_sequence_number, status);
            let dwallet_network_encryption_key = self
                .dwallet_network_encryption_keys
                .borrow_mut(
                    dwallet_network_encryption_key_id,
                );
            dwallet_network_encryption_key.supported_curves = supported_curves;
            DWalletNetworkEncryptionKeyState::NetworkDKGCompleted
        } else {
            DWalletNetworkEncryptionKeyState::AwaitingNetworkDKG
        };
        let dwallet_network_encryption_key = self
            .dwallet_network_encryption_keys
            .borrow_mut(
                dwallet_network_encryption_key_id,
            );
        dwallet_network_encryption_key
            .network_dkg_public_output
            .push_back(network_public_output_chunk);
        dwallet_network_encryption_key.state =
            match (&dwallet_network_encryption_key.state) {
                DWalletNetworkEncryptionKeyState::AwaitingNetworkDKG => {
                    state
                },
                _ => abort EWrongState,
            };
    };
    self.pricing_and_fee_manager.charge_gas_fee_reimbursement_sui_for_system_calls()
}

/// Complete the Reconfiguration session
/// and store the public output corresponding to the reconfigured network (threshold) encryption key.
///
/// Note: assumes the public output is divided into chunks and each `network_public_output_chunk` is delivered in order,
/// with `is_last_chunk` set for the last call.
public(package) fun respond_dwallet_network_encryption_key_reconfiguration(
    self: &mut DWalletCoordinatorInner,
    session_sequence_number: u64,
    dwallet_network_encryption_key_id: ID,
    public_output: vector<u8>,
    supported_curves: vector<u32>,
    is_last_chunk: bool,
    rejected: bool,
    ctx: &mut TxContext,
): Balance<SUI> {
    // The Reconfiguration output can be large, so it is seperated into chunks.
    // We should only update the count once, so we check it is the last chunk before we do.

    if (rejected) {
        let status = sessions_manager::create_rejected_status_event<
            CompletedDWalletEncryptionKeyReconfigurationEvent,
            RejectedDWalletEncryptionKeyReconfigurationEvent,
        >(RejectedDWalletEncryptionKeyReconfigurationEvent {
            dwallet_network_encryption_key_id,
        });
        self
            .sessions_manager
            .complete_system_session<
                DWalletEncryptionKeyReconfigurationRequestEvent,
                CompletedDWalletEncryptionKeyReconfigurationEvent,
                RejectedDWalletEncryptionKeyReconfigurationEvent,
            >(self.current_epoch, session_sequence_number, status);
        let dwallet_network_encryption_key = self
            .dwallet_network_encryption_keys
            .borrow_mut(
                dwallet_network_encryption_key_id,
            );
        if (
            dwallet_network_encryption_key.state != DWalletNetworkEncryptionKeyState::AwaitingNetworkReconfiguration
        ) {
            abort EWrongState
        };

        let next_epoch = self.current_epoch + 1;
        let next_reconfiguration_public_output = dwallet_network_encryption_key
            .reconfiguration_public_outputs
            .borrow_mut(next_epoch);

        while (!next_reconfiguration_public_output.is_empty()) {
            next_reconfiguration_public_output.pop_back();
        };

        self
            .sessions_manager
            .initiate_system_session(
                self.current_epoch,
                dwallet_network_encryption_key_id,
                DWalletEncryptionKeyReconfigurationRequestEvent {
                    dwallet_network_encryption_key_id,
                },
                ctx,
            );
    } else {
        let state = if (is_last_chunk) {
            self.epoch_dwallet_network_encryption_keys_reconfiguration_completed =
                self.epoch_dwallet_network_encryption_keys_reconfiguration_completed + 1;
            let status = sessions_manager::create_success_status_event<
                CompletedDWalletEncryptionKeyReconfigurationEvent,
                RejectedDWalletEncryptionKeyReconfigurationEvent,
            >(CompletedDWalletEncryptionKeyReconfigurationEvent {
                dwallet_network_encryption_key_id,
            });
            self
                .sessions_manager
                .complete_system_session<
                    DWalletEncryptionKeyReconfigurationRequestEvent,
                    CompletedDWalletEncryptionKeyReconfigurationEvent,
                    RejectedDWalletEncryptionKeyReconfigurationEvent,
                >(self.current_epoch, session_sequence_number, status);
            let dwallet_network_encryption_key = self
                .dwallet_network_encryption_keys
                .borrow_mut(
                    dwallet_network_encryption_key_id,
                );
            dwallet_network_encryption_key.supported_curves = supported_curves;
            DWalletNetworkEncryptionKeyState::NetworkReconfigurationCompleted
        } else {
            DWalletNetworkEncryptionKeyState::AwaitingNetworkReconfiguration
        };
        let dwallet_network_encryption_key = self
            .dwallet_network_encryption_keys
            .borrow_mut(
                dwallet_network_encryption_key_id,
            );
        let next_epoch = self.current_epoch + 1;
        let next_reconfiguration_public_output = dwallet_network_encryption_key
            .reconfiguration_public_outputs
            .borrow_mut(next_epoch);
        // Change state to complete and emit an event to signify that only if it is the last chunk.
        next_reconfiguration_public_output.push_back(public_output);
        dwallet_network_encryption_key.state =
            match (&dwallet_network_encryption_key.state) {
                DWalletNetworkEncryptionKeyState::AwaitingNetworkReconfiguration => {
                    state
                },
                _ => abort EWrongState,
            };
    };
    self.pricing_and_fee_manager.charge_gas_fee_reimbursement_sui_for_system_calls()
}

public(package) fun initiate_mid_epoch_reconfiguration(
    self: &mut DWalletCoordinatorInner,
    system_current_status_info: &SystemCurrentStatusInfo,
) {
    let next_epoch_active_committee = system_current_status_info.next_epoch_active_committee();
    // Check if system completed the mid epoch reconfiguration.
    assert!(next_epoch_active_committee.is_some(), EHaveNotReachedMidEpochTime);
    // Check if coordinator already initiated the mid epoch reconfiguration.
    assert!(self.next_epoch_active_committee.is_none(), EAlreadyInitiatedMidEpochReconfiguration);

    self.next_epoch_active_committee = next_epoch_active_committee;
    self
        .pricing_and_fee_manager
        .initiate_pricing_calculation(*self.next_epoch_active_committee.borrow());
}

public(package) fun request_network_encryption_key_mid_epoch_reconfiguration(
    self: &mut DWalletCoordinatorInner,
    dwallet_network_encryption_key_id: ID,
    ctx: &mut TxContext,
) {
    assert!(self.next_epoch_active_committee.is_some(), EHaveNotInitiatedMidEpochReconfiguration);
    assert!(
        self.dwallet_network_encryption_keys.contains(dwallet_network_encryption_key_id),
        EDWalletNetworkEncryptionKeyNotExist,
    );

    let next_epoch = self.current_epoch + 1;

    let dwallet_network_encryption_key = self.get_active_dwallet_network_encryption_key(
        dwallet_network_encryption_key_id,
    );

    dwallet_network_encryption_key.state =
        match (&dwallet_network_encryption_key.state) {
            DWalletNetworkEncryptionKeyState::NetworkDKGCompleted => {
                DWalletNetworkEncryptionKeyState::AwaitingNetworkReconfiguration
            },
            DWalletNetworkEncryptionKeyState::NetworkReconfigurationCompleted => {
                DWalletNetworkEncryptionKeyState::AwaitingNetworkReconfiguration
            },
            _ => abort EWrongState,
        };

    // Initialize the chunks vector corresponding to the upcoming's epoch in the public outputs map.
    dwallet_network_encryption_key
        .reconfiguration_public_outputs
        .add(next_epoch, table_vec::empty(ctx));

    self
        .sessions_manager
        .initiate_system_session(
            self.current_epoch,
            dwallet_network_encryption_key_id,
            DWalletEncryptionKeyReconfigurationRequestEvent {
                dwallet_network_encryption_key_id,
            },
            ctx,
        );
}

public(package) fun calculate_pricing_votes(
    self: &mut DWalletCoordinatorInner,
    curve: u32,
    signature_algorithm: Option<u32>,
    protocol: u32,
) {
    self.pricing_and_fee_manager.calculate_pricing_votes(curve, signature_algorithm, protocol);
}

fun get_active_dwallet_network_encryption_key(
    self: &mut DWalletCoordinatorInner,
    dwallet_network_encryption_key_id: ID,
): &mut DWalletNetworkEncryptionKey {
    let dwallet_network_encryption_key = self
        .dwallet_network_encryption_keys
        .borrow_mut(dwallet_network_encryption_key_id);

    assert!(
        dwallet_network_encryption_key.state != DWalletNetworkEncryptionKeyState::AwaitingNetworkDKG,
        EDWalletNetworkEncryptionKeyNotActive,
    );

    dwallet_network_encryption_key
}

/// Advances the coordinator to the next epoch with comprehensive state transitions.
///
/// Performs a complete epoch transition including session management updates,
/// committee transitions, and network encryption key advancement. This is a
/// critical operation that must be executed atomically.
///
/// ### Parameters
/// - `self`: Mutable reference to the coordinator
/// - `next_committee`: New validator committee for the upcoming epoch
/// - `dwallet_network_encryption_key_caps`: Capabilities for network encryption keys to advance
///
/// ### Returns
/// Combined IKA balance from fees collected during the epoch
///
/// ### Effects
/// - Validates all current epoch sessions are completed
/// - Updates session management metadata for the next epoch
/// - Transitions validator committees (current -> previous, next -> current)
/// - Advances network encryption key epochs
/// - Unlocks session sequence number management
/// - Increments the current epoch counter
/// - Collects and returns accumulated fees
///
/// ### Aborts
/// - `EPricingCalculationVotesMustBeCompleted`: If pricing votes are still in progress
/// - `ECannotAdvanceEpoch`: If not all current epoch sessions are completed
/// - Various network encryption key related errors from capability validation
public(package) fun advance_epoch(
    self: &mut DWalletCoordinatorInner,
    advance_epoch_approver: &mut AdvanceEpochApprover,
) {
    assert!(self.received_end_of_publish, ECannotAdvanceEpoch);
    assert!(
        self.epoch_dwallet_network_encryption_keys_reconfiguration_completed == self.dwallet_network_encryption_keys.length(),
        ENotAllNetworkEncryptionKeysReconfigurationCompleted,
    );
    self.received_end_of_publish = false;
    self.epoch_dwallet_network_encryption_keys_reconfiguration_completed = 0;

    self.previous_epoch_last_checkpoint_sequence_number =
        self.last_processed_checkpoint_sequence_number;

    self.sessions_manager.advance_epoch();

    self.current_epoch = advance_epoch_approver.new_epoch();

    self.active_committee = self.next_epoch_active_committee.extract();

    let balance = self.pricing_and_fee_manager.advance_epoch();
    advance_epoch_approver.approve_advance_epoch_by_witness(dwallet_coordinator_witness(), balance);
}

<<<<<<< HEAD
public(package) fun has_dwallet(
    self: &DWalletCoordinatorInner,
    dwallet_id: ID,
): bool {
=======
public(package) fun has_dwallet(self: &DWalletCoordinatorInner, dwallet_id: ID): bool {
>>>>>>> d43095c2
    self.dwallets.contains(dwallet_id)
}

/// Gets an immutable reference to a dWallet by ID.
///
/// ### Parameters
/// - `self`: Reference to the coordinator
/// - `dwallet_id`: ID of the dWallet to retrieve
///
/// ### Returns
/// Immutable reference to the dWallet
///
/// ### Aborts
/// - `EDWalletNotExists`: If the dWallet doesn't exist
public(package) fun get_dwallet(self: &DWalletCoordinatorInner, dwallet_id: ID): &DWallet {
    assert!(self.has_dwallet(dwallet_id), EDWalletNotExists);
    self.dwallets.borrow(dwallet_id)
}

/// Gets a mutable reference to a dWallet by ID.
///
/// ### Parameters
/// - `self`: Mutable reference to the coordinator
/// - `dwallet_id`: ID of the dWallet to retrieve
///
/// ### Returns
/// Mutable reference to the dWallet
///
/// ### Aborts
/// - `EDWalletNotExists`: If the dWallet doesn't exist
fun get_dwallet_mut(self: &mut DWalletCoordinatorInner, dwallet_id: ID): &mut DWallet {
    assert!(self.has_dwallet(dwallet_id), EDWalletNotExists);
    self.dwallets.borrow_mut(dwallet_id)
}

/// Retrieves an active dWallet and its public output for read-only operations.
///
/// This helper function safely accesses a dWallet ensuring it exists and is in
/// an active state suitable for cryptographic operations. The public output
/// represents the cryptographic public key material.
///
/// ### Parameters
/// - `self`: Reference to the coordinator
/// - `dwallet_id`: Unique identifier of the target dWallet
///
/// ### Returns
/// A tuple containing:
/// - Reference to the validated dWallet object
/// - Copy of the public output (cryptographic public key data)
///
/// ### Validation Performed
/// - Confirms dWallet exists in the coordinator's registry
/// - Validates dWallet is in `Active` state (DKG completed)
/// - Ensures public output is available for cryptographic operations
///
/// ### Aborts
/// - `EDWalletNotExists`: If the dWallet ID is not found
/// - `EDWalletNotActive`: If the dWallet is not in active state
fun get_active_dwallet_and_public_output(
    self: &DWalletCoordinatorInner,
    dwallet_id: ID,
): (&DWallet, vector<u8>) {
    assert!(self.dwallets.contains(dwallet_id), EDWalletNotExists);
    let dwallet = self.dwallets.borrow(dwallet_id);
    let public_output = dwallet.validate_active_and_get_public_output();
    (dwallet, *public_output)
}

/// Retrieves an active dWallet and its public output for mutable operations.
///
/// Similar to `get_active_dwallet_and_public_output` but returns a mutable reference
/// to the dWallet for operations that need to modify the dWallet state, such as
/// updating session counts or state transitions.
///
/// ### Parameters
/// - `self`: Mutable reference to the coordinator
/// - `dwallet_id`: Unique identifier of the target dWallet
///
/// ### Returns
/// A tuple containing:
/// - Mutable reference to the validated dWallet object
/// - Copy of the public output (cryptographic public key data)
///
/// ### Common Use Cases
/// - Updating presign session counters
/// - Modifying dWallet state during operations
/// - Recording operational history or metrics
/// - Managing active session associations
///
/// ### Validation Performed
/// - Confirms dWallet exists in the coordinator's registry
/// - Validates dWallet is in `Active` state (DKG completed)
/// - Ensures public output is available for cryptographic operations
///
/// ### Aborts
/// - `EDWalletNotExists`: If the dWallet ID is not found
/// - `EDWalletNotActive`: If the dWallet is not in active state
fun get_active_dwallet_and_public_output_mut(
    self: &mut DWalletCoordinatorInner,
    dwallet_id: ID,
): (&mut DWallet, vector<u8>) {
    assert!(self.dwallets.contains(dwallet_id), EDWalletNotExists);
    let dwallet = self.dwallets.borrow_mut(dwallet_id);
    let public_output = dwallet.validate_active_and_get_public_output();
    (dwallet, *public_output)
}

/// Get the active encryption key ID by its address.
public(package) fun get_active_encryption_key(
    self: &DWalletCoordinatorInner,
    address: address,
): ID {
    assert!(self.encryption_keys.contains(address), EEncryptionKeyNotExist);
    self.encryption_keys.borrow(address).id.to_inner()
}

/// Validates that a curve is supported by the network encryption key.
///
/// ### Parameters
/// - `self`: Reference to the coordinator
/// - `dwallet_network_encryption_key_id`: ID of the network encryption key to validate
/// - `curve`: Curve identifier to validate
///
/// ### Aborts
/// - `EDWalletNetworkEncryptionKeyNotExist`: If the network encryption key doesn't exist
/// - `ENetworkEncryptionKeyUnsupportedCurve`: If the curve is not supported by the network encryption key
fun validate_network_encryption_key_supports_curve(
    self: &DWalletCoordinatorInner,
    dwallet_network_encryption_key_id: ID,
    curve: u32,
) {
    assert!(
        self.dwallet_network_encryption_keys.contains(dwallet_network_encryption_key_id),
        EDWalletNetworkEncryptionKeyNotExist,
    );
    let dwallet_network_encryption_key = self
        .dwallet_network_encryption_keys
        .borrow(dwallet_network_encryption_key_id);
    assert!(
        dwallet_network_encryption_key.supported_curves.contains(&curve),
        ENetworkEncryptionKeyUnsupportedCurve,
    );
}

/// Registers an encryption key for secure dWallet share storage.
///
/// Creates and validates a new encryption key that can be used to encrypt
/// centralized secret key shares. The key signature is verified before registration.
///
/// ### Parameters
/// - `self`: Mutable reference to the coordinator
/// - `curve`: Cryptographic curve for the encryption key
/// - `encryption_key`: Serialized encryption key data
/// - `encryption_key_signature`: Ed25519 signature of the encryption key
/// - `signer_public_key`: Public key used to create the signature
/// - `ctx`: Transaction context for object creation
///
/// ### Effects
/// - Creates a new `EncryptionKey` object
/// - Emits a `CreatedEncryptionKeyEvent`
///
/// ### Aborts
/// - `EInvalidCurve`: If the curve is not supported
/// - `ECurvePaused`: If the curve is currently paused
/// - `EInvalidEncryptionKeySignature`: If the signature verification fails
public(package) fun register_encryption_key(
    self: &mut DWalletCoordinatorInner,
    curve: u32,
    encryption_key: vector<u8>,
    encryption_key_signature: vector<u8>,
    signer_public_key: vector<u8>,
    ctx: &mut TxContext,
) {
    self.support_config.validate_curve(curve);
    assert!(
        ed25519_verify(&encryption_key_signature, &signer_public_key, &encryption_key),
        EInvalidEncryptionKeySignature,
    );
    let signer_address = address::ed25519_address(signer_public_key);

    let id = object::new(ctx);

    let encryption_key_id = id.to_inner();

    self
        .encryption_keys
        .add(
            signer_address,
            EncryptionKey {
                id,
                created_at_epoch: self.current_epoch,
                curve,
                encryption_key,
                encryption_key_signature,
                signer_public_key,
                signer_address,
            },
        );

    // Emit an event to signal the creation of the encryption key
    event::emit(CreatedEncryptionKeyEvent {
        encryption_key_id,
        signer_address,
    });
}

/// Approves a message for signing by a dWallet.
///
/// Creates a message approval that authorizes the specified message to be signed
/// using the given signature algorithm and hash scheme. This approval can later
/// be used to initiate a signing session.
///
/// ### Parameters
/// - `self`: Reference to the coordinator
/// - `dwallet_cap`: Capability proving control over the dWallet
/// - `signature_algorithm`: Algorithm to use for signing
/// - `hash_scheme`: Hash scheme to apply to the message
/// - `message`: Raw message bytes to be signed
///
/// ### Returns
/// A `MessageApproval` that can be used to request signing
///
/// ### Aborts
/// - `EImportedKeyDWallet`: If this is an imported key dWallet (use `approve_imported_key_message` instead)
/// - `EDWalletNotExists`: If the dWallet doesn't exist
/// - `EDWalletInactive`: If the dWallet is not in active state
/// - Various validation errors for unsupported/paused algorithms
public(package) fun approve_message(
    self: &DWalletCoordinatorInner,
    dwallet_cap: &DWalletCap,
    signature_algorithm: u32,
    hash_scheme: u32,
    message: vector<u8>,
): MessageApproval {
    let dwallet_id = dwallet_cap.dwallet_id;

    let is_imported_key_dwallet = self.validate_approve_message(
        dwallet_id,
        signature_algorithm,
        hash_scheme,
    );
    assert!(!is_imported_key_dwallet, EImportedKeyDWallet);

    let approval = MessageApproval {
        dwallet_id,
        signature_algorithm,
        hash_scheme,
        message,
    };

    approval
}

/// Approves a message for signing by an imported key dWallet.
///
/// Creates a message approval that authorizes the specified message to be signed
/// using the given signature algorithm and hash scheme. This approval can later
/// be used to initiate a signing session.
///
/// ### Parameters
/// - `self`: Reference to the coordinator
/// - `imported_key_dwallet_cap`: Capability proving control over the dWallet
/// - `signature_algorithm`: Algorithm to use for signing
/// - `hash_scheme`: Hash scheme to apply to the message
/// - `message`: Raw message bytes to be signed
///
/// ### Returns
/// A `ImportedKeyMessageApproval` that can be used to request signing
///
/// ### Aborts
/// - `ENotImportedKeyDWallet`: If this is not an imported key dWallet (use `approve_message` instead)
/// - `EDWalletNotExists`: If the dWallet doesn't exist
/// - `EDWalletInactive`: If the dWallet is not in active state
/// - Various validation errors for unsupported/paused algorithms
public(package) fun approve_imported_key_message(
    self: &DWalletCoordinatorInner,
    imported_key_dwallet_cap: &ImportedKeyDWalletCap,
    signature_algorithm: u32,
    hash_scheme: u32,
    message: vector<u8>,
): ImportedKeyMessageApproval {
    let dwallet_id = imported_key_dwallet_cap.dwallet_id;

    let is_imported_key_dwallet = self.validate_approve_message(
        dwallet_id,
        signature_algorithm,
        hash_scheme,
    );
    assert!(is_imported_key_dwallet, ENotImportedKeyDWallet);

    let approval = ImportedKeyMessageApproval {
        dwallet_id,
        signature_algorithm,
        hash_scheme,
        message,
    };

    approval
}

/// Perform shared validation for both the dWallet and imported key dWallet's variants of `approve_message()`.
/// Verify the `curve`, `signature_algorithm` and `hash_scheme` choice, and that the dWallet exists.
/// Returns whether this is an imported key dWallet, to be verified by the caller.
fun validate_approve_message(
    self: &DWalletCoordinatorInner,
    dwallet_id: ID,
    signature_algorithm: u32,
    hash_scheme: u32,
): bool {
    let (dwallet, _) = self.get_active_dwallet_and_public_output(dwallet_id);

    self
        .support_config
        .validate_curve_and_signature_algorithm_and_hash_scheme(
            dwallet.curve,
            signature_algorithm,
            hash_scheme,
        );
    self.validate_network_encryption_key_supports_curve(
        dwallet.dwallet_network_encryption_key_id,
        dwallet.curve,
    );

    dwallet.is_imported_key_dwallet
}

public(package) fun sign_during_dkg_request(
<<<<<<< HEAD
    self: &mut DWalletCoordinatorInner,
    presign_cap: VerifiedPresignCap,
    hash_scheme: u32,
    message: vector<u8>,
    message_centralized_signature: vector<u8>,
): SignDuringDKGRequest {
    assert!(self.presign_sessions.contains(presign_cap.presign_id), EPresignNotExist);
    let presign = self.presign_sessions.remove(presign_cap.presign_id);

    let VerifiedPresignCap {
        id,
        dwallet_id: presign_cap_dwallet_id,
        presign_id: presign_cap_presign_id,
    } = presign_cap;

    assert!(presign_cap_dwallet_id.is_none(), EOnlyGlobalPresignAllowed);

    let presign_cap_id = id.to_inner();
    id.delete();

    let PresignSession {
        mut id,
        created_at_epoch: _,
        dwallet_id: presign_dwallet_id,
        cap_id,
        state,
        curve,
        signature_algorithm,
    } = presign;

    let presign = match (state) {
        PresignState::Completed { presign } => {
            presign
        },
        _ => abort EInvalidPresign,
    };

    let presign_id = id.to_inner();

    let dwallet_network_encryption_key_id = dynamic_field::remove(&mut id, b"dwallet_network_encryption_key_id");
    id.delete();

    // Sanity checks: check that the IDs of the capability and presign match, and that they point to this dWallet.
    assert!(presign_cap_id == cap_id, EPresignMismatch);
    assert!(presign_id == presign_cap_presign_id, EPresignMismatch);
    assert!(presign_cap_dwallet_id == presign_dwallet_id, EPresignMismatch);

    self
        .support_config
        .validate_curve_and_signature_algorithm_and_hash_scheme(
            curve,
            signature_algorithm,
            hash_scheme,
        );
    self.validate_network_encryption_key_supports_curve(dwallet_network_encryption_key_id, curve);

    SignDuringDKGRequest {
        presign_id,
        presign,
        curve,
        signature_algorithm,
        hash_scheme,
        message,
        message_centralized_signature,
    }
}

/// Initiates the second round of Distributed Key Generation (DKG) with encrypted user shares.
///
/// This function represents the user's contribution to the DKG second round, where they
/// provide their encrypted secret share and request validator network verification.
/// It creates the encrypted share object and transitions the dWallet to network verification.
///
/// ### Parameters
/// - `self`: Mutable reference to the coordinator
/// - `dwallet_cap`: User's capability proving dWallet ownership
/// - `centralized_public_key_share_and_proof`: User's public key contribution with ZK proof
/// - `encrypted_centralized_secret_share_and_proof`: User's encrypted secret share with proof
/// - `encryption_key_address`: Address of the encryption key for securing the share
/// - `user_public_output`: User's contribution to the final public key
/// - `signer_public_key`: Ed25519 key for signature verification
/// - `payment_ika`: User's IKA payment for computation
/// - `payment_sui`: User's SUI payment for gas reimbursement
/// - `ctx`: Transaction context
///
/// ### DKG Second Round Process
/// 1. **Validation**: Verifies encryption key compatibility and dWallet state
/// 2. **Share Creation**: Creates `EncryptedUserSecretKeyShare` with verification pending
/// 3. **Payment Processing**: Charges user for validator computation and consensus
/// 4. **Event Emission**: Requests validator network to verify encrypted share
/// 5. **State Transition**: Updates dWallet to `AwaitingNetworkDKGVerification`
///
/// ### Cryptographic Security
/// - **Zero-Knowledge Proofs**: User provides proofs of correct share encryption
/// - **Encryption Key Validation**: Ensures proper key curve compatibility
/// - **Share Verification**: Network will validate encrypted share correctness
/// - **Threshold Security**: Maintains distributed key generation properties
///
/// ### Network Integration
/// Emits `DWalletDKGSecondRoundRequestEvent` for validator processing,
/// triggering network verification of the encrypted share.
///
/// ### Aborts
/// - `EImportedKeyDWallet`: If called on imported key dWallet
/// - `EMismatchCurve`: If encryption key curve doesn't match dWallet curve
/// - `EWrongState`: If dWallet not in correct state for second round
/// - Various validation and payment errors
public(package) fun request_dwallet_dkg(
    self: &mut DWalletCoordinatorInner,
    dwallet_network_encryption_key_id: ID,
    curve: u32,
    centralized_public_key_share_and_proof: vector<u8>,
    encrypted_centralized_secret_share_and_proof: vector<u8>,
    encryption_key_address: address,
    user_public_output: vector<u8>,
    signer_public_key: vector<u8>,
    sign_during_dkg_request: Option<SignDuringDKGRequest>,
    session_identifier: SessionIdentifier,
    payment_ika: &mut Coin<IKA>,
    payment_sui: &mut Coin<SUI>,
    ctx: &mut TxContext,
): (DWalletCap, Option<ID>) {
    let encryption_key = self.encryption_keys.borrow(encryption_key_address);
    let encryption_key_curve = encryption_key.curve;
    let encryption_key_id = encryption_key.id.to_inner();
    let encryption_key = encryption_key.encryption_key;
    let created_at_epoch: u64 = self.current_epoch;

    assert!(encryption_key_curve == curve, EMismatchCurve);
    self.support_config.validate_curve(curve);

    let id = object::new(ctx);
    let encrypted_user_secret_key_share_id = id.to_inner();

    let user_secret_key_share = UserSecretKeyShareEventType::Encrypted {
        encrypted_user_secret_key_share_id,
        encrypted_centralized_secret_share_and_proof,
        encryption_key,
        encryption_key_id,
        encryption_key_address,
        signer_public_key,
    };

    let (dwallet_cap, sign_id) = self.request_dwallet_dkg_impl(
        dwallet_network_encryption_key_id,
        curve,
        centralized_public_key_share_and_proof,
        user_public_output,
        user_secret_key_share,
        sign_during_dkg_request,
        session_identifier,
        payment_ika,
        payment_sui,
        ctx,
    );

    let encrypted_user_share = EncryptedUserSecretKeyShare {
        id,
        created_at_epoch,
        dwallet_id: dwallet_cap.dwallet_id,
        encrypted_centralized_secret_share_and_proof,
        encryption_key_id,
        encryption_key_address,
        source_encrypted_user_secret_key_share_id: option::none(),
        state: EncryptedUserSecretKeyShareState::AwaitingNetworkVerification,
    };

    let dwallet = self.get_dwallet_mut(dwallet_cap.dwallet_id);

    dwallet
        .encrypted_user_secret_key_shares
        .add(encrypted_user_secret_key_share_id, encrypted_user_share);
    
    (dwallet_cap, sign_id)
}

public(package) fun request_dwallet_dkg_with_public_user_secret_key_share(
    self: &mut DWalletCoordinatorInner,
    dwallet_network_encryption_key_id: ID,
    curve: u32,
    centralized_public_key_share_and_proof: vector<u8>,
    user_public_output: vector<u8>,
    public_user_secret_key_share: vector<u8>,
    sign_during_dkg_request: Option<SignDuringDKGRequest>,
    session_identifier: SessionIdentifier,
    payment_ika: &mut Coin<IKA>,
    payment_sui: &mut Coin<SUI>,
    ctx: &mut TxContext,
): (DWalletCap, Option<ID>) {
    let user_secret_key_share = UserSecretKeyShareEventType::Public {
        public_user_secret_key_share,
    };

    let (dwallet_cap, sign_id) = self.request_dwallet_dkg_impl(
        dwallet_network_encryption_key_id,
        curve,
        centralized_public_key_share_and_proof,
        user_public_output,
        user_secret_key_share,
        sign_during_dkg_request,
        session_identifier,
        payment_ika,
        payment_sui,
        ctx,
    );

    let dwallet = self.get_dwallet_mut(dwallet_cap.dwallet_id);

    dwallet.public_user_secret_key_share = option::some(public_user_secret_key_share);

    (dwallet_cap, sign_id)
}

public fun request_dwallet_dkg_impl(
=======
    self: &mut DWalletCoordinatorInner,
    presign_cap: VerifiedPresignCap,
    hash_scheme: u32,
    message: vector<u8>,
    message_centralized_signature: vector<u8>,
): SignDuringDKGRequest {
    assert!(self.presign_sessions.contains(presign_cap.presign_id), EPresignNotExist);
    let presign = self.presign_sessions.remove(presign_cap.presign_id);

    let VerifiedPresignCap {
        id,
        dwallet_id: presign_cap_dwallet_id,
        presign_id: presign_cap_presign_id,
    } = presign_cap;

    assert!(presign_cap_dwallet_id.is_none(), EOnlyGlobalPresignAllowed);

    let presign_cap_id = id.to_inner();
    id.delete();

    let PresignSession {
        mut id,
        created_at_epoch: _,
        dwallet_id: presign_dwallet_id,
        cap_id,
        state,
        curve,
        signature_algorithm,
    } = presign;

    let presign = match (state) {
        PresignState::Completed { presign } => {
            presign
        },
        _ => abort EInvalidPresign,
    };

    let presign_id = id.to_inner();

    let dwallet_network_encryption_key_id = dynamic_field::remove(
        &mut id,
        b"dwallet_network_encryption_key_id",
    );
    id.delete();

    // Sanity checks: check that the IDs of the capability and presign match, and that they point to this dWallet.
    assert!(presign_cap_id == cap_id, EPresignMismatch);
    assert!(presign_id == presign_cap_presign_id, EPresignMismatch);
    assert!(presign_cap_dwallet_id == presign_dwallet_id, EPresignMismatch);

    self
        .support_config
        .validate_curve_and_signature_algorithm_and_hash_scheme(
            curve,
            signature_algorithm,
            hash_scheme,
        );
    self.validate_network_encryption_key_supports_curve(dwallet_network_encryption_key_id, curve);

    SignDuringDKGRequest {
        presign_id,
        presign,
        curve,
        signature_algorithm,
        hash_scheme,
        message,
        message_centralized_signature,
    }
}

/// Initiates the second round of Distributed Key Generation (DKG) with encrypted user shares.
///
/// This function represents the user's contribution to the DKG second round, where they
/// provide their encrypted secret share and request validator network verification.
/// It creates the encrypted share object and transitions the dWallet to network verification.
///
/// ### Parameters
/// - `self`: Mutable reference to the coordinator
/// - `dwallet_cap`: User's capability proving dWallet ownership
/// - `centralized_public_key_share_and_proof`: User's public key contribution with ZK proof
/// - `encrypted_centralized_secret_share_and_proof`: User's encrypted secret share with proof
/// - `encryption_key_address`: Address of the encryption key for securing the share
/// - `user_public_output`: User's contribution to the final public key
/// - `signer_public_key`: Ed25519 key for signature verification
/// - `payment_ika`: User's IKA payment for computation
/// - `payment_sui`: User's SUI payment for gas reimbursement
/// - `ctx`: Transaction context
///
/// ### DKG Second Round Process
/// 1. **Validation**: Verifies encryption key compatibility and dWallet state
/// 2. **Share Creation**: Creates `EncryptedUserSecretKeyShare` with verification pending
/// 3. **Payment Processing**: Charges user for validator computation and consensus
/// 4. **Event Emission**: Requests validator network to verify encrypted share
/// 5. **State Transition**: Updates dWallet to `AwaitingNetworkDKGVerification`
///
/// ### Cryptographic Security
/// - **Zero-Knowledge Proofs**: User provides proofs of correct share encryption
/// - **Encryption Key Validation**: Ensures proper key curve compatibility
/// - **Share Verification**: Network will validate encrypted share correctness
/// - **Threshold Security**: Maintains distributed key generation properties
///
/// ### Network Integration
/// Emits `DWalletDKGSecondRoundRequestEvent` for validator processing,
/// triggering network verification of the encrypted share.
///
/// ### Aborts
/// - `EImportedKeyDWallet`: If called on imported key dWallet
/// - `EMismatchCurve`: If encryption key curve doesn't match dWallet curve
/// - `EWrongState`: If dWallet not in correct state for second round
/// - Various validation and payment errors
public(package) fun request_dwallet_dkg(
>>>>>>> d43095c2
    self: &mut DWalletCoordinatorInner,
    dwallet_network_encryption_key_id: ID,
    curve: u32,
    centralized_public_key_share_and_proof: vector<u8>,
    user_public_output: vector<u8>,
<<<<<<< HEAD
    user_secret_key_share: UserSecretKeyShareEventType,
=======
    signer_public_key: vector<u8>,
>>>>>>> d43095c2
    sign_during_dkg_request: Option<SignDuringDKGRequest>,
    session_identifier: SessionIdentifier,
    payment_ika: &mut Coin<IKA>,
    payment_sui: &mut Coin<SUI>,
    ctx: &mut TxContext,
): (DWalletCap, Option<ID>) {
<<<<<<< HEAD
    self.support_config.validate_curve(curve);

    let pricing_value = if (sign_during_dkg_request.is_some()) {
        self
            .pricing_and_fee_manager
            .get_pricing_value_for_protocol(curve, option::some(sign_during_dkg_request.borrow().signature_algorithm), DWALLET_DKG_WITH_SIGN_PROTOCOL_FLAG)
=======
    let encryption_key = self.encryption_keys.borrow(encryption_key_address);
    let encryption_key_curve = encryption_key.curve;
    let encryption_key_id = encryption_key.id.to_inner();
    let encryption_key = encryption_key.encryption_key;
    let created_at_epoch: u64 = self.current_epoch;

    assert!(encryption_key_curve == curve, EMismatchCurve);
    self.support_config.validate_curve(curve);

    let id = object::new(ctx);
    let encrypted_user_secret_key_share_id = id.to_inner();

    let user_secret_key_share = UserSecretKeyShareEventType::Encrypted {
        encrypted_user_secret_key_share_id,
        encrypted_centralized_secret_share_and_proof,
        encryption_key,
        encryption_key_id,
        encryption_key_address,
        signer_public_key,
    };

    let (dwallet_cap, sign_id) = self.request_dwallet_dkg_impl(
        dwallet_network_encryption_key_id,
        curve,
        centralized_public_key_share_and_proof,
        user_public_output,
        user_secret_key_share,
        sign_during_dkg_request,
        session_identifier,
        payment_ika,
        payment_sui,
        ctx,
    );

    let encrypted_user_share = EncryptedUserSecretKeyShare {
        id,
        created_at_epoch,
        dwallet_id: dwallet_cap.dwallet_id,
        encrypted_centralized_secret_share_and_proof,
        encryption_key_id,
        encryption_key_address,
        source_encrypted_user_secret_key_share_id: option::none(),
        state: EncryptedUserSecretKeyShareState::AwaitingNetworkVerification,
    };

    let dwallet = self.get_dwallet_mut(dwallet_cap.dwallet_id);

    dwallet
        .encrypted_user_secret_key_shares
        .add(encrypted_user_secret_key_share_id, encrypted_user_share);

    (dwallet_cap, sign_id)
}

public(package) fun request_dwallet_dkg_with_public_user_secret_key_share(
    self: &mut DWalletCoordinatorInner,
    dwallet_network_encryption_key_id: ID,
    curve: u32,
    centralized_public_key_share_and_proof: vector<u8>,
    user_public_output: vector<u8>,
    public_user_secret_key_share: vector<u8>,
    sign_during_dkg_request: Option<SignDuringDKGRequest>,
    session_identifier: SessionIdentifier,
    payment_ika: &mut Coin<IKA>,
    payment_sui: &mut Coin<SUI>,
    ctx: &mut TxContext,
): (DWalletCap, Option<ID>) {
    let user_secret_key_share = UserSecretKeyShareEventType::Public {
        public_user_secret_key_share,
    };

    let (dwallet_cap, sign_id) = self.request_dwallet_dkg_impl(
        dwallet_network_encryption_key_id,
        curve,
        centralized_public_key_share_and_proof,
        user_public_output,
        user_secret_key_share,
        sign_during_dkg_request,
        session_identifier,
        payment_ika,
        payment_sui,
        ctx,
    );

    let dwallet = self.get_dwallet_mut(dwallet_cap.dwallet_id);

    dwallet.public_user_secret_key_share = option::some(public_user_secret_key_share);

    (dwallet_cap, sign_id)
}

public fun request_dwallet_dkg_impl(
    self: &mut DWalletCoordinatorInner,
    dwallet_network_encryption_key_id: ID,
    curve: u32,
    centralized_public_key_share_and_proof: vector<u8>,
    user_public_output: vector<u8>,
    user_secret_key_share: UserSecretKeyShareEventType,
    sign_during_dkg_request: Option<SignDuringDKGRequest>,
    session_identifier: SessionIdentifier,
    payment_ika: &mut Coin<IKA>,
    payment_sui: &mut Coin<SUI>,
    ctx: &mut TxContext,
): (DWalletCap, Option<ID>) {
    self.support_config.validate_curve(curve);

    let pricing_value = if (sign_during_dkg_request.is_some()) {
        self
            .pricing_and_fee_manager
            .get_pricing_value_for_protocol(
                curve,
                option::some(sign_during_dkg_request.borrow().signature_algorithm),
                DWALLET_DKG_WITH_SIGN_PROTOCOL_FLAG,
            )
>>>>>>> d43095c2
    } else {
        self
            .pricing_and_fee_manager
            .get_pricing_value_for_protocol(curve, option::none(), DWALLET_DKG_PROTOCOL_FLAG)
    };
<<<<<<< HEAD

    assert!(
        self.dwallet_network_encryption_keys.contains(dwallet_network_encryption_key_id),
        EDWalletNetworkEncryptionKeyNotExist,
    );
    self.validate_network_encryption_key_supports_curve(dwallet_network_encryption_key_id, curve);

    let created_at_epoch: u64 = self.current_epoch;

    // Create a new `DWalletCap` object.
    let id = object::new(ctx);
    let dwallet_id = id.to_inner();
    let dwallet_cap = DWalletCap {
        id: object::new(ctx),
        dwallet_id,
    };
    let dwallet_cap_id = object::id(&dwallet_cap);

    // Create a new `DWallet` object,
    let mut dwallet = DWallet {
        id,
        created_at_epoch,
        curve,
        public_user_secret_key_share: option::none(),
        dwallet_cap_id,
        dwallet_network_encryption_key_id,
        is_imported_key_dwallet: false,
        encrypted_user_secret_key_shares: object_table::new(ctx),
        sign_sessions: object_table::new(ctx),
        state: DWalletState::AwaitingNetworkDKGVerification,
    };

    let sign_during_dkg_request = sign_during_dkg_request.map!(|sign_during_dkg_request| {

        let id = object::new(ctx);
        let sign_id = id.to_inner();
        dwallet
            .sign_sessions
            .add(
                sign_id,
                SignSession {
                    id,
                    created_at_epoch,
                    dwallet_id,
                    state: SignState::Requested,
                },
            );
        let SignDuringDKGRequest {
            presign_id,
            presign,
            curve: curve_sign,
            signature_algorithm,
            hash_scheme,
            message,
            message_centralized_signature,
        } = sign_during_dkg_request;

        // check that the curve matches
        assert!(curve == curve_sign, EMismatchCurve);

        SignDuringDKGRequestEvent {
            sign_id,
            presign_id,
            presign,
            signature_algorithm,
            hash_scheme,
            message,
            message_centralized_signature,
        }
    });

    let sign_id = sign_during_dkg_request.map_ref!(|sign_during_dkg_request| {
        sign_during_dkg_request.sign_id
    });

=======

    assert!(
        self.dwallet_network_encryption_keys.contains(dwallet_network_encryption_key_id),
        EDWalletNetworkEncryptionKeyNotExist,
    );
    self.validate_network_encryption_key_supports_curve(dwallet_network_encryption_key_id, curve);

    let created_at_epoch: u64 = self.current_epoch;

    // Create a new `DWalletCap` object.
    let id = object::new(ctx);
    let dwallet_id = id.to_inner();
    let dwallet_cap = DWalletCap {
        id: object::new(ctx),
        dwallet_id,
    };
    let dwallet_cap_id = object::id(&dwallet_cap);

    // Create a new `DWallet` object,
    let mut dwallet = DWallet {
        id,
        created_at_epoch,
        curve,
        public_user_secret_key_share: option::none(),
        dwallet_cap_id,
        dwallet_network_encryption_key_id,
        is_imported_key_dwallet: false,
        encrypted_user_secret_key_shares: object_table::new(ctx),
        sign_sessions: object_table::new(ctx),
        state: DWalletState::AwaitingNetworkDKGVerification,
    };

    let sign_during_dkg_request = sign_during_dkg_request.map!(|sign_during_dkg_request| {
        let id = object::new(ctx);
        let sign_id = id.to_inner();
        dwallet
            .sign_sessions
            .add(
                sign_id,
                SignSession {
                    id,
                    created_at_epoch,
                    dwallet_id,
                    state: SignState::Requested,
                },
            );
        let SignDuringDKGRequest {
            presign_id,
            presign,
            curve: curve_sign,
            signature_algorithm,
            hash_scheme,
            message,
            message_centralized_signature,
        } = sign_during_dkg_request;

        // check that the curve matches
        assert!(curve == curve_sign, EMismatchCurve);

        SignDuringDKGRequestEvent {
            sign_id,
            presign_id,
            presign,
            signature_algorithm,
            hash_scheme,
            message,
            message_centralized_signature,
        }
    });

    let sign_id = sign_during_dkg_request.map_ref!(|sign_during_dkg_request| {
        sign_during_dkg_request.sign_id
    });

>>>>>>> d43095c2
    self
        .dwallets
        .add(
            dwallet_id,
            dwallet,
        );

    let gas_fee_reimbursement_sui_for_system_calls = self
        .sessions_manager
        .initiate_user_session(
            self.current_epoch,
            session_identifier,
            dwallet_network_encryption_key_id,
            pricing_value,
            payment_ika,
            payment_sui,
            DWalletDKGRequestEvent {
                dwallet_id,
                centralized_public_key_share_and_proof,
                user_public_output,
                dwallet_cap_id,
                dwallet_network_encryption_key_id,
                curve,
                user_secret_key_share,
                sign_during_dkg_request,
            },
            ctx,
        );
    self
        .pricing_and_fee_manager
        .join_gas_fee_reimbursement_sui_system_call_balance(
            gas_fee_reimbursement_sui_for_system_calls,
        );
<<<<<<< HEAD
    
=======

>>>>>>> d43095c2
    (dwallet_cap, sign_id)
}

/// This function is called by the Ika network to respond to the dWallet DKG second round request made by the user.
///
/// Completes the second round of the Distributed Key Generation (DKG) process and
/// advances the [`DWallet`] state to `AwaitingKeyHolderSignature` with the DKG public output registered in it.
///
/// Advances the `EncryptedUserSecretKeyShareState` to `NetworkVerificationCompleted`.
///
/// Also emits an event with the public output.
public(package) fun respond_dwallet_dkg(
    self: &mut DWalletCoordinatorInner,
    dwallet_id: ID,
    public_output: vector<u8>,
    encrypted_user_secret_key_share_id: Option<ID>,
    sign_id: Option<ID>,
    signature: vector<u8>,
    rejected: bool,
    session_sequence_number: u64,
): Balance<SUI> {
    let status = if (rejected) {
        sessions_manager::create_rejected_status_event(RejectedDWalletDKGEvent {
            dwallet_id,
            public_output,
        })
    } else {
        sessions_manager::create_success_status_event(CompletedDWalletDKGEvent {
            dwallet_id,
            public_output,
            encrypted_user_secret_key_share_id,
            sign_id,
        })
    };
    let (fee_charged_ika, gas_fee_reimbursement_sui) = self
        .sessions_manager
        .complete_user_session<
            DWalletDKGRequestEvent,
            CompletedDWalletDKGEvent,
            RejectedDWalletDKGEvent,
        >(self.current_epoch, session_sequence_number, status);
    self.pricing_and_fee_manager.join_fee_charged_ika(fee_charged_ika);

    let dwallet = self.get_dwallet_mut(dwallet_id);

    dwallet.state =
        match (&dwallet.state) {
            DWalletState::AwaitingNetworkDKGVerification => {
                if (rejected) {
                    DWalletState::NetworkRejectedDKGVerification
<<<<<<< HEAD
                } else if(dwallet.public_user_secret_key_share.is_some()) {
=======
                } else if (dwallet.public_user_secret_key_share.is_some()) {
>>>>>>> d43095c2
                    DWalletState::Active {
                        public_output,
                    }
                } else {
<<<<<<< HEAD
                    if(encrypted_user_secret_key_share_id.is_some()) {
=======
                    if (encrypted_user_secret_key_share_id.is_some()) {
>>>>>>> d43095c2
                        let encrypted_user_share = dwallet
                            .encrypted_user_secret_key_shares
                            .borrow_mut(*encrypted_user_secret_key_share_id.borrow());
                        encrypted_user_share.state =
                            EncryptedUserSecretKeyShareState::NetworkVerificationCompleted;
<<<<<<< HEAD
                        
                    };
                    
=======
                    };
>>>>>>> d43095c2

                    DWalletState::AwaitingKeyHolderSignature {
                        public_output,
                    }
                }
            },
            _ => abort EWrongState,
        };

<<<<<<< HEAD
    if(sign_id.is_some()) {
=======
    if (sign_id.is_some()) {
>>>>>>> d43095c2
        let sign_id = *sign_id.borrow();
        let sign = dwallet.sign_sessions.borrow_mut(sign_id);

        sign.state =
            match (sign.state) {
                SignState::Requested => {
                    if (rejected) {
                        SignState::NetworkRejected
                    } else {
                        SignState::Completed { signature }
                    }
                },
                _ => abort ESignWrongState,
            };
    };

    gas_fee_reimbursement_sui
}

/// Requests a re-encryption of the user share of the dWallet by having the Ika network
/// verify a zk-proof that the encryption matches the public share of the dWallet.
///
/// This can be used as part of granting access or transferring the dWallet.
///
/// Creates a new `EncryptedUserSecretKeyShare` object, with the state awaiting the network verification.
/// Emits an event to request the verification by the network.
public(package) fun request_re_encrypt_user_share_for(
    self: &mut DWalletCoordinatorInner,
    dwallet_id: ID,
    destination_encryption_key_address: address,
    encrypted_centralized_secret_share_and_proof: vector<u8>,
    source_encrypted_user_secret_key_share_id: ID,
    session_identifier: SessionIdentifier,
    payment_ika: &mut Coin<IKA>,
    payment_sui: &mut Coin<SUI>,
    ctx: &mut TxContext,
) {
    let created_at_epoch = self.current_epoch;
    let destination_encryption_key = self
        .encryption_keys
        .borrow(destination_encryption_key_address);
    let destination_encryption_key_id = destination_encryption_key.id.to_inner();
    let destination_encryption_key = destination_encryption_key.encryption_key;

    let dwallet = self.get_dwallet_mut(dwallet_id);
    let public_output = *dwallet.validate_active_and_get_public_output();
    let dwallet_network_encryption_key_id = dwallet.dwallet_network_encryption_key_id;
    let curve = dwallet.curve;

    assert!(
        dwallet
            .encrypted_user_secret_key_shares
            .contains(source_encrypted_user_secret_key_share_id),
        EInvalidSource,
    );

    let encrypted_user_share = EncryptedUserSecretKeyShare {
        id: object::new(ctx),
        created_at_epoch,
        dwallet_id,
        encrypted_centralized_secret_share_and_proof,
        encryption_key_id: destination_encryption_key_id,
        encryption_key_address: destination_encryption_key_address,
        source_encrypted_user_secret_key_share_id: option::some(
            source_encrypted_user_secret_key_share_id,
        ),
        state: EncryptedUserSecretKeyShareState::AwaitingNetworkVerification,
    };
    let encrypted_user_secret_key_share_id = object::id(&encrypted_user_share);
    dwallet
        .encrypted_user_secret_key_shares
        .add(encrypted_user_secret_key_share_id, encrypted_user_share);

    let pricing_value = self
        .pricing_and_fee_manager
        .get_pricing_value_for_protocol(curve, option::none(), RE_ENCRYPT_USER_SHARE_PROTOCOL_FLAG);

    let gas_fee_reimbursement_sui_for_system_calls = self
        .sessions_manager
        .initiate_user_session(
            self.current_epoch,
            session_identifier,
            dwallet_network_encryption_key_id,
            pricing_value,
            payment_ika,
            payment_sui,
            EncryptedShareVerificationRequestEvent {
                encrypted_centralized_secret_share_and_proof,
                public_output,
                dwallet_id,
                encryption_key: destination_encryption_key,
                encryption_key_id: destination_encryption_key_id,
                encrypted_user_secret_key_share_id,
                source_encrypted_user_secret_key_share_id,
                dwallet_network_encryption_key_id,
                curve,
            },
            ctx,
        );

<<<<<<< HEAD


=======
>>>>>>> d43095c2
    self
        .pricing_and_fee_manager
        .join_gas_fee_reimbursement_sui_system_call_balance(
            gas_fee_reimbursement_sui_for_system_calls,
        );
}

/// This function is called by the Ika network to respond to a re-encryption request of the user share of the dWallet
/// by setting the `EncryptedUserSecretKeyShareState` object's state according to the verification result.
public(package) fun respond_re_encrypt_user_share_for(
    self: &mut DWalletCoordinatorInner,
    dwallet_id: ID,
    encrypted_user_secret_key_share_id: ID,
    rejected: bool,
    session_sequence_number: u64,
): Balance<SUI> {
    let status = if (rejected) {
        sessions_manager::create_rejected_status_event(RejectedEncryptedShareVerificationEvent {
            encrypted_user_secret_key_share_id,
            dwallet_id,
        })
    } else {
        sessions_manager::create_success_status_event(CompletedEncryptedShareVerificationEvent {
            encrypted_user_secret_key_share_id,
            dwallet_id,
        })
    };
    let (fee_charged_ika, gas_fee_reimbursement_sui) = self
        .sessions_manager
        .complete_user_session<
            EncryptedShareVerificationRequestEvent,
            CompletedEncryptedShareVerificationEvent,
            RejectedEncryptedShareVerificationEvent,
        >(self.current_epoch, session_sequence_number, status);
    self.pricing_and_fee_manager.join_fee_charged_ika(fee_charged_ika);
    let (dwallet, _) = self.get_active_dwallet_and_public_output_mut(dwallet_id);

    let encrypted_user_secret_key_share = dwallet
        .encrypted_user_secret_key_shares
        .borrow_mut(encrypted_user_secret_key_share_id);

    encrypted_user_secret_key_share.state =
        match (encrypted_user_secret_key_share.state) {
            EncryptedUserSecretKeyShareState::AwaitingNetworkVerification => {
                if (rejected) {
                    EncryptedUserSecretKeyShareState::NetworkVerificationRejected
                } else {
                    EncryptedUserSecretKeyShareState::NetworkVerificationCompleted
                }
            },
            _ => abort EWrongState,
        };
    gas_fee_reimbursement_sui
}

/// Accept the encryption of the user share of a dWallet.
///
/// Called after the user verified the signature of the sender (who re-encrypted the user share for them)
/// on the public output of the dWallet, and that the decrypted share matches the public key share of the dWallet.
///
/// Register the user's own signature on the public output `user_output_signature` for an easy way to perform self-verification in the future.
///
/// Finalizes the `EncryptedUserSecretKeyShareState` object's state as `KeyHolderSigned`.
public(package) fun accept_encrypted_user_share(
    self: &mut DWalletCoordinatorInner,
    dwallet_id: ID,
    encrypted_user_secret_key_share_id: ID,
    user_output_signature: vector<u8>,
) {
    let dwallet = self.get_dwallet_mut(dwallet_id);
    match (&dwallet.state) {
        DWalletState::AwaitingKeyHolderSignature {
            public_output,
        } => {
            dwallet.state =
                DWalletState::Active {
                    public_output: *public_output,
                };
        },
        DWalletState::Active { .. } => {},
        _ => abort EWrongState,
    };
    let public_output = *dwallet.validate_active_and_get_public_output();
    let encrypted_user_secret_key_share = dwallet
        .encrypted_user_secret_key_shares
        .borrow(encrypted_user_secret_key_share_id);
    let encryption_key = self
        .encryption_keys
        .borrow(encrypted_user_secret_key_share.encryption_key_address);
    let encryption_key_id = encrypted_user_secret_key_share.encryption_key_id;
    let encryption_key_address = encrypted_user_secret_key_share.encryption_key_address;
    assert!(
        ed25519_verify(&user_output_signature, &encryption_key.signer_public_key, &public_output),
        EInvalidEncryptionKeySignature,
    );
    let dwallet = self.get_dwallet_mut(dwallet_id);

    let encrypted_user_secret_key_share = dwallet
        .encrypted_user_secret_key_shares
        .borrow_mut(encrypted_user_secret_key_share_id);
    encrypted_user_secret_key_share.state =
        match (encrypted_user_secret_key_share.state) {
            EncryptedUserSecretKeyShareState::NetworkVerificationCompleted => EncryptedUserSecretKeyShareState::KeyHolderSigned {
                user_output_signature,
            },
            _ => abort EWrongState,
        };
    event::emit(AcceptEncryptedUserShareEvent {
        encrypted_user_secret_key_share_id,
        dwallet_id,
        user_output_signature,
        encryption_key_id,
        encryption_key_address,
    });
}

/// Request verification of the imported key dWallet from the Ika network.
///
/// ### Parameters
/// - `dwallet_network_encryption_key_id`: The ID of the network encryption key to use for the dWallet.
/// - `curve`: The curve of the dWallet.
/// - `centralized_party_message`: The message from the centralized party.
/// - `encrypted_centralized_secret_share_and_proof`: The encrypted centralized secret share and proof.
/// - `encryption_key_address`: The address of the encryption key.
/// - `user_public_output`: The public output of the user.
/// - `signer_public_key`: The public key of the signer.
/// - `session_identifier_preimage`: The session identifier.
/// - `payment_ika`: The IKA payment for the operation.
/// - `payment_sui`: The SUI payment for the operation.
/// - `ctx`: The transaction context.
///
/// ### Returns
/// - `ImportedKeyDWalletCap`: The cap of the imported key dWallet.
///
/// ### Aborts
/// - `EDWalletNetworkEncryptionKeyNotExist`: If the network encryption key does not exist.
/// - `EMismatchCurve`: If the curve does not match the dWallet curve.
/// - `EInvalidEncryptionKeySignature`: If the encryption key signature is invalid.
/// - `EInvalidUserPublicOutput`: If the user public output is invalid.
public(package) fun request_imported_key_dwallet_verification(
    self: &mut DWalletCoordinatorInner,
    dwallet_network_encryption_key_id: ID,
    curve: u32,
    centralized_party_message: vector<u8>,
    encrypted_centralized_secret_share_and_proof: vector<u8>,
    encryption_key_address: address,
    user_public_output: vector<u8>,
    signer_public_key: vector<u8>,
    session_identifier: SessionIdentifier,
    payment_ika: &mut Coin<IKA>,
    payment_sui: &mut Coin<SUI>,
    ctx: &mut TxContext,
): ImportedKeyDWalletCap {
    self.support_config.validate_curve(curve);
    assert!(
        self.dwallet_network_encryption_keys.contains(dwallet_network_encryption_key_id),
        EDWalletNetworkEncryptionKeyNotExist,
    );
    self.validate_network_encryption_key_supports_curve(dwallet_network_encryption_key_id, curve);

    let encryption_key = self.encryption_keys.borrow(encryption_key_address);
    let encryption_key_id = encryption_key.id.to_inner();
    let encryption_key = encryption_key.encryption_key;
    let created_at_epoch: u64 = self.current_epoch;

    let id = object::new(ctx);
    let dwallet_id = id.to_inner();

    let encrypted_user_share = EncryptedUserSecretKeyShare {
        id: object::new(ctx),
        created_at_epoch,
        dwallet_id,
        encrypted_centralized_secret_share_and_proof,
        encryption_key_id,
        encryption_key_address,
        source_encrypted_user_secret_key_share_id: option::none(),
        state: EncryptedUserSecretKeyShareState::AwaitingNetworkVerification,
    };

    let encrypted_user_secret_key_share_id = object::id(&encrypted_user_share);

    let dwallet_cap = ImportedKeyDWalletCap {
        id: object::new(ctx),
        dwallet_id,
    };

    let dwallet_cap_id = object::id(&dwallet_cap);
    let mut encrypted_user_secret_key_shares = object_table::new(ctx);
    encrypted_user_secret_key_shares.add(encrypted_user_secret_key_share_id, encrypted_user_share);
    self
        .dwallets
        .add(
            dwallet_id,
            DWallet {
                id,
                created_at_epoch: self.current_epoch,
                curve,
                public_user_secret_key_share: option::none(),
                dwallet_cap_id,
                dwallet_network_encryption_key_id,
                is_imported_key_dwallet: true,
                encrypted_user_secret_key_shares,
                sign_sessions: object_table::new(ctx),
                state: DWalletState::AwaitingNetworkImportedKeyVerification,
            },
        );

    let pricing_value = self
        .pricing_and_fee_manager
        .get_pricing_value_for_protocol(
            curve,
            option::none(),
            IMPORTED_KEY_DWALLET_VERIFICATION_PROTOCOL_FLAG,
        );

    let gas_fee_reimbursement_sui_for_system_calls = self
        .sessions_manager
        .initiate_user_session(
            self.current_epoch,
            session_identifier,
            dwallet_network_encryption_key_id,
            pricing_value,
            payment_ika,
            payment_sui,
            DWalletImportedKeyVerificationRequestEvent {
                dwallet_id,
                encrypted_user_secret_key_share_id,
                centralized_party_message,
                dwallet_cap_id,
                encrypted_centralized_secret_share_and_proof,
                encryption_key,
                encryption_key_id,
                encryption_key_address,
                user_public_output,
                signer_public_key,
                dwallet_network_encryption_key_id,
                curve,
            },
            ctx,
        );
    self
        .pricing_and_fee_manager
        .join_gas_fee_reimbursement_sui_system_call_balance(
            gas_fee_reimbursement_sui_for_system_calls,
        );
    dwallet_cap
}

/// This function is called by the Ika network to respond to the import key dWallet verification request made by the user.
///
/// Completes the verification of an imported key dWallet and
/// advances the [`DWallet`] state to `AwaitingKeyHolderSignature` with the DKG public output registered in it.
/// Also emits an event with the public output.
///
/// Advances the `EncryptedUserSecretKeyShareState` to `NetworkVerificationCompleted`.
public(package) fun respond_imported_key_dwallet_verification(
    self: &mut DWalletCoordinatorInner,
    dwallet_id: ID,
    public_output: vector<u8>,
    encrypted_user_secret_key_share_id: ID,
    rejected: bool,
    session_sequence_number: u64,
): Balance<SUI> {
    let status = if (rejected) {
        sessions_manager::create_rejected_status_event(RejectedDWalletImportedKeyVerificationEvent {
            dwallet_id,
        })
    } else {
        sessions_manager::create_success_status_event(CompletedDWalletImportedKeyVerificationEvent {
            dwallet_id,
            public_output,
            encrypted_user_secret_key_share_id,
        })
    };
    let (fee_charged_ika, gas_fee_reimbursement_sui) = self
        .sessions_manager
        .complete_user_session<
            DWalletImportedKeyVerificationRequestEvent,
            CompletedDWalletImportedKeyVerificationEvent,
            RejectedDWalletImportedKeyVerificationEvent,
        >(self.current_epoch, session_sequence_number, status);
    self.pricing_and_fee_manager.join_fee_charged_ika(fee_charged_ika);
    let dwallet = self.get_dwallet_mut(dwallet_id);

    dwallet.state =
        match (&dwallet.state) {
            DWalletState::AwaitingNetworkImportedKeyVerification => {
                if (rejected) {
                    DWalletState::NetworkRejectedImportedKeyVerification
                } else {
                    let encrypted_user_share = dwallet
                        .encrypted_user_secret_key_shares
                        .borrow_mut(encrypted_user_secret_key_share_id);
                    encrypted_user_share.state =
                        EncryptedUserSecretKeyShareState::NetworkVerificationCompleted;

                    DWalletState::AwaitingKeyHolderSignature {
                        public_output,
                    }
                }
            },
            _ => abort EWrongState,
        };
    gas_fee_reimbursement_sui
}

/// Requests to make the user secret key shares of a dWallet public.
/// *IMPORTANT*: If you make the dWallet user secret key shares public, you remove
/// the zero trust security of the dWallet and you can't revert it.
///
/// This function emits a `MakeDWalletUserSecretKeySharePublicRequestEvent` event to initiate the
/// process of making the user secret key shares of a dWallet public. It charges the initiator for
/// the operation and creates a new event to record the request.
///
/// ### Parameters
/// - `dwallet_id`: The ID of the dWallet to make the user secret key shares public.
/// - `public_user_secret_key_share`: The public user secret key shares to be made public.
/// - `payment_ika`: The IKA payment for the operation.
/// - `payment_sui`: The SUI payment for the operation.
/// - `ctx`: The transaction context.
public(package) fun request_make_dwallet_user_secret_key_share_public(
    self: &mut DWalletCoordinatorInner,
    dwallet_id: ID,
    public_user_secret_key_share: vector<u8>,
    session_identifier: SessionIdentifier,
    payment_ika: &mut Coin<IKA>,
    payment_sui: &mut Coin<SUI>,
    ctx: &mut TxContext,
) {
    let (dwallet, public_output) = self.get_active_dwallet_and_public_output(dwallet_id);
    let dwallet_network_encryption_key_id = dwallet.dwallet_network_encryption_key_id;
    let curve = dwallet.curve;
    assert!(
        dwallet.public_user_secret_key_share.is_none(),
        EDWalletUserSecretKeySharesAlreadyPublic,
    );

    let pricing_value = self
        .pricing_and_fee_manager
        .get_pricing_value_for_protocol(
            curve,
            option::none(),
            MAKE_DWALLET_USER_SECRET_KEY_SHARE_PUBLIC_PROTOCOL_FLAG,
        );

    let gas_fee_reimbursement_sui_for_system_calls = self
        .sessions_manager
        .initiate_user_session(
            self.current_epoch,
            session_identifier,
            dwallet_network_encryption_key_id,
            pricing_value,
            payment_ika,
            payment_sui,
            MakeDWalletUserSecretKeySharePublicRequestEvent {
                public_user_secret_key_share,
                public_output,
                curve,
                dwallet_id,
                dwallet_network_encryption_key_id,
            },
            ctx,
        );
    self
        .pricing_and_fee_manager
        .join_gas_fee_reimbursement_sui_system_call_balance(
            gas_fee_reimbursement_sui_for_system_calls,
        );
}

/// This function is called by the Ika network to respond to the request to make the dWallet's user share public.
/// Sets `public_user_secret_key_share` to the verified value.
public(package) fun respond_make_dwallet_user_secret_key_share_public(
    self: &mut DWalletCoordinatorInner,
    dwallet_id: ID,
    public_user_secret_key_share: vector<u8>,
    rejected: bool,
    session_sequence_number: u64,
): Balance<SUI> {
    let status = if (rejected) {
        sessions_manager::create_rejected_status_event(RejectedMakeDWalletUserSecretKeySharePublicEvent {
            dwallet_id,
        })
    } else {
        sessions_manager::create_success_status_event(CompletedMakeDWalletUserSecretKeySharePublicEvent {
            dwallet_id,
            public_user_secret_key_share,
        })
    };
    let (fee_charged_ika, gas_fee_reimbursement_sui) = self
        .sessions_manager
        .complete_user_session<
            MakeDWalletUserSecretKeySharePublicRequestEvent,
            CompletedMakeDWalletUserSecretKeySharePublicEvent,
            RejectedMakeDWalletUserSecretKeySharePublicEvent,
        >(self.current_epoch, session_sequence_number, status);
    self.pricing_and_fee_manager.join_fee_charged_ika(fee_charged_ika);
    let dwallet = self.get_dwallet_mut(dwallet_id);
    if (!rejected) {
        dwallet.public_user_secret_key_share.fill(public_user_secret_key_share);
    };
    gas_fee_reimbursement_sui
}

/// Requests generation of a dWallet-specific presign for accelerated signing.
///
/// Presigns are precomputed cryptographic material that dramatically reduce online
/// signing latency from seconds to milliseconds. This function creates a dWallet-specific
/// presign that can only be used with the specified dWallet.
///
/// ### Parameters
/// - `self`: Mutable reference to the coordinator
/// - `dwallet_id`: Target dWallet for the presign generation
/// - `signature_algorithm`: Algorithm requiring presign material (e.g., ECDSA)
/// - `payment_ika`: User's IKA payment for computation
/// - `payment_sui`: User's SUI payment for gas reimbursement
/// - `ctx`: Transaction context
///
/// ### Returns
/// `UnverifiedPresignCap` that must be verified before use in signing
///
///
/// ### Security Properties
/// - **Single Use**: Each presign can only be consumed once
/// - **Cryptographic Binding**: Tied to specific dWallet public key
/// - **Validator Consensus**: Generated through secure MPC protocol
/// - **Expiration**: Presigns have limited validity period
///
/// ### Next Steps
/// 1. Wait for validator network to process the presign request
/// 2. Call `is_presign_valid()` to check completion status
/// 3. Use `verify_presign_cap()` to convert to verified capability
/// 4. Combine with message approval for actual signing
///
/// ### Aborts
/// - `EInvalidSignatureAlgorithm`: If the signature algorithm is not allowed for dWallet-specific presigns
/// - `EInvalidCurve`: If the curve is not supported
/// - `EInvalidNetworkEncryptionKey`: If the network encryption key is not supported
/// - `EInsufficientFunds`: If the user does not have enough funds to pay for the presign
public(package) fun request_presign(
    self: &mut DWalletCoordinatorInner,
    dwallet_id: ID,
    signature_algorithm: u32,
    session_identifier: SessionIdentifier,
    payment_ika: &mut Coin<IKA>,
    payment_sui: &mut Coin<SUI>,
    ctx: &mut TxContext,
): UnverifiedPresignCap {
    let created_at_epoch = self.current_epoch;

    let (dwallet, public_output) = self.get_active_dwallet_and_public_output(dwallet_id);

    let curve = dwallet.curve;

    self.support_config.validate_curve_and_signature_algorithm(curve, signature_algorithm);
    self.validate_network_encryption_key_supports_curve(
        dwallet.dwallet_network_encryption_key_id,
        curve,
    );

    let dwallet_network_encryption_key_id = dwallet.dwallet_network_encryption_key_id;

    let is_imported_key_dwallet = dwallet.is_imported_key_dwallet;

    let global_presign_config = self.global_presign_config();

<<<<<<< HEAD
    let is_global_presign = if(is_imported_key_dwallet) {
=======
    let is_global_presign = if (is_imported_key_dwallet) {
>>>>>>> d43095c2
        global_presign_config.is_global_presign_for_imported_key(curve, signature_algorithm)
    } else {
        global_presign_config.is_global_presign_for_dkg(curve, signature_algorithm)
    };
    assert!(!is_global_presign, EOnlyGlobalPresignAllowed);

    let id = object::new(ctx);
    let presign_id = id.to_inner();

    let cap = UnverifiedPresignCap {
        id: object::new(ctx),
        dwallet_id: option::some(dwallet_id),
        presign_id,
    };

    self
        .presign_sessions
        .add(
            presign_id,
            PresignSession {
                id,
                created_at_epoch,
                signature_algorithm,
                curve,
                dwallet_id: option::some(dwallet_id),
                cap_id: object::id(&cap),
                state: PresignState::Requested,
            },
        );

    let pricing_value = self
        .pricing_and_fee_manager
        .get_pricing_value_for_protocol(
            curve,
            option::some(signature_algorithm),
            PRESIGN_PROTOCOL_FLAG,
        );

    let gas_fee_reimbursement_sui_for_system_calls = self
        .sessions_manager
        .initiate_user_session(
            self.current_epoch,
            session_identifier,
            dwallet_network_encryption_key_id,
            pricing_value,
            payment_ika,
            payment_sui,
            PresignRequestEvent {
                dwallet_id: option::some(dwallet_id),
                presign_id,
                dwallet_public_output: option::some(public_output),
                dwallet_network_encryption_key_id,
                curve,
                signature_algorithm,
            },
            ctx,
        );
    self
        .pricing_and_fee_manager
        .join_gas_fee_reimbursement_sui_system_call_balance(
            gas_fee_reimbursement_sui_for_system_calls,
        );
    cap
}

/// Requests generation of a global presign for flexible cross-dWallet use.
///
/// Global presigns provide computational efficiency by creating precomputed material
/// that can be used with any compatible dWallet under the same network encryption key.
/// This enables better resource utilization and batch processing optimization.
///
/// ### Parameters
/// - `self`: Mutable reference to the coordinator
/// - `dwallet_network_encryption_key_id`: Network encryption key for presign compatibility
/// - `curve`: Cryptographic curve for presign generation
/// - `signature_algorithm`: Algorithm requiring presign material
/// - `payment_ika`: User's IKA payment for computation
/// - `payment_sui`: User's SUI payment for gas reimbursement
/// - `ctx`: Transaction context
///
/// ### Returns
/// `UnverifiedPresignCap` that can be used with any compatible dWallet
///
/// ### Security Considerations
/// - Global presigns maintain cryptographic security properties
/// - Network encryption key provides isolation between key epochs
/// - Validator consensus ensures presign authenticity
/// - Single-use property prevents replay attacks
///
/// ### Next Steps
/// 1. Wait for validator network to process the global presign request
/// 2. Verify presign completion using `is_presign_valid()`
/// 3. Convert to `VerifiedPresignCap` with `verify_presign_cap()`
/// 4. Use with any compatible dWallet for signing operations
///
/// ### Aborts
/// - `EInvalidSignatureAlgorithm`: If the signature algorithm is not allowed for global presigns
/// - `EInvalidCurve`: If the curve is not supported
/// - `EInvalidNetworkEncryptionKey`: If the network encryption key is not supported
/// - `EInsufficientFunds`: If the user does not have enough funds to pay for the presign
public(package) fun request_global_presign(
    self: &mut DWalletCoordinatorInner,
    dwallet_network_encryption_key_id: ID,
    curve: u32,
    signature_algorithm: u32,
    session_identifier: SessionIdentifier,
    payment_ika: &mut Coin<IKA>,
    payment_sui: &mut Coin<SUI>,
    ctx: &mut TxContext,
): UnverifiedPresignCap {
    let created_at_epoch = self.current_epoch;

    self.support_config.validate_curve_and_signature_algorithm(curve, signature_algorithm);
    self.validate_network_encryption_key_supports_curve(dwallet_network_encryption_key_id, curve);
    let global_presign_config = self.global_presign_config();
<<<<<<< HEAD
    let is_global_presign = global_presign_config.is_global_presign_for_dkg(curve, signature_algorithm) || global_presign_config.is_global_presign_for_imported_key(curve, signature_algorithm);
    assert!(is_global_presign, EGlobalPresignNotAllowed);

    let mut id = object::new(ctx);
    dynamic_field::add(&mut id, b"dwallet_network_encryption_key_id", dwallet_network_encryption_key_id);
=======
    let is_global_presign =
        global_presign_config.is_global_presign_for_dkg(curve, signature_algorithm) || global_presign_config.is_global_presign_for_imported_key(curve, signature_algorithm);
    assert!(is_global_presign, EGlobalPresignNotAllowed);

    let mut id = object::new(ctx);
    dynamic_field::add(
        &mut id,
        b"dwallet_network_encryption_key_id",
        dwallet_network_encryption_key_id,
    );
>>>>>>> d43095c2

    let presign_id = id.to_inner();
    let cap = UnverifiedPresignCap {
        id: object::new(ctx),
        dwallet_id: option::none(),
        presign_id,
    };
    self
        .presign_sessions
        .add(
            presign_id,
            PresignSession {
                id,
                created_at_epoch,
                signature_algorithm,
                curve,
                dwallet_id: option::none(),
                cap_id: object::id(&cap),
                state: PresignState::Requested,
            },
        );

    let pricing_value = self
        .pricing_and_fee_manager
        .get_pricing_value_for_protocol(
            curve,
            option::some(signature_algorithm),
            PRESIGN_PROTOCOL_FLAG,
        );

    let gas_fee_reimbursement_sui_for_system_calls = self
        .sessions_manager
        .initiate_user_session(
            self.current_epoch,
            session_identifier,
            dwallet_network_encryption_key_id,
            pricing_value,
            payment_ika,
            payment_sui,
            PresignRequestEvent {
                dwallet_id: option::none(),
                presign_id,
                dwallet_public_output: option::none(),
                dwallet_network_encryption_key_id,
                curve,
                signature_algorithm,
            },
            ctx,
        );
    self
        .pricing_and_fee_manager
        .join_gas_fee_reimbursement_sui_system_call_balance(
            gas_fee_reimbursement_sui_for_system_calls,
        );
    cap
}

/// Processes validator network response to presign generation request.
///
/// This function handles the completion or rejection of presign generation by the
/// validator network, updating the presign session state and emitting appropriate events.
///
/// ### Parameters
/// - `self`: Mutable reference to the coordinator
/// - `dwallet_id`: Target dWallet ID for dWallet-specific presigns (None for global)
/// - `presign_id`: Unique identifier of the presign session
/// - `session_id`: MPC session ID that processed the presign
/// - `presign`: Generated cryptographic presign material (if successful)
/// - `rejected`: Whether the validator network rejected the presign request
/// - `session_sequence_number`: Session sequence for fee processing
///
/// ### Returns
/// Gas reimbursement balance for user refund
///
/// ### Success Path
/// - **State Transition**: `Requested` → `Completed`
/// - **Presign Storage**: Cryptographic material is stored in session
/// - **Event**: `CompletedPresignEvent` with presign data
/// - **Capability**: Associated capability can now be verified and used
///
/// ### Rejection Path
/// - **State Transition**: `Requested` → `NetworkRejected`
/// - **Event**: `RejectedPresignEvent` indicating failure
/// - **Capability**: Associated capability becomes unusable
/// - **Common Causes**: Insufficient validator participation, computation errors
///
///
/// ### Security Properties
/// - Presign material is cryptographically secure and verifiable
/// - Single-use property enforced through session consumption
/// - Validator consensus ensures authenticity of generated material
/// - Rejection handling prevents use of incomplete presigns
///
/// ### Network Integration
/// This function is exclusively called by the Ika validator network as part
/// of the distributed presign generation protocol.
public(package) fun respond_presign(
    self: &mut DWalletCoordinatorInner,
    dwallet_id: Option<ID>,
    presign_id: ID,
    presign: vector<u8>,
    rejected: bool,
    session_sequence_number: u64,
): Balance<SUI> {
    let status = if (rejected) {
        sessions_manager::create_rejected_status_event(RejectedPresignEvent {
            dwallet_id,
            presign_id,
        })
    } else {
        sessions_manager::create_success_status_event(CompletedPresignEvent {
            dwallet_id,
            presign_id,
            presign,
        })
    };
    let (fee_charged_ika, gas_fee_reimbursement_sui) = self
        .sessions_manager
        .complete_user_session<PresignRequestEvent, CompletedPresignEvent, RejectedPresignEvent>(
            self.current_epoch,
            session_sequence_number,
            status,
        );
    self.pricing_and_fee_manager.join_fee_charged_ika(fee_charged_ika);

    let presign_obj = self.presign_sessions.borrow_mut(presign_id);

    presign_obj.state =
        match (presign_obj.state) {
            PresignState::Requested => {
                if (rejected) {
                    PresignState::NetworkRejected
                } else {
                    PresignState::Completed {
                        presign,
                    }
                }
            },
            _ => abort EWrongState,
        };
    gas_fee_reimbursement_sui
}

/// Validates that a presign capability corresponds to a completed presign session.
///
/// Checks both the completion state and capability ID matching to ensure
/// the capability is authentic and the presign is ready for use.
///
/// ### Parameters
/// - `self`: Reference to the coordinator
/// - `cap`: Unverified presign capability to validate
///
/// ### Returns
/// `true` if the presign is completed and the capability is valid, `false` otherwise
///
/// ### Validation Criteria
/// - Presign session must be in `Completed` state
/// - Capability ID must match the session's recorded capability ID
/// - Presign session must exist in the coordinator
public(package) fun is_presign_valid(
    self: &DWalletCoordinatorInner,
    cap: &UnverifiedPresignCap,
): bool {
    let presign = self.presign_sessions.borrow(cap.presign_id);
    match (&presign.state) {
        PresignState::Completed { .. } => {
            cap.id.to_inner() == presign.cap_id
        },
        _ => false,
    }
}

/// Verify `cap` by deleting the `UnverifiedPresignCap` object and replacing it with a new `VerifiedPresignCap`,
/// if `is_presign_valid()`.
public(package) fun verify_presign_cap(
    self: &mut DWalletCoordinatorInner,
    cap: UnverifiedPresignCap,
    ctx: &mut TxContext,
): VerifiedPresignCap {
    let UnverifiedPresignCap {
        id,
        dwallet_id,
        presign_id,
    } = cap;

    let cap_id = id.to_inner();
    id.delete();

    let presign = self.presign_sessions.borrow_mut(presign_id);
    assert!(presign.cap_id == cap_id, EIncorrectCap);
    match (&presign.state) {
        PresignState::Completed { .. } => {},
        _ => abort EUnverifiedCap,
    };

    let cap = VerifiedPresignCap {
        id: object::new(ctx),
        dwallet_id,
        presign_id,
    };
    presign.cap_id = cap.id.to_inner();

    cap
}

/// This function is a shared logic for both the standard and future sign flows.
///
/// It checks the presign is valid and deletes it (and its `presign_cap`), thus assuring it is not used twice.
///
/// Creates a `SignSession` object and register it in `sign_sessions`.
///
/// Finally it emits the sign event.
fun validate_and_initiate_sign(
    self: &mut DWalletCoordinatorInner,
    pricing_value: PricingInfoValue,
    payment_ika: &mut Coin<IKA>,
    payment_sui: &mut Coin<SUI>,
    session_identifier: SessionIdentifier,
    dwallet_id: ID,
    signature_algorithm: u32,
    hash_scheme: u32,
    message: vector<u8>,
    presign_cap: VerifiedPresignCap,
    message_centralized_signature: vector<u8>,
    is_future_sign: bool,
    ctx: &mut TxContext,
): (ID, bool) {
    let created_at_epoch = self.current_epoch;

    assert!(self.presign_sessions.contains(presign_cap.presign_id), EPresignNotExist);
    let presign = self.presign_sessions.remove(presign_cap.presign_id);

    let (dwallet, dwallet_public_output) = self.get_active_dwallet_and_public_output_mut(
        dwallet_id,
    );

    let VerifiedPresignCap {
        id,
        dwallet_id: presign_cap_dwallet_id,
        presign_id: presign_cap_presign_id,
    } = presign_cap;

    let presign_cap_id = id.to_inner();
    id.delete();

    let PresignSession {
        mut id,
        created_at_epoch: _,
        dwallet_id: presign_dwallet_id,
        cap_id,
        state,
        curve,
        signature_algorithm: presign_signature_algorithm,
    } = presign;

    let presign = match (state) {
        PresignState::Completed { presign } => {
            presign
        },
        _ => abort EInvalidPresign,
    };

<<<<<<< HEAD
    if(presign_dwallet_id.is_none()) {
        let dwallet_network_encryption_key_id = dynamic_field::remove(&mut id, b"dwallet_network_encryption_key_id");
        assert!(dwallet_network_encryption_key_id == dwallet.dwallet_network_encryption_key_id, EInvalidPresign);
=======
    if (presign_dwallet_id.is_none()) {
        let dwallet_network_encryption_key_id = dynamic_field::remove(
            &mut id,
            b"dwallet_network_encryption_key_id",
        );
        assert!(
            dwallet_network_encryption_key_id == dwallet.dwallet_network_encryption_key_id,
            EInvalidPresign,
        );
>>>>>>> d43095c2
    };
    let presign_id = id.to_inner();
    id.delete();

    // Sanity checks: check that the IDs of the capability and presign match, and that they point to this dWallet.
    assert!(presign_cap_id == cap_id, EPresignMismatch);
    assert!(presign_id == presign_cap_presign_id, EPresignMismatch);
    assert!(presign_cap_dwallet_id == presign_dwallet_id, EPresignMismatch);

    // Check that the curve of the dWallet matches that of the presign, and that the signature algorithm matches.
    assert!(dwallet.curve == curve, EDWalletMismatch);
    assert!(presign_signature_algorithm == signature_algorithm, EMessageApprovalMismatch);

    // Emit a `SignRequestEvent` to request the Ika network to sign `message`.
    let id = object::new(ctx);
    let sign_id = id.to_inner();
    let dwallet_network_encryption_key_id = dwallet.dwallet_network_encryption_key_id;

    let is_imported_key_dwallet = dwallet.is_imported_key_dwallet;
    let global_presign_config = self.global_presign_config();
<<<<<<< HEAD
    let is_global_presign = if(is_imported_key_dwallet) {
=======
    let is_global_presign = if (is_imported_key_dwallet) {
>>>>>>> d43095c2
        global_presign_config.is_global_presign_for_imported_key(curve, signature_algorithm)
    } else {
        global_presign_config.is_global_presign_for_dkg(curve, signature_algorithm)
    };

    // Check that the presign is global, or that it belongs to this dWallet.
<<<<<<< HEAD
    if(is_global_presign) {
=======
    if (is_global_presign) {
>>>>>>> d43095c2
        assert!(presign_dwallet_id.is_none(), EOnlyGlobalPresignAllowed);
    } else {
        assert!(presign_dwallet_id.is_some_and!(|id| id == dwallet_id), EGlobalPresignNotAllowed);
    };

    let gas_fee_reimbursement_sui_for_system_calls = self
        .sessions_manager
        .initiate_user_session(
            self.current_epoch,
            session_identifier,
            dwallet_network_encryption_key_id,
            pricing_value,
            payment_ika,
            payment_sui,
            SignRequestEvent {
                sign_id,
                dwallet_id,
                dwallet_public_output,
                curve,
                signature_algorithm,
                hash_scheme,
                message,
                dwallet_network_encryption_key_id,
                presign_id,
                presign,
                message_centralized_signature,
                is_future_sign,
            },
            ctx,
        );
    self
        .pricing_and_fee_manager
        .join_gas_fee_reimbursement_sui_system_call_balance(
            gas_fee_reimbursement_sui_for_system_calls,
        );
    // Create a `SignSession` object and register it in `sign_sessions`.
    let dwallet = self.get_dwallet_mut(dwallet_id);
    dwallet
        .sign_sessions
        .add(
            sign_id,
            SignSession {
                id,
                created_at_epoch,
                dwallet_id,
                state: SignState::Requested,
            },
        );
    let is_imported_key_dwallet = dwallet.is_imported_key_dwallet;
    self
        .support_config
        .validate_curve_and_signature_algorithm_and_hash_scheme(
            curve,
            signature_algorithm,
            hash_scheme,
        );
    self.validate_network_encryption_key_supports_curve(dwallet_network_encryption_key_id, curve);

    (sign_id, is_imported_key_dwallet)
}

/// Initiates the Sign protocol for this dWallet.
/// Requires a `MessageApproval`, which approves a message for signing and is unpacked and deleted to ensure it is never used twice.
public(package) fun request_sign(
    self: &mut DWalletCoordinatorInner,
    presign_cap: VerifiedPresignCap,
    message_approval: MessageApproval,
    message_centralized_signature: vector<u8>,
    session_identifier: SessionIdentifier,
    payment_ika: &mut Coin<IKA>,
    payment_sui: &mut Coin<SUI>,
    ctx: &mut TxContext,
): ID {
    let MessageApproval {
        dwallet_id,
        signature_algorithm,
        hash_scheme,
        message,
    } = message_approval;

    let (dwallet, _) = self.get_active_dwallet_and_public_output(dwallet_id);

    let curve = dwallet.curve;
    let pricing_value = self
        .pricing_and_fee_manager
        .get_pricing_value_for_protocol(
            curve,
            option::some(signature_algorithm),
            SIGN_PROTOCOL_FLAG,
        );

    let (sign_id, is_imported_key_dwallet) = self.validate_and_initiate_sign(
        pricing_value,
        payment_ika,
        payment_sui,
        session_identifier,
        dwallet_id,
        signature_algorithm,
        hash_scheme,
        message,
        presign_cap,
        message_centralized_signature,
        false,
        ctx,
    );

    assert!(!is_imported_key_dwallet, EImportedKeyDWallet);
    sign_id
}

/// Initiates the Sign protocol for this imported key dWallet.
/// Requires an `ImportedKeyMessageApproval`, which approves a message for signing and is unpacked and deleted to ensure it is never used twice.
public(package) fun request_imported_key_sign(
    self: &mut DWalletCoordinatorInner,
    presign_cap: VerifiedPresignCap,
    message_approval: ImportedKeyMessageApproval,
    message_centralized_signature: vector<u8>,
    session_identifier: SessionIdentifier,
    payment_ika: &mut Coin<IKA>,
    payment_sui: &mut Coin<SUI>,
    ctx: &mut TxContext,
): ID {
    let ImportedKeyMessageApproval {
        dwallet_id,
        signature_algorithm,
        hash_scheme,
        message,
    } = message_approval;

    let (dwallet, _) = self.get_active_dwallet_and_public_output(dwallet_id);
    let curve = dwallet.curve;
    let pricing_value = self
        .pricing_and_fee_manager
        .get_pricing_value_for_protocol(
            curve,
            option::some(signature_algorithm),
            SIGN_PROTOCOL_FLAG,
        );

    let (sign_id, is_imported_key_dwallet) = self.validate_and_initiate_sign(
        pricing_value,
        payment_ika,
        payment_sui,
        session_identifier,
        dwallet_id,
        signature_algorithm,
        hash_scheme,
        message,
        presign_cap,
        message_centralized_signature,
        false,
        ctx,
    );

    assert!(is_imported_key_dwallet, ENotImportedKeyDWallet);
    sign_id
}

/// Request the Ika network verify the user-side sign protocol (in other words, that `message` is partially signed by the user),
/// without (yet) executing the network side sign-protocol.
///
/// Used for future sign use-cases, in which the user share isn't required to sign `message`;
/// instead, anyone that holds a `VerifiedPartialUserSignatureCap` capability and a `MessageApproval` can sign `message` by calling `request_sign_with_partial_user_signature()` at any time.
///
/// Creates a new `PartialUserSignature` in the `AwaitingNetworkVerification` state and registered it into `partial_centralized_signed_messages`. Moves `presign_cap` to it,
/// ensuring it can be used for anything other than signing this `message` using `request_sign_with_partial_user_signature()` (which will in turn ensure it can only be signed once).
///
/// Creates a new `UnverifiedPartialUserSignatureCap` object and returns it to the caller.
///
/// See the doc of [`PartialUserSignature`] for
/// more details on when this may be used.
public(package) fun request_future_sign(
    self: &mut DWalletCoordinatorInner,
    dwallet_id: ID,
    presign_cap: VerifiedPresignCap,
    message: vector<u8>,
    hash_scheme: u32,
    message_centralized_signature: vector<u8>,
    session_identifier: SessionIdentifier,
    payment_ika: &mut Coin<IKA>,
    payment_sui: &mut Coin<SUI>,
    ctx: &mut TxContext,
): UnverifiedPartialUserSignatureCap {
    let (dwallet, dwallet_public_output) = self.get_active_dwallet_and_public_output_mut(
        dwallet_id,
    );

    let dwallet_network_encryption_key_id = dwallet.dwallet_network_encryption_key_id;
    let curve = dwallet.curve;
    let is_imported_key_dwallet = dwallet.is_imported_key_dwallet;

    assert!(self.presign_sessions.contains(presign_cap.presign_id), EPresignNotExist);

    let presign_obj = self.presign_sessions.borrow(presign_cap.presign_id);
    assert!(presign_obj.curve == curve, EDWalletMismatch);

<<<<<<< HEAD
    if(presign_obj.dwallet_id.is_none()) {
        let presign_dwallet_network_encryption_key_id = *dynamic_field::borrow(&presign_obj.id, b"dwallet_network_encryption_key_id");
        assert!(dwallet_network_encryption_key_id == presign_dwallet_network_encryption_key_id, EInvalidPresign);
=======
    if (presign_obj.dwallet_id.is_none()) {
        let presign_dwallet_network_encryption_key_id =
            *dynamic_field::borrow(&presign_obj.id, b"dwallet_network_encryption_key_id");
        assert!(
            dwallet_network_encryption_key_id == presign_dwallet_network_encryption_key_id,
            EInvalidPresign,
        );
>>>>>>> d43095c2
    };

    let presign = match (presign_obj.state) {
        PresignState::Completed { presign } => {
            presign
        },
        _ => abort EInvalidPresign,
    };

    let id = object::new(ctx);
    let partial_centralized_signed_message_id = id.to_inner();
    let cap = UnverifiedPartialUserSignatureCap {
        id: object::new(ctx),
        partial_centralized_signed_message_id,
    };

    let signature_algorithm = presign_obj.signature_algorithm;

<<<<<<< HEAD
    
    let global_presign_config = self.global_presign_config();
    let is_global_presign = if(is_imported_key_dwallet) {
=======
    let global_presign_config = self.global_presign_config();
    let is_global_presign = if (is_imported_key_dwallet) {
>>>>>>> d43095c2
        global_presign_config.is_global_presign_for_imported_key(curve, signature_algorithm)
    } else {
        global_presign_config.is_global_presign_for_dkg(curve, signature_algorithm)
    };

    // Check that the presign is global, or that it belongs to this dWallet.
<<<<<<< HEAD
    if(is_global_presign) {
        assert!(presign_cap.dwallet_id.is_none(), EOnlyGlobalPresignAllowed);
    } else {
        assert!(presign_cap.dwallet_id.is_some_and!(|id| id == dwallet_id), EGlobalPresignNotAllowed);
=======
    if (is_global_presign) {
        assert!(presign_cap.dwallet_id.is_none(), EOnlyGlobalPresignAllowed);
    } else {
        assert!(
            presign_cap.dwallet_id.is_some_and!(|id| id == dwallet_id),
            EGlobalPresignNotAllowed,
        );
>>>>>>> d43095c2
    };

    self
        .support_config
        .validate_curve_and_signature_algorithm_and_hash_scheme(
            curve,
            signature_algorithm,
            hash_scheme,
        );
    self.validate_network_encryption_key_supports_curve(dwallet_network_encryption_key_id, curve);

    let pricing_value = self
        .pricing_and_fee_manager
        .get_pricing_value_for_protocol(
            curve,
            option::some(signature_algorithm),
            FUTURE_SIGN_PROTOCOL_FLAG,
        );
    let gas_fee_reimbursement_sui_for_system_calls = self
        .sessions_manager
        .initiate_user_session(
            self.current_epoch,
            session_identifier,
            dwallet_network_encryption_key_id,
            pricing_value,
            payment_ika,
            payment_sui,
            FutureSignRequestEvent {
                dwallet_id,
                partial_centralized_signed_message_id,
                message,
                presign: presign,
                dwallet_public_output,
                curve,
                signature_algorithm,
                hash_scheme,
                message_centralized_signature,
                dwallet_network_encryption_key_id,
            },
            ctx,
        );
    self
        .pricing_and_fee_manager
        .join_gas_fee_reimbursement_sui_system_call_balance(
            gas_fee_reimbursement_sui_for_system_calls,
        );
    // Create a new `PartialUserSignature` that wraps around `presign_cap` to ensure it can't be used twice.
    self
        .partial_centralized_signed_messages
        .add(
            partial_centralized_signed_message_id,
            PartialUserSignature {
                id: id,
                created_at_epoch: self.current_epoch,
                presign_cap,
                dwallet_id,
                cap_id: object::id(&cap),
                hash_scheme,
                message,
                message_centralized_signature,
                state: PartialUserSignatureState::AwaitingNetworkVerification,
                curve,
                signature_algorithm,
            },
        );

    cap
}

/// Called by the Ika network to respond with the verification result of the user-side sign protocol (in other words, whether `message` is partially signed by the user).
///
/// Advances the `PartialUserSignature` state to `NetworkVerificationCompleted`.
///
/// See the doc of [`PartialUserSignature`] for
/// more details on when this may be used.
public(package) fun respond_future_sign(
    self: &mut DWalletCoordinatorInner,
    dwallet_id: ID,
    partial_centralized_signed_message_id: ID,
    rejected: bool,
    session_sequence_number: u64,
): Balance<SUI> {
    let status = if (rejected) {
        sessions_manager::create_rejected_status_event(RejectedFutureSignEvent {
            dwallet_id,
            partial_centralized_signed_message_id,
        })
    } else {
        sessions_manager::create_success_status_event(CompletedFutureSignEvent {
            dwallet_id,
            partial_centralized_signed_message_id,
        })
    };
    let (fee_charged_ika, gas_fee_reimbursement_sui) = self
        .sessions_manager
        .complete_user_session<
            FutureSignRequestEvent,
            CompletedFutureSignEvent,
            RejectedFutureSignEvent,
        >(self.current_epoch, session_sequence_number, status);
    self.pricing_and_fee_manager.join_fee_charged_ika(fee_charged_ika);
    let partial_centralized_signed_message = self
        .partial_centralized_signed_messages
        .borrow_mut(partial_centralized_signed_message_id);

    partial_centralized_signed_message.state =
        match (partial_centralized_signed_message.state) {
            PartialUserSignatureState::AwaitingNetworkVerification => {
                if (rejected) {
                    PartialUserSignatureState::NetworkVerificationRejected
                } else {
                    PartialUserSignatureState::NetworkVerificationCompleted
                }
            },
            _ => abort EWrongState,
        };
    gas_fee_reimbursement_sui
}

/// Checks that the partial user signature corresponding to `cap` is valid, by assuring it is in the `NetworkVerificationCompleted` state.
public(package) fun is_partial_user_signature_valid(
    self: &DWalletCoordinatorInner,
    cap: &UnverifiedPartialUserSignatureCap,
): bool {
    let partial_centralized_signed_message = self
        .partial_centralized_signed_messages
        .borrow(cap.partial_centralized_signed_message_id);
    partial_centralized_signed_message.cap_id == cap.id.to_inner() && partial_centralized_signed_message.state == PartialUserSignatureState::NetworkVerificationCompleted
}

/// Verifies that the partial user signature corresponding to `cap` is valid,
/// deleting the `UnverifiedPartialUserSignatureCap` object and returning a new `VerifiedPartialUserSignatureCap` in its place.
public(package) fun verify_partial_user_signature_cap(
    self: &mut DWalletCoordinatorInner,
    cap: UnverifiedPartialUserSignatureCap,
    ctx: &mut TxContext,
): VerifiedPartialUserSignatureCap {
    let UnverifiedPartialUserSignatureCap {
        id,
        partial_centralized_signed_message_id,
    } = cap;

    let cap_id = id.to_inner();
    id.delete();

    let partial_centralized_signed_message = self
        .partial_centralized_signed_messages
        .borrow_mut(partial_centralized_signed_message_id);
    assert!(partial_centralized_signed_message.cap_id == cap_id, EIncorrectCap);
    assert!(
        partial_centralized_signed_message.state == PartialUserSignatureState::NetworkVerificationCompleted,
        EUnverifiedCap,
    );
    let cap = VerifiedPartialUserSignatureCap {
        id: object::new(ctx),
        partial_centralized_signed_message_id,
    };
    partial_centralized_signed_message.cap_id = cap.id.to_inner();
    cap
}

/// Requests the Ika network to complete the signing session on a message that was already partially-signed by the user (i.e. a message with a verified [`PartialUserSignature`]).
/// Useful is `message_approval` was only acquired after `PartialUserSignature` was created, and the caller does not own the user-share of this dWallet.
///
/// Takes the `presign_cap` from the `PartialUserSignature` object, and destroys it in `validate_and_initiate_sign()`,
/// ensuring the presign was not used for any other purpose than signing this message once.
///
/// See the doc of [`PartialUserSignature`] for
/// more details on when this may be used.
public(package) fun request_sign_with_partial_user_signature(
    self: &mut DWalletCoordinatorInner,
    partial_user_signature_cap: VerifiedPartialUserSignatureCap,
    message_approval: MessageApproval,
    session_identifier: SessionIdentifier,
    payment_ika: &mut Coin<IKA>,
    payment_sui: &mut Coin<SUI>,
    ctx: &mut TxContext,
): ID {
    // Ensure that each partial user signature has a corresponding message approval; otherwise, abort.
    let is_match = self.match_partial_user_signature_with_message_approval(
        &partial_user_signature_cap,
        &message_approval,
    );
    assert!(is_match, EMessageApprovalMismatch);

    let VerifiedPartialUserSignatureCap {
        id,
        partial_centralized_signed_message_id,
    } = partial_user_signature_cap;
    let verified_cap_id = id.to_inner();
    id.delete();

    let PartialUserSignature {
        id,
        created_at_epoch: _,
        presign_cap,
        dwallet_id: _,
        cap_id,
        curve,
        signature_algorithm: _,
        hash_scheme: _,
        message: _,
        message_centralized_signature,
        state,
    } = self.partial_centralized_signed_messages.remove(partial_centralized_signed_message_id);

    id.delete();
    assert!(
        cap_id == verified_cap_id && state == PartialUserSignatureState::NetworkVerificationCompleted,
        EIncorrectCap,
    );

    let MessageApproval {
        dwallet_id,
        signature_algorithm,
        hash_scheme,
        message,
    } = message_approval;

    let pricing_value = self
        .pricing_and_fee_manager
        .get_pricing_value_for_protocol(
            curve,
            option::some(signature_algorithm),
            SIGN_WITH_PARTIAL_USER_SIGNATURE_PROTOCOL_FLAG,
        );

    // Emit signing events to finalize the signing process.
    let (sign_id, is_imported_key_dwallet) = self.validate_and_initiate_sign(
        pricing_value,
        payment_ika,
        payment_sui,
        session_identifier,
        dwallet_id,
        signature_algorithm,
        hash_scheme,
        message,
        presign_cap,
        message_centralized_signature,
        true,
        ctx,
    );
    assert!(!is_imported_key_dwallet, EImportedKeyDWallet);
    sign_id
}

/// The imported key variant of [`request_sign_with_partial_user_signature()`] (see for documentation).
public(package) fun request_imported_key_sign_with_partial_user_signature(
    self: &mut DWalletCoordinatorInner,
    partial_user_signature_cap: VerifiedPartialUserSignatureCap,
    message_approval: ImportedKeyMessageApproval,
    session_identifier: SessionIdentifier,
    payment_ika: &mut Coin<IKA>,
    payment_sui: &mut Coin<SUI>,
    ctx: &mut TxContext,
): ID {
    // Ensure that each partial user signature has a corresponding imported key message approval; otherwise, abort.
    let is_match = self.match_partial_user_signature_with_imported_key_message_approval(
        &partial_user_signature_cap,
        &message_approval,
    );
    assert!(is_match, EMessageApprovalMismatch);

    let VerifiedPartialUserSignatureCap {
        id,
        partial_centralized_signed_message_id,
    } = partial_user_signature_cap;
    let verified_cap_id = id.to_inner();
    id.delete();

    let PartialUserSignature {
        id,
        created_at_epoch: _,
        presign_cap,
        dwallet_id: _,
        cap_id,
        curve,
        signature_algorithm: _,
        hash_scheme: _,
        message: _,
        message_centralized_signature,
        state,
    } = self.partial_centralized_signed_messages.remove(partial_centralized_signed_message_id);
    id.delete();
    assert!(
        cap_id == verified_cap_id && state == PartialUserSignatureState::NetworkVerificationCompleted,
        EIncorrectCap,
    );

    let ImportedKeyMessageApproval {
        dwallet_id,
        signature_algorithm,
        hash_scheme,
        message,
    } = message_approval;

    let pricing_value = self
        .pricing_and_fee_manager
        .get_pricing_value_for_protocol(
            curve,
            option::some(signature_algorithm),
            SIGN_WITH_PARTIAL_USER_SIGNATURE_PROTOCOL_FLAG,
        );

    // Emit signing events to finalize the signing process.
    let (sign_id, is_imported_key_dwallet) = self.validate_and_initiate_sign(
        pricing_value,
        payment_ika,
        payment_sui,
        session_identifier,
        dwallet_id,
        signature_algorithm,
        hash_scheme,
        message,
        presign_cap,
        message_centralized_signature,
        true,
        ctx,
    );
    assert!(is_imported_key_dwallet, ENotImportedKeyDWallet);
    sign_id
}

/// Matches partial user signature with message approval to ensure they are consistent.
/// This function can be called by the user to verify before calling
/// the `request_sign_with_partial_user_signature` function.
/// It is also called before requesting the Ika network to complete the signing.
public(package) fun match_partial_user_signature_with_message_approval(
    self: &DWalletCoordinatorInner,
    partial_user_signature_cap: &VerifiedPartialUserSignatureCap,
    message_approval: &MessageApproval,
): bool {
    let partial_signature = self
        .partial_centralized_signed_messages
        .borrow(partial_user_signature_cap.partial_centralized_signed_message_id);

    partial_signature.dwallet_id == message_approval.dwallet_id &&
    partial_signature.message == message_approval.message &&
    partial_signature.signature_algorithm == message_approval.signature_algorithm &&
    partial_signature.hash_scheme == message_approval.hash_scheme
}

/// Matches partial user signature with imported key message approval to ensure they are consistent.
/// This function can be called by the user to verify before calling
/// the `request_imported_key_sign_with_partial_user_signatures` function.
public(package) fun match_partial_user_signature_with_imported_key_message_approval(
    self: &DWalletCoordinatorInner,
    partial_user_signature_cap: &VerifiedPartialUserSignatureCap,
    message_approval: &ImportedKeyMessageApproval,
): bool {
    let partial_signature = self
        .partial_centralized_signed_messages
        .borrow(partial_user_signature_cap.partial_centralized_signed_message_id);

    partial_signature.dwallet_id == message_approval.dwallet_id &&
    partial_signature.message == message_approval.message &&
    partial_signature.signature_algorithm == message_approval.signature_algorithm &&
    partial_signature.hash_scheme == message_approval.hash_scheme
}

/// Called by the Ika network to respond to (and complete) a Sign protocol request.
///
/// Sets the `SignSession` to `Completed` and stores in it the `signature`.
/// Also emits an event with the `signature`.
public(package) fun respond_sign(
    self: &mut DWalletCoordinatorInner,
    dwallet_id: ID,
    sign_id: ID,
    signature: vector<u8>,
    is_future_sign: bool,
    rejected: bool,
    session_sequence_number: u64,
): Balance<SUI> {
    let status = if (rejected) {
        sessions_manager::create_rejected_status_event(RejectedSignEvent {
            sign_id,
            is_future_sign,
        })
    } else {
        sessions_manager::create_success_status_event(CompletedSignEvent {
            sign_id,
            signature,
            is_future_sign,
        })
    };
    let (fee_charged_ika, gas_fee_reimbursement_sui) = self
        .sessions_manager
        .complete_user_session<SignRequestEvent, CompletedSignEvent, RejectedSignEvent>(
            self.current_epoch,
            session_sequence_number,
            status,
        );
    self.pricing_and_fee_manager.join_fee_charged_ika(fee_charged_ika);
    let (dwallet, _) = self.get_active_dwallet_and_public_output_mut(dwallet_id);

    let sign = dwallet.sign_sessions.borrow_mut(sign_id);

    sign.state =
        match (sign.state) {
            SignState::Requested => {
                if (rejected) {
                    SignState::NetworkRejected
                } else {
                    SignState::Completed { signature }
                }
            },
            _ => abort ESignWrongState,
        };
    gas_fee_reimbursement_sui
}

/// Processes a checkpoint message that has been signed by a validator quorum.
///
/// Verifies the BLS multi-signature from the active validator committee before
/// processing the checkpoint contents. This ensures only valid, consensus-approved
/// checkpoints are processed.
///
/// ### Parameters
/// - `self`: Mutable reference to the coordinator
/// - `signature`: BLS multi-signature from validators
/// - `signers_bitmap`: Bitmap indicating which validators signed
/// - `message`: Checkpoint message content to process
/// - `ctx`: Transaction context for coin creation
///
/// ### Returns
/// SUI coin containing gas fee reimbursements from processed operations
///
/// ### Effects
/// - Verifies the signature against the active committee
/// - Processes all operations contained in the checkpoint
/// - Updates session states and emits relevant events
/// - Collects and returns gas fee reimbursements
///
/// ### Aborts
/// - BLS verification errors if signature is invalid
/// - Various operation-specific errors during checkpoint processing
public(package) fun process_checkpoint_message_by_quorum(
    self: &mut DWalletCoordinatorInner,
    signature: vector<u8>,
    signers_bitmap: vector<u8>,
    message: vector<u8>,
    ctx: &mut TxContext,
): Coin<SUI> {
    let mut intent_bytes = CHECKPOINT_MESSAGE_INTENT;
    intent_bytes.append(message);
    intent_bytes.append(bcs::to_bytes(&self.current_epoch));

    self
        .active_committee
        .verify_certificate(self.current_epoch, &signature, &signers_bitmap, &intent_bytes);

    self.process_checkpoint_message(message, ctx)
}

fun process_checkpoint_message(
    self: &mut DWalletCoordinatorInner,
    message: vector<u8>,
    ctx: &mut TxContext,
): Coin<SUI> {
    assert!(!self.active_committee.members().is_empty(), EActiveBlsCommitteeMustInitialize);

    let mut bcs_body = bcs::new(copy message);

    let epoch = bcs_body.peel_u64();
    assert!(epoch == self.current_epoch, EIncorrectEpochInCheckpoint);

    let sequence_number = bcs_body.peel_u64();

    assert!(
        self.last_processed_checkpoint_sequence_number + 1 == sequence_number,
        EWrongCheckpointSequenceNumber,
    );
    self.last_processed_checkpoint_sequence_number = sequence_number;

    event::emit(DWalletCheckpointInfoEvent {
        epoch,
        sequence_number,
    });

    let len = bcs_body.peel_vec_length();
    let mut i = 0;
    let mut total_gas_fee_reimbursement_sui = balance::zero();
    while (i < len) {
        let message_data_enum_tag = bcs_body.peel_enum_tag();
        // Parses checkpoint BCS bytes directly.
        match (message_data_enum_tag) {
            RESPOND_DWALLET_DKG_OUTPUT_MESSAGE_TYPE => {
                let dwallet_id = object::id_from_bytes(bcs_body.peel_vec_u8());
                let public_output = bcs_body.peel_vec_u8();
                let encrypted_user_secret_key_share_id = bcs_body.peel_option!(
                    |bcs_option| object::id_from_bytes(bcs_option.peel_vec_u8()),
                );
                let sign_id = bcs_body.peel_option!(
                    |bcs_option| object::id_from_bytes(bcs_option.peel_vec_u8()),
                );
                let signature = bcs_body.peel_vec_u8();
                let rejected = bcs_body.peel_bool();
                let session_sequence_number = bcs_body.peel_u64();
                let gas_fee_reimbursement_sui = self.respond_dwallet_dkg(
                    dwallet_id,
                    public_output,
                    encrypted_user_secret_key_share_id,
                    sign_id,
                    signature,
                    rejected,
                    session_sequence_number,
                );
                total_gas_fee_reimbursement_sui.join(gas_fee_reimbursement_sui);
            },
            RESPOND_DWALLET_ENCRYPTED_USER_SHARE_MESSAGE_TYPE => {
                let dwallet_id = object::id_from_bytes(bcs_body.peel_vec_u8());
                let encrypted_user_secret_key_share_id = object::id_from_bytes(bcs_body.peel_vec_u8());
                let rejected = bcs_body.peel_bool();
                let session_sequence_number = bcs_body.peel_u64();
                let gas_fee_reimbursement_sui = self.respond_re_encrypt_user_share_for(
                    dwallet_id,
                    encrypted_user_secret_key_share_id,
                    rejected,
                    session_sequence_number,
                );
                total_gas_fee_reimbursement_sui.join(gas_fee_reimbursement_sui);
            },
            RESPOND_MAKE_DWALLET_USER_SECRET_KEY_SHARES_PUBLIC_MESSAGE_TYPE => {
                let dwallet_id = object::id_from_bytes(bcs_body.peel_vec_u8());
                let public_user_secret_key_shares = bcs_body.peel_vec_u8();
                let rejected = bcs_body.peel_bool();
                let session_sequence_number = bcs_body.peel_u64();
                let gas_fee_reimbursement_sui = self.respond_make_dwallet_user_secret_key_share_public(
                    dwallet_id,
                    public_user_secret_key_shares,
                    rejected,
                    session_sequence_number,
                );
                total_gas_fee_reimbursement_sui.join(gas_fee_reimbursement_sui);
            },
            RESPOND_DWALLET_IMPORTED_KEY_VERIFICATION_OUTPUT_MESSAGE_TYPE => {
                let dwallet_id = object::id_from_bytes(bcs_body.peel_vec_u8());
                let public_output = bcs_body.peel_vec_u8();
                let encrypted_user_secret_key_share_id = object::id_from_bytes(bcs_body.peel_vec_u8());
                let rejected = bcs_body.peel_bool();
                let session_sequence_number = bcs_body.peel_u64();
                let gas_fee_reimbursement_sui = self.respond_imported_key_dwallet_verification(
                    dwallet_id,
                    public_output,
                    encrypted_user_secret_key_share_id,
                    rejected,
                    session_sequence_number,
                );
                total_gas_fee_reimbursement_sui.join(gas_fee_reimbursement_sui);
            },
            RESPOND_DWALLET_PRESIGN_MESSAGE_TYPE => {
                let dwallet_id = bcs_body.peel_option!(
                    |bcs_option| object::id_from_bytes(bcs_option.peel_vec_u8()),
                );
                let presign_id = object::id_from_bytes(bcs_body.peel_vec_u8());
                let presign = bcs_body.peel_vec_u8();
                let rejected = bcs_body.peel_bool();
                let session_sequence_number = bcs_body.peel_u64();
                let gas_fee_reimbursement_sui = self.respond_presign(
                    dwallet_id,
                    presign_id,
                    presign,
                    rejected,
                    session_sequence_number,
                );
                total_gas_fee_reimbursement_sui.join(gas_fee_reimbursement_sui);
            },
            RESPOND_DWALLET_SIGN_MESSAGE_TYPE => {
                let dwallet_id = object::id_from_bytes(bcs_body.peel_vec_u8());
                let sign_id = object::id_from_bytes(bcs_body.peel_vec_u8());
                let signature = bcs_body.peel_vec_u8();
                let is_future_sign = bcs_body.peel_bool();
                let rejected = bcs_body.peel_bool();
                let session_sequence_number = bcs_body.peel_u64();
                let gas_fee_reimbursement_sui = self.respond_sign(
                    dwallet_id,
                    sign_id,
                    signature,
                    is_future_sign,
                    rejected,
                    session_sequence_number,
                );
                total_gas_fee_reimbursement_sui.join(gas_fee_reimbursement_sui);
            },
            RESPOND_DWALLET_PARTIAL_SIGNATURE_VERIFICATION_OUTPUT_MESSAGE_TYPE => {
                let dwallet_id = object::id_from_bytes(bcs_body.peel_vec_u8());
                let partial_centralized_signed_message_id = object::id_from_bytes(bcs_body.peel_vec_u8());
                let rejected = bcs_body.peel_bool();
                let session_sequence_number = bcs_body.peel_u64();
                let gas_fee_reimbursement_sui = self.respond_future_sign(
                    dwallet_id,
                    partial_centralized_signed_message_id,
                    rejected,
                    session_sequence_number,
                );
                total_gas_fee_reimbursement_sui.join(gas_fee_reimbursement_sui);
            },
            RESPOND_DWALLET_MPC_NETWORK_DKG_OUTPUT_MESSAGE_TYPE => {
                let dwallet_network_encryption_key_id = object::id_from_bytes(bcs_body.peel_vec_u8());
                let public_output = bcs_body.peel_vec_u8();
                let supported_curves = bcs_body.peel_vec_u32();
                let is_last = bcs_body.peel_bool();
                let rejected = bcs_body.peel_bool();
                let session_sequence_number = bcs_body.peel_u64();
                let gas_fee_reimbursement_sui = self.respond_dwallet_network_encryption_key_dkg(
                    session_sequence_number,
                    dwallet_network_encryption_key_id,
                    public_output,
                    supported_curves,
                    is_last,
                    rejected,
                    ctx,
                );
                total_gas_fee_reimbursement_sui.join(gas_fee_reimbursement_sui);
            },
            RESPOND_DWALLET_MPC_NETWORK_RECONFIGURATION_OUTPUT_MESSAGE_TYPE => {
                let dwallet_network_encryption_key_id = object::id_from_bytes(bcs_body.peel_vec_u8());
                let public_output = bcs_body.peel_vec_u8();
                let supported_curves = bcs_body.peel_vec_u32();
                let is_last = bcs_body.peel_bool();
                let rejected = bcs_body.peel_bool();
                let session_sequence_number = bcs_body.peel_u64();
                let gas_fee_reimbursement_sui = self.respond_dwallet_network_encryption_key_reconfiguration(
                    session_sequence_number,
                    dwallet_network_encryption_key_id,
                    public_output,
                    supported_curves,
                    is_last,
                    rejected,
                    ctx,
                );
                total_gas_fee_reimbursement_sui.join(gas_fee_reimbursement_sui);
            },
            SET_MAX_ACTIVE_SESSIONS_BUFFER_MESSAGE_TYPE => {
                let max_active_sessions_buffer = bcs_body.peel_u64();
                self.set_max_active_sessions_buffer(max_active_sessions_buffer);
            },
            SET_GAS_FEE_REIMBURSEMENT_SUI_SYSTEM_CALL_VALUE_MESSAGE_TYPE => {
                let gas_fee_reimbursement_sui_system_call_value = bcs_body.peel_u64();
                self.set_gas_fee_reimbursement_sui_system_call_value(
                    gas_fee_reimbursement_sui_system_call_value,
                );
            },
            END_OF_EPOCH_MESSAGE_TYPE => {
                self.received_end_of_publish = true;
                event::emit(EndOfEpochEvent {
                    epoch: self.current_epoch,
                });
            },
            _ => {},
        };
        i = i + 1;
    };
    self.total_messages_processed = self.total_messages_processed + i;
    total_gas_fee_reimbursement_sui.into_coin(ctx)
}

fun set_max_active_sessions_buffer(
    self: &mut DWalletCoordinatorInner,
    max_active_sessions_buffer: u64,
) {
    self.sessions_manager.set_max_active_sessions_buffer(max_active_sessions_buffer);
    event::emit(SetMaxActiveSessionsBufferEvent {
        max_active_sessions_buffer,
    });
}

fun set_gas_fee_reimbursement_sui_system_call_value(
    self: &mut DWalletCoordinatorInner,
    gas_fee_reimbursement_sui_system_call_value: u64,
) {
    self
        .pricing_and_fee_manager
        .set_gas_fee_reimbursement_sui_system_call_value(
            gas_fee_reimbursement_sui_system_call_value,
        );
    event::emit(SetGasFeeReimbursementSuiSystemCallValueEvent {
        gas_fee_reimbursement_sui_system_call_value,
    });
}

/// This function is used to process a checkpoint message by cap.
///
/// ### Parameters
/// - **`message`**: The message to process.
/// - **`cap`**: The capability to use to process the message.
///
/// ### Returns
/// The coin of SUI that was charged for the gas fee reimbursement system call.
public(package) fun process_checkpoint_message_by_cap(
    self: &mut DWalletCoordinatorInner,
    message: vector<u8>,
    _: &VerifiedProtocolCap,
    ctx: &mut TxContext,
): Coin<SUI> {
    self.process_checkpoint_message(message, ctx)
}

/// Sets the gas fee reimbursement SUI system call value.
///
/// ### Parameters
/// - **`gas_fee_reimbursement_sui_system_call_value`**: The gas fee reimbursement SUI system call value.
public(package) fun set_gas_fee_reimbursement_sui_system_call_value_by_cap(
    self: &mut DWalletCoordinatorInner,
    gas_fee_reimbursement_sui_system_call_value: u64,
    _: &VerifiedProtocolCap,
) {
    self.set_gas_fee_reimbursement_sui_system_call_value(
        gas_fee_reimbursement_sui_system_call_value,
    );
}

/// Sets the supported curves, signature algorithms and hash schemes, and the default pricing.
///
/// This function is used to set the supported curves, signature algorithms and hash schemes, and the default pricing.
/// Default pricing is used to set the pricing for a protocol or curve if pricing is missing for a protocol or curve
/// and it has to contain the default pricing for all protocols and curves as set in the `supported_curves_to_signature_algorithms_to_hash_schemes` parameter.
///
/// ### Parameters
/// - **`default_pricing`**: The default pricing to use if pricing is missing for a protocol or curve.
/// - **`supported_curves_to_signature_algorithms_to_hash_schemes`**: A map of curves to signature algorithms to hash schemes.
///
/// ### Errors
/// - **`EMissingProtocolPricing`**: If pricing is missing for any protocol or curve.
public(package) fun set_supported_and_pricing(
    self: &mut DWalletCoordinatorInner,
    default_pricing: PricingInfo,
    supported_curves_to_signature_algorithms_to_hash_schemes: VecMap<u32, VecMap<u32, vector<u32>>>,
    _: &VerifiedProtocolCap,
) {
    verify_pricing_exists_for_all_protocols(
        &supported_curves_to_signature_algorithms_to_hash_schemes,
        &default_pricing,
    );
    self.pricing_and_fee_manager.set_default_pricing(default_pricing);
    self
        .support_config
        .set_supported_curves_to_signature_algorithms_to_hash_schemes(
            supported_curves_to_signature_algorithms_to_hash_schemes,
        );
}

/// Verifies that pricing exists for all protocols for all curves.
/// Aborts if pricing is missing for any protocol or curve.
/// IMPORTANT: every time a new protocol is added, this function must be updated with verifying the new protocol pricing.
///
/// ### Parameters
/// - **`supported_curves_to_signature_algorithms_to_hash_schemes`**: A map of curves to signature algorithms to hash schemes.
/// - **`default_pricing`**: The default pricing to use if pricing is missing for a protocol or curve.
///
/// ### Errors
/// - **`EMissingProtocolPricing`**: If pricing is missing for any protocol or curve.
fun verify_pricing_exists_for_all_protocols(
    supported_curves_to_signature_algorithms_to_hash_schemes: &VecMap<
        u32,
        VecMap<u32, vector<u32>>,
    >,
    default_pricing: &PricingInfo,
) {
    let curves = supported_curves_to_signature_algorithms_to_hash_schemes.keys();
    curves.do_ref!(|curve| {
        let mut is_missing_pricing = false;
        let signature_algorithms = &supported_curves_to_signature_algorithms_to_hash_schemes[curve];
        let signature_algorithms = signature_algorithms.keys();
        is_missing_pricing =
            is_missing_pricing || default_pricing.try_get_pricing_value(*curve, option::none(), DWALLET_DKG_PROTOCOL_FLAG).is_none();
        is_missing_pricing =
            is_missing_pricing || default_pricing.try_get_pricing_value(*curve, option::none(), RE_ENCRYPT_USER_SHARE_PROTOCOL_FLAG).is_none();
        is_missing_pricing =
            is_missing_pricing || default_pricing.try_get_pricing_value(*curve, option::none(), MAKE_DWALLET_USER_SECRET_KEY_SHARE_PUBLIC_PROTOCOL_FLAG).is_none();
        is_missing_pricing =
            is_missing_pricing || default_pricing.try_get_pricing_value(*curve, option::none(), IMPORTED_KEY_DWALLET_VERIFICATION_PROTOCOL_FLAG).is_none();
        // Add here pricing validation for new protocols per curve.
        signature_algorithms.do_ref!(|signature_algorithm| {
            is_missing_pricing =
                is_missing_pricing || default_pricing.try_get_pricing_value(*curve, option::some(*signature_algorithm), DWALLET_DKG_WITH_SIGN_PROTOCOL_FLAG).is_none();
            is_missing_pricing =
                is_missing_pricing || default_pricing.try_get_pricing_value(*curve, option::some(*signature_algorithm), PRESIGN_PROTOCOL_FLAG).is_none();
            is_missing_pricing =
                is_missing_pricing || default_pricing.try_get_pricing_value(*curve, option::some(*signature_algorithm), SIGN_PROTOCOL_FLAG).is_none();
            is_missing_pricing =
                is_missing_pricing || default_pricing.try_get_pricing_value(*curve, option::some(*signature_algorithm), FUTURE_SIGN_PROTOCOL_FLAG).is_none();
            is_missing_pricing =
                is_missing_pricing || default_pricing.try_get_pricing_value(*curve, option::some(*signature_algorithm), SIGN_WITH_PARTIAL_USER_SIGNATURE_PROTOCOL_FLAG).is_none();
            // Add here pricing validation for new protocols per curve per signature algorithm.
        });
        assert!(!is_missing_pricing, EMissingProtocolPricing);
    });
}

/// Sets the paused curves, signature algorithms and hash schemes.
///
/// This function is used to set the paused curves, signature algorithms and hash schemes.
///
/// ### Parameters
/// - **`paused_curves`**: The curves to pause.
/// - **`paused_signature_algorithms`**: The signature algorithms to pause.
/// - **`paused_hash_schemes`**: The hash schemes to pause.
public(package) fun set_paused_curves_and_signature_algorithms(
    self: &mut DWalletCoordinatorInner,
    paused_curves: vector<u32>,
    paused_signature_algorithms: vector<u32>,
    paused_hash_schemes: vector<u32>,
    _: &VerifiedProtocolCap,
) {
    self.support_config.set_paused(paused_curves, paused_signature_algorithms, paused_hash_schemes);
}

/// Sets the global presign config.
///
/// ### Parameters
/// - **`curve_to_signature_algorithms_for_dkg`**: Map of curves to signature algorithms for dWallets that are created via DKG.
/// - **`curve_to_signature_algorithms_for_imported_key`**: Map of curves to signature algorithms for dWallets that are created via imported key.
public(package) fun set_global_presign_config(
    self: &mut DWalletCoordinatorInner,
    curve_to_signature_algorithms_for_dkg: VecMap<u32, vector<u32>>,
    curve_to_signature_algorithms_for_imported_key: VecMap<u32, vector<u32>>,
    _: &VerifiedProtocolCap,
) {
<<<<<<< HEAD
    if(self.extra_fields.contains(GLOBAL_PRESIGN_CONFIG_NAME_STR)) {
        let global_presign_config: &mut GlobalPresignConfig = self.extra_fields.borrow_mut(GLOBAL_PRESIGN_CONFIG_NAME_STR);
        global_presign_config.set_global_presign_config(curve_to_signature_algorithms_for_dkg, curve_to_signature_algorithms_for_imported_key);
    } else {
        let global_presign_config = support_config::create_global_presign_config(curve_to_signature_algorithms_for_dkg, curve_to_signature_algorithms_for_imported_key);
=======
    if (self.extra_fields.contains(GLOBAL_PRESIGN_CONFIG_NAME_STR)) {
        let global_presign_config: &mut GlobalPresignConfig = self
            .extra_fields
            .borrow_mut(GLOBAL_PRESIGN_CONFIG_NAME_STR);
        global_presign_config.set_global_presign_config(
            curve_to_signature_algorithms_for_dkg,
            curve_to_signature_algorithms_for_imported_key,
        );
    } else {
        let global_presign_config = support_config::create_global_presign_config(
            curve_to_signature_algorithms_for_dkg,
            curve_to_signature_algorithms_for_imported_key,
        );
>>>>>>> d43095c2
        self.extra_fields.add(GLOBAL_PRESIGN_CONFIG_NAME_STR, global_presign_config);
    };
}

/// Sets the pricing vote for a validator.
///
/// This function is used to set the pricing vote for a validator.
/// Cannot be called during the votes calculation.
///
/// ### Parameters
/// - **`validator_id`**: The ID of the validator.
/// - **`pricing_vote`**: The pricing vote for the validator.
///
/// ### Errors
/// - **`ECannotSetDuringVotesCalculation`**: If the pricing vote is set during the votes calculation.
public(package) fun set_pricing_vote(
    self: &mut DWalletCoordinatorInner,
    pricing_vote: PricingInfo,
    cap: &VerifiedValidatorOperationCap,
) {
    self.pricing_and_fee_manager.set_pricing_vote(pricing_vote, cap);
}

public(package) fun subsidize_coordinator_with_sui(
    self: &mut DWalletCoordinatorInner,
    sui: Coin<SUI>,
) {
    self
        .pricing_and_fee_manager
        .join_gas_fee_reimbursement_sui_system_call_balance(sui.into_balance());
}

public(package) fun subsidize_coordinator_with_ika(
    self: &mut DWalletCoordinatorInner,
    ika: Coin<IKA>,
) {
    self.pricing_and_fee_manager.join_fee_charged_ika(ika.into_balance());
}

public(package) fun current_pricing(self: &DWalletCoordinatorInner): PricingInfo {
    self.pricing_and_fee_manager.current_pricing()
}

/// Get the supported curves for a network encryption key.
///
/// ### Parameters
/// - `self`: Reference to the coordinator
/// - `dwallet_network_encryption_key_id`: ID of the network encryption key
///
/// ### Returns
/// Vector of supported curve identifiers
///
/// ### Aborts
/// - `EDWalletNetworkEncryptionKeyNotExist`: If the network encryption key doesn't exist
public(package) fun get_network_encryption_key_supported_curves(
    self: &DWalletCoordinatorInner,
    dwallet_network_encryption_key_id: ID,
): vector<u32> {
    assert!(
        self.dwallet_network_encryption_keys.contains(dwallet_network_encryption_key_id),
        EDWalletNetworkEncryptionKeyNotExist,
    );
    let dwallet_network_encryption_key = self
        .dwallet_network_encryption_keys
        .borrow(dwallet_network_encryption_key_id);
    dwallet_network_encryption_key.supported_curves
}

fun global_presign_config(self: &DWalletCoordinatorInner): &GlobalPresignConfig {
    self.extra_fields.borrow(GLOBAL_PRESIGN_CONFIG_NAME_STR)
}

<<<<<<< HEAD
public(package) fun migrate(
    self: &mut DWalletCoordinatorInner,
) {
    if(!self.extra_fields.contains(GLOBAL_PRESIGN_CONFIG_NAME_STR)) {
        self.extra_fields.add(GLOBAL_PRESIGN_CONFIG_NAME_STR, support_config::create_global_presign_config(vec_map::empty(), vec_map::empty()));
=======
public(package) fun migrate(self: &mut DWalletCoordinatorInner) {
    if (!self.extra_fields.contains(GLOBAL_PRESIGN_CONFIG_NAME_STR)) {
        self
            .extra_fields
            .add(
                GLOBAL_PRESIGN_CONFIG_NAME_STR,
                support_config::create_global_presign_config(vec_map::empty(), vec_map::empty()),
            );
>>>>>>> d43095c2
    };
}

/// === Public Functions ===

/// Returns the ID of the dWallet.
///
/// ### Parameters
/// - `self`: Reference to the dWallet Cap
///
/// ### Returns
/// The ID of the dWallet
public fun dwallet_id(self: &DWalletCap): ID {
    self.dwallet_id
}

/// Returns the ID of the imported key dWallet.
///
/// ### Parameters
/// - `self`: Reference to the imported key dWallet Cap
///
/// ### Returns
/// The ID of the imported key dWallet
public fun imported_key_dwallet_id(self: &ImportedKeyDWalletCap): ID {
    self.dwallet_id
}

/// Returns true if the dWallet is an imported key dWallet.
///
/// ### Parameters
/// - `self`: Reference to the dWallet
///
/// ### Returns
/// True if the dWallet is an imported key dWallet, false otherwise
public fun is_imported_key_dwallet(self: &DWallet): bool {
    self.is_imported_key_dwallet
}

/// Returns true if the dWallet is active.
///
/// ### Parameters
/// - `self`: Reference to the dWallet
///
/// ### Returns
/// True if the dWallet is active, false otherwise
public fun is_dwallet_active(self: &DWallet): bool {
    match (&self.state) {
        DWalletState::Active { .. } => true,
        _ => false,
    }
}

/// Returns the network encryption key ID of the dWallet.
///
/// ### Parameters
/// - `self`: Reference to the dWallet
///
/// ### Returns
/// The network encryption key ID of the dWallet
public fun dwallet_network_encryption_key_id(self: &DWallet): ID {
    self.dwallet_network_encryption_key_id
}

/// Returns the curve of the dWallet.
///
/// ### Parameters
/// - `self`: Reference to the dWallet
///
/// ### Returns
/// The curve of the dWallet
public fun curve(self: &DWallet): u32 {
    self.curve
}

/// Validates that a dWallet is in active state and returns its public output.
///
/// This function ensures that a dWallet has completed its creation process
/// (either DKG or imported key verification) and is ready for cryptographic
/// operations like signing.
///
/// ### Parameters
/// - `self`: Reference to the dWallet to validate
///
/// ### Returns
/// Reference to the dWallet's public output
///
/// ### Aborts
/// - `EDWalletInactive`: If the dWallet is not in the `Active` state
///
/// ### Active State Requirements
/// A dWallet is considered active when:
/// - DKG process has completed successfully, OR
/// - Imported key verification has completed successfully
/// - User has accepted their encrypted key share
/// - Public output is available for cryptographic operations
public fun validate_active_and_get_public_output(self: &DWallet): &vector<u8> {
    match (&self.state) {
        DWalletState::Active {
            public_output,
        } => {
            public_output
        },
        DWalletState::DKGRequested |
        DWalletState::NetworkRejectedDKGRequest |
        DWalletState::AwaitingUserDKGVerificationInitiation { .. } |
        DWalletState::AwaitingNetworkDKGVerification |
        DWalletState::NetworkRejectedDKGVerification |
        DWalletState::AwaitingNetworkImportedKeyVerification |
        DWalletState::NetworkRejectedImportedKeyVerification |
        DWalletState::AwaitingKeyHolderSignature { .. } => abort EDWalletInactive,
    }
}

/// Returns true if the `SignSession` object exists for the given `sign_id`.
///
/// ### Parameters
/// - `self`: Reference to the dWallet
/// - `sign_id`: ID of the sign session
///
/// ### Returns
/// True if the `SignSession` object exists, false otherwise
<<<<<<< HEAD
public fun has_sign_session(
    self: &DWallet,
    sign_id: ID,
): bool {
=======
public fun has_sign_session(self: &DWallet, sign_id: ID): bool {
>>>>>>> d43095c2
    self.sign_sessions.contains(sign_id)
}

/// Returns a reference to the `SignSession` object for the given `sign_id`.
///
/// ### Parameters
/// - `self`: Reference to the dWallet
/// - `sign_id`: ID of the sign session
///
/// ### Returns
/// Reference to the `SignSession` object
<<<<<<< HEAD
public fun get_sign_session(
    self: &DWallet,
    sign_id: ID,
): &SignSession {
=======
public fun get_sign_session(self: &DWallet, sign_id: ID): &SignSession {
>>>>>>> d43095c2
    self.sign_sessions.borrow(sign_id)
}

/// Returns the signature of the `SignSession` object for the given `sign_id`.
///
/// ### Parameters
/// - `self`: Reference to the sign session
///
/// ### Returns
/// Option of the signature of the `SignSession` object
<<<<<<< HEAD
public fun get_sign_signature(
    self: &SignSession,
): Option<vector<u8>> {
=======
public fun get_sign_signature(self: &SignSession): Option<vector<u8>> {
>>>>>>> d43095c2
    match (&self.state) {
        SignState::Completed {
            signature,
        } => option::some(*signature),
        _ => option::none(),
    }
}

// === Test Functions ===

#[test_only]
public fun last_processed_checkpoint_sequence_number(self: &DWalletCoordinatorInner): u64 {
    self.last_processed_checkpoint_sequence_number
}

#[test_only]
public(package) fun sessions_manager(self: &DWalletCoordinatorInner): &SessionsManager {
    &self.sessions_manager
}<|MERGE_RESOLUTION|>--- conflicted
+++ resolved
@@ -29,32 +29,6 @@
 module ika_dwallet_2pc_mpc::coordinator_inner;
 
 use ika::ika::IKA;
-<<<<<<< HEAD
-use ika_common::address;
-use ika_common::advance_epoch_approver::AdvanceEpochApprover;
-use ika_common::bls_committee::{Self, BlsCommittee};
-use ika_common::protocol_cap::VerifiedProtocolCap;
-use ika_common::system_current_status_info::SystemCurrentStatusInfo;
-use ika_common::validator_cap::VerifiedValidatorOperationCap;
-use ika_dwallet_2pc_mpc::pricing::{PricingInfo, PricingInfoValue};
-use ika_dwallet_2pc_mpc::pricing_and_fee_manager::{Self, PricingAndFeeManager};
-use ika_dwallet_2pc_mpc::sessions_manager::{Self, SessionsManager, SessionIdentifier};
-use ika_dwallet_2pc_mpc::support_config::{Self, SupportConfig};
-use sui::bag::{Self, Bag};
-use sui::balance::{Self, Balance};
-use sui::bcs;
-use sui::coin::Coin;
-use sui::ed25519::ed25519_verify;
-use sui::event;
-use sui::object_table::{Self, ObjectTable};
-use sui::sui::SUI;
-use sui::table::Table;
-use sui::table_vec::{Self, TableVec};
-use sui::vec_map::VecMap;
-use sui::dynamic_field;
-use ika_dwallet_2pc_mpc::support_config::GlobalPresignConfig;
-use sui::vec_map;
-=======
 use ika_common::{
     address,
     advance_epoch_approver::AdvanceEpochApprover,
@@ -83,7 +57,6 @@
     table_vec::{Self, TableVec},
     vec_map::{Self, VecMap}
 };
->>>>>>> d43095c2
 
 // === Constants ===
 
@@ -91,10 +64,6 @@
 const CHECKPOINT_MESSAGE_INTENT: vector<u8> = vector[1, 0, 0];
 /// Name of the global presign config in the extra fields
 const GLOBAL_PRESIGN_CONFIG_NAME_STR: vector<u8> = b"global_presign_config";
-<<<<<<< HEAD
-
-=======
->>>>>>> d43095c2
 
 // Protocol flags for different MPC operations
 // Used for pricing configuration and protocol identification
@@ -1072,11 +1041,6 @@
     public_output: vector<u8>,
 }
 
-<<<<<<< HEAD
-
-
-=======
->>>>>>> d43095c2
 // === DWallet DKG Events ===
 
 public struct SignDuringDKGRequestEvent has copy, drop, store {
@@ -2284,14 +2248,7 @@
     advance_epoch_approver.approve_advance_epoch_by_witness(dwallet_coordinator_witness(), balance);
 }
 
-<<<<<<< HEAD
-public(package) fun has_dwallet(
-    self: &DWalletCoordinatorInner,
-    dwallet_id: ID,
-): bool {
-=======
 public(package) fun has_dwallet(self: &DWalletCoordinatorInner, dwallet_id: ID): bool {
->>>>>>> d43095c2
     self.dwallets.contains(dwallet_id)
 }
 
@@ -2619,7 +2576,6 @@
 }
 
 public(package) fun sign_during_dkg_request(
-<<<<<<< HEAD
     self: &mut DWalletCoordinatorInner,
     presign_cap: VerifiedPresignCap,
     hash_scheme: u32,
@@ -2659,7 +2615,10 @@
 
     let presign_id = id.to_inner();
 
-    let dwallet_network_encryption_key_id = dynamic_field::remove(&mut id, b"dwallet_network_encryption_key_id");
+    let dwallet_network_encryption_key_id = dynamic_field::remove(
+        &mut id,
+        b"dwallet_network_encryption_key_id",
+    );
     id.delete();
 
     // Sanity checks: check that the IDs of the capability and presign match, and that they point to this dWallet.
@@ -2792,7 +2751,7 @@
     dwallet
         .encrypted_user_secret_key_shares
         .add(encrypted_user_secret_key_share_id, encrypted_user_share);
-    
+
     (dwallet_cap, sign_id)
 }
 
@@ -2834,235 +2793,6 @@
 }
 
 public fun request_dwallet_dkg_impl(
-=======
-    self: &mut DWalletCoordinatorInner,
-    presign_cap: VerifiedPresignCap,
-    hash_scheme: u32,
-    message: vector<u8>,
-    message_centralized_signature: vector<u8>,
-): SignDuringDKGRequest {
-    assert!(self.presign_sessions.contains(presign_cap.presign_id), EPresignNotExist);
-    let presign = self.presign_sessions.remove(presign_cap.presign_id);
-
-    let VerifiedPresignCap {
-        id,
-        dwallet_id: presign_cap_dwallet_id,
-        presign_id: presign_cap_presign_id,
-    } = presign_cap;
-
-    assert!(presign_cap_dwallet_id.is_none(), EOnlyGlobalPresignAllowed);
-
-    let presign_cap_id = id.to_inner();
-    id.delete();
-
-    let PresignSession {
-        mut id,
-        created_at_epoch: _,
-        dwallet_id: presign_dwallet_id,
-        cap_id,
-        state,
-        curve,
-        signature_algorithm,
-    } = presign;
-
-    let presign = match (state) {
-        PresignState::Completed { presign } => {
-            presign
-        },
-        _ => abort EInvalidPresign,
-    };
-
-    let presign_id = id.to_inner();
-
-    let dwallet_network_encryption_key_id = dynamic_field::remove(
-        &mut id,
-        b"dwallet_network_encryption_key_id",
-    );
-    id.delete();
-
-    // Sanity checks: check that the IDs of the capability and presign match, and that they point to this dWallet.
-    assert!(presign_cap_id == cap_id, EPresignMismatch);
-    assert!(presign_id == presign_cap_presign_id, EPresignMismatch);
-    assert!(presign_cap_dwallet_id == presign_dwallet_id, EPresignMismatch);
-
-    self
-        .support_config
-        .validate_curve_and_signature_algorithm_and_hash_scheme(
-            curve,
-            signature_algorithm,
-            hash_scheme,
-        );
-    self.validate_network_encryption_key_supports_curve(dwallet_network_encryption_key_id, curve);
-
-    SignDuringDKGRequest {
-        presign_id,
-        presign,
-        curve,
-        signature_algorithm,
-        hash_scheme,
-        message,
-        message_centralized_signature,
-    }
-}
-
-/// Initiates the second round of Distributed Key Generation (DKG) with encrypted user shares.
-///
-/// This function represents the user's contribution to the DKG second round, where they
-/// provide their encrypted secret share and request validator network verification.
-/// It creates the encrypted share object and transitions the dWallet to network verification.
-///
-/// ### Parameters
-/// - `self`: Mutable reference to the coordinator
-/// - `dwallet_cap`: User's capability proving dWallet ownership
-/// - `centralized_public_key_share_and_proof`: User's public key contribution with ZK proof
-/// - `encrypted_centralized_secret_share_and_proof`: User's encrypted secret share with proof
-/// - `encryption_key_address`: Address of the encryption key for securing the share
-/// - `user_public_output`: User's contribution to the final public key
-/// - `signer_public_key`: Ed25519 key for signature verification
-/// - `payment_ika`: User's IKA payment for computation
-/// - `payment_sui`: User's SUI payment for gas reimbursement
-/// - `ctx`: Transaction context
-///
-/// ### DKG Second Round Process
-/// 1. **Validation**: Verifies encryption key compatibility and dWallet state
-/// 2. **Share Creation**: Creates `EncryptedUserSecretKeyShare` with verification pending
-/// 3. **Payment Processing**: Charges user for validator computation and consensus
-/// 4. **Event Emission**: Requests validator network to verify encrypted share
-/// 5. **State Transition**: Updates dWallet to `AwaitingNetworkDKGVerification`
-///
-/// ### Cryptographic Security
-/// - **Zero-Knowledge Proofs**: User provides proofs of correct share encryption
-/// - **Encryption Key Validation**: Ensures proper key curve compatibility
-/// - **Share Verification**: Network will validate encrypted share correctness
-/// - **Threshold Security**: Maintains distributed key generation properties
-///
-/// ### Network Integration
-/// Emits `DWalletDKGSecondRoundRequestEvent` for validator processing,
-/// triggering network verification of the encrypted share.
-///
-/// ### Aborts
-/// - `EImportedKeyDWallet`: If called on imported key dWallet
-/// - `EMismatchCurve`: If encryption key curve doesn't match dWallet curve
-/// - `EWrongState`: If dWallet not in correct state for second round
-/// - Various validation and payment errors
-public(package) fun request_dwallet_dkg(
->>>>>>> d43095c2
-    self: &mut DWalletCoordinatorInner,
-    dwallet_network_encryption_key_id: ID,
-    curve: u32,
-    centralized_public_key_share_and_proof: vector<u8>,
-    user_public_output: vector<u8>,
-<<<<<<< HEAD
-    user_secret_key_share: UserSecretKeyShareEventType,
-=======
-    signer_public_key: vector<u8>,
->>>>>>> d43095c2
-    sign_during_dkg_request: Option<SignDuringDKGRequest>,
-    session_identifier: SessionIdentifier,
-    payment_ika: &mut Coin<IKA>,
-    payment_sui: &mut Coin<SUI>,
-    ctx: &mut TxContext,
-): (DWalletCap, Option<ID>) {
-<<<<<<< HEAD
-    self.support_config.validate_curve(curve);
-
-    let pricing_value = if (sign_during_dkg_request.is_some()) {
-        self
-            .pricing_and_fee_manager
-            .get_pricing_value_for_protocol(curve, option::some(sign_during_dkg_request.borrow().signature_algorithm), DWALLET_DKG_WITH_SIGN_PROTOCOL_FLAG)
-=======
-    let encryption_key = self.encryption_keys.borrow(encryption_key_address);
-    let encryption_key_curve = encryption_key.curve;
-    let encryption_key_id = encryption_key.id.to_inner();
-    let encryption_key = encryption_key.encryption_key;
-    let created_at_epoch: u64 = self.current_epoch;
-
-    assert!(encryption_key_curve == curve, EMismatchCurve);
-    self.support_config.validate_curve(curve);
-
-    let id = object::new(ctx);
-    let encrypted_user_secret_key_share_id = id.to_inner();
-
-    let user_secret_key_share = UserSecretKeyShareEventType::Encrypted {
-        encrypted_user_secret_key_share_id,
-        encrypted_centralized_secret_share_and_proof,
-        encryption_key,
-        encryption_key_id,
-        encryption_key_address,
-        signer_public_key,
-    };
-
-    let (dwallet_cap, sign_id) = self.request_dwallet_dkg_impl(
-        dwallet_network_encryption_key_id,
-        curve,
-        centralized_public_key_share_and_proof,
-        user_public_output,
-        user_secret_key_share,
-        sign_during_dkg_request,
-        session_identifier,
-        payment_ika,
-        payment_sui,
-        ctx,
-    );
-
-    let encrypted_user_share = EncryptedUserSecretKeyShare {
-        id,
-        created_at_epoch,
-        dwallet_id: dwallet_cap.dwallet_id,
-        encrypted_centralized_secret_share_and_proof,
-        encryption_key_id,
-        encryption_key_address,
-        source_encrypted_user_secret_key_share_id: option::none(),
-        state: EncryptedUserSecretKeyShareState::AwaitingNetworkVerification,
-    };
-
-    let dwallet = self.get_dwallet_mut(dwallet_cap.dwallet_id);
-
-    dwallet
-        .encrypted_user_secret_key_shares
-        .add(encrypted_user_secret_key_share_id, encrypted_user_share);
-
-    (dwallet_cap, sign_id)
-}
-
-public(package) fun request_dwallet_dkg_with_public_user_secret_key_share(
-    self: &mut DWalletCoordinatorInner,
-    dwallet_network_encryption_key_id: ID,
-    curve: u32,
-    centralized_public_key_share_and_proof: vector<u8>,
-    user_public_output: vector<u8>,
-    public_user_secret_key_share: vector<u8>,
-    sign_during_dkg_request: Option<SignDuringDKGRequest>,
-    session_identifier: SessionIdentifier,
-    payment_ika: &mut Coin<IKA>,
-    payment_sui: &mut Coin<SUI>,
-    ctx: &mut TxContext,
-): (DWalletCap, Option<ID>) {
-    let user_secret_key_share = UserSecretKeyShareEventType::Public {
-        public_user_secret_key_share,
-    };
-
-    let (dwallet_cap, sign_id) = self.request_dwallet_dkg_impl(
-        dwallet_network_encryption_key_id,
-        curve,
-        centralized_public_key_share_and_proof,
-        user_public_output,
-        user_secret_key_share,
-        sign_during_dkg_request,
-        session_identifier,
-        payment_ika,
-        payment_sui,
-        ctx,
-    );
-
-    let dwallet = self.get_dwallet_mut(dwallet_cap.dwallet_id);
-
-    dwallet.public_user_secret_key_share = option::some(public_user_secret_key_share);
-
-    (dwallet_cap, sign_id)
-}
-
-public fun request_dwallet_dkg_impl(
     self: &mut DWalletCoordinatorInner,
     dwallet_network_encryption_key_id: ID,
     curve: u32,
@@ -3085,89 +2815,11 @@
                 option::some(sign_during_dkg_request.borrow().signature_algorithm),
                 DWALLET_DKG_WITH_SIGN_PROTOCOL_FLAG,
             )
->>>>>>> d43095c2
     } else {
         self
             .pricing_and_fee_manager
             .get_pricing_value_for_protocol(curve, option::none(), DWALLET_DKG_PROTOCOL_FLAG)
     };
-<<<<<<< HEAD
-
-    assert!(
-        self.dwallet_network_encryption_keys.contains(dwallet_network_encryption_key_id),
-        EDWalletNetworkEncryptionKeyNotExist,
-    );
-    self.validate_network_encryption_key_supports_curve(dwallet_network_encryption_key_id, curve);
-
-    let created_at_epoch: u64 = self.current_epoch;
-
-    // Create a new `DWalletCap` object.
-    let id = object::new(ctx);
-    let dwallet_id = id.to_inner();
-    let dwallet_cap = DWalletCap {
-        id: object::new(ctx),
-        dwallet_id,
-    };
-    let dwallet_cap_id = object::id(&dwallet_cap);
-
-    // Create a new `DWallet` object,
-    let mut dwallet = DWallet {
-        id,
-        created_at_epoch,
-        curve,
-        public_user_secret_key_share: option::none(),
-        dwallet_cap_id,
-        dwallet_network_encryption_key_id,
-        is_imported_key_dwallet: false,
-        encrypted_user_secret_key_shares: object_table::new(ctx),
-        sign_sessions: object_table::new(ctx),
-        state: DWalletState::AwaitingNetworkDKGVerification,
-    };
-
-    let sign_during_dkg_request = sign_during_dkg_request.map!(|sign_during_dkg_request| {
-
-        let id = object::new(ctx);
-        let sign_id = id.to_inner();
-        dwallet
-            .sign_sessions
-            .add(
-                sign_id,
-                SignSession {
-                    id,
-                    created_at_epoch,
-                    dwallet_id,
-                    state: SignState::Requested,
-                },
-            );
-        let SignDuringDKGRequest {
-            presign_id,
-            presign,
-            curve: curve_sign,
-            signature_algorithm,
-            hash_scheme,
-            message,
-            message_centralized_signature,
-        } = sign_during_dkg_request;
-
-        // check that the curve matches
-        assert!(curve == curve_sign, EMismatchCurve);
-
-        SignDuringDKGRequestEvent {
-            sign_id,
-            presign_id,
-            presign,
-            signature_algorithm,
-            hash_scheme,
-            message,
-            message_centralized_signature,
-        }
-    });
-
-    let sign_id = sign_during_dkg_request.map_ref!(|sign_during_dkg_request| {
-        sign_during_dkg_request.sign_id
-    });
-
-=======
 
     assert!(
         self.dwallet_network_encryption_keys.contains(dwallet_network_encryption_key_id),
@@ -3242,7 +2894,6 @@
         sign_during_dkg_request.sign_id
     });
 
->>>>>>> d43095c2
     self
         .dwallets
         .add(
@@ -3276,11 +2927,7 @@
         .join_gas_fee_reimbursement_sui_system_call_balance(
             gas_fee_reimbursement_sui_for_system_calls,
         );
-<<<<<<< HEAD
-    
-=======
-
->>>>>>> d43095c2
+
     (dwallet_cap, sign_id)
 }
 
@@ -3331,32 +2978,18 @@
             DWalletState::AwaitingNetworkDKGVerification => {
                 if (rejected) {
                     DWalletState::NetworkRejectedDKGVerification
-<<<<<<< HEAD
-                } else if(dwallet.public_user_secret_key_share.is_some()) {
-=======
                 } else if (dwallet.public_user_secret_key_share.is_some()) {
->>>>>>> d43095c2
                     DWalletState::Active {
                         public_output,
                     }
                 } else {
-<<<<<<< HEAD
-                    if(encrypted_user_secret_key_share_id.is_some()) {
-=======
                     if (encrypted_user_secret_key_share_id.is_some()) {
->>>>>>> d43095c2
                         let encrypted_user_share = dwallet
                             .encrypted_user_secret_key_shares
                             .borrow_mut(*encrypted_user_secret_key_share_id.borrow());
                         encrypted_user_share.state =
                             EncryptedUserSecretKeyShareState::NetworkVerificationCompleted;
-<<<<<<< HEAD
-                        
                     };
-                    
-=======
-                    };
->>>>>>> d43095c2
 
                     DWalletState::AwaitingKeyHolderSignature {
                         public_output,
@@ -3366,11 +2999,7 @@
             _ => abort EWrongState,
         };
 
-<<<<<<< HEAD
-    if(sign_id.is_some()) {
-=======
     if (sign_id.is_some()) {
->>>>>>> d43095c2
         let sign_id = *sign_id.borrow();
         let sign = dwallet.sign_sessions.borrow_mut(sign_id);
 
@@ -3471,11 +3100,6 @@
             ctx,
         );
 
-<<<<<<< HEAD
-
-
-=======
->>>>>>> d43095c2
     self
         .pricing_and_fee_manager
         .join_gas_fee_reimbursement_sui_system_call_balance(
@@ -3942,11 +3566,7 @@
 
     let global_presign_config = self.global_presign_config();
 
-<<<<<<< HEAD
-    let is_global_presign = if(is_imported_key_dwallet) {
-=======
     let is_global_presign = if (is_imported_key_dwallet) {
->>>>>>> d43095c2
         global_presign_config.is_global_presign_for_imported_key(curve, signature_algorithm)
     } else {
         global_presign_config.is_global_presign_for_dkg(curve, signature_algorithm)
@@ -4062,13 +3682,6 @@
     self.support_config.validate_curve_and_signature_algorithm(curve, signature_algorithm);
     self.validate_network_encryption_key_supports_curve(dwallet_network_encryption_key_id, curve);
     let global_presign_config = self.global_presign_config();
-<<<<<<< HEAD
-    let is_global_presign = global_presign_config.is_global_presign_for_dkg(curve, signature_algorithm) || global_presign_config.is_global_presign_for_imported_key(curve, signature_algorithm);
-    assert!(is_global_presign, EGlobalPresignNotAllowed);
-
-    let mut id = object::new(ctx);
-    dynamic_field::add(&mut id, b"dwallet_network_encryption_key_id", dwallet_network_encryption_key_id);
-=======
     let is_global_presign =
         global_presign_config.is_global_presign_for_dkg(curve, signature_algorithm) || global_presign_config.is_global_presign_for_imported_key(curve, signature_algorithm);
     assert!(is_global_presign, EGlobalPresignNotAllowed);
@@ -4079,7 +3692,6 @@
         b"dwallet_network_encryption_key_id",
         dwallet_network_encryption_key_id,
     );
->>>>>>> d43095c2
 
     let presign_id = id.to_inner();
     let cap = UnverifiedPresignCap {
@@ -4342,11 +3954,6 @@
         _ => abort EInvalidPresign,
     };
 
-<<<<<<< HEAD
-    if(presign_dwallet_id.is_none()) {
-        let dwallet_network_encryption_key_id = dynamic_field::remove(&mut id, b"dwallet_network_encryption_key_id");
-        assert!(dwallet_network_encryption_key_id == dwallet.dwallet_network_encryption_key_id, EInvalidPresign);
-=======
     if (presign_dwallet_id.is_none()) {
         let dwallet_network_encryption_key_id = dynamic_field::remove(
             &mut id,
@@ -4356,7 +3963,6 @@
             dwallet_network_encryption_key_id == dwallet.dwallet_network_encryption_key_id,
             EInvalidPresign,
         );
->>>>>>> d43095c2
     };
     let presign_id = id.to_inner();
     id.delete();
@@ -4377,22 +3983,14 @@
 
     let is_imported_key_dwallet = dwallet.is_imported_key_dwallet;
     let global_presign_config = self.global_presign_config();
-<<<<<<< HEAD
-    let is_global_presign = if(is_imported_key_dwallet) {
-=======
     let is_global_presign = if (is_imported_key_dwallet) {
->>>>>>> d43095c2
         global_presign_config.is_global_presign_for_imported_key(curve, signature_algorithm)
     } else {
         global_presign_config.is_global_presign_for_dkg(curve, signature_algorithm)
     };
 
     // Check that the presign is global, or that it belongs to this dWallet.
-<<<<<<< HEAD
-    if(is_global_presign) {
-=======
     if (is_global_presign) {
->>>>>>> d43095c2
         assert!(presign_dwallet_id.is_none(), EOnlyGlobalPresignAllowed);
     } else {
         assert!(presign_dwallet_id.is_some_and!(|id| id == dwallet_id), EGlobalPresignNotAllowed);
@@ -4589,11 +4187,6 @@
     let presign_obj = self.presign_sessions.borrow(presign_cap.presign_id);
     assert!(presign_obj.curve == curve, EDWalletMismatch);
 
-<<<<<<< HEAD
-    if(presign_obj.dwallet_id.is_none()) {
-        let presign_dwallet_network_encryption_key_id = *dynamic_field::borrow(&presign_obj.id, b"dwallet_network_encryption_key_id");
-        assert!(dwallet_network_encryption_key_id == presign_dwallet_network_encryption_key_id, EInvalidPresign);
-=======
     if (presign_obj.dwallet_id.is_none()) {
         let presign_dwallet_network_encryption_key_id =
             *dynamic_field::borrow(&presign_obj.id, b"dwallet_network_encryption_key_id");
@@ -4601,7 +4194,6 @@
             dwallet_network_encryption_key_id == presign_dwallet_network_encryption_key_id,
             EInvalidPresign,
         );
->>>>>>> d43095c2
     };
 
     let presign = match (presign_obj.state) {
@@ -4620,26 +4212,14 @@
 
     let signature_algorithm = presign_obj.signature_algorithm;
 
-<<<<<<< HEAD
-    
-    let global_presign_config = self.global_presign_config();
-    let is_global_presign = if(is_imported_key_dwallet) {
-=======
     let global_presign_config = self.global_presign_config();
     let is_global_presign = if (is_imported_key_dwallet) {
->>>>>>> d43095c2
         global_presign_config.is_global_presign_for_imported_key(curve, signature_algorithm)
     } else {
         global_presign_config.is_global_presign_for_dkg(curve, signature_algorithm)
     };
 
     // Check that the presign is global, or that it belongs to this dWallet.
-<<<<<<< HEAD
-    if(is_global_presign) {
-        assert!(presign_cap.dwallet_id.is_none(), EOnlyGlobalPresignAllowed);
-    } else {
-        assert!(presign_cap.dwallet_id.is_some_and!(|id| id == dwallet_id), EGlobalPresignNotAllowed);
-=======
     if (is_global_presign) {
         assert!(presign_cap.dwallet_id.is_none(), EOnlyGlobalPresignAllowed);
     } else {
@@ -4647,7 +4227,6 @@
             presign_cap.dwallet_id.is_some_and!(|id| id == dwallet_id),
             EGlobalPresignNotAllowed,
         );
->>>>>>> d43095c2
     };
 
     self
@@ -5467,13 +5046,6 @@
     curve_to_signature_algorithms_for_imported_key: VecMap<u32, vector<u32>>,
     _: &VerifiedProtocolCap,
 ) {
-<<<<<<< HEAD
-    if(self.extra_fields.contains(GLOBAL_PRESIGN_CONFIG_NAME_STR)) {
-        let global_presign_config: &mut GlobalPresignConfig = self.extra_fields.borrow_mut(GLOBAL_PRESIGN_CONFIG_NAME_STR);
-        global_presign_config.set_global_presign_config(curve_to_signature_algorithms_for_dkg, curve_to_signature_algorithms_for_imported_key);
-    } else {
-        let global_presign_config = support_config::create_global_presign_config(curve_to_signature_algorithms_for_dkg, curve_to_signature_algorithms_for_imported_key);
-=======
     if (self.extra_fields.contains(GLOBAL_PRESIGN_CONFIG_NAME_STR)) {
         let global_presign_config: &mut GlobalPresignConfig = self
             .extra_fields
@@ -5487,7 +5059,6 @@
             curve_to_signature_algorithms_for_dkg,
             curve_to_signature_algorithms_for_imported_key,
         );
->>>>>>> d43095c2
         self.extra_fields.add(GLOBAL_PRESIGN_CONFIG_NAME_STR, global_presign_config);
     };
 }
@@ -5560,13 +5131,6 @@
     self.extra_fields.borrow(GLOBAL_PRESIGN_CONFIG_NAME_STR)
 }
 
-<<<<<<< HEAD
-public(package) fun migrate(
-    self: &mut DWalletCoordinatorInner,
-) {
-    if(!self.extra_fields.contains(GLOBAL_PRESIGN_CONFIG_NAME_STR)) {
-        self.extra_fields.add(GLOBAL_PRESIGN_CONFIG_NAME_STR, support_config::create_global_presign_config(vec_map::empty(), vec_map::empty()));
-=======
 public(package) fun migrate(self: &mut DWalletCoordinatorInner) {
     if (!self.extra_fields.contains(GLOBAL_PRESIGN_CONFIG_NAME_STR)) {
         self
@@ -5575,7 +5139,6 @@
                 GLOBAL_PRESIGN_CONFIG_NAME_STR,
                 support_config::create_global_presign_config(vec_map::empty(), vec_map::empty()),
             );
->>>>>>> d43095c2
     };
 }
 
@@ -5697,14 +5260,7 @@
 ///
 /// ### Returns
 /// True if the `SignSession` object exists, false otherwise
-<<<<<<< HEAD
-public fun has_sign_session(
-    self: &DWallet,
-    sign_id: ID,
-): bool {
-=======
 public fun has_sign_session(self: &DWallet, sign_id: ID): bool {
->>>>>>> d43095c2
     self.sign_sessions.contains(sign_id)
 }
 
@@ -5716,14 +5272,7 @@
 ///
 /// ### Returns
 /// Reference to the `SignSession` object
-<<<<<<< HEAD
-public fun get_sign_session(
-    self: &DWallet,
-    sign_id: ID,
-): &SignSession {
-=======
 public fun get_sign_session(self: &DWallet, sign_id: ID): &SignSession {
->>>>>>> d43095c2
     self.sign_sessions.borrow(sign_id)
 }
 
@@ -5734,13 +5283,7 @@
 ///
 /// ### Returns
 /// Option of the signature of the `SignSession` object
-<<<<<<< HEAD
-public fun get_sign_signature(
-    self: &SignSession,
-): Option<vector<u8>> {
-=======
 public fun get_sign_signature(self: &SignSession): Option<vector<u8>> {
->>>>>>> d43095c2
     match (&self.state) {
         SignState::Completed {
             signature,
