// Copyright (c) dWallet Labs, Ltd.
// SPDX-License-Identifier: BSD-3-Clause-Clear

/// # dWallet 2PC-MPC Coordinator Inner Module
///
/// This module implements the core logic for creating and managing dWallets using
/// Multi-Party Computation (MPC) protocols. It provides a trustless and decentralized
/// approach to wallet creation and key management through distributed key generation (DKG)
/// and threshold signing protocols.
///
/// ## Key Features
/// - Distributed Key Generation (DKG) for secure key creation
/// - Threshold signing with presign optimization
/// - Network encryption key management and reconfiguration
/// - User encryption key registration and management
/// - Session-based MPC protocol coordination
/// - Epoch-based validator committee transitions
/// - Comprehensive pricing and fee management
/// - Support for multiple cryptographic curves and algorithms
///
/// ## Architecture
/// The module is organized around the `DWalletCoordinatorInner` struct which manages:
/// - dWallet lifecycle and state transitions
/// - MPC session coordination and scheduling
/// - Validator committee management
/// - Cryptographic algorithm support and emergency controls
/// - Economic incentives through pricing and fee collection

module ika_dwallet_2pc_mpc::coordinator_inner;

use ika::ika::IKA;
use ika_common::address;
use ika_common::advance_epoch_approver::AdvanceEpochApprover;
use ika_common::bls_committee::{Self, BlsCommittee};
use ika_common::protocol_cap::VerifiedProtocolCap;
use ika_common::system_current_status_info::SystemCurrentStatusInfo;
use ika_common::validator_cap::VerifiedValidatorOperationCap;
use ika_dwallet_2pc_mpc::pricing::{PricingInfo, PricingInfoValue};
use ika_dwallet_2pc_mpc::pricing_and_fee_manager::{Self, PricingAndFeeManager};
use ika_dwallet_2pc_mpc::sessions_manager::{Self, SessionsManager, SessionIdentifier};
use ika_dwallet_2pc_mpc::support_config::{Self, SupportConfig};
use sui::bag::{Self, Bag};
use sui::balance::{Self, Balance};
use sui::bcs;
use sui::coin::Coin;
use sui::ed25519::ed25519_verify;
use sui::event;
use sui::object_table::{Self, ObjectTable};
use sui::sui::SUI;
use sui::table::Table;
use sui::table_vec::{Self, TableVec};
use sui::vec_map::VecMap;

// === Constants ===

/// Intent bytes for checkpoint message verification to prevent replay attacks
const CHECKPOINT_MESSAGE_INTENT: vector<u8> = vector[1, 0, 0];

// Protocol flags for different MPC operations
// Used for pricing configuration and protocol identification

/// DKG first round protocol identifier
#[deprecated, allow(unused)]
const DKG_FIRST_ROUND_PROTOCOL_FLAG: u32 = 0;
/// DKG second round protocol identifier
#[deprecated, allow(unused)]
const DKG_SECOND_ROUND_PROTOCOL_FLAG: u32 = 1;
/// User share re-encryption protocol identifier
const RE_ENCRYPT_USER_SHARE_PROTOCOL_FLAG: u32 = 2;
/// Make user secret key share public protocol identifier
const MAKE_DWALLET_USER_SECRET_KEY_SHARE_PUBLIC_PROTOCOL_FLAG: u32 = 3;
/// Imported key dWallet verification protocol identifier
const IMPORTED_KEY_DWALLET_VERIFICATION_PROTOCOL_FLAG: u32 = 4;
/// Presign generation protocol identifier
const PRESIGN_PROTOCOL_FLAG: u32 = 5;
/// Standard signing protocol identifier
const SIGN_PROTOCOL_FLAG: u32 = 6;
/// Future/conditional signing protocol identifier
const FUTURE_SIGN_PROTOCOL_FLAG: u32 = 7;
/// Signing with partial user signature protocol identifier
const SIGN_WITH_PARTIAL_USER_SIGNATURE_PROTOCOL_FLAG: u32 = 8;
/// DKG protocol identifier
const DWALLET_DKG_PROTOCOL_FLAG: u32 = 9;

// Message data type constants corresponding to MessageKind enum variants (in ika-types/src/message.rs)
#[deprecated, allow(unused)]
const RESPOND_DWALLET_DKG_FIRST_ROUND_OUTPUT_MESSAGE_TYPE: u32 = 0;
#[deprecated, allow(unused)]
const RESPOND_DWALLET_DKG_SECOND_ROUND_OUTPUT_MESSAGE_TYPE: u32 = 1;
const RESPOND_DWALLET_ENCRYPTED_USER_SHARE_MESSAGE_TYPE: u32 = 2;
const RESPOND_MAKE_DWALLET_USER_SECRET_KEY_SHARES_PUBLIC_MESSAGE_TYPE: u32 = 3;
const RESPOND_DWALLET_IMPORTED_KEY_VERIFICATION_OUTPUT_MESSAGE_TYPE: u32 = 4;
const RESPOND_DWALLET_PRESIGN_MESSAGE_TYPE: u32 = 5;
const RESPOND_DWALLET_SIGN_MESSAGE_TYPE: u32 = 6;
const RESPOND_DWALLET_PARTIAL_SIGNATURE_VERIFICATION_OUTPUT_MESSAGE_TYPE: u32 = 7;
const RESPOND_DWALLET_MPC_NETWORK_DKG_OUTPUT_MESSAGE_TYPE: u32 = 8;
const RESPOND_DWALLET_MPC_NETWORK_RECONFIGURATION_OUTPUT_MESSAGE_TYPE: u32 = 9;
const SET_MAX_ACTIVE_SESSIONS_BUFFER_MESSAGE_TYPE: u32 = 10;
const SET_GAS_FEE_REIMBURSEMENT_SUI_SYSTEM_CALL_VALUE_MESSAGE_TYPE: u32 = 11;
const END_OF_EPOCH_MESSAGE_TYPE: u32 = 12;
const RESPOND_DWALLET_DKG_OUTPUT_MESSAGE_TYPE: u32 = 13;

// === Errors ===

/// dWallet parameters do not match expected values
const EDWalletMismatch: u64 = 1;
/// dWallet is not in active state for requested operation
const EDWalletInactive: u64 = 2;
/// Referenced dWallet does not exist
const EDWalletNotExists: u64 = 3;
/// Object is in wrong state for requested operation
const EWrongState: u64 = 4;
/// Referenced network encryption key does not exist
const EDWalletNetworkEncryptionKeyNotExist: u64 = 5;
/// Encryption key signature verification failed
const EInvalidEncryptionKeySignature: u64 = 6;
/// Message approval parameters do not match partial signature
const EMessageApprovalMismatch: u64 = 7;
/// Signing session is in wrong state
const ESignWrongState: u64 = 8;
/// Referenced presign does not exist
const EPresignNotExist: u64 = 9;
/// Capability does not match expected object
const EIncorrectCap: u64 = 10;
/// Capability has not been verified
const EUnverifiedCap: u64 = 11;
/// Invalid source for re-encryption operation
const EInvalidSource: u64 = 12;
/// Network encryption key is not in active state
const EDWalletNetworkEncryptionKeyNotActive: u64 = 13;
/// Presign is invalid or incomplete
const EInvalidPresign: u64 = 14;
/// Cannot advance epoch due to incomplete sessions
const ECannotAdvanceEpoch: u64 = 15;
/// dWallet user secret key shares are already public
const EDWalletUserSecretKeySharesAlreadyPublic: u64 = 16;
/// Cryptographic curve mismatch between objects
const EMismatchCurve: u64 = 17;
/// Operation not allowed on imported key dWallet
const EImportedKeyDWallet: u64 = 18;
/// Operation requires imported key dWallet
const ENotImportedKeyDWallet: u64 = 19;
/// Referenced encryption key does not exist
const EEncryptionKeyNotExist: u64 = 20;
/// Pricing configuration missing for protocol
const EMissingProtocolPricing: u64 = 21;
/// Network encryption key does not support the requested curve
const ENetworkEncryptionKeyUnsupportedCurve: u64 = 22;
/// The checkpoint epoch is incorrect
const EIncorrectEpochInCheckpoint: u64 = 23;
/// The checkpoint sequence number should be the expected next one
const EWrongCheckpointSequenceNumber: u64 = 24;
/// First active committee must initialize
const EActiveBlsCommitteeMustInitialize: u64 = 25;
/// Have not reached mid epoch time
const EHaveNotReachedMidEpochTime: u64 = 26;
/// Have not reached end epoch time
const EHaveNotReachedEndEpochTime: u64 = 27;
/// Already initiated mid epoch reconfiguration
const EAlreadyInitiatedMidEpochReconfiguration: u64 = 28;
/// Have not initiated mid epoch reconfiguration
const EHaveNotInitiatedMidEpochReconfiguration: u64 = 29;
/// Not all network encryption keys reconfiguration have been completed
const ENotAllNetworkEncryptionKeysReconfigurationCompleted: u64 = 30;

// === Structs ===

public struct DWalletCoordinatorWitness has drop {}

/// Core coordinator for dWallet 2PC-MPC operations.
///
/// This shared object manages all aspects of dWallet creation and operation:
/// - dWallet lifecycle (DKG, signing, presigning)
/// - Network encryption keys and user encryption
/// - Session management and epoch transitions
/// - Pricing and fee collection
/// - Committee management and consensus
///
/// Most importantly, the `dwallets` themselves, which holds the public key and public key shares,
/// and the encryption of the network's share under the network's threshold encryption key.
/// The encryption of the network's secret key share for every dWallet points to an encryption key in `dwallet_network_encryption_keys`,
/// which also stores the encrypted encryption key shares of each validator and their public verification keys.
///
/// For the user side, the secret key share is stored encrypted to the user encryption key (in `encryption_keys`) inside the dWallet,
/// together with a signature on the public key (shares).
/// Together, these constitute the necessary information to create a signature with the user.
///
/// Next, `presign_sessions` holds the outputs of the Presign protocol which are later used for the signing protocol,
/// and `partial_centralized_signed_messages` holds the partial signatures of users awaiting for a future sign once a `MessageApproval` is presented.
///
/// Additionally, this structure holds management information, like the `previous_committee` and `active_committee` committees,
/// information regarding `pricing_and_fee_manager`, all the `sessions_manager` and the `next_session_sequence_number` that will be used for the next session,
/// and various other fields, like the supported and paused curves, signing algorithms and hashes.
///
/// ## Key Components:
/// - `dwallets`: Core dWallet objects with public keys and encrypted shares
/// - `dwallet_network_encryption_keys`: Network threshold encryption keys
/// - `encryption_keys`: User encryption keys for secure share storage
/// - `presign_sessions`: Precomputed signing materials
/// - `partial_centralized_signed_messages`: Future sign capabilities
/// - `sessions_manager`: MPC session coordination
/// - `pricing_and_fee_manager`: Economic incentives and fee collection
/// - `active_committee`/`previous_committee`: Validator consensus groups
/// - `support_config`: Cryptographic algorithm support and emergency controls
public struct DWalletCoordinatorInner has store {
    /// Current epoch number
    current_epoch: u64,
    /// Session management and coordination
    sessions_manager: SessionsManager,
    /// All dWallet instances (DWallet ID -> DWallet)
    dwallets: ObjectTable<ID, DWallet>,
    /// Network encryption keys (Network encryption key ID -> DWalletNetworkEncryptionKey)
    dwallet_network_encryption_keys: ObjectTable<ID, DWalletNetworkEncryptionKey>,
    /// Number of network encryption keys reconfiguration have been completed for the current epoch
    epoch_dwallet_network_encryption_keys_reconfiguration_completed: u64,
    /// User encryption keys (User encryption key address -> EncryptionKey)
    encryption_keys: ObjectTable<address, EncryptionKey>,
    /// Presign sessions for signature optimization (Presign session ID -> PresignSession)
    presign_sessions: ObjectTable<ID, PresignSession>,
    /// Partial user signatures for future signing (Partial user signature ID -> PartialUserSignature)
    partial_centralized_signed_messages: ObjectTable<ID, PartialUserSignature>,
    /// Pricing and fee management
    pricing_and_fee_manager: PricingAndFeeManager,
    /// Current active validator committee
    active_committee: BlsCommittee,
    /// Next epoch active validator committee
    next_epoch_active_committee: Option<BlsCommittee>,
    /// Total number of messages processed
    total_messages_processed: u64,
    /// Last processed checkpoint sequence number
    last_processed_checkpoint_sequence_number: u64,
    /// Last checkpoint sequence number from previous epoch
    previous_epoch_last_checkpoint_sequence_number: u64,
    /// Cryptographic algorithm support configuration
    support_config: SupportConfig,
    // We advance epoch `0` immediately, and so the network doesn't participate in it and won't
    // send `END_OF_PUBLISH` - so we shouldn't expect one, and we set `received_end_of_publish`
    // to overcome the check in `advance_epoch()`.
    received_end_of_publish: bool,
    /// Any extra fields that's not defined statically
    extra_fields: Bag,
}

/// Capability granting control over a specific dWallet.
///
/// This capability allows the holder to perform operations on the associated dWallet,
/// such as requesting signatures, managing encryption keys, and approving messages.
public struct DWalletCap has key, store {
    id: UID,
    /// ID of the controlled dWallet
    dwallet_id: ID,
}

/// Capability granting control over a specific imported key dWallet.
///
/// Similar to DWalletCap but specifically for dWallets created from imported keys
/// rather than through the DKG process.
public struct ImportedKeyDWalletCap has key, store {
    id: UID,
    /// ID of the controlled imported key dWallet
    dwallet_id: ID,
}

/// Network-owned threshold encryption key for dWallet MPC protocols.
///
/// This key enables the validator network to securely store and manage encrypted
/// shares of dWallet secret keys. It supports reconfiguration across epochs to
/// maintain security as the validator set changes.
///
/// ## Lifecycle Phases
///
/// ### Initial Creation
/// - Network DKG generates the initial threshold encryption key
/// - `network_dkg_public_output` contains the key and validator shares
///
/// ### Reconfiguration
/// - Triggered before epoch transitions when validator set changes
/// - `reconfiguration_public_outputs` stores updated keys per epoch
/// - Ensures continuous security across validator set changes
///
/// ## Data Storage Strategy
/// - Large cryptographic outputs are chunked due to storage limitations
/// - Chunked data is reconstructed during verification and usage
/// - Supports both initial DKG and ongoing reconfiguration outputs
///
/// ## Security Properties
/// - Threshold encryption protects against individual validator compromise
/// - Reconfiguration maintains security across validator set changes
/// - Cryptographic proofs ensure data integrity
public struct DWalletNetworkEncryptionKey has key, store {
    id: UID,
    /// Epoch when the network DKG was initiated
    dkg_at_epoch: u64,
    /// Initial network DKG output (chunked for storage efficiency)
    network_dkg_public_output: TableVec<vector<u8>>,
    /// Reconfiguration outputs indexed by epoch (Epoch -> Chunked Output)
    reconfiguration_public_outputs: Table<u64, TableVec<vector<u8>>>,
    /// Parameters for network dkg
    dkg_params_for_network: vector<u8>,
    /// Curves supported by this network encryption key
    supported_curves: vector<u32>,
    /// Current operational state
    state: DWalletNetworkEncryptionKeyState,
}

/// State of a dWallet network encryption key throughout its lifecycle
public enum DWalletNetworkEncryptionKeyState has copy, drop, store {
    /// DKG request was sent to the network, but didn't finish yet.
    AwaitingNetworkDKG,
    /// Network DKG has completed successfully
    NetworkDKGCompleted,
    /// Reconfiguration request was sent to the network, but didn't finish yet.
    AwaitingNetworkReconfiguration,
    /// Network reconfiguration has completed successfully
    NetworkReconfigurationCompleted,
}

/// User encryption key for secure dWallet secret key share storage.
///
/// Encryption keys enable secure transfer and storage of encrypted user secret key shares
/// between accounts. Each user address has an associated encryption key that allows
/// others to encrypt data specifically for that user to ensure sensitive information
/// remains confidential during transmission.
///
/// Each address on the Ika is associated with a unique encryption key.
/// When a user intends to send encrypted data (i.e. when sharing the secret key share to grant access and/or transfer a dWallet) to another user,
/// they use the recipient's encryption key to encrypt the data.
/// The recipient is then the sole entity capable of decrypting and accessing this information, ensuring secure, end-to-end encryption.
///
/// ## Security Model
/// - Keys are Ed25519-signed to prove authenticity
/// - Each address maintains one active encryption key
/// - Keys support various cryptographic curves
/// - Encrypted shares can only be decrypted by the key owner
///
/// ## Use Cases
/// - Encrypting user secret key shares during dWallet creation
/// - Re-encrypting shares for access transfer or dWallet sharing
public struct EncryptionKey has key, store {
    /// Unique identifier for this encryption key
    id: UID,
    /// Epoch when this key was created
    created_at_epoch: u64,
    /// Cryptographic curve this key supports
    curve: u32,
    /// Serialized encryption key data
    encryption_key: vector<u8>,
    /// Ed25519 signature proving encryption key authenticity, signed by the `signer_public_key`.
    /// Used to verify the data originated from the `signer_address`.
    encryption_key_signature: vector<u8>,
    /// Ed25519 public key used to create the signature
    signer_public_key: vector<u8>,
    /// Address of the encryption key owner
    signer_address: address,
}

/// Encrypted user secret key share with cryptographic verification.
///
/// Represents a user's secret key share that has been encrypted to a specific
/// user's encryption key. Includes zero-knowledge proofs that the encryption
/// is valid and corresponds to the dWallet's public key share.
///
/// ## Verification Process
/// 1. Network verifies the encryption proof
/// 2. User decrypts and verifies the share matches the public output
/// 3. User signs the public output to accept the share
///
/// ## Creation Methods
/// - **Direct**: Created during DKG second round
/// - **Re-encryption**: Created when transferring access to another user
///
/// ## Security Properties
/// - Zero-knowledge proof ensures encryption correctness
/// - Only the target user can decrypt the share
/// - Cryptographically linked to the associated dWallet
public struct EncryptedUserSecretKeyShare has key, store {
    /// Unique identifier for this encrypted share
    id: UID,
    /// Epoch when this share was created
    created_at_epoch: u64,
    /// ID of the dWallet this share belongs to
    dwallet_id: ID,
    /// Encrypted secret share with zero-knowledge proof of correctness
    /// for the dWallet's secret key share (of `dwallet_id`).
    encrypted_centralized_secret_share_and_proof: vector<u8>,
    /// ID of the encryption key used for encryption
    encryption_key_id: ID,
    /// Address of the encryption key owner
    encryption_key_address: address,
    /// Source share ID if this was created via re-encryption (None for DKG-created)
    source_encrypted_user_secret_key_share_id: Option<ID>,
    /// Current verification and acceptance state
    state: EncryptedUserSecretKeyShareState,
}

/// State of an encrypted user secret key share throughout verification and acceptance
public enum EncryptedUserSecretKeyShareState has copy, drop, store {
    /// Waiting for network to verify the encryption proof
    AwaitingNetworkVerification,
    /// Network has successfully verified the encryption
    NetworkVerificationCompleted,
    /// Network has rejected the encryption verification
    NetworkVerificationRejected,
    /// Key holder has signed and accepted the share
    KeyHolderSigned {
        /// The signed public share corresponding to the encrypted secret key share,
        /// used to verify its authenticity.
        user_output_signature: vector<u8>,
    },
}

/// Unverified capability for a partial user signature requiring network validation.
///
/// This capability is issued when a user creates a partial signature but must be
/// verified by the network before it can be used for conditional signing.
///
/// ## Verification Process
/// 1. Network validates the user's partial signature
/// 2. Network verifies the signature matches the message and dWallet
/// 3. Network confirms the presign material is valid
/// 4. Capability becomes verified and ready for use
///
/// ## Security Properties
/// - Prevents use of invalid partial signatures
/// - Ensures network validation before conditional signing
/// - Capability-based authorization for future signing
public struct UnverifiedPartialUserSignatureCap has key, store {
    /// Unique identifier for this capability
    id: UID,
    /// ID of the associated partial user signature
    partial_centralized_signed_message_id: ID,
}

/// Verified capability for a network-validated partial user signature.
///
/// This capability proves that:
/// - The user's partial signature has been validated by the network
/// - The signature matches the intended message and dWallet
/// - The associated presign material is valid and reserved
/// - The holder is authorized to request signature completion
///
/// ## Usage in Conditional Signing
/// - Can be combined with `MessageApproval` to complete signatures
/// - Enables conditional execution when multiple conditions are met
/// - Supports atomic multi-party transactions
///
/// ## Security Guarantees
/// - Network has verified the partial signature authenticity
/// - Presign material is reserved and cannot be double-spent
/// - Only the capability holder can trigger signature completion
public struct VerifiedPartialUserSignatureCap has key, store {
    /// Unique identifier for this capability
    id: UID,
    /// ID of the associated verified partial user signature
    partial_centralized_signed_message_id: ID,
}

/// Partial user signature for future/conditional signing scenarios.
///
/// Represents a message that has been signed by the user (centralized party) but not
/// yet by the network. This enables conditional signing patterns where user consent
/// is obtained first, and network signing occurs later when conditions are met.
///
/// ## Use Cases
///
/// ### Decentralized Exchange (DEX)
/// 1. User A creates a partial signature to buy BTC with ETH at price X
/// 2. User B creates a matching partial signature to sell BTC for ETH at price X
/// 3. When both conditions are met, the network completes both signatures
/// 4. Atomic swap is executed
///
/// ### Conditional Payments
/// - Pre-authorize payments that execute when specific conditions are met
/// - Escrow-like functionality with delayed execution
/// - Multi-party agreement protocols
///
/// ## Security Properties
/// - User signature proves intent and authorization
/// - Presign capability ensures single-use semantics
/// - Network verification prevents malicious signatures
/// - Capability-based access control for completion
public struct PartialUserSignature has key, store {
    /// Unique identifier for this partial signature
    id: UID,
    /// Epoch when this partial signature was created
    created_at_epoch: u64,
    /// Presign capability (consumed to prevent reuse)
    presign_cap: VerifiedPresignCap,
    /// ID of the dWallet that will complete the signature
    dwallet_id: ID,
    /// ID of the capability that controls completion
    cap_id: ID,
    /// Cryptographic curve for the signature
    curve: u32,
    /// Signature algorithm to be used
    signature_algorithm: u32,
    /// Hash scheme to apply to the message
    hash_scheme: u32,
    /// Raw message bytes to be signed
    message: vector<u8>,
    /// User's partial signature on the message
    message_centralized_signature: vector<u8>,
    /// Current verification state
    state: PartialUserSignatureState,
}

public enum PartialUserSignatureState has copy, drop, store {
    AwaitingNetworkVerification,
    NetworkVerificationCompleted,
    NetworkVerificationRejected,
}

/// Represents a decentralized wallet (dWallet) created through DKG or key import.
///
/// A dWallet encapsulates cryptographic key material and provides secure signing
/// capabilities through Multi-Party Computation. It can operate in two security models:
///
/// 1. **Zero-trust mode**: User secret key share remains encrypted, requiring user
///    participation for every signature. Maximum security.
/// 2. **Trust-minimized mode**: User secret key share is made public, allowing
///    network-only signing. Reduced security but improved UX.
///
/// ## Security Models
/// - **DKG dWallets**: Created through distributed key generation
/// - **Imported Key dWallets**: Created from existing private keys
///
/// ## State Lifecycle
/// The dWallet progresses through various states from creation to active use,
/// with different paths for DKG and imported key variants.
public struct DWallet has key, store {
    /// Unique identifier for the dWallet
    id: UID,
    /// Epoch when this dWallet was created
    created_at_epoch: u64,
    /// Elliptic curve used for cryptographic operations
    curve: u32,
    /// Public user secret key share (if trust-minimized mode is enabled)
    ///
    /// - `None`: Zero-trust mode - user participation required for signing
    /// - `Some(share)`: Trust-minimized mode - network can sign independently
    public_user_secret_key_share: Option<vector<u8>>,
    /// ID of the capability that controls this dWallet
    dwallet_cap_id: ID,
    /// Network encryption key used for securing this dWallet's network share
    dwallet_network_encryption_key_id: ID,
    /// Whether this dWallet was created from an imported key
    is_imported_key_dwallet: bool,
    /// Encrypted user secret key shares (Encryption user secret key share ID -> EncryptedUserSecretKeyShare)
    encrypted_user_secret_key_shares: ObjectTable<ID, EncryptedUserSecretKeyShare>,
    /// Signing sessions (Sign ID -> SignSession)
    sign_sessions: ObjectTable<ID, SignSession>,
    /// Current state of the dWallet
    state: DWalletState,
}

/// State of a dWallet throughout its creation and operational lifecycle.
///
/// dWallets can be created through two paths:
/// 1. **DKG Path**: Distributed Key Generation with validator participation
/// 2. **Import Path**: Importing existing private keys with network verification
///
/// Both paths converge to the `Active` state where signing operations can be performed.
public enum DWalletState has copy, drop, store {
    /// DKG first round has been requested from the network
    DKGRequested,
    /// Network rejected the DKG first round request
    NetworkRejectedDKGRequest,
    /// DKG first round completed, waiting for user to initiate second round
    AwaitingUserDKGVerificationInitiation {
        /// Output from the first round of DKG
        first_round_output: vector<u8>,
    },
    /// DKG second round has been requested, waiting for network verification
    AwaitingNetworkDKGVerification,
    /// Network rejected the DKG second round verification
    NetworkRejectedDKGVerification,
    /// Imported key verification requested, waiting for network verification
    AwaitingNetworkImportedKeyVerification,
    /// Network rejected the imported key verification
    NetworkRejectedImportedKeyVerification,
    /// DKG/Import completed, waiting for key holder to sign and accept
    AwaitingKeyHolderSignature {
        /// Public output from DKG or import verification
        public_output: vector<u8>,
    },
    /// dWallet is fully operational and ready for signing
    Active {
        /// The verified public output
        public_output: vector<u8>,
    },
}

/// Unverified capability for a presign session requiring validation.
///
/// This capability is issued when a presign is requested but must be verified
/// as completed before it can be used for signing operations.
///
/// ## Verification Process
/// 1. Check that the referenced presign session is completed
/// 2. Validate capability ID matches the session
/// 3. Convert to `VerifiedPresignCap` for actual use
///
/// ## Security Model
/// - Cannot be used for signing until verified
/// - Prevents use of incomplete or invalid presigns
/// - Capability-based access control
public struct UnverifiedPresignCap has key, store {
    id: UID,
    /// Target dWallet ID for dWallet-specific presigns
    ///
    /// - `Some(id)`: Can only be used with the specified dWallet (e.g. ECDSA requirement)
    /// - `None`: Global presign, can be used with any compatible dWallet (e.g. Schnorr and EdDSA)
    dwallet_id: Option<ID>,
    /// ID of the associated presign session
    presign_id: ID,
}

/// Verified capability for a completed presign session ready for signing.
///
/// This capability proves that:
/// - The associated presign session has completed successfully
/// - The capability holder has authorization to use the presign
/// - The presign matches the cryptographic requirements
///
/// ## Usage Constraints
/// - Single-use: Consumed during signature generation
/// - Algorithm-specific: Must match the target signature algorithm
/// - Expiration: May have epoch-based validity limits
///
/// ## Security Properties
/// - Cryptographically bound to specific presign output
/// - Prevents double-spending of presign material
/// - Enforces proper authorization flow
public struct VerifiedPresignCap has key, store {
    id: UID,
    /// Target dWallet ID for dWallet-specific presigns
    ///
    /// - `Some(id)`: Can only be used with the specified dWallet (e.g. ECDSA requirement)
    /// - `None`: Global presign, can be used with any compatible dWallet (e.g. Schnorr and EdDSA)
    dwallet_id: Option<ID>,
    /// ID of the associated presign session
    presign_id: ID,
}

/// Presign session for optimized signature generation.
///
/// Presigns are cryptographic precomputations that enable faster online signing
/// by performing expensive computations offline, before the message is known.
/// This significantly reduces signing latency in real-time applications.
///
/// ## Types of Presigns
///
/// ### dWallet-Specific Presigns
/// - Bound to a specific dWallet ID
/// - Required for algorithms like ECDSA
/// - Higher security isolation
///
/// ### Global Presigns
/// - Can be used with any dWallet under the same network key
/// - Supported by algorithms like Schnorr and EdDSA
/// - Better resource efficiency
///
/// ## Performance Benefits
/// - Reduces online full signing flow time significantly
/// - Enables high-frequency trading and real-time applications
/// - Improves user experience with instant signatures
///
/// ## Security Properties
/// - Single-use: Each presign can only be used once
/// - Algorithm-specific: Tailored to the signature algorithm
/// - Network-secured: Protected by threshold cryptography
public struct PresignSession has key, store {
    /// Unique identifier for this presign session
    id: UID,
    /// Epoch when this presign was created
    created_at_epoch: u64,
    /// Elliptic curve used for the presign
    curve: u32,
    /// Signature algorithm this presign supports
    signature_algorithm: u32,
    /// Target dWallet ID (None for global presigns)
    ///
    /// - `Some(id)`: dWallet-specific presign (e.g. required for ECDSA)
    /// - `None`: Global presign (e.g. available for Schnorr, EdDSA)
    dwallet_id: Option<ID>,
    /// ID of the capability that controls this presign
    cap_id: ID,
    /// Current state of the presign computation
    state: PresignState,
}

/// State progression of a presign session through its lifecycle.
///
/// Presign sessions follow a linear progression from request to completion,
/// with potential rejection at the network validation stage.
public enum PresignState has copy, drop, store {
    /// Presign has been requested and is awaiting network processing
    Requested,
    /// Network rejected the presign request (invalid parameters, insufficient resources, etc.)
    NetworkRejected,
    /// Presign completed successfully with cryptographic material ready for use
    Completed {
        /// Precomputed cryptographic material for accelerated signing
        presign: vector<u8>,
    },
}

/// Signing session for generating dWallet signatures.
///
/// Represents an ongoing or completed signature generation process using
/// the 2PC-MPC protocol. Combines user and network contributions to create
/// a complete signature.
///
/// ## Signing Process
/// 1. User provides message approval and presign capability
/// 2. Network validates the request and user's partial signature
/// 3. Network combines with its share to generate the full signature
/// 4. Session transitions to completed state with the final signature
///
/// ## Types of Signing
/// - **Standard**: Direct signing with immediate user participation
/// - **Future**: Conditional signing using pre-validated partial signatures
/// - **Imported Key**: Signing with imported key dWallets
///
/// ## Performance Optimization
/// - Uses presign material to accelerate the online signing process
/// - Reduces latency from seconds to milliseconds for real-time applications
/// - Enables high-frequency trading and interactive applications
public struct SignSession has key, store {
    id: UID,
    /// Epoch when this signing session was initiated
    created_at_epoch: u64,
    /// ID of the dWallet performing the signature
    dwallet_id: ID,
    /// Current state of the signing process
    state: SignState,
}

/// State progression of a signing session through its lifecycle.
///
/// Signing sessions combine user authorization with network cryptographic operations
/// to produce final signatures.
public enum SignState has copy, drop, store {
    /// Signature has been requested and is awaiting network processing
    Requested,
    /// Network rejected the signature request (invalid presign, unauthorized message, etc.)
    NetworkRejected,
    /// Signature completed successfully and ready for use
    Completed {
        /// Final cryptographic signature that can be verified against the public key
        signature: vector<u8>,
    },
}

// === Message Approval ===

/// Authorization to sign a specific message with a dWallet.
///
/// This approval object grants permission to sign a message using a dWallet's
/// secret key material. It specifies the exact cryptographic parameters and
/// message content that has been authorized.
///
/// ## Security Properties
/// - Single-use: Consumed during signature generation to prevent replay
/// - Cryptographically bound: Specifies exact algorithm and hash scheme
/// - Message-specific: Tied to specific message content
/// - dWallet-specific: Can only be used with the designated dWallet
///
/// ## Usage Pattern
/// 1. User creates approval for specific message and dWallet
/// 2. Approval is combined with presign capability
/// 3. Network validates and generates signature
/// 4. Approval is consumed and cannot be reused
public struct MessageApproval has drop, store {
    /// ID of the dWallet authorized to sign this message
    dwallet_id: ID,
    /// Cryptographic signature algorithm to use
    signature_algorithm: u32,
    /// Hash scheme to apply to the message before signing
    hash_scheme: u32,
    /// Raw message bytes to be signed
    message: vector<u8>,
}

/// Authorization to sign a specific message with an imported key dWallet.
///
/// Similar to `MessageApproval` but specifically for dWallets created from
/// imported private keys rather than through distributed key generation.
///
/// ## Differences from Standard MessageApproval
/// - Used with `ImportedKeyDWalletCap` instead of `DWalletCap`
/// - May have different security assumptions due to key import process
/// - Supports the same cryptographic algorithms and operations
///
/// ## Security Considerations
/// - Imported key dWallets may have different trust models
/// - Users should understand the provenance of imported keys
/// - Same single-use and message-binding properties apply
public struct ImportedKeyMessageApproval has drop, store {
    /// ID of the imported key dWallet authorized to sign this message
    dwallet_id: ID,
    /// Cryptographic signature algorithm to use
    signature_algorithm: u32,
    /// Hash scheme to apply to the message before signing
    hash_scheme: u32,
    /// Raw message bytes to be signed
    message: vector<u8>,
}

// === Events ===

// === Network Encryption Key DKG Events ===

/// Event requesting network DKG for a new encryption key.
///
/// Initiates the distributed key generation process for creating a new
/// network threshold encryption key used by the validator committee.
public struct DWalletNetworkDKGEncryptionKeyRequestEvent has copy, drop, store {
    /// ID of the network encryption key to be generated
    dwallet_network_encryption_key_id: ID,
    /// Parameters for the network
    params_for_network: vector<u8>,
}

/// Event emitted when network DKG for an encryption key completes successfully.
///
/// Signals that the validator network has successfully generated a new
/// threshold encryption key and it's ready for use in securing dWallet shares.
///
/// ## Next Steps
/// The encryption key can now be used for:
/// - Encrypting dWallet network shares
/// - Securing validator committee communications
/// - Supporting MPC protocol operations
public struct CompletedDWalletNetworkDKGEncryptionKeyEvent has copy, drop, store {
    /// ID of the successfully generated network encryption key
    dwallet_network_encryption_key_id: ID,
}

/// Event emitted when network DKG for an encryption key is rejected.
///
/// Indicates that the validator network could not complete the DKG process
/// for the requested encryption key, typically due to insufficient participation
/// or validation failures.
public struct RejectedDWalletNetworkDKGEncryptionKeyEvent has copy, drop, store {
    /// ID of the rejected network encryption key
    dwallet_network_encryption_key_id: ID,
}

// === Network Encryption Key Reconfiguration Events ===

/// Event requesting reconfiguration of a network encryption key.
///
/// Initiates the process to update a network encryption key for a new
/// validator committee, ensuring continuity of service across epoch transitions.
public struct DWalletEncryptionKeyReconfigurationRequestEvent has copy, drop, store {
    /// ID of the network encryption key to be reconfigured
    dwallet_network_encryption_key_id: ID,
}

/// Event emitted when encryption key reconfiguration completes successfully.
///
/// Signals that the network encryption key has been successfully updated
/// for the new validator committee and is ready for the next epoch.
public struct CompletedDWalletEncryptionKeyReconfigurationEvent has copy, drop, store {
    /// ID of the successfully reconfigured network encryption key
    dwallet_network_encryption_key_id: ID,
}

/// Event emitted when encryption key reconfiguration is rejected.
///
/// Indicates that the validator network could not complete the reconfiguration
/// process, potentially requiring retry or manual intervention.
public struct RejectedDWalletEncryptionKeyReconfigurationEvent has copy, drop, store {
    /// ID of the network encryption key that failed reconfiguration
    dwallet_network_encryption_key_id: ID,
}

// === DKG First Round Events ===

/// Event requesting the start of DKG first round from the validator network.
///
/// Initiates the distributed key generation process for a new dWallet.
/// Validators respond by executing the first round of the DKG protocol.
#[deprecated]
public struct DWalletDKGFirstRoundRequestEvent has copy, drop, store {
    /// ID of the dWallet being created
    dwallet_id: ID,
    /// ID of the capability that controls the dWallet
    dwallet_cap_id: ID,
    /// Network encryption key for securing the dWallet's network share
    dwallet_network_encryption_key_id: ID,
    /// Elliptic curve for the dWallet's cryptographic operations
    curve: u32,
}

/// Event emitted when DKG first round completes successfully.
///
/// Signals that the validator network has completed the first round of DKG
/// and provides the output needed for the user to proceed with the second round.
///
/// ## Next Steps
/// Users should:
/// 1. Process the `first_round_output`
/// 2. Generate their contribution to the DKG
/// 3. Call `request_dwallet_dkg_second_round()` to continue
#[deprecated]
public struct CompletedDWalletDKGFirstRoundEvent has copy, drop, store {
    /// ID of the dWallet being created
    dwallet_id: ID,
    /// Public output from the first round of DKG
    first_round_output: vector<u8>,
}

/// Event emitted when DKG first round is rejected by the network.
///
/// Indicates that the validator network could not complete the first round
/// of DKG for the requested dWallet, typically due to validation failures
/// or insufficient validator participation.
#[deprecated]
public struct RejectedDWalletDKGFirstRoundEvent has copy, drop, store {
    /// ID of the dWallet whose DKG first round was rejected
    dwallet_id: ID,
}

// === DKG Second Round Events ===

/// Event requesting the second round of DKG from the validator network.
///
/// This event initiates the final phase of distributed key generation where
/// the user's contribution is combined with the network's first round output
/// to complete the dWallet creation process.
///
/// ## Process Flow
/// 1. User processes the first round output from validators
/// 2. User generates their cryptographic contribution
/// 3. User encrypts their secret key share
/// 4. Network validates and completes the DKG process
///
/// ## Security Properties
/// - User contribution ensures the user controls part of the key
/// - Network validation prevents malicious key generation
/// - Encrypted shares ensure proper key distribution
#[deprecated]
public struct DWalletDKGSecondRoundRequestEvent has copy, drop, store {
    /// ID of the encrypted user secret key share being created
    encrypted_user_secret_key_share_id: ID,
    /// ID of the dWallet being created through DKG
    dwallet_id: ID,
    /// Cryptographic output from the network's first round of DKG
    first_round_output: vector<u8>,
    /// User's public key share with cryptographic proof of correctness
    centralized_public_key_share_and_proof: vector<u8>,
    /// ID of the dWallet capability that authorizes this operation
    dwallet_cap_id: ID,
    /// User's encrypted secret key share with zero-knowledge proof
    encrypted_centralized_secret_share_and_proof: vector<u8>,
    /// Serialized encryption key used to encrypt the user's secret share
    encryption_key: vector<u8>,
    /// ID of the encryption key object
    encryption_key_id: ID,
    /// Address of the encryption key owner
    encryption_key_address: address,
    /// User's contribution to the DKG public output
    user_public_output: vector<u8>,
    /// Ed25519 public key for verifying the user's signature
    signer_public_key: vector<u8>,
    /// ID of the network encryption key for securing network shares
    dwallet_network_encryption_key_id: ID,
    /// Elliptic curve for the dWallet's cryptographic operations
    curve: u32,
}

/// Event emitted when DKG second round completes successfully.
///
/// Signals the successful completion of the distributed key generation process.
/// The dWallet is now ready for user acceptance and can begin signing operations
/// once the user validates and accepts their encrypted key share.
///
/// ## Next Steps for Users
/// 1. Validate the public output matches expected values
/// 2. Decrypt and verify the received encrypted key share
/// 3. Sign the public output to accept the dWallet
/// 4. Begin using the dWallet for signing operations
///
/// ## Security Verification
/// Users should verify that the public key corresponds to their expected
/// contribution and that the encrypted share can be properly decrypted.
#[deprecated]
public struct CompletedDWalletDKGSecondRoundEvent has copy, drop, store {
    /// ID of the successfully created dWallet
    dwallet_id: ID,
    /// Complete public output from the DKG process (public key and metadata)
    public_output: vector<u8>,
    /// ID of the user's encrypted secret key share
    encrypted_user_secret_key_share_id: ID,
}

/// Event emitted when DKG second round is rejected by the network.
///
/// Indicates that the validator network rejected the user's contribution
/// to the DKG process, typically due to invalid proofs or malformed data.
///
/// ## Common Rejection Reasons
/// - Invalid cryptographic proofs
/// - Malformed user contribution
/// - Encryption verification failures
/// - Network consensus issues
#[deprecated]
public struct RejectedDWalletDKGSecondRoundEvent has copy, drop, store {
    /// ID of the dWallet whose DKG second round was rejected
    dwallet_id: ID,
    /// Public output that was being processed when rejection occurred
    public_output: vector<u8>,
}



// === DWallet DKG Events ===

/// Event requesting the second round of DKG from the validator network.
///
/// This event initiates the final phase of distributed key generation where
/// the user's contribution is combined with the network's first round output
/// to complete the dWallet creation process.
///
/// ## Process Flow
/// 1. User processes the first round output from validators
/// 2. User generates their cryptographic contribution
/// 3. User encrypts their secret key share
/// 4. Network validates and completes the DKG process
///
/// ## Security Properties
/// - User contribution ensures the user controls part of the key
/// - Network validation prevents malicious key generation
/// - Encrypted shares ensure proper key distribution
public struct DWalletDKGRequestEvent has copy, drop, store {
    /// ID of the encrypted user secret key share being created
    encrypted_user_secret_key_share_id: ID,
    /// ID of the dWallet being created through DKG
    dwallet_id: ID,
    /// User's public key share with cryptographic proof of correctness
    centralized_public_key_share_and_proof: vector<u8>,
    /// ID of the dWallet capability that authorizes this operation
    dwallet_cap_id: ID,
    /// User's encrypted secret key share with zero-knowledge proof
    encrypted_centralized_secret_share_and_proof: vector<u8>,
    /// Serialized encryption key used to encrypt the user's secret share
    encryption_key: vector<u8>,
    /// ID of the encryption key object
    encryption_key_id: ID,
    /// Address of the encryption key owner
    encryption_key_address: address,
    /// User's contribution to the DKG public output
    user_public_output: vector<u8>,
    /// Ed25519 public key for verifying the user's signature
    signer_public_key: vector<u8>,
    /// ID of the network encryption key for securing network shares
    dwallet_network_encryption_key_id: ID,
    /// Elliptic curve for the dWallet's cryptographic operations
    curve: u32,
}

/// Event emitted when DKG second round completes successfully.
///
/// Signals the successful completion of the distributed key generation process.
/// The dWallet is now ready for user acceptance and can begin signing operations
/// once the user validates and accepts their encrypted key share.
///
/// ## Next Steps for Users
/// 1. Validate the public output matches expected values
/// 2. Decrypt and verify the received encrypted key share
/// 3. Sign the public output to accept the dWallet
/// 4. Begin using the dWallet for signing operations
///
/// ## Security Verification
/// Users should verify that the public key corresponds to their expected
/// contribution and that the encrypted share can be properly decrypted.
public struct CompletedDWalletDKGEvent has copy, drop, store {
    /// ID of the successfully created dWallet
    dwallet_id: ID,
    /// Complete public output from the DKG process (public key and metadata)
    public_output: vector<u8>,
    /// ID of the user's encrypted secret key share
    encrypted_user_secret_key_share_id: ID,
}

/// Event emitted when DKG second round is rejected by the network.
///
/// Indicates that the validator network rejected the user's contribution
/// to the DKG process, typically due to invalid proofs or malformed data.
///
/// ## Common Rejection Reasons
/// - Invalid cryptographic proofs
/// - Malformed user contribution
/// - Encryption verification failures
/// - Network consensus issues
public struct RejectedDWalletDKGEvent has copy, drop, store {
    /// ID of the dWallet whose DKG second round was rejected
    dwallet_id: ID,
    /// Public output that was being processed when rejection occurred
    public_output: vector<u8>,
}

// === Imported Key Events ===

/// Event requesting verification of an imported key dWallet from the network.
///
/// This event initiates the validation process for a dWallet created from an
/// existing private key rather than through distributed key generation.
///
/// ## Imported Key Flow
/// 1. User creates an imported key dWallet object
/// 2. User provides cryptographic proof of key ownership
/// 3. Network validates the proof and key authenticity
/// 4. If valid, the dWallet becomes active for signing
///
/// ## Security Considerations
/// - Imported keys may have different security assumptions than DKG keys
/// - Network validates proof of ownership but cannot verify key generation process
/// - Users should understand the provenance and security of imported keys
public struct DWalletImportedKeyVerificationRequestEvent has copy, drop, store {
    /// ID of the imported key dWallet being verified
    dwallet_id: ID,
    /// ID of the encrypted user secret key share being created
    encrypted_user_secret_key_share_id: ID,
    /// User's cryptographic message for importing computation
    centralized_party_message: vector<u8>,
    /// ID of the imported key dWallet capability
    dwallet_cap_id: ID,
    /// User's encrypted secret key share with proof of correctness
    encrypted_centralized_secret_share_and_proof: vector<u8>,
    /// Serialized encryption key used for user share encryption
    encryption_key: vector<u8>,
    /// ID of the encryption key object
    encryption_key_id: ID,
    /// Address of the encryption key owner
    encryption_key_address: address,
    /// User's public key contribution and verification data
    user_public_output: vector<u8>,
    /// Ed25519 public key for signature verification, used to verify the user's signature on the public output
    signer_public_key: vector<u8>,
    /// ID of the network encryption key for securing network shares
    dwallet_network_encryption_key_id: ID,
    /// Elliptic curve for the imported key dWallet
    curve: u32,
}

/// Event emitted when imported key verification completes successfully.
///
/// Signals that the network has validated the user's imported key and the
/// dWallet is ready for user acceptance and subsequent signing operations.
///
/// ## Next Steps for Users
/// 1. Verify the public output matches the imported key
/// 2. Validate the encrypted key share can be properly decrypted
/// 3. Sign the public output to accept the dWallet
/// 4. Begin using the imported key dWallet for signatures
public struct CompletedDWalletImportedKeyVerificationEvent has copy, drop, store {
    /// ID of the successfully verified imported key dWallet
    dwallet_id: ID,
    /// Public output from the verification process
    public_output: vector<u8>,
    /// ID of the user's encrypted secret key share
    encrypted_user_secret_key_share_id: ID,
}

/// Event emitted when imported key verification is rejected by the network.
///
/// Indicates that the validator network could not validate the imported key,
/// typically due to invalid proofs or malformed verification data.
///
/// ## Common Rejection Reasons
/// - Invalid cryptographic proofs of key ownership
/// - Malformed imported key data
/// - Verification signature failures
/// - Incompatible curve parameters
public struct RejectedDWalletImportedKeyVerificationEvent has copy, drop, store {
    /// ID of the imported key dWallet that failed verification
    dwallet_id: ID,
}

// === Encrypted User Share Events ===

/// Event emitted when an encryption key is successfully created and registered.
///
/// This event signals that a new encryption key has been validated and is available
/// for use in encrypting user secret key shares.
public struct CreatedEncryptionKeyEvent has copy, drop, store {
    /// ID of the newly created encryption key
    encryption_key_id: ID,
    /// Address of the encryption key owner
    signer_address: address,
}

/// Event requesting verification of an encrypted user secret key share.
///
/// This event initiates the validation process for re-encrypted user shares,
/// typically used when transferring dWallet access to another user or when
/// creating additional encrypted copies for backup purposes.
///
/// ## Re-encryption Use Cases
/// - **Access Transfer**: Share dWallet access with another user
/// - **Access Granting**: Allow multiple users to control the same dWallet
/// - **Backup Creation**: Create additional encrypted copies for redundancy
/// - **Key Recovery**: Re-encrypt shares for recovery scenarios
///
/// ## Verification Process
/// 1. User re-encrypts their secret key share to a new encryption key
/// 2. User provides zero-knowledge proof of correct re-encryption
/// 3. Network validates the proof against the dWallet's public output
/// 4. If valid, the new encrypted share becomes available for use
///
/// ## Security Properties
/// - Zero-knowledge proofs ensure re-encryption correctness
/// - Original share remains secure during the process
/// - Network cannot learn the secret key material
/// - Destination user must decrypt and validate the share
public struct EncryptedShareVerificationRequestEvent has copy, drop, store {
    /// User's encrypted secret key share with zero-knowledge proof of correctness
    encrypted_centralized_secret_share_and_proof: vector<u8>,
    /// Public output of the dWallet (used for verification), this is the
    /// public output of the dWallet that the user's share is being encrypted to.
    /// This value is taken from the the dWallet object during event creation, and
    /// we cannot get it from the user's side.
    public_output: vector<u8>,
    /// ID of the dWallet this encrypted share belongs to
    dwallet_id: ID,
    /// Serialized encryption key used for the re-encryption
    encryption_key: vector<u8>,
    /// ID of the encryption key object
    encryption_key_id: ID,
    /// ID of the new encrypted user secret key share being created
    encrypted_user_secret_key_share_id: ID,
    /// ID of the source encrypted share (if this is a re-encryption)
    source_encrypted_user_secret_key_share_id: ID,
    /// ID of the network encryption key securing network shares
    dwallet_network_encryption_key_id: ID,
    /// Elliptic curve for the dWallet
    curve: u32,
}

/// Event emitted when encrypted share verification completes successfully.
///
/// Signals that the network has validated the re-encryption proof and the
/// new encrypted share is ready for the destination user to accept.
///
/// ## Next Steps for Recipient
/// 1. Decrypt the encrypted share using their private encryption key
/// 2. Verify the decrypted share matches the dWallet's public output
/// 3. Sign the public output to accept and activate the share
/// 4. Use the share for dWallet operations
public struct CompletedEncryptedShareVerificationEvent has copy, drop, store {
    /// ID of the successfully verified encrypted user secret key share
    encrypted_user_secret_key_share_id: ID,
    /// ID of the dWallet associated with this encrypted share
    dwallet_id: ID,
}

/// Event emitted when encrypted share verification is rejected.
///
/// Indicates that the network could not validate the re-encryption proof,
/// typically due to invalid cryptographic proofs or verification failures.
///
/// ## Common Rejection Reasons
/// - Invalid zero-knowledge proof of re-encryption
/// - Mismatch between encrypted share and public output
/// - Corrupted or malformed encryption data
/// - Incompatible encryption key parameters
public struct RejectedEncryptedShareVerificationEvent has copy, drop, store {
    /// ID of the encrypted user secret key share that failed verification
    encrypted_user_secret_key_share_id: ID,
    /// ID of the dWallet associated with the failed share
    dwallet_id: ID,
}

/// Event emitted when a user accepts an encrypted secret key share.
///
/// This event signals the final step in the share transfer process where
/// the recipient has validated and accepted their encrypted share, making
/// the dWallet fully accessible to them.
///
/// ## Acceptance Process
/// 1. User decrypts the share with their private encryption key
/// 2. User verifies the share produces the correct public key
/// 3. User signs the public output to prove acceptance
/// 4. Share becomes active and usable for signing operations
///
/// ## Security Verification
/// The user's signature on the public output serves as cryptographic proof that:
/// - They successfully decrypted the share
/// - The share is mathematically correct
/// - They accept responsibility for the dWallet
public struct AcceptEncryptedUserShareEvent has copy, drop, store {
    /// ID of the accepted encrypted user secret key share
    encrypted_user_secret_key_share_id: ID,
    /// ID of the dWallet associated with this share
    dwallet_id: ID,
    /// User's signature on the public output proving acceptance
    user_output_signature: vector<u8>,
    /// ID of the encryption key used for this share
    encryption_key_id: ID,
    /// Address of the user who accepted the share
    encryption_key_address: address,
}

// === Make User Secret Key Share Public Events ===

/// Event requesting to make a dWallet's user secret key share public.
///
/// This event initiates the transition from zero-trust mode to trust-minimized mode,
/// where the user's secret key share becomes publicly visible, allowing the network
/// to sign independently without user participation.
///
/// ## ⚠️ CRITICAL SECURITY WARNING
/// **This operation is IRREVERSIBLE and reduces security!**
///
/// ### Security Trade-offs
/// - **Before**: Zero-trust - user participation required for every signature
/// - **After**: Trust-minimized - network can sign independently
/// - **Risk**: Compromised validators could potentially misuse the dWallet
///
/// ### When to Consider This
/// - High-frequency automated trading where latency is critical
/// - Applications requiring instant signature generation
/// - When convenience outweighs the security reduction
/// - Smart contract automation that needs independent signing
///
/// ### Use Cases
/// - DeFi protocols with automated rebalancing
/// - Gaming applications with instant transactions
/// - IoT devices requiring autonomous signing
/// - Bot trading with microsecond latency requirements
public struct MakeDWalletUserSecretKeySharePublicRequestEvent has copy, drop, store {
    /// The user's secret key share to be made public
    public_user_secret_key_share: vector<u8>,
    /// dWallet's public output for verification
    public_output: vector<u8>,
    /// Elliptic curve for the dWallet
    curve: u32,
    /// ID of the dWallet being transitioned to trust-minimized mode
    dwallet_id: ID,
    /// ID of the network encryption key
    dwallet_network_encryption_key_id: ID,
}

/// Event emitted when user secret key share is successfully made public.
///
/// Signals that the dWallet has transitioned to trust-minimized mode where
/// the network can now sign independently without user participation.
///
/// ## Post-Transition Capabilities
/// - Network can generate signatures autonomously
/// - Reduced latency for signing operations
/// - No user interaction required for each signature
/// - Suitable for high-frequency automated applications
///
/// ## ⚠️ Security Reminder
/// The dWallet now operates in trust-minimized mode. Monitor validator
/// behavior and consider the implications for your security model.
public struct CompletedMakeDWalletUserSecretKeySharePublicEvent has copy, drop, store {
    /// ID of the dWallet that successfully transitioned to trust-minimized mode
    dwallet_id: ID,
    /// The user's secret key share that was made public
    public_user_secret_key_share: vector<u8>,
}

/// Event emitted when the request to make user secret key share public is rejected.
///
/// Indicates that the network could not validate or complete the transition
/// to trust-minimized mode.
///
/// ## Common Rejection Reasons
/// - Invalid user secret key share provided
/// - Mismatch between share and public output
/// - dWallet already in trust-minimized mode
/// - Network validation failures
public struct RejectedMakeDWalletUserSecretKeySharePublicEvent has copy, drop, store {
    /// ID of the dWallet that failed to transition to trust-minimized mode
    dwallet_id: ID,
}

// === Presign Events ===

/// Event requesting the generation of a presign from the validator network.
///
/// This event initiates the precomputation of cryptographic material that will
/// be used to accelerate future signature generation. Presigns are a key
/// optimization in the 2PC-MPC protocol, reducing online signing time by 80-90%.
///
/// ## Presign Types
///
/// ### dWallet-Specific Presigns
/// - Required for algorithms like ECDSA that need key-specific precomputation
/// - Bound to a specific dWallet and cannot be used elsewhere
/// - Higher security isolation but less resource efficiency
///
/// ### Global Presigns
/// - Supported by algorithms like Schnorr and EdDSA
/// - Can be used with any compatible dWallet under the same network key
/// - Better resource utilization and batching efficiency
///
/// ## Performance Benefits
/// - **Latency Reduction**: From seconds to milliseconds for signing
/// - **Throughput Increase**: Enables high-frequency trading applications
/// - **User Experience**: Near-instant signature generation
/// - **Scalability**: Batch presign generation during low activity periods
public struct PresignRequestEvent has copy, drop, store {
    /// Target dWallet ID for dWallet-specific presigns
    ///
    /// - `Some(id)`: dWallet-specific presign (required for ECDSA)
    /// - `None`: Global presign (available for Schnorr, EdDSA)
    dwallet_id: Option<ID>,
    /// Unique identifier for this presign session
    presign_id: ID,
    /// dWallet's public output for verification (None for global presigns)
    dwallet_public_output: Option<vector<u8>>,
    /// ID of the network encryption key securing the presign
    dwallet_network_encryption_key_id: ID,
    /// Elliptic curve for the presign computation
    curve: u32,
    /// Signature algorithm for the presign (determines presign type)
    signature_algorithm: u32,
}

/// Event emitted when a presign generation completes successfully.
///
/// Signals that the validator network has successfully generated the
/// cryptographic precomputation material and it's ready for use in
/// accelerated signature generation.
///
/// ## Next Steps
/// 1. User receives a `VerifiedPresignCap` capability
/// 2. Presign can be combined with message approval for fast signing
/// 3. Single-use: Each presign can only be used once
/// 4. Expiration: Presigns may have validity time limits
///
/// ## Security Properties
/// - Cryptographically bound to specific algorithm and curve
/// - Cannot be used for different signature types
/// - Single-use prevents double-spending of presign material
/// - Network validation ensures correctness
public struct CompletedPresignEvent has copy, drop, store {
    /// Target dWallet ID (None for global presigns)
    dwallet_id: Option<ID>,
    /// Unique identifier for the completed presign
    presign_id: ID,
    /// Precomputed cryptographic material for signature acceleration
    presign: vector<u8>,
}

/// Event emitted when presign generation is rejected by the network.
///
/// Indicates that the validator network could not complete the presign
/// generation, typically due to validation failures or resource constraints.
///
/// ## Common Rejection Reasons
/// - Insufficient validator participation
/// - Invalid cryptographic parameters
/// - Network resource constraints
/// - Validation failures during precomputation
/// - Incompatible algorithm/curve combinations
public struct RejectedPresignEvent has copy, drop, store {
    /// Target dWallet ID (None for global presigns)
    dwallet_id: Option<ID>,
    /// ID of the presign that failed generation
    presign_id: ID,
}

// === Sign Events ===

/// Event requesting signature generation from the validator network.
///
/// This event initiates the final phase of the 2PC-MPC signing protocol where
/// the network combines user authorization with precomputed material to generate
/// a complete cryptographic signature.
///
/// ## Signing Process Flow
/// 1. User provides message approval and presign capability
/// 2. Network validates the user's authorization
/// 3. Network combines presign with user's partial signature
/// 4. Complete signature is generated and returned
///
/// ## Signature Types
///
/// ### Standard Signing (`is_future_sign: false`)
/// - Immediate user participation required
/// - User signature computed in real-time
/// - Highest security with fresh user authorization
///
/// ### Future Signing (`is_future_sign: true`)
/// - Uses pre-validated partial user signatures
/// - Enables conditional and delayed execution
/// - Supports complex multi-party transaction patterns
///
/// ## Performance Optimization
/// - Presign material enables sub-second signature generation
/// - Critical for high-frequency trading and real-time applications
/// - Reduces network round-trips and computational overhead
public struct SignRequestEvent has copy, drop, store {
    /// Unique identifier for this signing session
    sign_id: ID,
    /// ID of the dWallet performing the signature
    dwallet_id: ID,
    /// dWallet's public output for signature verification
    dwallet_public_output: vector<u8>,
    /// Elliptic curve for the signature
    curve: u32,
    /// Cryptographic signature algorithm
    signature_algorithm: u32,
    /// Hash scheme applied to the message
    hash_scheme: u32,
    /// Raw message bytes to be signed
    message: vector<u8>,
    /// ID of the network encryption key securing network shares
    dwallet_network_encryption_key_id: ID,
    /// ID of the presign used for acceleration
    presign_id: ID,
    /// Precomputed cryptographic material for fast signing
    presign: vector<u8>,
    /// User's partial signature on the message
    message_centralized_signature: vector<u8>,
    /// Whether this uses future sign capabilities
    is_future_sign: bool,
}

/// Event emitted when signature generation completes successfully.
///
/// This event signals the successful completion of the 2PC-MPC signing protocol
/// and provides the final cryptographic signature that can be used in transactions.
///
/// ## Signature Properties
/// - **Mathematically Valid**: Verifiable against the dWallet's public key
/// - **Cryptographically Secure**: Generated using threshold cryptography
/// - **Single-Use Presign**: Associated presign material is consumed
/// - **User Authorized**: Includes validated user consent
///
/// ## Next Steps
/// 1. Extract the signature from the event
/// 2. Combine with transaction data for blockchain submission
/// 3. Verify signature matches expected format for target blockchain
/// 4. Submit transaction to the destination network
///
/// ## Performance Metrics
/// With presigns, signature generation typically completes in:
/// - **Standard Networks**: 100-500ms
/// - **High-Performance Setup**: 50-100ms
/// - **Without Presigns**: 2-5 seconds
public struct CompletedSignEvent has copy, drop, store {
    /// Unique identifier for the completed signing session
    sign_id: ID,
    /// Complete cryptographic signature ready for use
    signature: vector<u8>,
    /// Whether this signature used future sign capabilities
    is_future_sign: bool,
}

/// Event emitted when signature generation is rejected by the network.
///
/// Indicates that the validator network could not complete the signature
/// generation, typically due to validation failures or protocol errors.
///
/// ## Common Rejection Reasons
/// - **Invalid Presign**: Presign material is corrupted or expired
/// - **Authorization Failure**: User signature validation failed
/// - **Network Issues**: Insufficient validator participation
/// - **Protocol Errors**: Cryptographic validation failures
/// - **Resource Constraints**: Network overload or rate limiting
///
/// ## Recovery Steps
/// 1. Check presign validity and obtain new presign if needed
/// 2. Verify message approval is correctly formatted
/// 3. Ensure dWallet is in active state
/// 4. Retry with fresh authorization if temporary failure
public struct RejectedSignEvent has copy, drop, store {
    /// ID of the signing session that failed
    sign_id: ID,
    /// Whether this rejection involved future sign capabilities
    is_future_sign: bool,
}

// === Future Sign Events ===

/// Event requesting validation of a partial user signature for future signing.
///
/// This event initiates the creation of a conditional signature capability where
/// the user's authorization is validated upfront but the network signature is
/// deferred until specific conditions are met.
///
/// ## Future Sign Use Cases
///
/// ### Decentralized Exchange (DEX) Orders
/// ```
/// 1. User A: "I'll sell 1 BTC for 50,000 USDC"
/// 2. User B: "I'll buy 1 BTC for 50,000 USDC"
/// 3. When both conditions match → automatic execution
/// ```
///
/// ### Conditional Payments
/// ```
/// 1. User: "Pay 1000 USDC to Alice when she delivers the goods"
/// 2. Oracle confirms delivery → automatic payment
/// ```
///
/// ### Multi-Party Atomic Swaps
/// ```
/// 1. Multiple users create conditional signatures
/// 2. When all conditions are met → atomic execution
/// ```
///
/// ## Security Benefits
/// - User authorization is cryptographically committed upfront
/// - Network validation prevents invalid partial signatures
/// - Conditions can be verified before execution
/// - Atomic execution reduces counterparty risk
public struct FutureSignRequestEvent has copy, drop, store {
    /// ID of the dWallet that will complete the future signature
    dwallet_id: ID,
    /// ID of the partial user signature being validated
    partial_centralized_signed_message_id: ID,
    /// Message that will be signed when conditions are met
    message: vector<u8>,
    /// Precomputed cryptographic material for the future signature
    presign: vector<u8>,
    /// dWallet's public output for verification
    dwallet_public_output: vector<u8>,
    /// Elliptic curve for the signature
    curve: u32,
    /// Signature algorithm for the future signature
    signature_algorithm: u32,
    /// Hash scheme to be applied to the message
    hash_scheme: u32,
    /// User's partial signature proving authorization
    message_centralized_signature: vector<u8>,
    /// ID of the network encryption key
    dwallet_network_encryption_key_id: ID,
}

/// Event emitted when future sign validation completes successfully.
///
/// Signals that the network has validated the user's partial signature and
/// the future sign capability is ready for conditional execution.
///
/// ## Next Steps
/// 1. User receives a `VerifiedPartialUserSignatureCap`
/// 2. Capability can be combined with `MessageApproval` for execution
/// 3. Network will complete the signature when both are presented
/// 4. Enables complex conditional signing workflows
public struct CompletedFutureSignEvent has copy, drop, store {
    /// ID of the dWallet associated with the future signature
    dwallet_id: ID,
    /// ID of the validated partial user signature
    partial_centralized_signed_message_id: ID,
}

/// Event emitted when future sign validation is rejected.
///
/// Indicates that the network could not validate the user's partial signature,
/// preventing the creation of the conditional signing capability.
///
/// ## Common Rejection Reasons
/// - Invalid user partial signature
/// - Mismatch between signature and message
/// - Incompatible presign material
/// - dWallet validation failures
public struct RejectedFutureSignEvent has copy, drop, store {
    /// ID of the dWallet associated with the failed request
    dwallet_id: ID,
    /// ID of the partial user signature that failed validation
    partial_centralized_signed_message_id: ID,
}

// === Operational Events ===

/// Event containing dwallet 2pc-mpc checkpoint information, emitted during
/// the checkpoint submission message.
public struct DWalletCheckpointInfoEvent has copy, drop, store {
    epoch: u64,
    sequence_number: u64,
}

/// Event requesting to set the maximum number of active sessions buffer.
///
/// This event is used to configure the maximum number of active sessions that
/// can be created at any given time. This is used to prevent the network from
/// creating too many sessions and causing the validators to become out of sync.
public struct SetMaxActiveSessionsBufferEvent has copy, drop {
    max_active_sessions_buffer: u64,
}

/// Event requesting to set the gas fee reimbursement SUI system call value.
///
/// This event is used to configure the gas fee reimbursement SUI system call value.
public struct SetGasFeeReimbursementSuiSystemCallValueEvent has copy, drop {
    gas_fee_reimbursement_sui_system_call_value: u64,
}

/// Event emitted when the epoch ends.
public struct EndOfEpochEvent has copy, drop {
    epoch: u64,
}

// === Package Functions ===

/// Creates a new DWalletCoordinatorInner instance with initial configuration.
///
/// Validates that pricing exists for all supported protocols and curves before creation.
/// Initializes all internal data structures with default values.
///
/// ### Parameters
/// - `current_epoch`: Starting epoch number
/// - `active_committee`: Initial validator committee
/// - `pricing`: Default pricing configuration
/// - `supported_curves_to_signature_algorithms_to_hash_schemes`: Supported cryptographic configurations
/// - `ctx`: Transaction context for object creation
///
/// ### Returns
/// A new DWalletCoordinatorInner instance ready for use
public(package) fun create(
    advance_epoch_approver: &mut AdvanceEpochApprover,
    system_current_status_info: &SystemCurrentStatusInfo,
    pricing: PricingInfo,
    supported_curves_to_signature_algorithms_to_hash_schemes: VecMap<u32, VecMap<u32, vector<u32>>>,
    ctx: &mut TxContext,
): DWalletCoordinatorInner {
    verify_pricing_exists_for_all_protocols(
        &supported_curves_to_signature_algorithms_to_hash_schemes,
        &pricing,
    );
    let mut inner = DWalletCoordinatorInner {
        current_epoch: 0,
        sessions_manager: sessions_manager::create(ctx),
        dwallets: object_table::new(ctx),
        dwallet_network_encryption_keys: object_table::new(ctx),
        epoch_dwallet_network_encryption_keys_reconfiguration_completed: 0,
        encryption_keys: object_table::new(ctx),
        presign_sessions: object_table::new(ctx),
        partial_centralized_signed_messages: object_table::new(ctx),
        pricing_and_fee_manager: pricing_and_fee_manager::create(pricing, ctx),
        active_committee: bls_committee::empty(),
        next_epoch_active_committee: system_current_status_info.next_epoch_active_committee(),
        total_messages_processed: 0,
        last_processed_checkpoint_sequence_number: 0,
        previous_epoch_last_checkpoint_sequence_number: 0,
        support_config: support_config::create(
            supported_curves_to_signature_algorithms_to_hash_schemes,
        ),
        received_end_of_publish: true,
        extra_fields: bag::new(ctx),
    };

    inner.advance_epoch(advance_epoch_approver);
    inner
}

/// Get a witness for the coordinator.
public(package) fun dwallet_coordinator_witness(): DWalletCoordinatorWitness {
    DWalletCoordinatorWitness {}
}

public(package) fun epoch(self: &DWalletCoordinatorInner): u64 {
    self.current_epoch
}

/// Locks the last active session sequence number to prevent further updates.
///
/// This function is called before epoch transitions to ensure session scheduling
/// stability during the epoch switch process.
///
/// ### Parameters
/// - `self`: Mutable reference to the coordinator
///
/// ### Effects
/// - Prevents further updates to `last_user_initiated_session_to_complete_in_current_epoch`
/// - Ensures session completion targets remain stable during epoch transitions
public(package) fun request_lock_epoch_sessions(
    self: &mut DWalletCoordinatorInner,
    system_current_status_info: &SystemCurrentStatusInfo,
) {
    assert!(system_current_status_info.is_end_epoch_time(), EHaveNotReachedEndEpochTime);
    self.sessions_manager.lock_last_user_initiated_session_to_complete_in_current_epoch();
}

/// Registers a new session identifier.
///
/// This function is used to register a new session identifier.
///
/// ### Parameters
/// - `self`: Mutable reference to the coordinator.
/// - `identifier_preimage`: The preimage bytes for creating the session identifier.
/// - `ctx`: Transaction context for object creation.
///
/// ### Returns
/// A new session identifier object.
public(package) fun register_session_identifier(
    self: &mut DWalletCoordinatorInner,
    identifier_preimage: vector<u8>,
    ctx: &mut TxContext,
): SessionIdentifier {
    self.sessions_manager.register_session_identifier(identifier_preimage, ctx)
}

/// Starts a Distributed Key Generation (DKG) session for the network (threshold) encryption key.
///
/// Creates a new network encryption key and initiates the DKG process through the validator network.
/// Returns a capability that grants control over the created encryption key.
///
/// ### Parameters
/// - `self`: Mutable reference to the coordinator
/// - `ctx`: Transaction context for object creation
public(package) fun request_dwallet_network_encryption_key_dkg(
    self: &mut DWalletCoordinatorInner,
    params_for_network: vector<u8>,
    _: &VerifiedProtocolCap,
    ctx: &mut TxContext,
) {
    // We limit dkg only for the first half of the epoch.
    // The second half of the epoch is used for reconfiguration.
    assert!(self.next_epoch_active_committee.is_none(), EAlreadyInitiatedMidEpochReconfiguration);
    // Create a new capability to control this encryption key.
    let id = object::new(ctx);
    let dwallet_network_encryption_key_id = id.to_inner();
    // Create a new network encryption key and add it to the shared state.
    self
        .dwallet_network_encryption_keys
        .add(
            dwallet_network_encryption_key_id,
            DWalletNetworkEncryptionKey {
                id,
                dkg_at_epoch: self.current_epoch,
                reconfiguration_public_outputs: sui::table::new(ctx),
                network_dkg_public_output: table_vec::empty(ctx),
                dkg_params_for_network: params_for_network,
                supported_curves: vector::empty(),
                state: DWalletNetworkEncryptionKeyState::AwaitingNetworkDKG,
            },
        );

    self
        .sessions_manager
        .initiate_system_session(
            self.current_epoch,
            dwallet_network_encryption_key_id,
            DWalletNetworkDKGEncryptionKeyRequestEvent {
                dwallet_network_encryption_key_id,
                params_for_network,
            },
            ctx,
        );
}

/// Complete the Distributed Key Generation (DKG) session
/// and store the public output corresponding to the newly created network (threshold) encryption key.
///
/// Note: assumes the public output is divided into chunks and each `network_public_output_chunk` is delivered in order,
/// with `is_last_chunk` set for the last call.
public(package) fun respond_dwallet_network_encryption_key_dkg(
    self: &mut DWalletCoordinatorInner,
    session_sequence_number: u64,
    dwallet_network_encryption_key_id: ID,
    network_public_output_chunk: vector<u8>,
    supported_curves: vector<u32>,
    is_last_chunk: bool,
    rejected: bool,
    ctx: &mut TxContext,
): Balance<SUI> {
    if (rejected) {
        let status = sessions_manager::create_rejected_status_event<
            CompletedDWalletNetworkDKGEncryptionKeyEvent,
            RejectedDWalletNetworkDKGEncryptionKeyEvent,
        >(RejectedDWalletNetworkDKGEncryptionKeyEvent {
            dwallet_network_encryption_key_id,
        });
        self
            .sessions_manager
            .complete_system_session<
                DWalletNetworkDKGEncryptionKeyRequestEvent,
                CompletedDWalletNetworkDKGEncryptionKeyEvent,
                RejectedDWalletNetworkDKGEncryptionKeyEvent,
            >(self.current_epoch, session_sequence_number, status);
        let dwallet_network_encryption_key = self
            .dwallet_network_encryption_keys
            .borrow_mut(
                dwallet_network_encryption_key_id,
            );
        if (
            dwallet_network_encryption_key.state != DWalletNetworkEncryptionKeyState::AwaitingNetworkDKG
        ) {
            abort EWrongState
        };

        while (!dwallet_network_encryption_key.network_dkg_public_output.is_empty()) {
            dwallet_network_encryption_key.network_dkg_public_output.pop_back();
        };

        self
            .sessions_manager
            .initiate_system_session(
                self.current_epoch,
                dwallet_network_encryption_key_id,
                DWalletNetworkDKGEncryptionKeyRequestEvent {
                    dwallet_network_encryption_key_id,
                    params_for_network: dwallet_network_encryption_key.dkg_params_for_network,
                },
                ctx,
            );
    } else {
        let state = if (is_last_chunk) {
            let status = sessions_manager::create_success_status_event<
                CompletedDWalletNetworkDKGEncryptionKeyEvent,
                RejectedDWalletNetworkDKGEncryptionKeyEvent,
            >(CompletedDWalletNetworkDKGEncryptionKeyEvent {
                dwallet_network_encryption_key_id,
            });
            self
                .sessions_manager
                .complete_system_session<
                    DWalletNetworkDKGEncryptionKeyRequestEvent,
                    CompletedDWalletNetworkDKGEncryptionKeyEvent,
                    RejectedDWalletNetworkDKGEncryptionKeyEvent,
                >(self.current_epoch, session_sequence_number, status);
            let dwallet_network_encryption_key = self
                .dwallet_network_encryption_keys
                .borrow_mut(
                    dwallet_network_encryption_key_id,
                );
            dwallet_network_encryption_key.supported_curves = supported_curves;
            DWalletNetworkEncryptionKeyState::NetworkDKGCompleted
        } else {
            DWalletNetworkEncryptionKeyState::AwaitingNetworkDKG
        };
        let dwallet_network_encryption_key = self
            .dwallet_network_encryption_keys
            .borrow_mut(
                dwallet_network_encryption_key_id,
            );
        dwallet_network_encryption_key
            .network_dkg_public_output
            .push_back(network_public_output_chunk);
        dwallet_network_encryption_key.state =
            match (&dwallet_network_encryption_key.state) {
                DWalletNetworkEncryptionKeyState::AwaitingNetworkDKG => {
                    state
                },
                _ => abort EWrongState,
            };
    };
    self.pricing_and_fee_manager.charge_gas_fee_reimbursement_sui_for_system_calls()
}

/// Complete the Reconfiguration session
/// and store the public output corresponding to the reconfigured network (threshold) encryption key.
///
/// Note: assumes the public output is divided into chunks and each `network_public_output_chunk` is delivered in order,
/// with `is_last_chunk` set for the last call.
public(package) fun respond_dwallet_network_encryption_key_reconfiguration(
    self: &mut DWalletCoordinatorInner,
    session_sequence_number: u64,
    dwallet_network_encryption_key_id: ID,
    public_output: vector<u8>,
    supported_curves: vector<u32>,
    is_last_chunk: bool,
    rejected: bool,
    ctx: &mut TxContext,
): Balance<SUI> {
    // The Reconfiguration output can be large, so it is seperated into chunks.
    // We should only update the count once, so we check it is the last chunk before we do.

    if (rejected) {
        let status = sessions_manager::create_rejected_status_event<
            CompletedDWalletEncryptionKeyReconfigurationEvent,
            RejectedDWalletEncryptionKeyReconfigurationEvent,
        >(RejectedDWalletEncryptionKeyReconfigurationEvent {
            dwallet_network_encryption_key_id,
        });
        self
            .sessions_manager
            .complete_system_session<
                DWalletEncryptionKeyReconfigurationRequestEvent,
                CompletedDWalletEncryptionKeyReconfigurationEvent,
                RejectedDWalletEncryptionKeyReconfigurationEvent,
            >(self.current_epoch, session_sequence_number, status);
        let dwallet_network_encryption_key = self
            .dwallet_network_encryption_keys
            .borrow_mut(
                dwallet_network_encryption_key_id,
            );
        if (
            dwallet_network_encryption_key.state != DWalletNetworkEncryptionKeyState::AwaitingNetworkReconfiguration
        ) {
            abort EWrongState
        };

        let next_epoch = self.current_epoch + 1;
        let next_reconfiguration_public_output = dwallet_network_encryption_key
            .reconfiguration_public_outputs
            .borrow_mut(next_epoch);

        while (!next_reconfiguration_public_output.is_empty()) {
            next_reconfiguration_public_output.pop_back();
        };

        self
            .sessions_manager
            .initiate_system_session(
                self.current_epoch,
                dwallet_network_encryption_key_id,
                DWalletEncryptionKeyReconfigurationRequestEvent {
                    dwallet_network_encryption_key_id,
                },
                ctx,
            );
    } else {
        let state = if (is_last_chunk) {
            self.epoch_dwallet_network_encryption_keys_reconfiguration_completed =
                self.epoch_dwallet_network_encryption_keys_reconfiguration_completed + 1;
            let status = sessions_manager::create_success_status_event<
                CompletedDWalletEncryptionKeyReconfigurationEvent,
                RejectedDWalletEncryptionKeyReconfigurationEvent,
            >(CompletedDWalletEncryptionKeyReconfigurationEvent {
                dwallet_network_encryption_key_id,
            });
            self
                .sessions_manager
                .complete_system_session<
                    DWalletEncryptionKeyReconfigurationRequestEvent,
                    CompletedDWalletEncryptionKeyReconfigurationEvent,
                    RejectedDWalletEncryptionKeyReconfigurationEvent,
                >(self.current_epoch, session_sequence_number, status);
            let dwallet_network_encryption_key = self
                .dwallet_network_encryption_keys
                .borrow_mut(
                    dwallet_network_encryption_key_id,
                );
            dwallet_network_encryption_key.supported_curves = supported_curves;
            DWalletNetworkEncryptionKeyState::NetworkReconfigurationCompleted
        } else {
            DWalletNetworkEncryptionKeyState::AwaitingNetworkReconfiguration
        };
        let dwallet_network_encryption_key = self
            .dwallet_network_encryption_keys
            .borrow_mut(
                dwallet_network_encryption_key_id,
            );
        let next_epoch = self.current_epoch + 1;
        let next_reconfiguration_public_output = dwallet_network_encryption_key
            .reconfiguration_public_outputs
            .borrow_mut(next_epoch);
        // Change state to complete and emit an event to signify that only if it is the last chunk.
        next_reconfiguration_public_output.push_back(public_output);
        dwallet_network_encryption_key.state =
            match (&dwallet_network_encryption_key.state) {
                DWalletNetworkEncryptionKeyState::AwaitingNetworkReconfiguration => {
                    state
                },
                _ => abort EWrongState,
            };
    };
    self.pricing_and_fee_manager.charge_gas_fee_reimbursement_sui_for_system_calls()
}

public(package) fun initiate_mid_epoch_reconfiguration(
    self: &mut DWalletCoordinatorInner,
    system_current_status_info: &SystemCurrentStatusInfo,
) {
    let next_epoch_active_committee = system_current_status_info.next_epoch_active_committee();
    // Check if system completed the mid epoch reconfiguration.
    assert!(next_epoch_active_committee.is_some(), EHaveNotReachedMidEpochTime);
    // Check if coordinator already initiated the mid epoch reconfiguration.
    assert!(self.next_epoch_active_committee.is_none(), EAlreadyInitiatedMidEpochReconfiguration);

    self.next_epoch_active_committee = next_epoch_active_committee;
    self
        .pricing_and_fee_manager
        .initiate_pricing_calculation(*self.next_epoch_active_committee.borrow());
}

public(package) fun request_network_encryption_key_mid_epoch_reconfiguration(
    self: &mut DWalletCoordinatorInner,
    dwallet_network_encryption_key_id: ID,
    ctx: &mut TxContext,
) {
    assert!(self.next_epoch_active_committee.is_some(), EHaveNotInitiatedMidEpochReconfiguration);
    assert!(
        self.dwallet_network_encryption_keys.contains(dwallet_network_encryption_key_id),
        EDWalletNetworkEncryptionKeyNotExist,
    );

    let next_epoch = self.current_epoch + 1;

    let dwallet_network_encryption_key = self.get_active_dwallet_network_encryption_key(
        dwallet_network_encryption_key_id,
    );

    dwallet_network_encryption_key.state =
        match (&dwallet_network_encryption_key.state) {
            DWalletNetworkEncryptionKeyState::NetworkDKGCompleted => {
                DWalletNetworkEncryptionKeyState::AwaitingNetworkReconfiguration
            },
            DWalletNetworkEncryptionKeyState::NetworkReconfigurationCompleted => {
                DWalletNetworkEncryptionKeyState::AwaitingNetworkReconfiguration
            },
            _ => abort EWrongState,
        };

    // Initialize the chunks vector corresponding to the upcoming's epoch in the public outputs map.
    dwallet_network_encryption_key
        .reconfiguration_public_outputs
        .add(next_epoch, table_vec::empty(ctx));

    self
        .sessions_manager
        .initiate_system_session(
            self.current_epoch,
            dwallet_network_encryption_key_id,
            DWalletEncryptionKeyReconfigurationRequestEvent {
                dwallet_network_encryption_key_id,
            },
            ctx,
        );
}

public(package) fun calculate_pricing_votes(
    self: &mut DWalletCoordinatorInner,
    curve: u32,
    signature_algorithm: Option<u32>,
    protocol: u32,
) {
    self.pricing_and_fee_manager.calculate_pricing_votes(curve, signature_algorithm, protocol);
}

fun get_active_dwallet_network_encryption_key(
    self: &mut DWalletCoordinatorInner,
    dwallet_network_encryption_key_id: ID,
): &mut DWalletNetworkEncryptionKey {
    let dwallet_network_encryption_key = self
        .dwallet_network_encryption_keys
        .borrow_mut(dwallet_network_encryption_key_id);

    assert!(
        dwallet_network_encryption_key.state != DWalletNetworkEncryptionKeyState::AwaitingNetworkDKG,
        EDWalletNetworkEncryptionKeyNotActive,
    );

    dwallet_network_encryption_key
}

/// Advances the coordinator to the next epoch with comprehensive state transitions.
///
/// Performs a complete epoch transition including session management updates,
/// committee transitions, and network encryption key advancement. This is a
/// critical operation that must be executed atomically.
///
/// ### Parameters
/// - `self`: Mutable reference to the coordinator
/// - `next_committee`: New validator committee for the upcoming epoch
/// - `dwallet_network_encryption_key_caps`: Capabilities for network encryption keys to advance
///
/// ### Returns
/// Combined IKA balance from fees collected during the epoch
///
/// ### Effects
/// - Validates all current epoch sessions are completed
/// - Updates session management metadata for the next epoch
/// - Transitions validator committees (current -> previous, next -> current)
/// - Advances network encryption key epochs
/// - Unlocks session sequence number management
/// - Increments the current epoch counter
/// - Collects and returns accumulated fees
///
/// ### Aborts
/// - `EPricingCalculationVotesMustBeCompleted`: If pricing votes are still in progress
/// - `ECannotAdvanceEpoch`: If not all current epoch sessions are completed
/// - Various network encryption key related errors from capability validation
public(package) fun advance_epoch(
    self: &mut DWalletCoordinatorInner,
    advance_epoch_approver: &mut AdvanceEpochApprover,
) {
    assert!(self.received_end_of_publish, ECannotAdvanceEpoch);
    assert!(
        self.epoch_dwallet_network_encryption_keys_reconfiguration_completed == self.dwallet_network_encryption_keys.length(),
        ENotAllNetworkEncryptionKeysReconfigurationCompleted,
    );
    self.received_end_of_publish = false;
    self.epoch_dwallet_network_encryption_keys_reconfiguration_completed = 0;

    self.previous_epoch_last_checkpoint_sequence_number =
        self.last_processed_checkpoint_sequence_number;

    self.sessions_manager.advance_epoch();

    self.current_epoch = advance_epoch_approver.new_epoch();

    self.active_committee = self.next_epoch_active_committee.extract();

    let balance = self.pricing_and_fee_manager.advance_epoch();
    advance_epoch_approver.approve_advance_epoch_by_witness(dwallet_coordinator_witness(), balance);
}

public(package) fun has_dwallet(
    self: &DWalletCoordinatorInner,
    dwallet_id: ID,
): bool {
    self.dwallets.contains(dwallet_id)
}

/// Gets an immutable reference to a dWallet by ID.
///
/// ### Parameters
/// - `self`: Reference to the coordinator
/// - `dwallet_id`: ID of the dWallet to retrieve
///
/// ### Returns
/// Immutable reference to the dWallet
///
/// ### Aborts
/// - `EDWalletNotExists`: If the dWallet doesn't exist
public(package) fun get_dwallet(self: &DWalletCoordinatorInner, dwallet_id: ID): &DWallet {
    assert!(self.has_dwallet(dwallet_id), EDWalletNotExists);
    self.dwallets.borrow(dwallet_id)
}

/// Gets a mutable reference to a dWallet by ID.
///
/// ### Parameters
/// - `self`: Mutable reference to the coordinator
/// - `dwallet_id`: ID of the dWallet to retrieve
///
/// ### Returns
/// Mutable reference to the dWallet
///
/// ### Aborts
/// - `EDWalletNotExists`: If the dWallet doesn't exist
fun get_dwallet_mut(self: &mut DWalletCoordinatorInner, dwallet_id: ID): &mut DWallet {
    assert!(self.has_dwallet(dwallet_id), EDWalletNotExists);
    self.dwallets.borrow_mut(dwallet_id)
}

/// Retrieves an active dWallet and its public output for read-only operations.
///
/// This helper function safely accesses a dWallet ensuring it exists and is in
/// an active state suitable for cryptographic operations. The public output
/// represents the cryptographic public key material.
///
/// ### Parameters
/// - `self`: Reference to the coordinator
/// - `dwallet_id`: Unique identifier of the target dWallet
///
/// ### Returns
/// A tuple containing:
/// - Reference to the validated dWallet object
/// - Copy of the public output (cryptographic public key data)
///
/// ### Validation Performed
/// - Confirms dWallet exists in the coordinator's registry
/// - Validates dWallet is in `Active` state (DKG completed)
/// - Ensures public output is available for cryptographic operations
///
/// ### Aborts
/// - `EDWalletNotExists`: If the dWallet ID is not found
/// - `EDWalletNotActive`: If the dWallet is not in active state
fun get_active_dwallet_and_public_output(
    self: &DWalletCoordinatorInner,
    dwallet_id: ID,
): (&DWallet, vector<u8>) {
    assert!(self.dwallets.contains(dwallet_id), EDWalletNotExists);
    let dwallet = self.dwallets.borrow(dwallet_id);
    let public_output = dwallet.validate_active_and_get_public_output();
    (dwallet, *public_output)
}

/// Retrieves an active dWallet and its public output for mutable operations.
///
/// Similar to `get_active_dwallet_and_public_output` but returns a mutable reference
/// to the dWallet for operations that need to modify the dWallet state, such as
/// updating session counts or state transitions.
///
/// ### Parameters
/// - `self`: Mutable reference to the coordinator
/// - `dwallet_id`: Unique identifier of the target dWallet
///
/// ### Returns
/// A tuple containing:
/// - Mutable reference to the validated dWallet object
/// - Copy of the public output (cryptographic public key data)
///
/// ### Common Use Cases
/// - Updating presign session counters
/// - Modifying dWallet state during operations
/// - Recording operational history or metrics
/// - Managing active session associations
///
/// ### Validation Performed
/// - Confirms dWallet exists in the coordinator's registry
/// - Validates dWallet is in `Active` state (DKG completed)
/// - Ensures public output is available for cryptographic operations
///
/// ### Aborts
/// - `EDWalletNotExists`: If the dWallet ID is not found
/// - `EDWalletNotActive`: If the dWallet is not in active state
fun get_active_dwallet_and_public_output_mut(
    self: &mut DWalletCoordinatorInner,
    dwallet_id: ID,
): (&mut DWallet, vector<u8>) {
    assert!(self.dwallets.contains(dwallet_id), EDWalletNotExists);
    let dwallet = self.dwallets.borrow_mut(dwallet_id);
    let public_output = dwallet.validate_active_and_get_public_output();
    (dwallet, *public_output)
}

/// Get the active encryption key ID by its address.
public(package) fun get_active_encryption_key(
    self: &DWalletCoordinatorInner,
    address: address,
): ID {
    assert!(self.encryption_keys.contains(address), EEncryptionKeyNotExist);
    self.encryption_keys.borrow(address).id.to_inner()
}

/// Validates that a curve is supported by the network encryption key.
///
/// ### Parameters
/// - `self`: Reference to the coordinator
/// - `dwallet_network_encryption_key_id`: ID of the network encryption key to validate
/// - `curve`: Curve identifier to validate
///
/// ### Aborts
/// - `EDWalletNetworkEncryptionKeyNotExist`: If the network encryption key doesn't exist
/// - `ENetworkEncryptionKeyUnsupportedCurve`: If the curve is not supported by the network encryption key
fun validate_network_encryption_key_supports_curve(
    self: &DWalletCoordinatorInner,
    dwallet_network_encryption_key_id: ID,
    curve: u32,
) {
    assert!(
        self.dwallet_network_encryption_keys.contains(dwallet_network_encryption_key_id),
        EDWalletNetworkEncryptionKeyNotExist,
    );
    let dwallet_network_encryption_key = self
        .dwallet_network_encryption_keys
        .borrow(dwallet_network_encryption_key_id);
    assert!(
        dwallet_network_encryption_key.supported_curves.contains(&curve),
        ENetworkEncryptionKeyUnsupportedCurve,
    );
}

/// Registers an encryption key for secure dWallet share storage.
///
/// Creates and validates a new encryption key that can be used to encrypt
/// centralized secret key shares. The key signature is verified before registration.
///
/// ### Parameters
/// - `self`: Mutable reference to the coordinator
/// - `curve`: Cryptographic curve for the encryption key
/// - `encryption_key`: Serialized encryption key data
/// - `encryption_key_signature`: Ed25519 signature of the encryption key
/// - `signer_public_key`: Public key used to create the signature
/// - `ctx`: Transaction context for object creation
///
/// ### Effects
/// - Creates a new `EncryptionKey` object
/// - Emits a `CreatedEncryptionKeyEvent`
///
/// ### Aborts
/// - `EInvalidCurve`: If the curve is not supported
/// - `ECurvePaused`: If the curve is currently paused
/// - `EInvalidEncryptionKeySignature`: If the signature verification fails
public(package) fun register_encryption_key(
    self: &mut DWalletCoordinatorInner,
    curve: u32,
    encryption_key: vector<u8>,
    encryption_key_signature: vector<u8>,
    signer_public_key: vector<u8>,
    ctx: &mut TxContext,
) {
    self.support_config.validate_curve(curve);
    assert!(
        ed25519_verify(&encryption_key_signature, &signer_public_key, &encryption_key),
        EInvalidEncryptionKeySignature,
    );
    let signer_address = address::ed25519_address(signer_public_key);

    let id = object::new(ctx);

    let encryption_key_id = id.to_inner();

    self
        .encryption_keys
        .add(
            signer_address,
            EncryptionKey {
                id,
                created_at_epoch: self.current_epoch,
                curve,
                encryption_key,
                encryption_key_signature,
                signer_public_key,
                signer_address,
            },
        );

    // Emit an event to signal the creation of the encryption key
    event::emit(CreatedEncryptionKeyEvent {
        encryption_key_id,
        signer_address,
    });
}

/// Approves a message for signing by a dWallet.
///
/// Creates a message approval that authorizes the specified message to be signed
/// using the given signature algorithm and hash scheme. This approval can later
/// be used to initiate a signing session.
///
/// ### Parameters
/// - `self`: Reference to the coordinator
/// - `dwallet_cap`: Capability proving control over the dWallet
/// - `signature_algorithm`: Algorithm to use for signing
/// - `hash_scheme`: Hash scheme to apply to the message
/// - `message`: Raw message bytes to be signed
///
/// ### Returns
/// A `MessageApproval` that can be used to request signing
///
/// ### Aborts
/// - `EImportedKeyDWallet`: If this is an imported key dWallet (use `approve_imported_key_message` instead)
/// - `EDWalletNotExists`: If the dWallet doesn't exist
/// - `EDWalletInactive`: If the dWallet is not in active state
/// - Various validation errors for unsupported/paused algorithms
public(package) fun approve_message(
    self: &DWalletCoordinatorInner,
    dwallet_cap: &DWalletCap,
    signature_algorithm: u32,
    hash_scheme: u32,
    message: vector<u8>,
): MessageApproval {
    let dwallet_id = dwallet_cap.dwallet_id;

    let is_imported_key_dwallet = self.validate_approve_message(
        dwallet_id,
        signature_algorithm,
        hash_scheme,
    );
    assert!(!is_imported_key_dwallet, EImportedKeyDWallet);

    let approval = MessageApproval {
        dwallet_id,
        signature_algorithm,
        hash_scheme,
        message,
    };

    approval
}

/// Approves a message for signing by an imported key dWallet.
///
/// Creates a message approval that authorizes the specified message to be signed
/// using the given signature algorithm and hash scheme. This approval can later
/// be used to initiate a signing session.
///
/// ### Parameters
/// - `self`: Reference to the coordinator
/// - `imported_key_dwallet_cap`: Capability proving control over the dWallet
/// - `signature_algorithm`: Algorithm to use for signing
/// - `hash_scheme`: Hash scheme to apply to the message
/// - `message`: Raw message bytes to be signed
///
/// ### Returns
/// A `ImportedKeyMessageApproval` that can be used to request signing
///
/// ### Aborts
/// - `ENotImportedKeyDWallet`: If this is not an imported key dWallet (use `approve_message` instead)
/// - `EDWalletNotExists`: If the dWallet doesn't exist
/// - `EDWalletInactive`: If the dWallet is not in active state
/// - Various validation errors for unsupported/paused algorithms
public(package) fun approve_imported_key_message(
    self: &DWalletCoordinatorInner,
    imported_key_dwallet_cap: &ImportedKeyDWalletCap,
    signature_algorithm: u32,
    hash_scheme: u32,
    message: vector<u8>,
): ImportedKeyMessageApproval {
    let dwallet_id = imported_key_dwallet_cap.dwallet_id;

    let is_imported_key_dwallet = self.validate_approve_message(
        dwallet_id,
        signature_algorithm,
        hash_scheme,
    );
    assert!(is_imported_key_dwallet, ENotImportedKeyDWallet);

    let approval = ImportedKeyMessageApproval {
        dwallet_id,
        signature_algorithm,
        hash_scheme,
        message,
    };

    approval
}

/// Perform shared validation for both the dWallet and imported key dWallet's variants of `approve_message()`.
/// Verify the `curve`, `signature_algorithm` and `hash_scheme` choice, and that the dWallet exists.
/// Returns whether this is an imported key dWallet, to be verified by the caller.
fun validate_approve_message(
    self: &DWalletCoordinatorInner,
    dwallet_id: ID,
    signature_algorithm: u32,
    hash_scheme: u32,
): bool {
    let (dwallet, _) = self.get_active_dwallet_and_public_output(dwallet_id);

    self
        .support_config
        .validate_curve_and_signature_algorithm_and_hash_scheme(
            dwallet.curve,
            signature_algorithm,
            hash_scheme,
        );
    self.validate_network_encryption_key_supports_curve(
        dwallet.dwallet_network_encryption_key_id,
        dwallet.curve,
    );

    dwallet.is_imported_key_dwallet
}

/// Initiates the second round of Distributed Key Generation (DKG) with encrypted user shares.
///
/// This function represents the user's contribution to the DKG second round, where they
/// provide their encrypted secret share and request validator network verification.
/// It creates the encrypted share object and transitions the dWallet to network verification.
///
/// ### Parameters
/// - `self`: Mutable reference to the coordinator
/// - `dwallet_cap`: User's capability proving dWallet ownership
/// - `centralized_public_key_share_and_proof`: User's public key contribution with ZK proof
/// - `encrypted_centralized_secret_share_and_proof`: User's encrypted secret share with proof
/// - `encryption_key_address`: Address of the encryption key for securing the share
/// - `user_public_output`: User's contribution to the final public key
/// - `signer_public_key`: Ed25519 key for signature verification
/// - `payment_ika`: User's IKA payment for computation
/// - `payment_sui`: User's SUI payment for gas reimbursement
/// - `ctx`: Transaction context
///
/// ### DKG Second Round Process
/// 1. **Validation**: Verifies encryption key compatibility and dWallet state
/// 2. **Share Creation**: Creates `EncryptedUserSecretKeyShare` with verification pending
/// 3. **Payment Processing**: Charges user for validator computation and consensus
/// 4. **Event Emission**: Requests validator network to verify encrypted share
/// 5. **State Transition**: Updates dWallet to `AwaitingNetworkDKGVerification`
///
/// ### Cryptographic Security
/// - **Zero-Knowledge Proofs**: User provides proofs of correct share encryption
/// - **Encryption Key Validation**: Ensures proper key curve compatibility
/// - **Share Verification**: Network will validate encrypted share correctness
/// - **Threshold Security**: Maintains distributed key generation properties
///
/// ### Network Integration
/// Emits `DWalletDKGSecondRoundRequestEvent` for validator processing,
/// triggering network verification of the encrypted share.
///
/// ### Aborts
/// - `EImportedKeyDWallet`: If called on imported key dWallet
/// - `EMismatchCurve`: If encryption key curve doesn't match dWallet curve
/// - `EWrongState`: If dWallet not in correct state for second round
/// - Various validation and payment errors
public(package) fun request_dwallet_dkg(
    self: &mut DWalletCoordinatorInner,
    dwallet_network_encryption_key_id: ID,
    curve: u32,
    centralized_public_key_share_and_proof: vector<u8>,
    encrypted_centralized_secret_share_and_proof: vector<u8>,
    encryption_key_address: address,
    user_public_output: vector<u8>,
    signer_public_key: vector<u8>,
    session_identifier: SessionIdentifier,
    payment_ika: &mut Coin<IKA>,
    payment_sui: &mut Coin<SUI>,
    ctx: &mut TxContext,
): DWalletCap {
    self.support_config.validate_curve(curve);

    let pricing_value = self
        .pricing_and_fee_manager
        .get_pricing_value_for_protocol(curve, option::none(), DWALLET_DKG_PROTOCOL_FLAG);

<<<<<<< HEAD
    // TODO(@Omer): check the state of the dWallet (i.e., not waiting for dkg.)
    // TODO(@Omer): I believe the best thing would be to always use the latest key. I'm not sure why the user should even supply the id.
=======
>>>>>>> 0d085ee7
    assert!(
        self.dwallet_network_encryption_keys.contains(dwallet_network_encryption_key_id),
        EDWalletNetworkEncryptionKeyNotExist,
    );
    self.validate_network_encryption_key_supports_curve(dwallet_network_encryption_key_id, curve);

    // Create a new `DWalletCap` object.
    let id = object::new(ctx);
    let dwallet_id = id.to_inner();
    let dwallet_cap = DWalletCap {
        id: object::new(ctx),
        dwallet_id,
    };
    let dwallet_cap_id = object::id(&dwallet_cap);

        // Create a new `DWallet` object,
    let mut dwallet = DWallet {
        id,
        created_at_epoch: self.current_epoch,
        curve,
        public_user_secret_key_share: option::none(),
        dwallet_cap_id,
        dwallet_network_encryption_key_id,
        is_imported_key_dwallet: false,
        encrypted_user_secret_key_shares: object_table::new(ctx),
        sign_sessions: object_table::new(ctx),
        state: DWalletState::AwaitingNetworkDKGVerification,
    };


    let encryption_key = self.encryption_keys.borrow(encryption_key_address);
    let encryption_key_curve = encryption_key.curve;
    let encryption_key_id = encryption_key.id.to_inner();
    let encryption_key = encryption_key.encryption_key;
    let created_at_epoch: u64 = self.current_epoch;

    assert!(encryption_key_curve == curve, EMismatchCurve);
    self.support_config.validate_curve(curve);

    let encrypted_user_share = EncryptedUserSecretKeyShare {
        id: object::new(ctx),
        created_at_epoch,
        dwallet_id,
        encrypted_centralized_secret_share_and_proof,
        encryption_key_id,
        encryption_key_address,
        source_encrypted_user_secret_key_share_id: option::none(),
        state: EncryptedUserSecretKeyShareState::AwaitingNetworkVerification,
    };
    let encrypted_user_secret_key_share_id = object::id(&encrypted_user_share);
    dwallet
        .encrypted_user_secret_key_shares
        .add(encrypted_user_secret_key_share_id, encrypted_user_share);

    self
        .dwallets
        .add(
            dwallet_id,
            dwallet,
        );

    let gas_fee_reimbursement_sui_for_system_calls = self
        .sessions_manager
        .initiate_user_session(
            self.current_epoch,
            session_identifier,
            dwallet_network_encryption_key_id,
            pricing_value,
            payment_ika,
            payment_sui,
            DWalletDKGRequestEvent {
                encrypted_user_secret_key_share_id,
                dwallet_id,
                centralized_public_key_share_and_proof,
                dwallet_cap_id,
                encrypted_centralized_secret_share_and_proof,
                encryption_key,
                encryption_key_id,
                encryption_key_address,
                user_public_output,
                signer_public_key,
                dwallet_network_encryption_key_id,
                curve,
            },
            ctx,
        );
    self
        .pricing_and_fee_manager
        .join_gas_fee_reimbursement_sui_system_call_balance(
            gas_fee_reimbursement_sui_for_system_calls,
        );
    
    dwallet_cap
}

/// This function is called by the Ika network to respond to the dWallet DKG second round request made by the user.
///
/// Completes the second round of the Distributed Key Generation (DKG) process and
/// advances the [`DWallet`] state to `AwaitingKeyHolderSignature` with the DKG public output registered in it.
///
/// Advances the `EncryptedUserSecretKeyShareState` to `NetworkVerificationCompleted`.
///
/// Also emits an event with the public output.
public(package) fun respond_dwallet_dkg(
    self: &mut DWalletCoordinatorInner,
    dwallet_id: ID,
    public_output: vector<u8>,
    encrypted_user_secret_key_share_id: ID,
    rejected: bool,
    session_sequence_number: u64,
): Balance<SUI> {
    let status = if (rejected) {
        sessions_manager::create_rejected_status_event(RejectedDWalletDKGEvent {
            dwallet_id,
            public_output,
        })
    } else {
        sessions_manager::create_success_status_event(CompletedDWalletDKGEvent {
            dwallet_id,
            public_output,
            encrypted_user_secret_key_share_id,
        })
    };
    let (fee_charged_ika, gas_fee_reimbursement_sui) = self
        .sessions_manager
        .complete_user_session<
            DWalletDKGRequestEvent,
            CompletedDWalletDKGEvent,
            RejectedDWalletDKGEvent,
        >(self.current_epoch, session_sequence_number, status);
    self.pricing_and_fee_manager.join_fee_charged_ika(fee_charged_ika);

    let dwallet = self.get_dwallet_mut(dwallet_id);

    dwallet.state =
        match (&dwallet.state) {
            DWalletState::AwaitingNetworkDKGVerification => {
                if (rejected) {
                    DWalletState::NetworkRejectedDKGVerification
                } else {
                    let encrypted_user_share = dwallet
                        .encrypted_user_secret_key_shares
                        .borrow_mut(encrypted_user_secret_key_share_id);
                    encrypted_user_share.state =
                        EncryptedUserSecretKeyShareState::NetworkVerificationCompleted;

                    DWalletState::AwaitingKeyHolderSignature {
                        public_output,
                    }
                }
            },
            _ => abort EWrongState,
        };
    gas_fee_reimbursement_sui
}

/// Requests a re-encryption of the user share of the dWallet by having the Ika network
/// verify a zk-proof that the encryption matches the public share of the dWallet.
///
/// This can be used as part of granting access or transferring the dWallet.
///
/// Creates a new `EncryptedUserSecretKeyShare` object, with the state awaiting the network verification.
/// Emits an event to request the verification by the network.
public(package) fun request_re_encrypt_user_share_for(
    self: &mut DWalletCoordinatorInner,
    dwallet_id: ID,
    destination_encryption_key_address: address,
    encrypted_centralized_secret_share_and_proof: vector<u8>,
    source_encrypted_user_secret_key_share_id: ID,
    session_identifier: SessionIdentifier,
    payment_ika: &mut Coin<IKA>,
    payment_sui: &mut Coin<SUI>,
    ctx: &mut TxContext,
) {
    let created_at_epoch = self.current_epoch;
    let destination_encryption_key = self
        .encryption_keys
        .borrow(destination_encryption_key_address);
    let destination_encryption_key_id = destination_encryption_key.id.to_inner();
    let destination_encryption_key = destination_encryption_key.encryption_key;

    let dwallet = self.get_dwallet_mut(dwallet_id);
    let public_output = *dwallet.validate_active_and_get_public_output();
    let dwallet_network_encryption_key_id = dwallet.dwallet_network_encryption_key_id;
    let curve = dwallet.curve;

    assert!(
        dwallet
            .encrypted_user_secret_key_shares
            .contains(source_encrypted_user_secret_key_share_id),
        EInvalidSource,
    );

    let encrypted_user_share = EncryptedUserSecretKeyShare {
        id: object::new(ctx),
        created_at_epoch,
        dwallet_id,
        encrypted_centralized_secret_share_and_proof,
        encryption_key_id: destination_encryption_key_id,
        encryption_key_address: destination_encryption_key_address,
        source_encrypted_user_secret_key_share_id: option::some(
            source_encrypted_user_secret_key_share_id,
        ),
        state: EncryptedUserSecretKeyShareState::AwaitingNetworkVerification,
    };
    let encrypted_user_secret_key_share_id = object::id(&encrypted_user_share);
    dwallet
        .encrypted_user_secret_key_shares
        .add(encrypted_user_secret_key_share_id, encrypted_user_share);

    let pricing_value = self
        .pricing_and_fee_manager
        .get_pricing_value_for_protocol(curve, option::none(), RE_ENCRYPT_USER_SHARE_PROTOCOL_FLAG);

    let gas_fee_reimbursement_sui_for_system_calls = self
        .sessions_manager
        .initiate_user_session(
            self.current_epoch,
            session_identifier,
            dwallet_network_encryption_key_id,
            pricing_value,
            payment_ika,
            payment_sui,
            EncryptedShareVerificationRequestEvent {
                encrypted_centralized_secret_share_and_proof,
                public_output,
                dwallet_id,
                encryption_key: destination_encryption_key,
                encryption_key_id: destination_encryption_key_id,
                encrypted_user_secret_key_share_id,
                source_encrypted_user_secret_key_share_id,
                dwallet_network_encryption_key_id,
                curve,
            },
            ctx,
        );



    self
        .pricing_and_fee_manager
        .join_gas_fee_reimbursement_sui_system_call_balance(
            gas_fee_reimbursement_sui_for_system_calls,
        );
}

/// This function is called by the Ika network to respond to a re-encryption request of the user share of the dWallet
/// by setting the `EncryptedUserSecretKeyShareState` object's state according to the verification result.
public(package) fun respond_re_encrypt_user_share_for(
    self: &mut DWalletCoordinatorInner,
    dwallet_id: ID,
    encrypted_user_secret_key_share_id: ID,
    rejected: bool,
    session_sequence_number: u64,
): Balance<SUI> {
    let status = if (rejected) {
        sessions_manager::create_rejected_status_event(RejectedEncryptedShareVerificationEvent {
            encrypted_user_secret_key_share_id,
            dwallet_id,
        })
    } else {
        sessions_manager::create_success_status_event(CompletedEncryptedShareVerificationEvent {
            encrypted_user_secret_key_share_id,
            dwallet_id,
        })
    };
    let (fee_charged_ika, gas_fee_reimbursement_sui) = self
        .sessions_manager
        .complete_user_session<
            EncryptedShareVerificationRequestEvent,
            CompletedEncryptedShareVerificationEvent,
            RejectedEncryptedShareVerificationEvent,
        >(self.current_epoch, session_sequence_number, status);
    self.pricing_and_fee_manager.join_fee_charged_ika(fee_charged_ika);
    let (dwallet, _) = self.get_active_dwallet_and_public_output_mut(dwallet_id);

    let encrypted_user_secret_key_share = dwallet
        .encrypted_user_secret_key_shares
        .borrow_mut(encrypted_user_secret_key_share_id);

    encrypted_user_secret_key_share.state =
        match (encrypted_user_secret_key_share.state) {
            EncryptedUserSecretKeyShareState::AwaitingNetworkVerification => {
                if (rejected) {
                    EncryptedUserSecretKeyShareState::NetworkVerificationRejected
                } else {
                    EncryptedUserSecretKeyShareState::NetworkVerificationCompleted
                }
            },
            _ => abort EWrongState,
        };
    gas_fee_reimbursement_sui
}

/// Accept the encryption of the user share of a dWallet.
///
/// Called after the user verified the signature of the sender (who re-encrypted the user share for them)
/// on the public output of the dWallet, and that the decrypted share matches the public key share of the dWallet.
///
/// Register the user's own signature on the public output `user_output_signature` for an easy way to perform self-verification in the future.
///
/// Finalizes the `EncryptedUserSecretKeyShareState` object's state as `KeyHolderSigned`.
public(package) fun accept_encrypted_user_share(
    self: &mut DWalletCoordinatorInner,
    dwallet_id: ID,
    encrypted_user_secret_key_share_id: ID,
    user_output_signature: vector<u8>,
) {
    let dwallet = self.get_dwallet_mut(dwallet_id);
    match (&dwallet.state) {
        DWalletState::AwaitingKeyHolderSignature {
            public_output,
        } => {
            dwallet.state =
                DWalletState::Active {
                    public_output: *public_output,
                };
        },
        DWalletState::Active { .. } => {},
        _ => abort EWrongState,
    };
    let public_output = *dwallet.validate_active_and_get_public_output();
    let encrypted_user_secret_key_share = dwallet
        .encrypted_user_secret_key_shares
        .borrow(encrypted_user_secret_key_share_id);
    let encryption_key = self
        .encryption_keys
        .borrow(encrypted_user_secret_key_share.encryption_key_address);
    let encryption_key_id = encrypted_user_secret_key_share.encryption_key_id;
    let encryption_key_address = encrypted_user_secret_key_share.encryption_key_address;
    assert!(
        ed25519_verify(&user_output_signature, &encryption_key.signer_public_key, &public_output),
        EInvalidEncryptionKeySignature,
    );
    let dwallet = self.get_dwallet_mut(dwallet_id);

    let encrypted_user_secret_key_share = dwallet
        .encrypted_user_secret_key_shares
        .borrow_mut(encrypted_user_secret_key_share_id);
    encrypted_user_secret_key_share.state =
        match (encrypted_user_secret_key_share.state) {
            EncryptedUserSecretKeyShareState::NetworkVerificationCompleted => EncryptedUserSecretKeyShareState::KeyHolderSigned {
                user_output_signature,
            },
            _ => abort EWrongState,
        };
    event::emit(AcceptEncryptedUserShareEvent {
        encrypted_user_secret_key_share_id,
        dwallet_id,
        user_output_signature,
        encryption_key_id,
        encryption_key_address,
    });
}

/// Request verification of the imported key dWallet from the Ika network.
///
/// ### Parameters
/// - `dwallet_network_encryption_key_id`: The ID of the network encryption key to use for the dWallet.
/// - `curve`: The curve of the dWallet.
/// - `centralized_party_message`: The message from the centralized party.
/// - `encrypted_centralized_secret_share_and_proof`: The encrypted centralized secret share and proof.
/// - `encryption_key_address`: The address of the encryption key.
/// - `user_public_output`: The public output of the user.
/// - `signer_public_key`: The public key of the signer.
/// - `session_identifier_preimage`: The session identifier.
/// - `payment_ika`: The IKA payment for the operation.
/// - `payment_sui`: The SUI payment for the operation.
/// - `ctx`: The transaction context.
///
/// ### Returns
/// - `ImportedKeyDWalletCap`: The cap of the imported key dWallet.
///
/// ### Aborts
/// - `EDWalletNetworkEncryptionKeyNotExist`: If the network encryption key does not exist.
/// - `EMismatchCurve`: If the curve does not match the dWallet curve.
/// - `EInvalidEncryptionKeySignature`: If the encryption key signature is invalid.
/// - `EInvalidUserPublicOutput`: If the user public output is invalid.
public(package) fun request_imported_key_dwallet_verification(
    self: &mut DWalletCoordinatorInner,
    dwallet_network_encryption_key_id: ID,
    curve: u32,
    centralized_party_message: vector<u8>,
    encrypted_centralized_secret_share_and_proof: vector<u8>,
    encryption_key_address: address,
    user_public_output: vector<u8>,
    signer_public_key: vector<u8>,
    session_identifier: SessionIdentifier,
    payment_ika: &mut Coin<IKA>,
    payment_sui: &mut Coin<SUI>,
    ctx: &mut TxContext,
): ImportedKeyDWalletCap {
    self.support_config.validate_curve(curve);
    assert!(
        self.dwallet_network_encryption_keys.contains(dwallet_network_encryption_key_id),
        EDWalletNetworkEncryptionKeyNotExist,
    );
    self.validate_network_encryption_key_supports_curve(dwallet_network_encryption_key_id, curve);

    let encryption_key = self.encryption_keys.borrow(encryption_key_address);
    let encryption_key_id = encryption_key.id.to_inner();
    let encryption_key = encryption_key.encryption_key;
    let created_at_epoch: u64 = self.current_epoch;

    let id = object::new(ctx);
    let dwallet_id = id.to_inner();

    let encrypted_user_share = EncryptedUserSecretKeyShare {
        id: object::new(ctx),
        created_at_epoch,
        dwallet_id,
        encrypted_centralized_secret_share_and_proof,
        encryption_key_id,
        encryption_key_address,
        source_encrypted_user_secret_key_share_id: option::none(),
        state: EncryptedUserSecretKeyShareState::AwaitingNetworkVerification,
    };

    let encrypted_user_secret_key_share_id = object::id(&encrypted_user_share);

    let dwallet_cap = ImportedKeyDWalletCap {
        id: object::new(ctx),
        dwallet_id,
    };

    let dwallet_cap_id = object::id(&dwallet_cap);
    let mut encrypted_user_secret_key_shares = object_table::new(ctx);
    encrypted_user_secret_key_shares.add(encrypted_user_secret_key_share_id, encrypted_user_share);
    self
        .dwallets
        .add(
            dwallet_id,
            DWallet {
                id,
                created_at_epoch: self.current_epoch,
                curve,
                public_user_secret_key_share: option::none(),
                dwallet_cap_id,
                dwallet_network_encryption_key_id,
                is_imported_key_dwallet: true,
                encrypted_user_secret_key_shares,
                sign_sessions: object_table::new(ctx),
                state: DWalletState::AwaitingNetworkImportedKeyVerification,
            },
        );

    let pricing_value = self
        .pricing_and_fee_manager
        .get_pricing_value_for_protocol(
            curve,
            option::none(),
            IMPORTED_KEY_DWALLET_VERIFICATION_PROTOCOL_FLAG,
        );

    let gas_fee_reimbursement_sui_for_system_calls = self
        .sessions_manager
        .initiate_user_session(
            self.current_epoch,
            session_identifier,
            dwallet_network_encryption_key_id,
            pricing_value,
            payment_ika,
            payment_sui,
            DWalletImportedKeyVerificationRequestEvent {
                dwallet_id,
                encrypted_user_secret_key_share_id,
                centralized_party_message,
                dwallet_cap_id,
                encrypted_centralized_secret_share_and_proof,
                encryption_key,
                encryption_key_id,
                encryption_key_address,
                user_public_output,
                signer_public_key,
                dwallet_network_encryption_key_id,
                curve,
            },
            ctx,
        );
    self
        .pricing_and_fee_manager
        .join_gas_fee_reimbursement_sui_system_call_balance(
            gas_fee_reimbursement_sui_for_system_calls,
        );
    dwallet_cap
}

/// This function is called by the Ika network to respond to the import key dWallet verification request made by the user.
///
/// Completes the verification of an imported key dWallet and
/// advances the [`DWallet`] state to `AwaitingKeyHolderSignature` with the DKG public output registered in it.
/// Also emits an event with the public output.
///
/// Advances the `EncryptedUserSecretKeyShareState` to `NetworkVerificationCompleted`.
public(package) fun respond_imported_key_dwallet_verification(
    self: &mut DWalletCoordinatorInner,
    dwallet_id: ID,
    public_output: vector<u8>,
    encrypted_user_secret_key_share_id: ID,
    rejected: bool,
    session_sequence_number: u64,
): Balance<SUI> {
    let status = if (rejected) {
        sessions_manager::create_rejected_status_event(RejectedDWalletImportedKeyVerificationEvent {
            dwallet_id,
        })
    } else {
        sessions_manager::create_success_status_event(CompletedDWalletImportedKeyVerificationEvent {
            dwallet_id,
            public_output,
            encrypted_user_secret_key_share_id,
        })
    };
    let (fee_charged_ika, gas_fee_reimbursement_sui) = self
        .sessions_manager
        .complete_user_session<
            DWalletImportedKeyVerificationRequestEvent,
            CompletedDWalletImportedKeyVerificationEvent,
            RejectedDWalletImportedKeyVerificationEvent,
        >(self.current_epoch, session_sequence_number, status);
    self.pricing_and_fee_manager.join_fee_charged_ika(fee_charged_ika);
    let dwallet = self.get_dwallet_mut(dwallet_id);

    dwallet.state =
        match (&dwallet.state) {
            DWalletState::AwaitingNetworkImportedKeyVerification => {
                if (rejected) {
                    DWalletState::NetworkRejectedImportedKeyVerification
                } else {
                    let encrypted_user_share = dwallet
                        .encrypted_user_secret_key_shares
                        .borrow_mut(encrypted_user_secret_key_share_id);
                    encrypted_user_share.state =
                        EncryptedUserSecretKeyShareState::NetworkVerificationCompleted;

                    DWalletState::AwaitingKeyHolderSignature {
                        public_output,
                    }
                }
            },
            _ => abort EWrongState,
        };
    gas_fee_reimbursement_sui
}

/// Requests to make the user secret key shares of a dWallet public.
/// *IMPORTANT*: If you make the dWallet user secret key shares public, you remove
/// the zero trust security of the dWallet and you can't revert it.
///
/// This function emits a `MakeDWalletUserSecretKeySharePublicRequestEvent` event to initiate the
/// process of making the user secret key shares of a dWallet public. It charges the initiator for
/// the operation and creates a new event to record the request.
///
/// ### Parameters
/// - `dwallet_id`: The ID of the dWallet to make the user secret key shares public.
/// - `public_user_secret_key_share`: The public user secret key shares to be made public.
/// - `payment_ika`: The IKA payment for the operation.
/// - `payment_sui`: The SUI payment for the operation.
/// - `ctx`: The transaction context.
public(package) fun request_make_dwallet_user_secret_key_share_public(
    self: &mut DWalletCoordinatorInner,
    dwallet_id: ID,
    public_user_secret_key_share: vector<u8>,
    session_identifier: SessionIdentifier,
    payment_ika: &mut Coin<IKA>,
    payment_sui: &mut Coin<SUI>,
    ctx: &mut TxContext,
) {
    let (dwallet, public_output) = self.get_active_dwallet_and_public_output(dwallet_id);
    let dwallet_network_encryption_key_id = dwallet.dwallet_network_encryption_key_id;
    let curve = dwallet.curve;
    assert!(
        dwallet.public_user_secret_key_share.is_none(),
        EDWalletUserSecretKeySharesAlreadyPublic,
    );

    let pricing_value = self
        .pricing_and_fee_manager
        .get_pricing_value_for_protocol(
            curve,
            option::none(),
            MAKE_DWALLET_USER_SECRET_KEY_SHARE_PUBLIC_PROTOCOL_FLAG,
        );

    let gas_fee_reimbursement_sui_for_system_calls = self
        .sessions_manager
        .initiate_user_session(
            self.current_epoch,
            session_identifier,
            dwallet_network_encryption_key_id,
            pricing_value,
            payment_ika,
            payment_sui,
            MakeDWalletUserSecretKeySharePublicRequestEvent {
                public_user_secret_key_share,
                public_output,
                curve,
                dwallet_id,
                dwallet_network_encryption_key_id,
            },
            ctx,
        );
    self
        .pricing_and_fee_manager
        .join_gas_fee_reimbursement_sui_system_call_balance(
            gas_fee_reimbursement_sui_for_system_calls,
        );
}

/// This function is called by the Ika network to respond to the request to make the dWallet's user share public.
/// Sets `public_user_secret_key_share` to the verified value.
public(package) fun respond_make_dwallet_user_secret_key_share_public(
    self: &mut DWalletCoordinatorInner,
    dwallet_id: ID,
    public_user_secret_key_share: vector<u8>,
    rejected: bool,
    session_sequence_number: u64,
): Balance<SUI> {
    let status = if (rejected) {
        sessions_manager::create_rejected_status_event(RejectedMakeDWalletUserSecretKeySharePublicEvent {
            dwallet_id,
        })
    } else {
        sessions_manager::create_success_status_event(CompletedMakeDWalletUserSecretKeySharePublicEvent {
            dwallet_id,
            public_user_secret_key_share,
        })
    };
    let (fee_charged_ika, gas_fee_reimbursement_sui) = self
        .sessions_manager
        .complete_user_session<
            MakeDWalletUserSecretKeySharePublicRequestEvent,
            CompletedMakeDWalletUserSecretKeySharePublicEvent,
            RejectedMakeDWalletUserSecretKeySharePublicEvent,
        >(self.current_epoch, session_sequence_number, status);
    self.pricing_and_fee_manager.join_fee_charged_ika(fee_charged_ika);
    let dwallet = self.get_dwallet_mut(dwallet_id);
    if (!rejected) {
        dwallet.public_user_secret_key_share.fill(public_user_secret_key_share);
    };
    gas_fee_reimbursement_sui
}

/// Requests generation of a dWallet-specific presign for accelerated signing.
///
/// Presigns are precomputed cryptographic material that dramatically reduce online
/// signing latency from seconds to milliseconds. This function creates a dWallet-specific
/// presign that can only be used with the specified dWallet.
///
/// ### Parameters
/// - `self`: Mutable reference to the coordinator
/// - `dwallet_id`: Target dWallet for the presign generation
/// - `signature_algorithm`: Algorithm requiring presign material (e.g., ECDSA)
/// - `payment_ika`: User's IKA payment for computation
/// - `payment_sui`: User's SUI payment for gas reimbursement
/// - `ctx`: Transaction context
///
/// ### Returns
/// `UnverifiedPresignCap` that must be verified before use in signing
///
///
/// ### Security Properties
/// - **Single Use**: Each presign can only be consumed once
/// - **Cryptographic Binding**: Tied to specific dWallet public key
/// - **Validator Consensus**: Generated through secure MPC protocol
/// - **Expiration**: Presigns have limited validity period
///
/// ### Next Steps
/// 1. Wait for validator network to process the presign request
/// 2. Call `is_presign_valid()` to check completion status
/// 3. Use `verify_presign_cap()` to convert to verified capability
/// 4. Combine with message approval for actual signing
///
/// ### Aborts
/// - `EInvalidSignatureAlgorithm`: If the signature algorithm is not allowed for dWallet-specific presigns
/// - `EInvalidCurve`: If the curve is not supported
/// - `EInvalidNetworkEncryptionKey`: If the network encryption key is not supported
/// - `EInsufficientFunds`: If the user does not have enough funds to pay for the presign
public(package) fun request_presign(
    self: &mut DWalletCoordinatorInner,
    dwallet_id: ID,
    signature_algorithm: u32,
    session_identifier: SessionIdentifier,
    payment_ika: &mut Coin<IKA>,
    payment_sui: &mut Coin<SUI>,
    ctx: &mut TxContext,
): UnverifiedPresignCap {
    let created_at_epoch = self.current_epoch;

    let (dwallet, public_output) = self.get_active_dwallet_and_public_output(dwallet_id);

    let curve = dwallet.curve;

    self.support_config.validate_curve_and_signature_algorithm(curve, signature_algorithm);
    self.validate_network_encryption_key_supports_curve(
        dwallet.dwallet_network_encryption_key_id,
        curve,
    );
    self
        .support_config
        .validate_signature_algorithm_not_allowed_global_presign(signature_algorithm);

    let dwallet_network_encryption_key_id = dwallet.dwallet_network_encryption_key_id;

    let id = object::new(ctx);
    let presign_id = id.to_inner();

    let cap = UnverifiedPresignCap {
        id: object::new(ctx),
        dwallet_id: option::some(dwallet_id),
        presign_id,
    };

    self
        .presign_sessions
        .add(
            presign_id,
            PresignSession {
                id,
                created_at_epoch,
                signature_algorithm,
                curve,
                dwallet_id: option::some(dwallet_id),
                cap_id: object::id(&cap),
                state: PresignState::Requested,
            },
        );

    let pricing_value = self
        .pricing_and_fee_manager
        .get_pricing_value_for_protocol(
            curve,
            option::some(signature_algorithm),
            PRESIGN_PROTOCOL_FLAG,
        );

    let gas_fee_reimbursement_sui_for_system_calls = self
        .sessions_manager
        .initiate_user_session(
            self.current_epoch,
            session_identifier,
            dwallet_network_encryption_key_id,
            pricing_value,
            payment_ika,
            payment_sui,
            PresignRequestEvent {
                dwallet_id: option::some(dwallet_id),
                presign_id,
                dwallet_public_output: option::some(public_output),
                dwallet_network_encryption_key_id,
                curve,
                signature_algorithm,
            },
            ctx,
        );
    self
        .pricing_and_fee_manager
        .join_gas_fee_reimbursement_sui_system_call_balance(
            gas_fee_reimbursement_sui_for_system_calls,
        );
    cap
}

/// Requests generation of a global presign for flexible cross-dWallet use.
///
/// Global presigns provide computational efficiency by creating precomputed material
/// that can be used with any compatible dWallet under the same network encryption key.
/// This enables better resource utilization and batch processing optimization.
///
/// ### Parameters
/// - `self`: Mutable reference to the coordinator
/// - `dwallet_network_encryption_key_id`: Network encryption key for presign compatibility
/// - `curve`: Cryptographic curve for presign generation
/// - `signature_algorithm`: Algorithm requiring presign material
/// - `payment_ika`: User's IKA payment for computation
/// - `payment_sui`: User's SUI payment for gas reimbursement
/// - `ctx`: Transaction context
///
/// ### Returns
/// `UnverifiedPresignCap` that can be used with any compatible dWallet
///
/// ### Security Considerations
/// - Global presigns maintain cryptographic security properties
/// - Network encryption key provides isolation between key epochs
/// - Validator consensus ensures presign authenticity
/// - Single-use property prevents replay attacks
///
/// ### Next Steps
/// 1. Wait for validator network to process the global presign request
/// 2. Verify presign completion using `is_presign_valid()`
/// 3. Convert to `VerifiedPresignCap` with `verify_presign_cap()`
/// 4. Use with any compatible dWallet for signing operations
///
/// ### Aborts
/// - `EInvalidSignatureAlgorithm`: If the signature algorithm is not allowed for global presigns
/// - `EInvalidCurve`: If the curve is not supported
/// - `EInvalidNetworkEncryptionKey`: If the network encryption key is not supported
/// - `EInsufficientFunds`: If the user does not have enough funds to pay for the presign
public(package) fun request_global_presign(
    self: &mut DWalletCoordinatorInner,
    dwallet_network_encryption_key_id: ID,
    curve: u32,
    signature_algorithm: u32,
    session_identifier: SessionIdentifier,
    payment_ika: &mut Coin<IKA>,
    payment_sui: &mut Coin<SUI>,
    ctx: &mut TxContext,
): UnverifiedPresignCap {
    let created_at_epoch = self.current_epoch;

    self.support_config.validate_curve_and_signature_algorithm(curve, signature_algorithm);
    self.validate_network_encryption_key_supports_curve(dwallet_network_encryption_key_id, curve);
    self.support_config.validate_signature_algorithm_allowed_global_presign(signature_algorithm);

    let id = object::new(ctx);
    let presign_id = id.to_inner();
    let cap = UnverifiedPresignCap {
        id: object::new(ctx),
        dwallet_id: option::none(),
        presign_id,
    };
    self
        .presign_sessions
        .add(
            presign_id,
            PresignSession {
                id,
                created_at_epoch,
                signature_algorithm,
                curve,
                dwallet_id: option::none(),
                cap_id: object::id(&cap),
                state: PresignState::Requested,
            },
        );

    let pricing_value = self
        .pricing_and_fee_manager
        .get_pricing_value_for_protocol(
            curve,
            option::some(signature_algorithm),
            PRESIGN_PROTOCOL_FLAG,
        );

    let gas_fee_reimbursement_sui_for_system_calls = self
        .sessions_manager
        .initiate_user_session(
            self.current_epoch,
            session_identifier,
            dwallet_network_encryption_key_id,
            pricing_value,
            payment_ika,
            payment_sui,
            PresignRequestEvent {
                dwallet_id: option::none(),
                presign_id,
                dwallet_public_output: option::none(),
                dwallet_network_encryption_key_id,
                curve,
                signature_algorithm,
            },
            ctx,
        );
    self
        .pricing_and_fee_manager
        .join_gas_fee_reimbursement_sui_system_call_balance(
            gas_fee_reimbursement_sui_for_system_calls,
        );
    cap
}

/// Processes validator network response to presign generation request.
///
/// This function handles the completion or rejection of presign generation by the
/// validator network, updating the presign session state and emitting appropriate events.
///
/// ### Parameters
/// - `self`: Mutable reference to the coordinator
/// - `dwallet_id`: Target dWallet ID for dWallet-specific presigns (None for global)
/// - `presign_id`: Unique identifier of the presign session
/// - `session_id`: MPC session ID that processed the presign
/// - `presign`: Generated cryptographic presign material (if successful)
/// - `rejected`: Whether the validator network rejected the presign request
/// - `session_sequence_number`: Session sequence for fee processing
///
/// ### Returns
/// Gas reimbursement balance for user refund
///
/// ### Success Path
/// - **State Transition**: `Requested` → `Completed`
/// - **Presign Storage**: Cryptographic material is stored in session
/// - **Event**: `CompletedPresignEvent` with presign data
/// - **Capability**: Associated capability can now be verified and used
///
/// ### Rejection Path
/// - **State Transition**: `Requested` → `NetworkRejected`
/// - **Event**: `RejectedPresignEvent` indicating failure
/// - **Capability**: Associated capability becomes unusable
/// - **Common Causes**: Insufficient validator participation, computation errors
///
///
/// ### Security Properties
/// - Presign material is cryptographically secure and verifiable
/// - Single-use property enforced through session consumption
/// - Validator consensus ensures authenticity of generated material
/// - Rejection handling prevents use of incomplete presigns
///
/// ### Network Integration
/// This function is exclusively called by the Ika validator network as part
/// of the distributed presign generation protocol.
public(package) fun respond_presign(
    self: &mut DWalletCoordinatorInner,
    dwallet_id: Option<ID>,
    presign_id: ID,
    presign: vector<u8>,
    rejected: bool,
    session_sequence_number: u64,
): Balance<SUI> {
    let status = if (rejected) {
        sessions_manager::create_rejected_status_event(RejectedPresignEvent {
            dwallet_id,
            presign_id,
        })
    } else {
        sessions_manager::create_success_status_event(CompletedPresignEvent {
            dwallet_id,
            presign_id,
            presign,
        })
    };
    let (fee_charged_ika, gas_fee_reimbursement_sui) = self
        .sessions_manager
        .complete_user_session<PresignRequestEvent, CompletedPresignEvent, RejectedPresignEvent>(
            self.current_epoch,
            session_sequence_number,
            status,
        );
    self.pricing_and_fee_manager.join_fee_charged_ika(fee_charged_ika);

    let presign_obj = self.presign_sessions.borrow_mut(presign_id);

    presign_obj.state =
        match (presign_obj.state) {
            PresignState::Requested => {
                if (rejected) {
                    PresignState::NetworkRejected
                } else {
                    PresignState::Completed {
                        presign,
                    }
                }
            },
            _ => abort EWrongState,
        };
    gas_fee_reimbursement_sui
}

/// Validates that a presign capability corresponds to a completed presign session.
///
/// Checks both the completion state and capability ID matching to ensure
/// the capability is authentic and the presign is ready for use.
///
/// ### Parameters
/// - `self`: Reference to the coordinator
/// - `cap`: Unverified presign capability to validate
///
/// ### Returns
/// `true` if the presign is completed and the capability is valid, `false` otherwise
///
/// ### Validation Criteria
/// - Presign session must be in `Completed` state
/// - Capability ID must match the session's recorded capability ID
/// - Presign session must exist in the coordinator
public(package) fun is_presign_valid(
    self: &DWalletCoordinatorInner,
    cap: &UnverifiedPresignCap,
): bool {
    let presign = self.presign_sessions.borrow(cap.presign_id);
    match (&presign.state) {
        PresignState::Completed { .. } => {
            cap.id.to_inner() == presign.cap_id
        },
        _ => false,
    }
}

/// Verify `cap` by deleting the `UnverifiedPresignCap` object and replacing it with a new `VerifiedPresignCap`,
/// if `is_presign_valid()`.
public(package) fun verify_presign_cap(
    self: &mut DWalletCoordinatorInner,
    cap: UnverifiedPresignCap,
    ctx: &mut TxContext,
): VerifiedPresignCap {
    let UnverifiedPresignCap {
        id,
        dwallet_id,
        presign_id,
    } = cap;

    let cap_id = id.to_inner();
    id.delete();

    let presign = self.presign_sessions.borrow_mut(presign_id);
    assert!(presign.cap_id == cap_id, EIncorrectCap);
    match (&presign.state) {
        PresignState::Completed { .. } => {},
        _ => abort EUnverifiedCap,
    };

    let cap = VerifiedPresignCap {
        id: object::new(ctx),
        dwallet_id,
        presign_id,
    };
    presign.cap_id = cap.id.to_inner();

    cap
}

/// This function is a shared logic for both the standard and future sign flows.
///
/// It checks the presign is valid and deletes it (and its `presign_cap`), thus assuring it is not used twice.
///
/// Creates a `SignSession` object and register it in `sign_sessions`.
///
/// Finally it emits the sign event.
fun validate_and_initiate_sign(
    self: &mut DWalletCoordinatorInner,
    pricing_value: PricingInfoValue,
    payment_ika: &mut Coin<IKA>,
    payment_sui: &mut Coin<SUI>,
    session_identifier: SessionIdentifier,
    dwallet_id: ID,
    signature_algorithm: u32,
    hash_scheme: u32,
    message: vector<u8>,
    presign_cap: VerifiedPresignCap,
    message_centralized_signature: vector<u8>,
    is_future_sign: bool,
    ctx: &mut TxContext,
): (ID, bool) {
    let created_at_epoch = self.current_epoch;

    assert!(self.presign_sessions.contains(presign_cap.presign_id), EPresignNotExist);
    let presign = self.presign_sessions.remove(presign_cap.presign_id);

    let (dwallet, dwallet_public_output) = self.get_active_dwallet_and_public_output_mut(
        dwallet_id,
    );

    let VerifiedPresignCap {
        id,
        dwallet_id: presign_cap_dwallet_id,
        presign_id: presign_cap_presign_id,
    } = presign_cap;

    let presign_cap_id = id.to_inner();
    id.delete();

    let PresignSession {
        id,
        created_at_epoch: _,
        dwallet_id: presign_dwallet_id,
        cap_id,
        state,
        curve,
        signature_algorithm: presign_signature_algorithm,
    } = presign;

    let presign = match (state) {
        PresignState::Completed { presign } => {
            presign
        },
        _ => abort EInvalidPresign,
    };

    let presign_id = id.to_inner();
    id.delete();

    // Check that the presign is global, or that it belongs to this dWallet.
    assert!(
        presign_dwallet_id.is_none() || presign_dwallet_id.is_some_and!(|id| id == dwallet_id),
        EMessageApprovalMismatch,
    );

    // Sanity checks: check that the IDs of the capability and presign match, and that they point to this dWallet.
    assert!(presign_cap_id == cap_id, EPresignNotExist);
    assert!(presign_id == presign_cap_presign_id, EPresignNotExist);
    assert!(presign_cap_dwallet_id == presign_dwallet_id, EPresignNotExist);

    // Check that the curve of the dWallet matches that of the presign, and that the signature algorithm matches.
    assert!(dwallet.curve == curve, EDWalletMismatch);
    assert!(presign_signature_algorithm == signature_algorithm, EMessageApprovalMismatch);

    // Emit a `SignRequestEvent` to request the Ika network to sign `message`.
    let id = object::new(ctx);
    let sign_id = id.to_inner();
    let dwallet_network_encryption_key_id = dwallet.dwallet_network_encryption_key_id;
    let gas_fee_reimbursement_sui_for_system_calls = self
        .sessions_manager
        .initiate_user_session(
            self.current_epoch,
            session_identifier,
            dwallet_network_encryption_key_id,
            pricing_value,
            payment_ika,
            payment_sui,
            SignRequestEvent {
                sign_id,
                dwallet_id,
                dwallet_public_output,
                curve,
                signature_algorithm,
                hash_scheme,
                message,
                dwallet_network_encryption_key_id,
                presign_id,
                presign,
                message_centralized_signature,
                is_future_sign,
            },
            ctx,
        );
    self
        .pricing_and_fee_manager
        .join_gas_fee_reimbursement_sui_system_call_balance(
            gas_fee_reimbursement_sui_for_system_calls,
        );
    // Create a `SignSession` object and register it in `sign_sessions`.
    let dwallet = self.get_dwallet_mut(dwallet_id);
    dwallet
        .sign_sessions
        .add(
            sign_id,
            SignSession {
                id,
                created_at_epoch,
                dwallet_id,
                state: SignState::Requested,
            },
        );
    let is_imported_key_dwallet = dwallet.is_imported_key_dwallet;
    self
        .support_config
        .validate_curve_and_signature_algorithm_and_hash_scheme(
            curve,
            signature_algorithm,
            hash_scheme,
        );
    self.validate_network_encryption_key_supports_curve(dwallet_network_encryption_key_id, curve);

    (sign_id, is_imported_key_dwallet)
}

/// Initiates the Sign protocol for this dWallet.
/// Requires a `MessageApproval`, which approves a message for signing and is unpacked and deleted to ensure it is never used twice.
public(package) fun request_sign(
    self: &mut DWalletCoordinatorInner,
    presign_cap: VerifiedPresignCap,
    message_approval: MessageApproval,
    message_centralized_signature: vector<u8>,
    session_identifier: SessionIdentifier,
    payment_ika: &mut Coin<IKA>,
    payment_sui: &mut Coin<SUI>,
    ctx: &mut TxContext,
): ID {
    let MessageApproval {
        dwallet_id,
        signature_algorithm,
        hash_scheme,
        message,
    } = message_approval;

    let (dwallet, _) = self.get_active_dwallet_and_public_output(dwallet_id);

    let curve = dwallet.curve;
    let pricing_value = self
        .pricing_and_fee_manager
        .get_pricing_value_for_protocol(
            curve,
            option::some(signature_algorithm),
            SIGN_PROTOCOL_FLAG,
        );

    let (sign_id, is_imported_key_dwallet) = self.validate_and_initiate_sign(
        pricing_value,
        payment_ika,
        payment_sui,
        session_identifier,
        dwallet_id,
        signature_algorithm,
        hash_scheme,
        message,
        presign_cap,
        message_centralized_signature,
        false,
        ctx,
    );

    assert!(!is_imported_key_dwallet, EImportedKeyDWallet);
    sign_id
}

/// Initiates the Sign protocol for this imported key dWallet.
/// Requires an `ImportedKeyMessageApproval`, which approves a message for signing and is unpacked and deleted to ensure it is never used twice.
public(package) fun request_imported_key_sign(
    self: &mut DWalletCoordinatorInner,
    presign_cap: VerifiedPresignCap,
    message_approval: ImportedKeyMessageApproval,
    message_centralized_signature: vector<u8>,
    session_identifier: SessionIdentifier,
    payment_ika: &mut Coin<IKA>,
    payment_sui: &mut Coin<SUI>,
    ctx: &mut TxContext,
): ID {
    let ImportedKeyMessageApproval {
        dwallet_id,
        signature_algorithm,
        hash_scheme,
        message,
    } = message_approval;

    let (dwallet, _) = self.get_active_dwallet_and_public_output(dwallet_id);
    let curve = dwallet.curve;
    let pricing_value = self
        .pricing_and_fee_manager
        .get_pricing_value_for_protocol(
            curve,
            option::some(signature_algorithm),
            SIGN_PROTOCOL_FLAG,
        );

    let (sign_id, is_imported_key_dwallet) = self.validate_and_initiate_sign(
        pricing_value,
        payment_ika,
        payment_sui,
        session_identifier,
        dwallet_id,
        signature_algorithm,
        hash_scheme,
        message,
        presign_cap,
        message_centralized_signature,
        false,
        ctx,
    );

    assert!(is_imported_key_dwallet, ENotImportedKeyDWallet);
    sign_id
}

/// Request the Ika network verify the user-side sign protocol (in other words, that `message` is partially signed by the user),
/// without (yet) executing the network side sign-protocol.
///
/// Used for future sign use-cases, in which the user share isn't required to sign `message`;
/// instead, anyone that holds a `VerifiedPartialUserSignatureCap` capability and a `MessageApproval` can sign `message` by calling `request_sign_with_partial_user_signature()` at any time.
///
/// Creates a new `PartialUserSignature` in the `AwaitingNetworkVerification` state and registered it into `partial_centralized_signed_messages`. Moves `presign_cap` to it,
/// ensuring it can be used for anything other than signing this `message` using `request_sign_with_partial_user_signature()` (which will in turn ensure it can only be signed once).
///
/// Creates a new `UnverifiedPartialUserSignatureCap` object and returns it to the caller.
///
/// See the doc of [`PartialUserSignature`] for
/// more details on when this may be used.
public(package) fun request_future_sign(
    self: &mut DWalletCoordinatorInner,
    dwallet_id: ID,
    presign_cap: VerifiedPresignCap,
    message: vector<u8>,
    hash_scheme: u32,
    message_centralized_signature: vector<u8>,
    session_identifier: SessionIdentifier,
    payment_ika: &mut Coin<IKA>,
    payment_sui: &mut Coin<SUI>,
    ctx: &mut TxContext,
): UnverifiedPartialUserSignatureCap {
    // Check that the presign is global, or that it belongs to this dWallet.
    assert!(
        presign_cap.dwallet_id.is_none() || presign_cap.dwallet_id.is_some_and!(|id| id == dwallet_id),
        EMessageApprovalMismatch,
    );

    let (dwallet, dwallet_public_output) = self.get_active_dwallet_and_public_output_mut(
        dwallet_id,
    );
    let dwallet_network_encryption_key_id = dwallet.dwallet_network_encryption_key_id;
    let curve = dwallet.curve;

    assert!(self.presign_sessions.contains(presign_cap.presign_id), EPresignNotExist);

    let presign_obj = self.presign_sessions.borrow(presign_cap.presign_id);
    assert!(presign_obj.curve == curve, EDWalletMismatch);

    let presign = match (presign_obj.state) {
        PresignState::Completed { presign } => {
            presign
        },
        _ => abort EInvalidPresign,
    };

    let id = object::new(ctx);
    let partial_centralized_signed_message_id = id.to_inner();
    let cap = UnverifiedPartialUserSignatureCap {
        id: object::new(ctx),
        partial_centralized_signed_message_id,
    };

    let signature_algorithm = presign_obj.signature_algorithm;

    self
        .support_config
        .validate_curve_and_signature_algorithm_and_hash_scheme(
            curve,
            signature_algorithm,
            hash_scheme,
        );
    self.validate_network_encryption_key_supports_curve(dwallet_network_encryption_key_id, curve);

    let pricing_value = self
        .pricing_and_fee_manager
        .get_pricing_value_for_protocol(
            curve,
            option::some(signature_algorithm),
            FUTURE_SIGN_PROTOCOL_FLAG,
        );
    let gas_fee_reimbursement_sui_for_system_calls = self
        .sessions_manager
        .initiate_user_session(
            self.current_epoch,
            session_identifier,
            dwallet_network_encryption_key_id,
            pricing_value,
            payment_ika,
            payment_sui,
            FutureSignRequestEvent {
                dwallet_id,
                partial_centralized_signed_message_id,
                message,
                presign: presign,
                dwallet_public_output,
                curve,
                signature_algorithm,
                hash_scheme,
                message_centralized_signature,
                dwallet_network_encryption_key_id,
            },
            ctx,
        );
    self
        .pricing_and_fee_manager
        .join_gas_fee_reimbursement_sui_system_call_balance(
            gas_fee_reimbursement_sui_for_system_calls,
        );
    // Create a new `PartialUserSignature` that wraps around `presign_cap` to ensure it can't be used twice.
    self
        .partial_centralized_signed_messages
        .add(
            partial_centralized_signed_message_id,
            PartialUserSignature {
                id: id,
                created_at_epoch: self.current_epoch,
                presign_cap,
                dwallet_id,
                cap_id: object::id(&cap),
                hash_scheme,
                message,
                message_centralized_signature,
                state: PartialUserSignatureState::AwaitingNetworkVerification,
                curve,
                signature_algorithm,
            },
        );

    cap
}

/// Called by the Ika network to respond with the verification result of the user-side sign protocol (in other words, whether `message` is partially signed by the user).
///
/// Advances the `PartialUserSignature` state to `NetworkVerificationCompleted`.
///
/// See the doc of [`PartialUserSignature`] for
/// more details on when this may be used.
public(package) fun respond_future_sign(
    self: &mut DWalletCoordinatorInner,
    dwallet_id: ID,
    partial_centralized_signed_message_id: ID,
    rejected: bool,
    session_sequence_number: u64,
): Balance<SUI> {
    let status = if (rejected) {
        sessions_manager::create_rejected_status_event(RejectedFutureSignEvent {
            dwallet_id,
            partial_centralized_signed_message_id,
        })
    } else {
        sessions_manager::create_success_status_event(CompletedFutureSignEvent {
            dwallet_id,
            partial_centralized_signed_message_id,
        })
    };
    let (fee_charged_ika, gas_fee_reimbursement_sui) = self
        .sessions_manager
        .complete_user_session<
            FutureSignRequestEvent,
            CompletedFutureSignEvent,
            RejectedFutureSignEvent,
        >(self.current_epoch, session_sequence_number, status);
    self.pricing_and_fee_manager.join_fee_charged_ika(fee_charged_ika);
    let partial_centralized_signed_message = self
        .partial_centralized_signed_messages
        .borrow_mut(partial_centralized_signed_message_id);

    // Check that the presign is global, or that it belongs to this dWallet.
    assert!(
        partial_centralized_signed_message.presign_cap.dwallet_id.is_none() || partial_centralized_signed_message.presign_cap.dwallet_id.is_some_and!(|id| id == dwallet_id),
        EDWalletMismatch,
    );

    partial_centralized_signed_message.state =
        match (partial_centralized_signed_message.state) {
            PartialUserSignatureState::AwaitingNetworkVerification => {
                if (rejected) {
                    PartialUserSignatureState::NetworkVerificationRejected
                } else {
                    PartialUserSignatureState::NetworkVerificationCompleted
                }
            },
            _ => abort EWrongState,
        };
    gas_fee_reimbursement_sui
}

/// Checks that the partial user signature corresponding to `cap` is valid, by assuring it is in the `NetworkVerificationCompleted` state.
public(package) fun is_partial_user_signature_valid(
    self: &DWalletCoordinatorInner,
    cap: &UnverifiedPartialUserSignatureCap,
): bool {
    let partial_centralized_signed_message = self
        .partial_centralized_signed_messages
        .borrow(cap.partial_centralized_signed_message_id);
    partial_centralized_signed_message.cap_id == cap.id.to_inner() && partial_centralized_signed_message.state == PartialUserSignatureState::NetworkVerificationCompleted
}

/// Verifies that the partial user signature corresponding to `cap` is valid,
/// deleting the `UnverifiedPartialUserSignatureCap` object and returning a new `VerifiedPartialUserSignatureCap` in its place.
public(package) fun verify_partial_user_signature_cap(
    self: &mut DWalletCoordinatorInner,
    cap: UnverifiedPartialUserSignatureCap,
    ctx: &mut TxContext,
): VerifiedPartialUserSignatureCap {
    let UnverifiedPartialUserSignatureCap {
        id,
        partial_centralized_signed_message_id,
    } = cap;

    let cap_id = id.to_inner();
    id.delete();

    let partial_centralized_signed_message = self
        .partial_centralized_signed_messages
        .borrow_mut(partial_centralized_signed_message_id);
    assert!(partial_centralized_signed_message.cap_id == cap_id, EIncorrectCap);
    assert!(
        partial_centralized_signed_message.state == PartialUserSignatureState::NetworkVerificationCompleted,
        EUnverifiedCap,
    );
    let cap = VerifiedPartialUserSignatureCap {
        id: object::new(ctx),
        partial_centralized_signed_message_id,
    };
    partial_centralized_signed_message.cap_id = cap.id.to_inner();
    cap
}

/// Requests the Ika network to complete the signing session on a message that was already partially-signed by the user (i.e. a message with a verified [`PartialUserSignature`]).
/// Useful is `message_approval` was only acquired after `PartialUserSignature` was created, and the caller does not own the user-share of this dWallet.
///
/// Takes the `presign_cap` from the `PartialUserSignature` object, and destroys it in `validate_and_initiate_sign()`,
/// ensuring the presign was not used for any other purpose than signing this message once.
///
/// See the doc of [`PartialUserSignature`] for
/// more details on when this may be used.
public(package) fun request_sign_with_partial_user_signature(
    self: &mut DWalletCoordinatorInner,
    partial_user_signature_cap: VerifiedPartialUserSignatureCap,
    message_approval: MessageApproval,
    session_identifier: SessionIdentifier,
    payment_ika: &mut Coin<IKA>,
    payment_sui: &mut Coin<SUI>,
    ctx: &mut TxContext,
): ID {
    // Ensure that each partial user signature has a corresponding message approval; otherwise, abort.
    let is_match = self.match_partial_user_signature_with_message_approval(
        &partial_user_signature_cap,
        &message_approval,
    );
    assert!(is_match, EMessageApprovalMismatch);

    let VerifiedPartialUserSignatureCap {
        id,
        partial_centralized_signed_message_id,
    } = partial_user_signature_cap;
    let verified_cap_id = id.to_inner();
    id.delete();

    let PartialUserSignature {
        id,
        created_at_epoch: _,
        presign_cap,
        dwallet_id: _,
        cap_id,
        curve,
        signature_algorithm: _,
        hash_scheme: _,
        message: _,
        message_centralized_signature,
        state,
    } = self.partial_centralized_signed_messages.remove(partial_centralized_signed_message_id);

    id.delete();
    assert!(
        cap_id == verified_cap_id && state == PartialUserSignatureState::NetworkVerificationCompleted,
        EIncorrectCap,
    );

    let MessageApproval {
        dwallet_id,
        signature_algorithm,
        hash_scheme,
        message,
    } = message_approval;

    let pricing_value = self
        .pricing_and_fee_manager
        .get_pricing_value_for_protocol(
            curve,
            option::some(signature_algorithm),
            SIGN_WITH_PARTIAL_USER_SIGNATURE_PROTOCOL_FLAG,
        );

    // Emit signing events to finalize the signing process.
    let (sign_id, is_imported_key_dwallet) = self.validate_and_initiate_sign(
        pricing_value,
        payment_ika,
        payment_sui,
        session_identifier,
        dwallet_id,
        signature_algorithm,
        hash_scheme,
        message,
        presign_cap,
        message_centralized_signature,
        true,
        ctx,
    );
    assert!(!is_imported_key_dwallet, EImportedKeyDWallet);
    sign_id
}

/// The imported key variant of [`request_sign_with_partial_user_signature()`] (see for documentation).
public(package) fun request_imported_key_sign_with_partial_user_signature(
    self: &mut DWalletCoordinatorInner,
    partial_user_signature_cap: VerifiedPartialUserSignatureCap,
    message_approval: ImportedKeyMessageApproval,
    session_identifier: SessionIdentifier,
    payment_ika: &mut Coin<IKA>,
    payment_sui: &mut Coin<SUI>,
    ctx: &mut TxContext,
): ID {
    // Ensure that each partial user signature has a corresponding imported key message approval; otherwise, abort.
    let is_match = self.match_partial_user_signature_with_imported_key_message_approval(
        &partial_user_signature_cap,
        &message_approval,
    );
    assert!(is_match, EMessageApprovalMismatch);

    let VerifiedPartialUserSignatureCap {
        id,
        partial_centralized_signed_message_id,
    } = partial_user_signature_cap;
    let verified_cap_id = id.to_inner();
    id.delete();

    let PartialUserSignature {
        id,
        created_at_epoch: _,
        presign_cap,
        dwallet_id: _,
        cap_id,
        curve,
        signature_algorithm: _,
        hash_scheme: _,
        message: _,
        message_centralized_signature,
        state,
    } = self.partial_centralized_signed_messages.remove(partial_centralized_signed_message_id);
    id.delete();
    assert!(
        cap_id == verified_cap_id && state == PartialUserSignatureState::NetworkVerificationCompleted,
        EIncorrectCap,
    );

    let ImportedKeyMessageApproval {
        dwallet_id,
        signature_algorithm,
        hash_scheme,
        message,
    } = message_approval;

    let pricing_value = self
        .pricing_and_fee_manager
        .get_pricing_value_for_protocol(
            curve,
            option::some(signature_algorithm),
            SIGN_WITH_PARTIAL_USER_SIGNATURE_PROTOCOL_FLAG,
        );

    // Emit signing events to finalize the signing process.
    let (sign_id, is_imported_key_dwallet) = self.validate_and_initiate_sign(
        pricing_value,
        payment_ika,
        payment_sui,
        session_identifier,
        dwallet_id,
        signature_algorithm,
        hash_scheme,
        message,
        presign_cap,
        message_centralized_signature,
        true,
        ctx,
    );
    assert!(is_imported_key_dwallet, ENotImportedKeyDWallet);
    sign_id
}

/// Matches partial user signature with message approval to ensure they are consistent.
/// This function can be called by the user to verify before calling
/// the `request_sign_with_partial_user_signature` function.
/// It is also called before requesting the Ika network to complete the signing.
public(package) fun match_partial_user_signature_with_message_approval(
    self: &DWalletCoordinatorInner,
    partial_user_signature_cap: &VerifiedPartialUserSignatureCap,
    message_approval: &MessageApproval,
): bool {
    let partial_signature = self
        .partial_centralized_signed_messages
        .borrow(partial_user_signature_cap.partial_centralized_signed_message_id);

    partial_signature.dwallet_id == message_approval.dwallet_id &&
    partial_signature.message == message_approval.message &&
    partial_signature.signature_algorithm == message_approval.signature_algorithm &&
    partial_signature.hash_scheme == message_approval.hash_scheme
}

/// Matches partial user signature with imported key message approval to ensure they are consistent.
/// This function can be called by the user to verify before calling
/// the `request_imported_key_sign_with_partial_user_signatures` function.
public(package) fun match_partial_user_signature_with_imported_key_message_approval(
    self: &DWalletCoordinatorInner,
    partial_user_signature_cap: &VerifiedPartialUserSignatureCap,
    message_approval: &ImportedKeyMessageApproval,
): bool {
    let partial_signature = self
        .partial_centralized_signed_messages
        .borrow(partial_user_signature_cap.partial_centralized_signed_message_id);

    partial_signature.dwallet_id == message_approval.dwallet_id &&
    partial_signature.message == message_approval.message &&
    partial_signature.signature_algorithm == message_approval.signature_algorithm &&
    partial_signature.hash_scheme == message_approval.hash_scheme
}

/// Called by the Ika network to respond to (and complete) a Sign protocol request.
///
/// Sets the `SignSession` to `Completed` and stores in it the `signature`.
/// Also emits an event with the `signature`.
public(package) fun respond_sign(
    self: &mut DWalletCoordinatorInner,
    dwallet_id: ID,
    sign_id: ID,
    signature: vector<u8>,
    is_future_sign: bool,
    rejected: bool,
    session_sequence_number: u64,
): Balance<SUI> {
    let status = if (rejected) {
        sessions_manager::create_rejected_status_event(RejectedSignEvent {
            sign_id,
            is_future_sign,
        })
    } else {
        sessions_manager::create_success_status_event(CompletedSignEvent {
            sign_id,
            signature,
            is_future_sign,
        })
    };
    let (fee_charged_ika, gas_fee_reimbursement_sui) = self
        .sessions_manager
        .complete_user_session<SignRequestEvent, CompletedSignEvent, RejectedSignEvent>(
            self.current_epoch,
            session_sequence_number,
            status,
        );
    self.pricing_and_fee_manager.join_fee_charged_ika(fee_charged_ika);
    let (dwallet, _) = self.get_active_dwallet_and_public_output_mut(dwallet_id);

    let sign = dwallet.sign_sessions.borrow_mut(sign_id);

    sign.state =
        match (sign.state) {
            SignState::Requested => {
                if (rejected) {
                    SignState::NetworkRejected
                } else {
                    SignState::Completed { signature }
                }
            },
            _ => abort ESignWrongState,
        };
    gas_fee_reimbursement_sui
}

/// Processes a checkpoint message that has been signed by a validator quorum.
///
/// Verifies the BLS multi-signature from the active validator committee before
/// processing the checkpoint contents. This ensures only valid, consensus-approved
/// checkpoints are processed.
///
/// ### Parameters
/// - `self`: Mutable reference to the coordinator
/// - `signature`: BLS multi-signature from validators
/// - `signers_bitmap`: Bitmap indicating which validators signed
/// - `message`: Checkpoint message content to process
/// - `ctx`: Transaction context for coin creation
///
/// ### Returns
/// SUI coin containing gas fee reimbursements from processed operations
///
/// ### Effects
/// - Verifies the signature against the active committee
/// - Processes all operations contained in the checkpoint
/// - Updates session states and emits relevant events
/// - Collects and returns gas fee reimbursements
///
/// ### Aborts
/// - BLS verification errors if signature is invalid
/// - Various operation-specific errors during checkpoint processing
public(package) fun process_checkpoint_message_by_quorum(
    self: &mut DWalletCoordinatorInner,
    signature: vector<u8>,
    signers_bitmap: vector<u8>,
    message: vector<u8>,
    ctx: &mut TxContext,
): Coin<SUI> {
    let mut intent_bytes = CHECKPOINT_MESSAGE_INTENT;
    intent_bytes.append(message);
    intent_bytes.append(bcs::to_bytes(&self.current_epoch));

    self
        .active_committee
        .verify_certificate(self.current_epoch, &signature, &signers_bitmap, &intent_bytes);

    self.process_checkpoint_message(message, ctx)
}

fun process_checkpoint_message(
    self: &mut DWalletCoordinatorInner,
    message: vector<u8>,
    ctx: &mut TxContext,
): Coin<SUI> {
    assert!(!self.active_committee.members().is_empty(), EActiveBlsCommitteeMustInitialize);

    let mut bcs_body = bcs::new(copy message);

    let epoch = bcs_body.peel_u64();
    assert!(epoch == self.current_epoch, EIncorrectEpochInCheckpoint);

    let sequence_number = bcs_body.peel_u64();

    assert!(
        self.last_processed_checkpoint_sequence_number + 1 == sequence_number,
        EWrongCheckpointSequenceNumber,
    );
    self.last_processed_checkpoint_sequence_number = sequence_number;

    event::emit(DWalletCheckpointInfoEvent {
        epoch,
        sequence_number,
    });

    let len = bcs_body.peel_vec_length();
    let mut i = 0;
    let mut total_gas_fee_reimbursement_sui = balance::zero();
    while (i < len) {
        let message_data_enum_tag = bcs_body.peel_enum_tag();
        // Parses checkpoint BCS bytes directly.
        match (message_data_enum_tag) {
            RESPOND_DWALLET_DKG_OUTPUT_MESSAGE_TYPE => {
                let dwallet_id = object::id_from_bytes(bcs_body.peel_vec_u8());
                let encrypted_user_secret_key_share_id = object::id_from_bytes(bcs_body.peel_vec_u8());
                let public_output = bcs_body.peel_vec_u8();
                let rejected = bcs_body.peel_bool();
                let session_sequence_number = bcs_body.peel_u64();
                let gas_fee_reimbursement_sui = self.respond_dwallet_dkg(
                    dwallet_id,
                    public_output,
                    encrypted_user_secret_key_share_id,
                    rejected,
                    session_sequence_number,
                );
                total_gas_fee_reimbursement_sui.join(gas_fee_reimbursement_sui);
            },
            RESPOND_DWALLET_ENCRYPTED_USER_SHARE_MESSAGE_TYPE => {
                let dwallet_id = object::id_from_bytes(bcs_body.peel_vec_u8());
                let encrypted_user_secret_key_share_id = object::id_from_bytes(bcs_body.peel_vec_u8());
                let rejected = bcs_body.peel_bool();
                let session_sequence_number = bcs_body.peel_u64();
                let gas_fee_reimbursement_sui = self.respond_re_encrypt_user_share_for(
                    dwallet_id,
                    encrypted_user_secret_key_share_id,
                    rejected,
                    session_sequence_number,
                );
                total_gas_fee_reimbursement_sui.join(gas_fee_reimbursement_sui);
            },
            RESPOND_MAKE_DWALLET_USER_SECRET_KEY_SHARES_PUBLIC_MESSAGE_TYPE => {
                let dwallet_id = object::id_from_bytes(bcs_body.peel_vec_u8());
                let public_user_secret_key_shares = bcs_body.peel_vec_u8();
                let rejected = bcs_body.peel_bool();
                let session_sequence_number = bcs_body.peel_u64();
                let gas_fee_reimbursement_sui = self.respond_make_dwallet_user_secret_key_share_public(
                    dwallet_id,
                    public_user_secret_key_shares,
                    rejected,
                    session_sequence_number,
                );
                total_gas_fee_reimbursement_sui.join(gas_fee_reimbursement_sui);
            },
            RESPOND_DWALLET_IMPORTED_KEY_VERIFICATION_OUTPUT_MESSAGE_TYPE => {
                let dwallet_id = object::id_from_bytes(bcs_body.peel_vec_u8());
                let public_output = bcs_body.peel_vec_u8();
                let encrypted_user_secret_key_share_id = object::id_from_bytes(bcs_body.peel_vec_u8());
                let rejected = bcs_body.peel_bool();
                let session_sequence_number = bcs_body.peel_u64();
                let gas_fee_reimbursement_sui = self.respond_imported_key_dwallet_verification(
                    dwallet_id,
                    public_output,
                    encrypted_user_secret_key_share_id,
                    rejected,
                    session_sequence_number,
                );
                total_gas_fee_reimbursement_sui.join(gas_fee_reimbursement_sui);
            },
            RESPOND_DWALLET_PRESIGN_MESSAGE_TYPE => {
                let dwallet_id = bcs_body.peel_option!(
                    |bcs_option| object::id_from_bytes(bcs_option.peel_vec_u8()),
                );
                let presign_id = object::id_from_bytes(bcs_body.peel_vec_u8());
                let presign = bcs_body.peel_vec_u8();
                let rejected = bcs_body.peel_bool();
                let session_sequence_number = bcs_body.peel_u64();
                let gas_fee_reimbursement_sui = self.respond_presign(
                    dwallet_id,
                    presign_id,
                    presign,
                    rejected,
                    session_sequence_number,
                );
                total_gas_fee_reimbursement_sui.join(gas_fee_reimbursement_sui);
            },
            RESPOND_DWALLET_SIGN_MESSAGE_TYPE => {
                let dwallet_id = object::id_from_bytes(bcs_body.peel_vec_u8());
                let sign_id = object::id_from_bytes(bcs_body.peel_vec_u8());
                let signature = bcs_body.peel_vec_u8();
                let is_future_sign = bcs_body.peel_bool();
                let rejected = bcs_body.peel_bool();
                let session_sequence_number = bcs_body.peel_u64();
                let gas_fee_reimbursement_sui = self.respond_sign(
                    dwallet_id,
                    sign_id,
                    signature,
                    is_future_sign,
                    rejected,
                    session_sequence_number,
                );
                total_gas_fee_reimbursement_sui.join(gas_fee_reimbursement_sui);
            },
            RESPOND_DWALLET_PARTIAL_SIGNATURE_VERIFICATION_OUTPUT_MESSAGE_TYPE => {
                let dwallet_id = object::id_from_bytes(bcs_body.peel_vec_u8());
                let partial_centralized_signed_message_id = object::id_from_bytes(bcs_body.peel_vec_u8());
                let rejected = bcs_body.peel_bool();
                let session_sequence_number = bcs_body.peel_u64();
                let gas_fee_reimbursement_sui = self.respond_future_sign(
                    dwallet_id,
                    partial_centralized_signed_message_id,
                    rejected,
                    session_sequence_number,
                );
                total_gas_fee_reimbursement_sui.join(gas_fee_reimbursement_sui);
            },
            RESPOND_DWALLET_MPC_NETWORK_DKG_OUTPUT_MESSAGE_TYPE => {
                let dwallet_network_encryption_key_id = object::id_from_bytes(bcs_body.peel_vec_u8());
                let public_output = bcs_body.peel_vec_u8();
                let supported_curves = bcs_body.peel_vec_u32();
                let is_last = bcs_body.peel_bool();
                let rejected = bcs_body.peel_bool();
                let session_sequence_number = bcs_body.peel_u64();
                let gas_fee_reimbursement_sui = self.respond_dwallet_network_encryption_key_dkg(
                    session_sequence_number,
                    dwallet_network_encryption_key_id,
                    public_output,
                    supported_curves,
                    is_last,
                    rejected,
                    ctx,
                );
                total_gas_fee_reimbursement_sui.join(gas_fee_reimbursement_sui);
            },
            RESPOND_DWALLET_MPC_NETWORK_RECONFIGURATION_OUTPUT_MESSAGE_TYPE => {
                let dwallet_network_encryption_key_id = object::id_from_bytes(bcs_body.peel_vec_u8());
                let public_output = bcs_body.peel_vec_u8();
                let supported_curves = bcs_body.peel_vec_u32();
                let is_last = bcs_body.peel_bool();
                let rejected = bcs_body.peel_bool();
                let session_sequence_number = bcs_body.peel_u64();
                let gas_fee_reimbursement_sui = self.respond_dwallet_network_encryption_key_reconfiguration(
                    session_sequence_number,
                    dwallet_network_encryption_key_id,
                    public_output,
                    supported_curves,
                    is_last,
                    rejected,
                    ctx,
                );
                total_gas_fee_reimbursement_sui.join(gas_fee_reimbursement_sui);
            },
            SET_MAX_ACTIVE_SESSIONS_BUFFER_MESSAGE_TYPE => {
                let max_active_sessions_buffer = bcs_body.peel_u64();
                self.set_max_active_sessions_buffer(max_active_sessions_buffer);
            },
            SET_GAS_FEE_REIMBURSEMENT_SUI_SYSTEM_CALL_VALUE_MESSAGE_TYPE => {
                let gas_fee_reimbursement_sui_system_call_value = bcs_body.peel_u64();
                self.set_gas_fee_reimbursement_sui_system_call_value(
                    gas_fee_reimbursement_sui_system_call_value,
                );
            },
            END_OF_EPOCH_MESSAGE_TYPE => {
                self.received_end_of_publish = true;
                event::emit(EndOfEpochEvent {
                    epoch: self.current_epoch,
                });
            },
            _ => {},
        };
        i = i + 1;
    };
    self.total_messages_processed = self.total_messages_processed + i;
    total_gas_fee_reimbursement_sui.into_coin(ctx)
}

fun set_max_active_sessions_buffer(
    self: &mut DWalletCoordinatorInner,
    max_active_sessions_buffer: u64,
) {
    self.sessions_manager.set_max_active_sessions_buffer(max_active_sessions_buffer);
    event::emit(SetMaxActiveSessionsBufferEvent {
        max_active_sessions_buffer,
    });
}

fun set_gas_fee_reimbursement_sui_system_call_value(
    self: &mut DWalletCoordinatorInner,
    gas_fee_reimbursement_sui_system_call_value: u64,
) {
    self
        .pricing_and_fee_manager
        .set_gas_fee_reimbursement_sui_system_call_value(
            gas_fee_reimbursement_sui_system_call_value,
        );
    event::emit(SetGasFeeReimbursementSuiSystemCallValueEvent {
        gas_fee_reimbursement_sui_system_call_value,
    });
}


/// This function is used to process a checkpoint message by cap.
///
/// ### Parameters
/// - **`message`**: The message to process.
/// - **`cap`**: The capability to use to process the message.
///
/// ### Returns
/// The coin of SUI that was charged for the gas fee reimbursement system call.
public(package) fun process_checkpoint_message_by_cap(
    self: &mut DWalletCoordinatorInner,
    message: vector<u8>,
    _: &VerifiedProtocolCap,
    ctx: &mut TxContext,
): Coin<SUI> {
    self.process_checkpoint_message(message, ctx)
}

/// Sets the gas fee reimbursement SUI system call value.
///
/// ### Parameters
/// - **`gas_fee_reimbursement_sui_system_call_value`**: The gas fee reimbursement SUI system call value.
public(package) fun set_gas_fee_reimbursement_sui_system_call_value_by_cap(
    self: &mut DWalletCoordinatorInner,
    gas_fee_reimbursement_sui_system_call_value: u64,
    _: &VerifiedProtocolCap,
) {
    self.set_gas_fee_reimbursement_sui_system_call_value(gas_fee_reimbursement_sui_system_call_value);
}

/// Sets the supported curves, signature algorithms and hash schemes, and the default pricing.
///
/// This function is used to set the supported curves, signature algorithms and hash schemes, and the default pricing.
/// Default pricing is used to set the pricing for a protocol or curve if pricing is missing for a protocol or curve
/// and it has to contain the default pricing for all protocols and curves as set in the `supported_curves_to_signature_algorithms_to_hash_schemes` parameter.
///
/// ### Parameters
/// - **`default_pricing`**: The default pricing to use if pricing is missing for a protocol or curve.
/// - **`supported_curves_to_signature_algorithms_to_hash_schemes`**: A map of curves to signature algorithms to hash schemes.
///
/// ### Errors
/// - **`EMissingProtocolPricing`**: If pricing is missing for any protocol or curve.
public(package) fun set_supported_and_pricing(
    self: &mut DWalletCoordinatorInner,
    default_pricing: PricingInfo,
    supported_curves_to_signature_algorithms_to_hash_schemes: VecMap<u32, VecMap<u32, vector<u32>>>,
    _: &VerifiedProtocolCap,
) {
    verify_pricing_exists_for_all_protocols(
        &supported_curves_to_signature_algorithms_to_hash_schemes,
        &default_pricing,
    );
    self.pricing_and_fee_manager.set_default_pricing(default_pricing);
    self
        .support_config
        .set_supported_curves_to_signature_algorithms_to_hash_schemes(
            supported_curves_to_signature_algorithms_to_hash_schemes,
        );
}

/// Verifies that pricing exists for all protocols for all curves.
/// Aborts if pricing is missing for any protocol or curve.
/// IMPORTANT: every time a new protocol is added, this function must be updated with verifying the new protocol pricing.
///
/// ### Parameters
/// - **`supported_curves_to_signature_algorithms_to_hash_schemes`**: A map of curves to signature algorithms to hash schemes.
/// - **`default_pricing`**: The default pricing to use if pricing is missing for a protocol or curve.
///
/// ### Errors
/// - **`EMissingProtocolPricing`**: If pricing is missing for any protocol or curve.
fun verify_pricing_exists_for_all_protocols(
    supported_curves_to_signature_algorithms_to_hash_schemes: &VecMap<
        u32,
        VecMap<u32, vector<u32>>,
    >,
    default_pricing: &PricingInfo,
) {
    let curves = supported_curves_to_signature_algorithms_to_hash_schemes.keys();
    curves.do_ref!(|curve| {
        let mut is_missing_pricing = false;
        let signature_algorithms = &supported_curves_to_signature_algorithms_to_hash_schemes[curve];
        let signature_algorithms = signature_algorithms.keys();
        is_missing_pricing =
            is_missing_pricing || default_pricing.try_get_pricing_value(*curve, option::none(), DWALLET_DKG_PROTOCOL_FLAG).is_none();
        is_missing_pricing =
            is_missing_pricing || default_pricing.try_get_pricing_value(*curve, option::none(), RE_ENCRYPT_USER_SHARE_PROTOCOL_FLAG).is_none();
        is_missing_pricing =
            is_missing_pricing || default_pricing.try_get_pricing_value(*curve, option::none(), MAKE_DWALLET_USER_SECRET_KEY_SHARE_PUBLIC_PROTOCOL_FLAG).is_none();
        is_missing_pricing =
            is_missing_pricing || default_pricing.try_get_pricing_value(*curve, option::none(), IMPORTED_KEY_DWALLET_VERIFICATION_PROTOCOL_FLAG).is_none();
        // Add here pricing validation for new protocols per curve.
        signature_algorithms.do_ref!(|signature_algorithm| {
            is_missing_pricing =
                is_missing_pricing || default_pricing.try_get_pricing_value(*curve, option::some(*signature_algorithm), PRESIGN_PROTOCOL_FLAG).is_none();
            is_missing_pricing =
                is_missing_pricing || default_pricing.try_get_pricing_value(*curve, option::some(*signature_algorithm), SIGN_PROTOCOL_FLAG).is_none();
            is_missing_pricing =
                is_missing_pricing || default_pricing.try_get_pricing_value(*curve, option::some(*signature_algorithm), FUTURE_SIGN_PROTOCOL_FLAG).is_none();
            is_missing_pricing =
                is_missing_pricing || default_pricing.try_get_pricing_value(*curve, option::some(*signature_algorithm), SIGN_WITH_PARTIAL_USER_SIGNATURE_PROTOCOL_FLAG).is_none();
            // Add here pricing validation for new protocols per curve per signature algorithm.
        });
        assert!(!is_missing_pricing, EMissingProtocolPricing);
    });
}

/// Sets the paused curves, signature algorithms and hash schemes.
///
/// This function is used to set the paused curves, signature algorithms and hash schemes.
///
/// ### Parameters
/// - **`paused_curves`**: The curves to pause.
/// - **`paused_signature_algorithms`**: The signature algorithms to pause.
/// - **`paused_hash_schemes`**: The hash schemes to pause.
public(package) fun set_paused_curves_and_signature_algorithms(
    self: &mut DWalletCoordinatorInner,
    paused_curves: vector<u32>,
    paused_signature_algorithms: vector<u32>,
    paused_hash_schemes: vector<u32>,
    _: &VerifiedProtocolCap,
) {
    self.support_config.set_paused(paused_curves, paused_signature_algorithms, paused_hash_schemes);
}

/// Sets the pricing vote for a validator.
///
/// This function is used to set the pricing vote for a validator.
/// Cannot be called during the votes calculation.
///
/// ### Parameters
/// - **`validator_id`**: The ID of the validator.
/// - **`pricing_vote`**: The pricing vote for the validator.
///
/// ### Errors
/// - **`ECannotSetDuringVotesCalculation`**: If the pricing vote is set during the votes calculation.
public(package) fun set_pricing_vote(
    self: &mut DWalletCoordinatorInner,
    pricing_vote: PricingInfo,
    cap: &VerifiedValidatorOperationCap,
) {
    self.pricing_and_fee_manager.set_pricing_vote(pricing_vote, cap);
}

public(package) fun subsidize_coordinator_with_sui(
    self: &mut DWalletCoordinatorInner,
    sui: Coin<SUI>,
) {
    self
        .pricing_and_fee_manager
        .join_gas_fee_reimbursement_sui_system_call_balance(sui.into_balance());
}

public(package) fun subsidize_coordinator_with_ika(
    self: &mut DWalletCoordinatorInner,
    ika: Coin<IKA>,
) {
    self.pricing_and_fee_manager.join_fee_charged_ika(ika.into_balance());
}

public(package) fun current_pricing(self: &DWalletCoordinatorInner): PricingInfo {
    self.pricing_and_fee_manager.current_pricing()
}

/// Get the supported curves for a network encryption key.
///
/// ### Parameters
/// - `self`: Reference to the coordinator
/// - `dwallet_network_encryption_key_id`: ID of the network encryption key
///
/// ### Returns
/// Vector of supported curve identifiers
///
/// ### Aborts
/// - `EDWalletNetworkEncryptionKeyNotExist`: If the network encryption key doesn't exist
public(package) fun get_network_encryption_key_supported_curves(
    self: &DWalletCoordinatorInner,
    dwallet_network_encryption_key_id: ID,
): vector<u32> {
    assert!(
        self.dwallet_network_encryption_keys.contains(dwallet_network_encryption_key_id),
        EDWalletNetworkEncryptionKeyNotExist,
    );
    let dwallet_network_encryption_key = self
        .dwallet_network_encryption_keys
        .borrow(dwallet_network_encryption_key_id);
    dwallet_network_encryption_key.supported_curves
}

/// === Public Functions ===

/// Returns the ID of the dWallet.
///
/// ### Parameters
/// - `self`: Reference to the dWallet Cap
///
/// ### Returns
/// The ID of the dWallet
public fun dwallet_id(self: &DWalletCap): ID {
    self.dwallet_id
}

/// Returns the ID of the imported key dWallet.
///
/// ### Parameters
/// - `self`: Reference to the imported key dWallet Cap
///
/// ### Returns
/// The ID of the imported key dWallet
public fun imported_key_dwallet_id(self: &ImportedKeyDWalletCap): ID {
    self.dwallet_id
}

/// Returns true if the dWallet is an imported key dWallet.
///
/// ### Parameters
/// - `self`: Reference to the dWallet
///
/// ### Returns
/// True if the dWallet is an imported key dWallet, false otherwise
public fun is_imported_key_dwallet(self: &DWallet): bool {
    self.is_imported_key_dwallet
}

/// Returns true if the dWallet is active.
///
/// ### Parameters
/// - `self`: Reference to the dWallet
///
/// ### Returns
/// True if the dWallet is active, false otherwise
public fun is_dwallet_active(self: &DWallet): bool {
    match (&self.state) {
        DWalletState::Active { .. } => true,
        _ => false,
    }
}

/// Returns the network encryption key ID of the dWallet.
///
/// ### Parameters
/// - `self`: Reference to the dWallet
///
/// ### Returns
/// The network encryption key ID of the dWallet
public fun dwallet_network_encryption_key_id(self: &DWallet): ID {
    self.dwallet_network_encryption_key_id
}

/// Returns the curve of the dWallet.
///
/// ### Parameters
/// - `self`: Reference to the dWallet
///
/// ### Returns
/// The curve of the dWallet
public fun curve(self: &DWallet): u32 {
    self.curve
}

/// Validates that a dWallet is in active state and returns its public output.
///
/// This function ensures that a dWallet has completed its creation process
/// (either DKG or imported key verification) and is ready for cryptographic
/// operations like signing.
///
/// ### Parameters
/// - `self`: Reference to the dWallet to validate
///
/// ### Returns
/// Reference to the dWallet's public output
///
/// ### Aborts
/// - `EDWalletInactive`: If the dWallet is not in the `Active` state
///
/// ### Active State Requirements
/// A dWallet is considered active when:
/// - DKG process has completed successfully, OR
/// - Imported key verification has completed successfully
/// - User has accepted their encrypted key share
/// - Public output is available for cryptographic operations
public fun validate_active_and_get_public_output(self: &DWallet): &vector<u8> {
    match (&self.state) {
        DWalletState::Active {
            public_output,
        } => {
            public_output
        },
        DWalletState::DKGRequested |
        DWalletState::NetworkRejectedDKGRequest |
        DWalletState::AwaitingUserDKGVerificationInitiation { .. } |
        DWalletState::AwaitingNetworkDKGVerification |
        DWalletState::NetworkRejectedDKGVerification |
        DWalletState::AwaitingNetworkImportedKeyVerification |
        DWalletState::NetworkRejectedImportedKeyVerification |
        DWalletState::AwaitingKeyHolderSignature { .. } => abort EDWalletInactive,
    }
}

/// Returns true if the `SignSession` object exists for the given `sign_id`.
///
/// ### Parameters
/// - `self`: Reference to the dWallet
/// - `sign_id`: ID of the sign session
///
/// ### Returns
/// True if the `SignSession` object exists, false otherwise
public fun has_sign_session(
    self: &DWallet,
    sign_id: ID,
): bool {
    self.sign_sessions.contains(sign_id)
}

/// Returns a reference to the `SignSession` object for the given `sign_id`.
///
/// ### Parameters
/// - `self`: Reference to the dWallet
/// - `sign_id`: ID of the sign session
///
/// ### Returns
/// Reference to the `SignSession` object
public fun get_sign_session(
    self: &DWallet,
    sign_id: ID,
): &SignSession {
    self.sign_sessions.borrow(sign_id)
}

/// Returns the signature of the `SignSession` object for the given `sign_id`.
///
/// ### Parameters
/// - `self`: Reference to the sign session
///
/// ### Returns
/// Option of the signature of the `SignSession` object
public fun get_sign_signature(
    self: &SignSession,
): Option<vector<u8>> {
    match (&self.state) {
        SignState::Completed {
            signature,
        } => option::some(*signature),
        _ => option::none(),
    }
}

// === Test Functions ===

#[test_only]
public fun last_processed_checkpoint_sequence_number(self: &DWalletCoordinatorInner): u64 {
    self.last_processed_checkpoint_sequence_number
}

#[test_only]
public(package) fun sessions_manager(self: &DWalletCoordinatorInner): &SessionsManager {
    &self.sessions_manager
}<|MERGE_RESOLUTION|>--- conflicted
+++ resolved
@@ -2587,11 +2587,6 @@
         .pricing_and_fee_manager
         .get_pricing_value_for_protocol(curve, option::none(), DWALLET_DKG_PROTOCOL_FLAG);
 
-<<<<<<< HEAD
-    // TODO(@Omer): check the state of the dWallet (i.e., not waiting for dkg.)
-    // TODO(@Omer): I believe the best thing would be to always use the latest key. I'm not sure why the user should even supply the id.
-=======
->>>>>>> 0d085ee7
     assert!(
         self.dwallet_network_encryption_keys.contains(dwallet_network_encryption_key_id),
         EDWalletNetworkEncryptionKeyNotExist,
