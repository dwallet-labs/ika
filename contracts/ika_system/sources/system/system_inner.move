--- conflicted
+++ resolved
@@ -28,20 +28,6 @@
     validator_set::ValidatorSet
 };
 use std::string::String;
-<<<<<<< HEAD
-use sui::bag::{Self, Bag};
-use sui::balance::{Self, Balance};
-use sui::bcs;
-use sui::clock::Clock;
-use sui::coin::Coin;
-use sui::event;
-use sui::package::{UpgradeCap, UpgradeTicket, UpgradeReceipt};
-use sui::table::Table;
-use sui::table_vec::TableVec;
-use sui::vec_map::{Self, VecMap};
-use sui::vec_set::VecSet;
-use sui::coin_registry::Currency;
-=======
 use sui::{
     bag::{Self, Bag},
     balance::{Self, Balance},
@@ -56,7 +42,6 @@
     vec_map::{Self, VecMap},
     vec_set::VecSet
 };
->>>>>>> f47f5496
 
 // === Constants ===
 
