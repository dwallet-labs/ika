# Build application
#
# Copy in all crates, Cargo.toml and Cargo.lock unmodified,
# and build the application.
FROM rust:1.78-bullseye AS builder
ARG PROFILE=release
ARG GIT_REVISION
ENV GIT_REVISION=$GIT_REVISION
<<<<<<< HEAD
ENV RUST_MIN_STACK=8388608
=======
ENV RUST_MIN_STACK=16777216
>>>>>>> b7f73879
WORKDIR "$WORKDIR/sui"
RUN apt-get update && apt-get install -y cmake clang

COPY Cargo.toml Cargo.lock ./
COPY consensus consensus
COPY crates crates
COPY sui-execution sui-execution
COPY narwhal narwhal
COPY external-crates external-crates

RUN cargo build --profile ${PROFILE} --bin sui-node

# Production Image
FROM debian:bullseye-slim AS runtime
# Use jemalloc as memory allocator
RUN apt-get update && apt-get install -y libjemalloc-dev ca-certificates
ENV LD_PRELOAD /usr/lib/x86_64-linux-gnu/libjemalloc.so
<<<<<<< HEAD
ENV RUST_MIN_STACK=8388608
=======
ENV RUST_MIN_STACK=16777216
>>>>>>> b7f73879
ARG PROFILE=release
WORKDIR "$WORKDIR/sui"
# Both bench and release profiles copy from release dir
COPY --from=builder /sui/target/release/sui-node /opt/sui/bin/sui-node
# Support legacy usages of /usr/local/bin/sui-node
COPY --from=builder /sui/target/release/sui-node /usr/local/bin

ARG BUILD_DATE
ARG GIT_REVISION
LABEL build-date=$BUILD_DATE
LABEL git-revision=$GIT_REVISION<|MERGE_RESOLUTION|>--- conflicted
+++ resolved
@@ -6,11 +6,7 @@
 ARG PROFILE=release
 ARG GIT_REVISION
 ENV GIT_REVISION=$GIT_REVISION
-<<<<<<< HEAD
-ENV RUST_MIN_STACK=8388608
-=======
 ENV RUST_MIN_STACK=16777216
->>>>>>> b7f73879
 WORKDIR "$WORKDIR/sui"
 RUN apt-get update && apt-get install -y cmake clang
 
@@ -28,11 +24,7 @@
 # Use jemalloc as memory allocator
 RUN apt-get update && apt-get install -y libjemalloc-dev ca-certificates
 ENV LD_PRELOAD /usr/lib/x86_64-linux-gnu/libjemalloc.so
-<<<<<<< HEAD
-ENV RUST_MIN_STACK=8388608
-=======
 ENV RUST_MIN_STACK=16777216
->>>>>>> b7f73879
 ARG PROFILE=release
 WORKDIR "$WORKDIR/sui"
 # Both bench and release profiles copy from release dir
