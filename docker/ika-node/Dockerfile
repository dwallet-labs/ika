--- conflicted
+++ resolved
@@ -29,16 +29,6 @@
 # --locked ensures you never accidentally change dependencies during a build.
 # Build dependencies first for better layer caching
 RUN cargo fetch --locked
-<<<<<<< HEAD
-
-# Conditionally compile with the network DKG feature
-RUN cargo build --profile ${PROFILE} --locked --bin ika-node
-
-# ==========================
-# Runtime stage
-# ==========================
-FROM debian:bullseye-slim AS runtime
-=======
 
 # Conditionally compile with the network DKG feature
 RUN cargo build --profile ${PROFILE} --locked --bin ika-node
@@ -47,7 +37,6 @@
 # Runtime stage
 # ==========================
 FROM debian:stable-slim AS runtime
->>>>>>> 6df22c32
 
 ARG WORKDIR=/opt
 ARG BUILD_DATE
