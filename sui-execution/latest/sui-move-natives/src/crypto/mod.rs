--- conflicted
+++ resolved
@@ -11,8 +11,5 @@
 pub mod hmac;
 pub mod zklogin;
 pub mod twopc_mpc;
-<<<<<<< HEAD
 pub mod eth_state_proof;
-=======
-pub mod sui_state_proof;
->>>>>>> f05d65a0
+pub mod sui_state_proof;