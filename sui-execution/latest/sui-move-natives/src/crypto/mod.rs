--- conflicted
+++ resolved
@@ -9,11 +9,6 @@
 pub mod groth16;
 pub mod hash;
 pub mod hmac;
-<<<<<<< HEAD
-pub mod zklogin;
+pub mod sui_state_proof;
 pub mod twopc_mpc;
-pub mod sui_state_proof;
-=======
-pub mod twopc_mpc;
-pub mod zklogin;
->>>>>>> 90e8bb68
+pub mod zklogin;