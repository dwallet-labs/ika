--- conflicted
+++ resolved
@@ -314,10 +314,7 @@
     ))
 }
 
-<<<<<<< HEAD
-=======
 /// Convert an Ed25519 public key to a Sui address.
->>>>>>> 21170faf
 pub fn ed2551_pubkey_to_sui_addr(
     context: &mut NativeContext,
     ty_args: Vec<Type>,
