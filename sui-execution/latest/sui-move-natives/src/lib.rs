// Copyright (c) Mysten Labs, Inc.
// SPDX-License-Identifier: BSD-3-Clause-Clear

use std::sync::Arc;

use better_any::{Tid, TidAble};
use move_binary_format::errors::{PartialVMError, PartialVMResult};
use move_core_types::{
    annotated_value as A,
    gas_algebra::InternalGas,
    identifier::Identifier,
    language_storage::{StructTag, TypeTag},
    runtime_value as R,
    vm_status::StatusCode,
};
use move_stdlib::natives::{GasParameters, NurseryGasParameters};
use move_vm_runtime::native_functions::{NativeContext, NativeFunction, NativeFunctionTable};
use move_vm_types::{
    loaded_data::runtime_types::Type,
    natives::function::NativeResult,
    values::{Struct, Value},
};

use sui_protocol_config::ProtocolConfig;
use sui_types::{MOVE_STDLIB_ADDRESS, SUI_FRAMEWORK_ADDRESS, SUI_SYSTEM_ADDRESS};
use transfer::TransferReceiveObjectInternalCostParams;

use crate::crypto::twopc_mpc::TwoPCMPCDKGCostParams;
use crate::crypto::zklogin::{CheckZkloginIdCostParams, CheckZkloginIssuerCostParams};
use crate::crypto::{eth_state_proof, eth_state_proof::EthDWalletCostParams, twopc_mpc, zklogin};

use self::{
    address::{AddressFromBytesCostParams, AddressFromU256CostParams, AddressToU256CostParams},
    crypto::{bls12381, ecdsa_k1, ecdsa_r1, ecvrf, ed25519, groth16, hash, hmac},
    crypto::{
        bls12381::{Bls12381Bls12381MinPkVerifyCostParams, Bls12381Bls12381MinSigVerifyCostParams},
        ecdsa_k1::{
            EcdsaK1DecompressPubkeyCostParams, EcdsaK1EcrecoverCostParams,
            EcdsaK1Secp256k1VerifyCostParams,
        },
        ecdsa_r1::{EcdsaR1EcrecoverCostParams, EcdsaR1Secp256R1VerifyCostParams},
        ecvrf::EcvrfEcvrfVerifyCostParams,
        ed25519::Ed25519VerifyCostParams,
        groth16::{
            Groth16PrepareVerifyingKeyCostParams, Groth16VerifyGroth16ProofInternalCostParams,
        },
        hash::{HashBlake2b256CostParams, HashKeccak256CostParams},
        hmac::HmacHmacSha3256CostParams,
    },
    dynamic_field::{
        DynamicFieldAddChildObjectCostParams, DynamicFieldBorrowChildObjectCostParams,
        DynamicFieldHasChildObjectCostParams, DynamicFieldHasChildObjectWithTyCostParams,
        DynamicFieldHashTypeAndKeyCostParams, DynamicFieldRemoveChildObjectCostParams,
    },
    event::EventEmitCostParams,
    object::{BorrowUidCostParams, DeleteImplCostParams, RecordNewIdCostParams},
    transfer::{
        TransferFreezeObjectCostParams, TransferInternalCostParams, TransferShareObjectCostParams,
    },
    tx_context::TxContextDeriveIdCostParams,
    types::TypesIsOneTimeWitnessCostParams,
    validator::ValidatorValidateMetadataBcsCostParams,
};
<<<<<<< HEAD
=======
use crate::crypto::{twopc_mpc, zklogin, sui_state_proof};
use crate::crypto::zklogin::{CheckZkloginIdCostParams, CheckZkloginIssuerCostParams};
use better_any::{Tid, TidAble};
use move_binary_format::errors::{PartialVMError, PartialVMResult};
use move_core_types::{
    annotated_value as A,
    gas_algebra::InternalGas,
    identifier::Identifier,
    language_storage::{StructTag, TypeTag},
    runtime_value as R,
    vm_status::StatusCode,
};
use move_stdlib::natives::{GasParameters, NurseryGasParameters};
use move_vm_runtime::native_functions::{NativeContext, NativeFunction, NativeFunctionTable};
use move_vm_types::{
    loaded_data::runtime_types::Type,
    natives::function::NativeResult,
    values::{Struct, Value},
};
use std::sync::Arc;
use sui_protocol_config::ProtocolConfig;
use sui_types::{MOVE_STDLIB_ADDRESS, SUI_FRAMEWORK_ADDRESS, SUI_SYSTEM_ADDRESS};
use transfer::TransferReceiveObjectInternalCostParams;
use crate::crypto::twopc_mpc::TwoPCMPCDKGCostParams;
use crate::crypto::sui_state_proof::SuiStateProofCostParams;

>>>>>>> f05d65a0

mod address;
mod crypto;
mod dynamic_field;
mod event;
mod object;
pub mod object_runtime;
mod test_scenario;
mod test_utils;
mod transfer;
mod tx_context;
mod types;
mod validator;

#[derive(Tid)]
pub struct NativesCostTable {
    // Address natives
    pub address_from_bytes_cost_params: AddressFromBytesCostParams,
    pub address_to_u256_cost_params: AddressToU256CostParams,
    pub address_from_u256_cost_params: AddressFromU256CostParams,

    // Dynamic field natives
    pub dynamic_field_hash_type_and_key_cost_params: DynamicFieldHashTypeAndKeyCostParams,
    pub dynamic_field_add_child_object_cost_params: DynamicFieldAddChildObjectCostParams,
    pub dynamic_field_borrow_child_object_cost_params: DynamicFieldBorrowChildObjectCostParams,
    pub dynamic_field_remove_child_object_cost_params: DynamicFieldRemoveChildObjectCostParams,
    pub dynamic_field_has_child_object_cost_params: DynamicFieldHasChildObjectCostParams,
    pub dynamic_field_has_child_object_with_ty_cost_params:
    DynamicFieldHasChildObjectWithTyCostParams,

    // Event natives
    pub event_emit_cost_params: EventEmitCostParams,

    // Object
    pub borrow_uid_cost_params: BorrowUidCostParams,
    pub delete_impl_cost_params: DeleteImplCostParams,
    pub record_new_id_cost_params: RecordNewIdCostParams,

    // Transfer
    pub transfer_transfer_internal_cost_params: TransferInternalCostParams,
    pub transfer_freeze_object_cost_params: TransferFreezeObjectCostParams,
    pub transfer_share_object_cost_params: TransferShareObjectCostParams,

    // TxContext
    pub tx_context_derive_id_cost_params: TxContextDeriveIdCostParams,

    // Type
    pub type_is_one_time_witness_cost_params: TypesIsOneTimeWitnessCostParams,

    // Validator
    pub validator_validate_metadata_bcs_cost_params: ValidatorValidateMetadataBcsCostParams,

    // Crypto natives
    pub crypto_invalid_arguments_cost: InternalGas,
    // bls12381
    pub bls12381_bls12381_min_sig_verify_cost_params: Bls12381Bls12381MinSigVerifyCostParams,
    pub bls12381_bls12381_min_pk_verify_cost_params: Bls12381Bls12381MinPkVerifyCostParams,

    // ecdsak1
    pub ecdsa_k1_ecrecover_cost_params: EcdsaK1EcrecoverCostParams,
    pub ecdsa_k1_decompress_pubkey_cost_params: EcdsaK1DecompressPubkeyCostParams,
    pub ecdsa_k1_secp256k1_verify_cost_params: EcdsaK1Secp256k1VerifyCostParams,

    // ecdsar1
    pub ecdsa_r1_ecrecover_cost_params: EcdsaR1EcrecoverCostParams,
    pub ecdsa_r1_secp256_r1_verify_cost_params: EcdsaR1Secp256R1VerifyCostParams,

    // ecvrf
    pub ecvrf_ecvrf_verify_cost_params: EcvrfEcvrfVerifyCostParams,

    // ed25519
    pub ed25519_verify_cost_params: Ed25519VerifyCostParams,

    // groth16
    pub groth16_prepare_verifying_key_cost_params: Groth16PrepareVerifyingKeyCostParams,
    pub groth16_verify_groth16_proof_internal_cost_params:
    Groth16VerifyGroth16ProofInternalCostParams,

    // hash
    pub hash_blake2b256_cost_params: HashBlake2b256CostParams,
    pub hash_keccak256_cost_params: HashKeccak256CostParams,

    // hmac
    pub hmac_hmac_sha3_256_cost_params: HmacHmacSha3256CostParams,

    // zklogin
    pub check_zklogin_id_cost_params: CheckZkloginIdCostParams,
    pub check_zklogin_issuer_cost_params: CheckZkloginIssuerCostParams,

    // Receive object
    pub transfer_receive_object_internal_cost_params: TransferReceiveObjectInternalCostParams,

    // twopc mpc
    pub twopc_mpc_dkg_cost_params: TwoPCMPCDKGCostParams,

<<<<<<< HEAD
    // eth state proof
    pub eth_state_proof: EthDWalletCostParams,
=======
    // sui state proof
    pub sui_state_proof_cost_params: SuiStateProofCostParams,
>>>>>>> f05d65a0
}

impl NativesCostTable {
    pub fn from_protocol_config(protocol_config: &ProtocolConfig) -> NativesCostTable {
        Self {
            address_from_bytes_cost_params: AddressFromBytesCostParams {
                address_from_bytes_cost_base: protocol_config.address_from_bytes_cost_base().into(),
            },
            address_to_u256_cost_params: AddressToU256CostParams {
                address_to_u256_cost_base: protocol_config.address_to_u256_cost_base().into(),
            },
            address_from_u256_cost_params: AddressFromU256CostParams {
                address_from_u256_cost_base: protocol_config.address_from_u256_cost_base().into(),
            },

            dynamic_field_hash_type_and_key_cost_params: DynamicFieldHashTypeAndKeyCostParams {
                dynamic_field_hash_type_and_key_cost_base: protocol_config
                    .dynamic_field_hash_type_and_key_cost_base()
                    .into(),
                dynamic_field_hash_type_and_key_type_cost_per_byte: protocol_config
                    .dynamic_field_hash_type_and_key_type_cost_per_byte()
                    .into(),
                dynamic_field_hash_type_and_key_value_cost_per_byte: protocol_config
                    .dynamic_field_hash_type_and_key_value_cost_per_byte()
                    .into(),
                dynamic_field_hash_type_and_key_type_tag_cost_per_byte: protocol_config
                    .dynamic_field_hash_type_and_key_type_tag_cost_per_byte()
                    .into(),
            },
            dynamic_field_add_child_object_cost_params: DynamicFieldAddChildObjectCostParams {
                dynamic_field_add_child_object_cost_base: protocol_config
                    .dynamic_field_add_child_object_cost_base()
                    .into(),
                dynamic_field_add_child_object_type_cost_per_byte: protocol_config
                    .dynamic_field_add_child_object_type_cost_per_byte()
                    .into(),
                dynamic_field_add_child_object_value_cost_per_byte: protocol_config
                    .dynamic_field_add_child_object_value_cost_per_byte()
                    .into(),
                dynamic_field_add_child_object_struct_tag_cost_per_byte: protocol_config
                    .dynamic_field_add_child_object_struct_tag_cost_per_byte()
                    .into(),
            },
            dynamic_field_borrow_child_object_cost_params:
            DynamicFieldBorrowChildObjectCostParams {
                dynamic_field_borrow_child_object_cost_base: protocol_config
                    .dynamic_field_borrow_child_object_cost_base()
                    .into(),
                dynamic_field_borrow_child_object_child_ref_cost_per_byte: protocol_config
                    .dynamic_field_borrow_child_object_child_ref_cost_per_byte()
                    .into(),
                dynamic_field_borrow_child_object_type_cost_per_byte: protocol_config
                    .dynamic_field_borrow_child_object_type_cost_per_byte()
                    .into(),
            },
            dynamic_field_remove_child_object_cost_params:
            DynamicFieldRemoveChildObjectCostParams {
                dynamic_field_remove_child_object_cost_base: protocol_config
                    .dynamic_field_remove_child_object_cost_base()
                    .into(),
                dynamic_field_remove_child_object_child_cost_per_byte: protocol_config
                    .dynamic_field_remove_child_object_child_cost_per_byte()
                    .into(),
                dynamic_field_remove_child_object_type_cost_per_byte: protocol_config
                    .dynamic_field_remove_child_object_type_cost_per_byte()
                    .into(),
            },
            dynamic_field_has_child_object_cost_params: DynamicFieldHasChildObjectCostParams {
                dynamic_field_has_child_object_cost_base: protocol_config
                    .dynamic_field_has_child_object_cost_base()
                    .into(),
            },
            dynamic_field_has_child_object_with_ty_cost_params:
            DynamicFieldHasChildObjectWithTyCostParams {
                dynamic_field_has_child_object_with_ty_cost_base: protocol_config
                    .dynamic_field_has_child_object_with_ty_cost_base()
                    .into(),
                dynamic_field_has_child_object_with_ty_type_cost_per_byte: protocol_config
                    .dynamic_field_has_child_object_with_ty_type_cost_per_byte()
                    .into(),
                dynamic_field_has_child_object_with_ty_type_tag_cost_per_byte: protocol_config
                    .dynamic_field_has_child_object_with_ty_type_tag_cost_per_byte()
                    .into(),
            },

            event_emit_cost_params: EventEmitCostParams {
                event_emit_value_size_derivation_cost_per_byte: protocol_config
                    .event_emit_value_size_derivation_cost_per_byte()
                    .into(),
                event_emit_tag_size_derivation_cost_per_byte: protocol_config
                    .event_emit_tag_size_derivation_cost_per_byte()
                    .into(),
                event_emit_output_cost_per_byte: protocol_config
                    .event_emit_output_cost_per_byte()
                    .into(),
                event_emit_cost_base: protocol_config.event_emit_cost_base().into(),
            },

            borrow_uid_cost_params: BorrowUidCostParams {
                object_borrow_uid_cost_base: protocol_config.object_borrow_uid_cost_base().into(),
            },
            delete_impl_cost_params: DeleteImplCostParams {
                object_delete_impl_cost_base: protocol_config.object_delete_impl_cost_base().into(),
            },
            record_new_id_cost_params: RecordNewIdCostParams {
                object_record_new_uid_cost_base: protocol_config
                    .object_record_new_uid_cost_base()
                    .into(),
            },

            // Crypto
            crypto_invalid_arguments_cost: protocol_config.crypto_invalid_arguments_cost().into(),
            // ed25519
            ed25519_verify_cost_params: Ed25519VerifyCostParams {
                ed25519_ed25519_verify_cost_base: protocol_config
                    .ed25519_ed25519_verify_cost_base()
                    .into(),
                ed25519_ed25519_verify_msg_cost_per_byte: protocol_config
                    .ed25519_ed25519_verify_msg_cost_per_byte()
                    .into(),
                ed25519_ed25519_verify_msg_cost_per_block: protocol_config
                    .ed25519_ed25519_verify_msg_cost_per_block()
                    .into(),
            },
            // hash
            hash_blake2b256_cost_params: HashBlake2b256CostParams {
                hash_blake2b256_cost_base: protocol_config.hash_blake2b256_cost_base().into(),
                hash_blake2b256_data_cost_per_byte: protocol_config
                    .hash_blake2b256_data_cost_per_byte()
                    .into(),
                hash_blake2b256_data_cost_per_block: protocol_config
                    .hash_blake2b256_data_cost_per_block()
                    .into(),
            },
            hash_keccak256_cost_params: HashKeccak256CostParams {
                hash_keccak256_cost_base: protocol_config.hash_keccak256_cost_base().into(),
                hash_keccak256_data_cost_per_byte: protocol_config
                    .hash_keccak256_data_cost_per_byte()
                    .into(),
                hash_keccak256_data_cost_per_block: protocol_config
                    .hash_keccak256_data_cost_per_block()
                    .into(),
            },
            transfer_transfer_internal_cost_params: TransferInternalCostParams {
                transfer_transfer_internal_cost_base: protocol_config
                    .transfer_transfer_internal_cost_base()
                    .into(),
            },
            transfer_freeze_object_cost_params: TransferFreezeObjectCostParams {
                transfer_freeze_object_cost_base: protocol_config
                    .transfer_freeze_object_cost_base()
                    .into(),
            },
            transfer_share_object_cost_params: TransferShareObjectCostParams {
                transfer_share_object_cost_base: protocol_config
                    .transfer_share_object_cost_base()
                    .into(),
            },
            tx_context_derive_id_cost_params: TxContextDeriveIdCostParams {
                tx_context_derive_id_cost_base: protocol_config
                    .tx_context_derive_id_cost_base()
                    .into(),
            },
            type_is_one_time_witness_cost_params: TypesIsOneTimeWitnessCostParams {
                types_is_one_time_witness_cost_base: protocol_config
                    .types_is_one_time_witness_cost_base()
                    .into(),
                types_is_one_time_witness_type_tag_cost_per_byte: protocol_config
                    .types_is_one_time_witness_type_tag_cost_per_byte()
                    .into(),
                types_is_one_time_witness_type_cost_per_byte: protocol_config
                    .types_is_one_time_witness_type_cost_per_byte()
                    .into(),
            },
            validator_validate_metadata_bcs_cost_params: ValidatorValidateMetadataBcsCostParams {
                validator_validate_metadata_cost_base: protocol_config
                    .validator_validate_metadata_cost_base()
                    .into(),
                validator_validate_metadata_data_cost_per_byte: protocol_config
                    .validator_validate_metadata_data_cost_per_byte()
                    .into(),
            },
            bls12381_bls12381_min_sig_verify_cost_params: Bls12381Bls12381MinSigVerifyCostParams {
                bls12381_bls12381_min_sig_verify_cost_base: protocol_config
                    .bls12381_bls12381_min_sig_verify_cost_base()
                    .into(),
                bls12381_bls12381_min_sig_verify_msg_cost_per_byte: protocol_config
                    .bls12381_bls12381_min_sig_verify_msg_cost_per_byte()
                    .into(),
                bls12381_bls12381_min_sig_verify_msg_cost_per_block: protocol_config
                    .bls12381_bls12381_min_sig_verify_msg_cost_per_block()
                    .into(),
            },
            bls12381_bls12381_min_pk_verify_cost_params: Bls12381Bls12381MinPkVerifyCostParams {
                bls12381_bls12381_min_pk_verify_cost_base: protocol_config
                    .bls12381_bls12381_min_pk_verify_cost_base()
                    .into(),
                bls12381_bls12381_min_pk_verify_msg_cost_per_byte: protocol_config
                    .bls12381_bls12381_min_pk_verify_msg_cost_per_byte()
                    .into(),
                bls12381_bls12381_min_pk_verify_msg_cost_per_block: protocol_config
                    .bls12381_bls12381_min_pk_verify_msg_cost_per_block()
                    .into(),
            },
            ecdsa_k1_ecrecover_cost_params: EcdsaK1EcrecoverCostParams {
                ecdsa_k1_ecrecover_keccak256_cost_base: protocol_config
                    .ecdsa_k1_ecrecover_keccak256_cost_base()
                    .into(),
                ecdsa_k1_ecrecover_keccak256_msg_cost_per_byte: protocol_config
                    .ecdsa_k1_ecrecover_keccak256_msg_cost_per_byte()
                    .into(),
                ecdsa_k1_ecrecover_keccak256_msg_cost_per_block: protocol_config
                    .ecdsa_k1_ecrecover_keccak256_msg_cost_per_block()
                    .into(),
                ecdsa_k1_ecrecover_sha256_cost_base: protocol_config
                    .ecdsa_k1_ecrecover_sha256_cost_base()
                    .into(),
                ecdsa_k1_ecrecover_sha256_msg_cost_per_byte: protocol_config
                    .ecdsa_k1_ecrecover_sha256_msg_cost_per_byte()
                    .into(),
                ecdsa_k1_ecrecover_sha256_msg_cost_per_block: protocol_config
                    .ecdsa_k1_ecrecover_sha256_msg_cost_per_block()
                    .into(),
            },
            ecdsa_k1_decompress_pubkey_cost_params: EcdsaK1DecompressPubkeyCostParams {
                ecdsa_k1_decompress_pubkey_cost_base: protocol_config
                    .ecdsa_k1_decompress_pubkey_cost_base()
                    .into(),
            },
            ecdsa_k1_secp256k1_verify_cost_params: EcdsaK1Secp256k1VerifyCostParams {
                ecdsa_k1_secp256k1_verify_keccak256_cost_base: protocol_config
                    .ecdsa_k1_secp256k1_verify_keccak256_cost_base()
                    .into(),
                ecdsa_k1_secp256k1_verify_keccak256_msg_cost_per_byte: protocol_config
                    .ecdsa_k1_secp256k1_verify_keccak256_msg_cost_per_byte()
                    .into(),
                ecdsa_k1_secp256k1_verify_keccak256_msg_cost_per_block: protocol_config
                    .ecdsa_k1_secp256k1_verify_keccak256_msg_cost_per_block()
                    .into(),
                ecdsa_k1_secp256k1_verify_sha256_cost_base: protocol_config
                    .ecdsa_k1_secp256k1_verify_sha256_cost_base()
                    .into(),
                ecdsa_k1_secp256k1_verify_sha256_msg_cost_per_byte: protocol_config
                    .ecdsa_k1_secp256k1_verify_sha256_msg_cost_per_byte()
                    .into(),
                ecdsa_k1_secp256k1_verify_sha256_msg_cost_per_block: protocol_config
                    .ecdsa_k1_secp256k1_verify_sha256_msg_cost_per_block()
                    .into(),
            },
            ecdsa_r1_ecrecover_cost_params: EcdsaR1EcrecoverCostParams {
                ecdsa_r1_ecrecover_keccak256_cost_base: protocol_config
                    .ecdsa_r1_ecrecover_keccak256_cost_base()
                    .into(),
                ecdsa_r1_ecrecover_keccak256_msg_cost_per_byte: protocol_config
                    .ecdsa_r1_ecrecover_keccak256_msg_cost_per_byte()
                    .into(),
                ecdsa_r1_ecrecover_keccak256_msg_cost_per_block: protocol_config
                    .ecdsa_r1_ecrecover_keccak256_msg_cost_per_block()
                    .into(),
                ecdsa_r1_ecrecover_sha256_cost_base: protocol_config
                    .ecdsa_r1_ecrecover_sha256_cost_base()
                    .into(),
                ecdsa_r1_ecrecover_sha256_msg_cost_per_byte: protocol_config
                    .ecdsa_r1_ecrecover_sha256_msg_cost_per_byte()
                    .into(),
                ecdsa_r1_ecrecover_sha256_msg_cost_per_block: protocol_config
                    .ecdsa_r1_ecrecover_sha256_msg_cost_per_block()
                    .into(),
            },
            ecdsa_r1_secp256_r1_verify_cost_params: EcdsaR1Secp256R1VerifyCostParams {
                ecdsa_r1_secp256r1_verify_keccak256_cost_base: protocol_config
                    .ecdsa_r1_secp256r1_verify_keccak256_cost_base()
                    .into(),
                ecdsa_r1_secp256r1_verify_keccak256_msg_cost_per_byte: protocol_config
                    .ecdsa_r1_secp256r1_verify_keccak256_msg_cost_per_byte()
                    .into(),
                ecdsa_r1_secp256r1_verify_keccak256_msg_cost_per_block: protocol_config
                    .ecdsa_r1_secp256r1_verify_keccak256_msg_cost_per_block()
                    .into(),
                ecdsa_r1_secp256r1_verify_sha256_cost_base: protocol_config
                    .ecdsa_r1_secp256r1_verify_sha256_cost_base()
                    .into(),
                ecdsa_r1_secp256r1_verify_sha256_msg_cost_per_byte: protocol_config
                    .ecdsa_r1_secp256r1_verify_sha256_msg_cost_per_byte()
                    .into(),
                ecdsa_r1_secp256r1_verify_sha256_msg_cost_per_block: protocol_config
                    .ecdsa_r1_secp256r1_verify_sha256_msg_cost_per_block()
                    .into(),
            },
            ecvrf_ecvrf_verify_cost_params: EcvrfEcvrfVerifyCostParams {
                ecvrf_ecvrf_verify_cost_base: protocol_config.ecvrf_ecvrf_verify_cost_base().into(),
                ecvrf_ecvrf_verify_alpha_string_cost_per_byte: protocol_config
                    .ecvrf_ecvrf_verify_alpha_string_cost_per_byte()
                    .into(),
                ecvrf_ecvrf_verify_alpha_string_cost_per_block: protocol_config
                    .ecvrf_ecvrf_verify_alpha_string_cost_per_block()
                    .into(),
            },
            groth16_prepare_verifying_key_cost_params: Groth16PrepareVerifyingKeyCostParams {
                groth16_prepare_verifying_key_bls12381_cost_base: protocol_config
                    .groth16_prepare_verifying_key_bls12381_cost_base()
                    .into(),
                groth16_prepare_verifying_key_bn254_cost_base: protocol_config
                    .groth16_prepare_verifying_key_bn254_cost_base()
                    .into(),
            },
            groth16_verify_groth16_proof_internal_cost_params:
            Groth16VerifyGroth16ProofInternalCostParams {
                groth16_verify_groth16_proof_internal_bls12381_cost_base: protocol_config
                    .groth16_verify_groth16_proof_internal_bls12381_cost_base()
                    .into(),
                groth16_verify_groth16_proof_internal_bls12381_cost_per_public_input:
                protocol_config
                    .groth16_verify_groth16_proof_internal_bls12381_cost_per_public_input()
                    .into(),
                groth16_verify_groth16_proof_internal_bn254_cost_base: protocol_config
                    .groth16_verify_groth16_proof_internal_bn254_cost_base()
                    .into(),
                groth16_verify_groth16_proof_internal_bn254_cost_per_public_input:
                protocol_config
                    .groth16_verify_groth16_proof_internal_bn254_cost_per_public_input()
                    .into(),
                groth16_verify_groth16_proof_internal_public_input_cost_per_byte:
                protocol_config
                    .groth16_verify_groth16_proof_internal_public_input_cost_per_byte()
                    .into(),
            },
            hmac_hmac_sha3_256_cost_params: HmacHmacSha3256CostParams {
                hmac_hmac_sha3_256_cost_base: protocol_config.hmac_hmac_sha3_256_cost_base().into(),
                hmac_hmac_sha3_256_input_cost_per_byte: protocol_config
                    .hmac_hmac_sha3_256_input_cost_per_byte()
                    .into(),
                hmac_hmac_sha3_256_input_cost_per_block: protocol_config
                    .hmac_hmac_sha3_256_input_cost_per_block()
                    .into(),
            },
            transfer_receive_object_internal_cost_params: TransferReceiveObjectInternalCostParams {
                transfer_receive_object_internal_cost_base: protocol_config
                    .transfer_receive_object_cost_base_as_option()
                    .unwrap_or(0)
                    .into(),
            },
            check_zklogin_id_cost_params: CheckZkloginIdCostParams {
                check_zklogin_id_cost_base: protocol_config
                    .check_zklogin_id_cost_base_as_option()
                    .map(Into::into),
            },
            check_zklogin_issuer_cost_params: CheckZkloginIssuerCostParams {
                check_zklogin_issuer_cost_base: protocol_config
                    .check_zklogin_issuer_cost_base_as_option()
                    .map(Into::into),
            },
            twopc_mpc_dkg_cost_params: TwoPCMPCDKGCostParams {
                dkg_verify_decommitment_and_proof_of_centralized_party_public_key_share_cost_base: protocol_config
                    .dkg_verify_decommitment_and_proof_of_centralized_party_public_key_share_cost_base()
                    .into(),
                sign_verify_encrypted_signature_parts_prehash_cost_base: protocol_config
                    .sign_verify_encrypted_signature_parts_prehash_cost_base()
                    .into(),
            },
            sui_state_proof_cost_params: SuiStateProofCostParams {
                sui_state_proof_verify_committee_cost_base: protocol_config.sui_state_proof_verify_committee_cost_base().into(),
                sui_state_proof_verify_link_cap_base: protocol_config.sui_state_proof_verify_link_cap_base().into(),
                sui_state_proof_verify_transaction_base: protocol_config.sui_state_proof_verify_transaction_base().into(),
            },
            eth_state_proof: EthDWalletCostParams {
                verify_eth_state_cost_base: protocol_config
                    .verify_eth_state_cost_base()
                    .into(),
                verify_message_proof_cost_base: protocol_config
                    .verify_message_proof_cost_base()
                    .into(),
                create_initial_eth_state_data_cost_base: protocol_config
                    .create_initial_eth_state_data_cost_base()
                    .into(),
            },
        }
    }
}

pub fn all_natives(silent: bool) -> NativeFunctionTable {
    let sui_framework_natives: &[(&str, &str, NativeFunction)] = &[
        ("address", "from_bytes", make_native!(address::from_bytes)),
        ("address", "to_u256", make_native!(address::to_u256)),
        ("address", "from_u256", make_native!(address::from_u256)),
        ("hash", "blake2b256", make_native!(hash::blake2b256)),
        (
            "bls12381",
            "bls12381_min_sig_verify",
            make_native!(bls12381::bls12381_min_sig_verify),
        ),
        (
            "bls12381",
            "bls12381_min_pk_verify",
            make_native!(bls12381::bls12381_min_pk_verify),
        ),
        (
            "dynamic_field",
            "hash_type_and_key",
            make_native!(dynamic_field::hash_type_and_key),
        ),
        (
            "dynamic_field",
            "add_child_object",
            make_native!(dynamic_field::add_child_object),
        ),
        (
            "dynamic_field",
            "borrow_child_object",
            make_native!(dynamic_field::borrow_child_object),
        ),
        (
            "dynamic_field",
            "borrow_child_object_mut",
            make_native!(dynamic_field::borrow_child_object),
        ),
        (
            "dynamic_field",
            "remove_child_object",
            make_native!(dynamic_field::remove_child_object),
        ),
        (
            "dynamic_field",
            "has_child_object",
            make_native!(dynamic_field::has_child_object),
        ),
        (
            "dynamic_field",
            "has_child_object_with_ty",
            make_native!(dynamic_field::has_child_object_with_ty),
        ),
        (
            "ecdsa_k1",
            "secp256k1_ecrecover",
            make_native!(ecdsa_k1::ecrecover),
        ),
        (
            "ecdsa_k1",
            "decompress_pubkey",
            make_native!(ecdsa_k1::decompress_pubkey),
        ),
        (
            "ecdsa_k1",
            "secp256k1_verify",
            make_native!(ecdsa_k1::secp256k1_verify),
        ),
        ("ecvrf", "ecvrf_verify", make_native!(ecvrf::ecvrf_verify)),
        (
            "ecdsa_r1",
            "secp256r1_ecrecover",
            make_native!(ecdsa_r1::ecrecover),
        ),
        (
            "ecdsa_r1",
            "secp256r1_verify",
            make_native!(ecdsa_r1::secp256r1_verify),
        ),
        (
            "ed25519",
            "ed25519_verify",
            make_native!(ed25519::ed25519_verify),
        ),
        ("event", "emit", make_native!(event::emit)),
        (
            "groth16",
            "verify_groth16_proof_internal",
            make_native!(groth16::verify_groth16_proof_internal),
        ),
        (
            "groth16",
            "prepare_verifying_key_internal",
            make_native!(groth16::prepare_verifying_key_internal),
        ),
        ("hmac", "hmac_sha3_256", make_native!(hmac::hmac_sha3_256)),
        ("hash", "keccak256", make_native!(hash::keccak256)),
        ("object", "delete_impl", make_native!(object::delete_impl)),
        ("object", "borrow_uid", make_native!(object::borrow_uid)),
        (
            "object",
            "record_new_uid",
            make_native!(object::record_new_uid),
        ),
        (
            "test_scenario",
            "take_from_address_by_id",
            make_native!(test_scenario::take_from_address_by_id),
        ),
        (
            "test_scenario",
            "most_recent_id_for_address",
            make_native!(test_scenario::most_recent_id_for_address),
        ),
        (
            "test_scenario",
            "was_taken_from_address",
            make_native!(test_scenario::was_taken_from_address),
        ),
        (
            "test_scenario",
            "take_immutable_by_id",
            make_native!(test_scenario::take_immutable_by_id),
        ),
        (
            "test_scenario",
            "most_recent_immutable_id",
            make_native!(test_scenario::most_recent_immutable_id),
        ),
        (
            "test_scenario",
            "was_taken_immutable",
            make_native!(test_scenario::was_taken_immutable),
        ),
        (
            "test_scenario",
            "take_shared_by_id",
            make_native!(test_scenario::take_shared_by_id),
        ),
        (
            "test_scenario",
            "most_recent_id_shared",
            make_native!(test_scenario::most_recent_id_shared),
        ),
        (
            "test_scenario",
            "was_taken_shared",
            make_native!(test_scenario::was_taken_shared),
        ),
        (
            "test_scenario",
            "end_transaction",
            make_native!(test_scenario::end_transaction),
        ),
        (
            "test_scenario",
            "ids_for_address",
            make_native!(test_scenario::ids_for_address),
        ),
        (
            "transfer",
            "transfer_impl",
            make_native!(transfer::transfer_internal),
        ),
        (
            "transfer",
            "freeze_object_impl",
            make_native!(transfer::freeze_object),
        ),
        (
            "transfer",
            "share_object_impl",
            make_native!(transfer::share_object),
        ),
        (
            "transfer",
            "receive_impl",
            make_native!(transfer::receive_object_internal),
        ),
        (
            "tx_context",
            "derive_id",
            make_native!(tx_context::derive_id),
        ),
        (
            "types",
            "is_one_time_witness",
            make_native!(types::is_one_time_witness),
        ),
        ("test_utils", "destroy", make_native!(test_utils::destroy)),
        (
            "test_utils",
            "create_one_time_witness",
            make_native!(test_utils::create_one_time_witness),
        ),
        (
            "zklogin_verified_id",
            "check_zklogin_id_internal",
            make_native!(zklogin::check_zklogin_id_internal),
        ),
        (
            "zklogin_verified_issuer",
            "check_zklogin_issuer_internal",
            make_native!(zklogin::check_zklogin_issuer_internal),
        ),
    ];
    let sui_framework_natives_iter =
        sui_framework_natives
            .iter()
            .cloned()
            .map(|(module_name, func_name, func)| {
                (
                    SUI_FRAMEWORK_ADDRESS,
                    Identifier::new(module_name).unwrap(),
                    Identifier::new(func_name).unwrap(),
                    func,
                )
            });
    let sui_system_natives: &[(&str, &str, NativeFunction)] = &[
        (
            "validator",
            "validate_metadata_bcs",
            make_native!(validator::validate_metadata_bcs),
        ),
        (
            "dwallet_2pc_mpc_ecdsa_k1",
            "dkg_verify_decommitment_and_proof_of_centralized_party_public_key_share",
<<<<<<< HEAD
            make_native!(
                twopc_mpc::dkg_verify_decommitment_and_proof_of_centralized_party_public_key_share
            ),
        ),
        (
            "ethereum_state",
            "verify_eth_state",
            make_native!(eth_state_proof::verify_eth_state),
        ),
        (
            "eth_dwallet",
            "verify_message_proof",
            make_native!(eth_state_proof::verify_message_proof),
        ),
        (
            "ethereum_state",
            "create_initial_eth_state_data",
            make_native!(eth_state_proof::create_initial_eth_state_data),
        ),
    ];
=======
            make_native!(twopc_mpc::dkg_verify_decommitment_and_proof_of_centralized_party_public_key_share),
        ),
        (
            "sui_state_proof",
            "sui_state_proof_verify_committee",
            make_native!(sui_state_proof::sui_state_proof_verify_committee),
        ),
        (
            "sui_state_proof",
            "sui_state_proof_verify_link_cap",
            make_native!(sui_state_proof::sui_state_proof_verify_link_cap),
        ),
        (
            "sui_state_proof",
            "sui_state_proof_verify_transaction",
            make_native!(sui_state_proof::sui_state_proof_verify_transaction),
        ),
        (
            "dwallet_2pc_mpc_ecdsa_k1",
            "sign_verify_encrypted_signature_parts_prehash",
            make_native!(twopc_mpc::sign_verify_encrypted_signature_parts_prehash),
        )];
>>>>>>> f05d65a0
    sui_system_natives
        .iter()
        .cloned()
        .map(|(module_name, func_name, func)| {
            (
                SUI_SYSTEM_ADDRESS,
                Identifier::new(module_name).unwrap(),
                Identifier::new(func_name).unwrap(),
                func,
            )
        })
        .chain(sui_framework_natives_iter)
        .chain(move_stdlib::natives::all_natives(
            MOVE_STDLIB_ADDRESS,
            // TODO: tune gas params
            GasParameters::zeros(),
        ))
        .chain(move_stdlib::natives::nursery_natives(
            silent,
            MOVE_STDLIB_ADDRESS,
            // TODO: tune gas params
            NurseryGasParameters::zeros(),
        ))
        .collect()
}

// ID { bytes: address }
// Extract the first field of the struct to get the address bytes.
pub fn get_receiver_object_id(object: Value) -> Result<Value, PartialVMError> {
    get_nested_struct_field(object, &[0])
}

// Object { id: UID { id: ID { bytes: address } } .. }
// Extract the first field of the struct 3 times to get the id bytes.
pub fn get_object_id(object: Value) -> Result<Value, PartialVMError> {
    get_nested_struct_field(object, &[0, 0, 0])
}

// Extract a field valye that's nested inside value `v`. The offset of each nesting
// is determined by `offsets`.
pub fn get_nested_struct_field(mut v: Value, offsets: &[usize]) -> Result<Value, PartialVMError> {
    for offset in offsets {
        v = get_nth_struct_field(v, *offset)?;
    }
    Ok(v)
}

pub fn get_nth_struct_field(v: Value, n: usize) -> Result<Value, PartialVMError> {
    let mut itr = v.value_as::<Struct>()?.unpack()?;
    Ok(itr.nth(n).unwrap())
}

/// Returns the struct tag, non-annotated type layout, and fully annotated type layout of `ty`.
pub(crate) fn get_tag_and_layouts(
    context: &NativeContext,
    ty: &Type,
) -> PartialVMResult<Option<(StructTag, R::MoveTypeLayout, A::MoveTypeLayout)>> {
    let tag = match context.type_to_type_tag(ty)? {
        TypeTag::Struct(s) => s,
        _ => {
            return Err(
                PartialVMError::new(StatusCode::UNKNOWN_INVARIANT_VIOLATION_ERROR)
                    .with_message("Sui verifier guarantees this is a struct".to_string()),
            );
        }
    };
    let Some(layout) = context.type_to_type_layout(ty)? else {
        return Ok(None);
    };
    let Some(annotated_layout) = context.type_to_fully_annotated_layout(ty)? else {
        return Ok(None);
    };
    Ok(Some((*tag, layout, annotated_layout)))
}

#[macro_export]
macro_rules! make_native {
    ($native: expr) => {
        Arc::new(
            move |context, ty_args, args| -> PartialVMResult<NativeResult> {
                $native(context, ty_args, args)
            },
        )
    };
}

pub(crate) fn legacy_test_cost() -> InternalGas {
    InternalGas::new(0)
}<|MERGE_RESOLUTION|>--- conflicted
+++ resolved
@@ -1,33 +1,5 @@
 // Copyright (c) Mysten Labs, Inc.
 // SPDX-License-Identifier: BSD-3-Clause-Clear
-
-use std::sync::Arc;
-
-use better_any::{Tid, TidAble};
-use move_binary_format::errors::{PartialVMError, PartialVMResult};
-use move_core_types::{
-    annotated_value as A,
-    gas_algebra::InternalGas,
-    identifier::Identifier,
-    language_storage::{StructTag, TypeTag},
-    runtime_value as R,
-    vm_status::StatusCode,
-};
-use move_stdlib::natives::{GasParameters, NurseryGasParameters};
-use move_vm_runtime::native_functions::{NativeContext, NativeFunction, NativeFunctionTable};
-use move_vm_types::{
-    loaded_data::runtime_types::Type,
-    natives::function::NativeResult,
-    values::{Struct, Value},
-};
-
-use sui_protocol_config::ProtocolConfig;
-use sui_types::{MOVE_STDLIB_ADDRESS, SUI_FRAMEWORK_ADDRESS, SUI_SYSTEM_ADDRESS};
-use transfer::TransferReceiveObjectInternalCostParams;
-
-use crate::crypto::twopc_mpc::TwoPCMPCDKGCostParams;
-use crate::crypto::zklogin::{CheckZkloginIdCostParams, CheckZkloginIssuerCostParams};
-use crate::crypto::{eth_state_proof, eth_state_proof::EthDWalletCostParams, twopc_mpc, zklogin};
 
 use self::{
     address::{AddressFromBytesCostParams, AddressFromU256CostParams, AddressToU256CostParams},
@@ -61,8 +33,6 @@
     types::TypesIsOneTimeWitnessCostParams,
     validator::ValidatorValidateMetadataBcsCostParams,
 };
-<<<<<<< HEAD
-=======
 use crate::crypto::{twopc_mpc, zklogin, sui_state_proof};
 use crate::crypto::zklogin::{CheckZkloginIdCostParams, CheckZkloginIssuerCostParams};
 use better_any::{Tid, TidAble};
@@ -89,7 +59,6 @@
 use crate::crypto::twopc_mpc::TwoPCMPCDKGCostParams;
 use crate::crypto::sui_state_proof::SuiStateProofCostParams;
 
->>>>>>> f05d65a0
 
 mod address;
 mod crypto;
@@ -118,7 +87,7 @@
     pub dynamic_field_remove_child_object_cost_params: DynamicFieldRemoveChildObjectCostParams,
     pub dynamic_field_has_child_object_cost_params: DynamicFieldHasChildObjectCostParams,
     pub dynamic_field_has_child_object_with_ty_cost_params:
-    DynamicFieldHasChildObjectWithTyCostParams,
+        DynamicFieldHasChildObjectWithTyCostParams,
 
     // Event natives
     pub event_emit_cost_params: EventEmitCostParams,
@@ -166,7 +135,7 @@
     // groth16
     pub groth16_prepare_verifying_key_cost_params: Groth16PrepareVerifyingKeyCostParams,
     pub groth16_verify_groth16_proof_internal_cost_params:
-    Groth16VerifyGroth16ProofInternalCostParams,
+        Groth16VerifyGroth16ProofInternalCostParams,
 
     // hash
     pub hash_blake2b256_cost_params: HashBlake2b256CostParams,
@@ -185,13 +154,11 @@
     // twopc mpc
     pub twopc_mpc_dkg_cost_params: TwoPCMPCDKGCostParams,
 
-<<<<<<< HEAD
     // eth state proof
     pub eth_state_proof: EthDWalletCostParams,
-=======
+
     // sui state proof
     pub sui_state_proof_cost_params: SuiStateProofCostParams,
->>>>>>> f05d65a0
 }
 
 impl NativesCostTable {
@@ -236,46 +203,46 @@
                     .into(),
             },
             dynamic_field_borrow_child_object_cost_params:
-            DynamicFieldBorrowChildObjectCostParams {
-                dynamic_field_borrow_child_object_cost_base: protocol_config
-                    .dynamic_field_borrow_child_object_cost_base()
-                    .into(),
-                dynamic_field_borrow_child_object_child_ref_cost_per_byte: protocol_config
-                    .dynamic_field_borrow_child_object_child_ref_cost_per_byte()
-                    .into(),
-                dynamic_field_borrow_child_object_type_cost_per_byte: protocol_config
-                    .dynamic_field_borrow_child_object_type_cost_per_byte()
-                    .into(),
-            },
+                DynamicFieldBorrowChildObjectCostParams {
+                    dynamic_field_borrow_child_object_cost_base: protocol_config
+                        .dynamic_field_borrow_child_object_cost_base()
+                        .into(),
+                    dynamic_field_borrow_child_object_child_ref_cost_per_byte: protocol_config
+                        .dynamic_field_borrow_child_object_child_ref_cost_per_byte()
+                        .into(),
+                    dynamic_field_borrow_child_object_type_cost_per_byte: protocol_config
+                        .dynamic_field_borrow_child_object_type_cost_per_byte()
+                        .into(),
+                },
             dynamic_field_remove_child_object_cost_params:
-            DynamicFieldRemoveChildObjectCostParams {
-                dynamic_field_remove_child_object_cost_base: protocol_config
-                    .dynamic_field_remove_child_object_cost_base()
-                    .into(),
-                dynamic_field_remove_child_object_child_cost_per_byte: protocol_config
-                    .dynamic_field_remove_child_object_child_cost_per_byte()
-                    .into(),
-                dynamic_field_remove_child_object_type_cost_per_byte: protocol_config
-                    .dynamic_field_remove_child_object_type_cost_per_byte()
-                    .into(),
-            },
+                DynamicFieldRemoveChildObjectCostParams {
+                    dynamic_field_remove_child_object_cost_base: protocol_config
+                        .dynamic_field_remove_child_object_cost_base()
+                        .into(),
+                    dynamic_field_remove_child_object_child_cost_per_byte: protocol_config
+                        .dynamic_field_remove_child_object_child_cost_per_byte()
+                        .into(),
+                    dynamic_field_remove_child_object_type_cost_per_byte: protocol_config
+                        .dynamic_field_remove_child_object_type_cost_per_byte()
+                        .into(),
+                },
             dynamic_field_has_child_object_cost_params: DynamicFieldHasChildObjectCostParams {
                 dynamic_field_has_child_object_cost_base: protocol_config
                     .dynamic_field_has_child_object_cost_base()
                     .into(),
             },
             dynamic_field_has_child_object_with_ty_cost_params:
-            DynamicFieldHasChildObjectWithTyCostParams {
-                dynamic_field_has_child_object_with_ty_cost_base: protocol_config
-                    .dynamic_field_has_child_object_with_ty_cost_base()
-                    .into(),
-                dynamic_field_has_child_object_with_ty_type_cost_per_byte: protocol_config
-                    .dynamic_field_has_child_object_with_ty_type_cost_per_byte()
-                    .into(),
-                dynamic_field_has_child_object_with_ty_type_tag_cost_per_byte: protocol_config
-                    .dynamic_field_has_child_object_with_ty_type_tag_cost_per_byte()
-                    .into(),
-            },
+                DynamicFieldHasChildObjectWithTyCostParams {
+                    dynamic_field_has_child_object_with_ty_cost_base: protocol_config
+                        .dynamic_field_has_child_object_with_ty_cost_base()
+                        .into(),
+                    dynamic_field_has_child_object_with_ty_type_cost_per_byte: protocol_config
+                        .dynamic_field_has_child_object_with_ty_type_cost_per_byte()
+                        .into(),
+                    dynamic_field_has_child_object_with_ty_type_tag_cost_per_byte: protocol_config
+                        .dynamic_field_has_child_object_with_ty_type_tag_cost_per_byte()
+                        .into(),
+                },
 
             event_emit_cost_params: EventEmitCostParams {
                 event_emit_value_size_derivation_cost_per_byte: protocol_config
@@ -788,8 +755,7 @@
                     func,
                 )
             });
-    let sui_system_natives: &[(&str, &str, NativeFunction)] = &[
-        (
+    let sui_system_natives: &[(&str, &str, NativeFunction)] = &[(
             "validator",
             "validate_metadata_bcs",
             make_native!(validator::validate_metadata_bcs),
@@ -797,7 +763,6 @@
         (
             "dwallet_2pc_mpc_ecdsa_k1",
             "dkg_verify_decommitment_and_proof_of_centralized_party_public_key_share",
-<<<<<<< HEAD
             make_native!(
                 twopc_mpc::dkg_verify_decommitment_and_proof_of_centralized_party_public_key_share
             ),
@@ -817,10 +782,6 @@
             "create_initial_eth_state_data",
             make_native!(eth_state_proof::create_initial_eth_state_data),
         ),
-    ];
-=======
-            make_native!(twopc_mpc::dkg_verify_decommitment_and_proof_of_centralized_party_public_key_share),
-        ),
         (
             "sui_state_proof",
             "sui_state_proof_verify_committee",
@@ -836,12 +797,7 @@
             "sui_state_proof_verify_transaction",
             make_native!(sui_state_proof::sui_state_proof_verify_transaction),
         ),
-        (
-            "dwallet_2pc_mpc_ecdsa_k1",
-            "sign_verify_encrypted_signature_parts_prehash",
-            make_native!(twopc_mpc::sign_verify_encrypted_signature_parts_prehash),
-        )];
->>>>>>> f05d65a0
+        ];
     sui_system_natives
         .iter()
         .cloned()
@@ -905,7 +861,7 @@
             return Err(
                 PartialVMError::new(StatusCode::UNKNOWN_INVARIANT_VIOLATION_ERROR)
                     .with_message("Sui verifier guarantees this is a struct".to_string()),
-            );
+            )
         }
     };
     let Some(layout) = context.type_to_type_layout(ty)? else {
