---
title: Use a dWallet on Bitcoin
---

After [creating a dWallet](../your-first-dwallet.md#using-typescript-sdk) you can derive the dWallet's Bitcoin address,
create transactions from that address, sign them with the dWallet Network, and broadcast the signed transactions to the
Bitcoin network.

## Setup

First, we need to set up the environment.

```typescript
import { Ed25519Keypair } from "@dwallet-network/dwallet.js/keypairs/ed25519";
import { DWalletClient } from "@dwallet-network/dwallet.js/client";
import { requestSuiFromFaucetV0 as requestDwltFromFaucetV0 } from "@dwallet-network/dwallet.js/faucet";
import {
  createDWallet,
  getOrCreateEncryptionKey,
  storeEncryptionKey,
  setActiveEncryptionKey,
  EncryptionKeyScheme,
  createActiveEncryptionKeysTable,
  createPartialUserSignedMessages,
  approveAndSign
} from "@dwallet-network/dwallet.js/signature-mpc";

import { sha256 } from "@noble/hashes/sha256";

// Importing the bitcoin lib.
import * as bitcoin from "bitcoinjs-lib";
import * as bscript from "bitcoinjs-lib/src/script";
```

## Create a dWallet

You can follow the steps for creating a dWallet [here](../your-first-dwallet.md#using-typescript-sdk).
For the following steps we'll use the ``dkg`` and the ``keypair`` we used to create the dWallet on the dWallet Network.
Don't forget to [fund your address](../your-first-dwallet.md#get-funds-on-the-dwallet-network) on the dWallet Network.

## Get the dWallet's Bitcoin address

To create transactions in the Bitcoin network we need a Bitcoin address.

We used SegWit address format on the Bitcoin Testnet.

```typescript
const dWalletNodeUrl = 'https://fullnode.alpha.testnet.dwallet.cloud';
const dwalletClient = new DWalletClient({ url: dWalletNodeUrl });
// Set the required network.
const TESTNET = bitcoin.networks.testnet;

const { dwalletId, decentralizedDKGOutput, dwalletCapId } = dkg;

<<<<<<< HEAD
// Get the dWallet object.
const dwallet = await dwalletClient.getObject({ id: dwalletId, options: { showContent: true } });
=======
// Get the dWallet object
const dwallet = await dwalletClient.getObject({id: dwalletId, options: {showContent: true}});
>>>>>>> fdd1e91e
if (dwallet?.data?.content?.dataType == 'moveObject') {
  // Get the dWallet's public key.
  // @ts-ignore
  const dWalletPubkey = Buffer.from(dwallet?.data?.content?.fields['public_key']);

  // Getting the Bitcoin Testnet address and the output. 
  const address = bitcoin.payments.p2wpkh({ pubkey: dWalletPubkey, network: TESTNET }).address!;
  const output = bitcoin.payments.p2wpkh({ pubkey: dWalletPubkey, network: TESTNET }).output!;

  console.log("The Bitcoin Testnet address of the dWallet is", address);
  console.log("The Bitcoin Testnet output of the dWallet is", output);


  // The rest of the code will be shown in the next steps 
}
```

## Fund your dWallet's Bitcoin Address

You need to find a faucet if you're using the Bitcoin Testnet or any other test network.
For main networks, ensure you have sufficient funds to transfer BTC and cover gas fees for broadcasting the signed
transaction.

We used Bitcoin Testnet Faucet at https://bitcoinfaucet.uo1.net/.

## Create a Bitcoin Transaction

To create a Bitcoin transaction, we need to provide the input of the funds we want to send and the output, which is the
target addresses we want to transfer the funds to. The input is the proof of owning the funds we want to send, which
comes from the previous transaction that sent funds to our address. If this is the first time you're running this
process on the testnet, the input will be the faucet transaction.

To get unspent transactions, we will use the Blockstream API, though other APIs are also available if you prefer.

### Get UTXOs

```typescript
// Getting the unspent transaction output for a given address.
async function getUTXO(address: string): { utxo: any, txid: string, vout: number, satoshis: number } {
  const utxoUrl = `https://blockstream.info/testnet/api/address/${address}/utxo`;
  const { data: utxos } = await axios.get(utxoUrl);

  if (utxos.length === 0) {
    throw new Error('No UTXOs found for this address');
  }

  // Taking the first unspent transaction. 
  // You can change and return them all and to choose or to use more than one input.
  const utxo = utxos[0];
  const txid = utxo.txid;
  const vout = utxo.vout;
  const satoshis = utxo.value;

  return { utxo: utxo, txid: txid, vout: vout, satoshis: satoshis }
}
```

### Create a New Transaction

The following code should be inserted to the `if` statement in the previous step.

```typescript
// The recipient address is also a bitcoin testnet address. 
// You can generate it in the same way we created the dWallet's 
// address by providing it's own key pair.
const recipientAddress = 'put the recipient address here';
const amount = 500; // Put any number you want to send in satoshis

// Get the UTXO for the sender address
const { utxo, txid, vout, satoshis } = await GetUTXO(address);

const psbt = new bitcoin.Psbt({ network: TESTNET });

// Add the input UTXO
psbt.addInput({
  hash: txid,
  index: vout,
  witnessUtxo: {
    script: output,
    value: satoshis,
  },
});

// Add the recipient output
psbt.addOutput({
  address: recipientAddress,
  value: amount,
});

// Calculate change and add change output if necessary
const fee = 150; // 1000 satoshis is a simple fee. Choose the value you want to spend
const change = satoshis - amount - fee;

// Sending the rest to the back to the sender
if (change > 0) {
  psbt.addOutput({
    address,
    value: change,
  });
}

const tx = bitcoin.Transaction.fromBuffer(psbt.data.getTransaction());
```

### Sign the transaction with your dWallet

To sign the transaction, we need to modify the `hashForWitnessV0` function to control the output.
Bitcoin typically hashes the message bytes twice using SHA-256 (double SHA-256), but the dWallet Network supports only
single SHA-256 hashing. We hash it once manually, and the dWallet Network handles the second hash.

We want to allow seeing the message to be signed before it's hashed.
Therefore, we will hash the message one time and the dWallet Network will do the second time.
We have an open issue for adding this support: https://github.com/dwallet-labs/dwallet-network/issues/161.

Please copy these functions as-is to generate the bytes for signing.

```typescript
function varSliceSize(someScript: Buffer): number {
  const length = someScript.length;

  return varuint.encodingLength(length) + length;
}

function txBytesToSign(
  tx: bitcoin.Transaction,
  inIndex: number,
  prevOutScript: Buffer,
  value: number,
  hashType: number,
): Buffer {
  const ZERO: Buffer = Buffer.from(
    '0000000000000000000000000000000000000000000000000000000000000000',
    'hex',
  );

  let tbuffer: Buffer = Buffer.from([]);
  let bufferWriter: BufferWriter;

  let hashOutputs = ZERO;
  let hashPrevouts = ZERO;
  let hashSequence = ZERO;

  if (!(hashType & bitcoin.Transaction.SIGHASH_ANYONECANPAY)) {
    tbuffer = Buffer.allocUnsafe(36 * tx.ins.length);
    bufferWriter = new BufferWriter(tbuffer, 0);

    tx.ins.forEach(txIn => {
      bufferWriter.writeSlice(txIn.hash);
      bufferWriter.writeUInt32(txIn.index);
    });

    hashPrevouts = Buffer.from(sha256(sha256(tbuffer)));
  }

  if (
    !(hashType & bitcoin.Transaction.SIGHASH_ANYONECANPAY) &&
    (hashType & 0x1f) !== bitcoin.Transaction.SIGHASH_SINGLE &&
    (hashType & 0x1f) !== bitcoin.Transaction.SIGHASH_NONE
  ) {
    tbuffer = Buffer.allocUnsafe(4 * tx.ins.length);
    bufferWriter = new BufferWriter(tbuffer, 0);

    tx.ins.forEach(txIn => {
      bufferWriter.writeUInt32(txIn.sequence);
    });

    hashSequence = Buffer.from(sha256(sha256(tbuffer)));
  }

  if (
    (hashType & 0x1f) !== bitcoin.Transaction.SIGHASH_SINGLE &&
    (hashType & 0x1f) !== bitcoin.Transaction.SIGHASH_NONE
  ) {
    const txOutsSize = tx.outs.reduce((sum, output) => {
      return sum + 8 + varSliceSize(output.script);
    }, 0);

    tbuffer = Buffer.allocUnsafe(txOutsSize);
    bufferWriter = new BufferWriter(tbuffer, 0);

    tx.outs.forEach(out => {
      bufferWriter.writeUInt64(out.value);
      bufferWriter.writeVarSlice(out.script);
    });

    hashOutputs = Buffer.from(sha256(sha256(tbuffer)));
  } else if (
    (hashType & 0x1f) === bitcoin.Transaction.SIGHASH_SINGLE &&
    inIndex < tx.outs.length
  ) {
    const output = tx.outs[inIndex];

    tbuffer = Buffer.allocUnsafe(8 + varSliceSize(output.script));
    bufferWriter = new BufferWriter(tbuffer, 0);
    bufferWriter.writeUInt64(output.value);
    bufferWriter.writeVarSlice(output.script);

    hashOutputs = Buffer.from(sha256(sha256(tbuffer)));
  }

  tbuffer = Buffer.allocUnsafe(156 + varSliceSize(prevOutScript));
  bufferWriter = new BufferWriter(tbuffer, 0);

  const input = tx.ins[inIndex];
  bufferWriter.writeInt32(tx.version);
  bufferWriter.writeSlice(hashPrevouts);
  bufferWriter.writeSlice(hashSequence);
  bufferWriter.writeSlice(input.hash);
  bufferWriter.writeUInt32(input.index);
  bufferWriter.writeVarSlice(prevOutScript);
  bufferWriter.writeUInt64(value);
  bufferWriter.writeUInt32(input.sequence);
  bufferWriter.writeSlice(hashOutputs);
  bufferWriter.writeUInt32(tx.locktime);
  bufferWriter.writeUInt32(hashType);

  return tbuffer;
}
```

Now, we can generate the bytes for signing and use the dWallet Network to sign our transaction.

```typescript
const signingScript = bitcoin.payments.p2pkh({ hash: output.slice(2) }).output!;
console.log("Signing script:", signingScript.toString("hex"));

const bytesToSign = txBytesToSign(txFromPsbt, 0, signingScript, satoshis, bitcoin.Transaction.SIGHASH_ALL);


// We calculate the hash to sign manually because the dWallet Network doesn't support this bitcoin hashing algorithm yet.
// This will be fixed in the following issue: https://github.com/dwallet-labs/dwallet-network/issues/161.
const hashToSign = sha256(bytesToSign);
const signMessagesIdSHA256 = await createPartialUserSignedMessages(dkg?.dwalletId!, dkg?.decentralizedDKGOutput,
  new Uint8Array(dkgOutput.secretKeyShare), [hashToSign], [bytes], "SHA256", keypair, dwalletClient);
const sigSHA256 = await approveAndSign(dkg?.dwalletCapId!, signMessagesIdSHA256!, [bytes], dkg.dwalletId,
  [hashToSign], keypair, dwalletClient);

const dWalletSig = Buffer.from(sigSHA256?.signatures[0]!);

// To put the signature in the transaction, we get the calculated witness and set it as the input witness.
const witness = bitcoin.payments.p2wpkh({
  output: output,
  pubkey: dWalletPubkey,
  signature: bscript.signature.encode(dWalletSig, bitcoin.Transaction.SIGHASH_ALL)
}).witness!;

// Set the witness of the first input (in our case we only have one).
tx.setWitness(0, witness);

const txHex = tx.toHex();
```

## Broadcast the Signed Transaction

After getting the transaction hex, you can broadcast it to the Bitcoin Testnet using the Blockstream API.

```typescript
// Broadcast the transaction.
const broadcastUrl = `https://blockstream.info/testnet/api/tx`;
try {
  const response = await axios.post(broadcastUrl, txHex);
  console.log('Transaction Broadcasted:', response.data);
} catch (error) {
  console.error('Error broadcasting transaction:', error);
}
```

The transaction is now sent!

You can view the transaction at https://blockstream.info/ by searching the tx hash printed to the console.**<|MERGE_RESOLUTION|>--- conflicted
+++ resolved
@@ -52,13 +52,8 @@
 
 const { dwalletId, decentralizedDKGOutput, dwalletCapId } = dkg;
 
-<<<<<<< HEAD
 // Get the dWallet object.
 const dwallet = await dwalletClient.getObject({ id: dwalletId, options: { showContent: true } });
-=======
-// Get the dWallet object
-const dwallet = await dwalletClient.getObject({id: dwalletId, options: {showContent: true}});
->>>>>>> fdd1e91e
 if (dwallet?.data?.content?.dataType == 'moveObject') {
   // Get the dWallet's public key.
   // @ts-ignore
