name: TypeScript Continuous Integration

on:
  push:
    branches:
      - main
  pull_request:
    paths:
      - 'sdk/**'
  workflow_dispatch:

concurrency:
  group: ${{ github.workflow }}-${{ github.event.pull_request.number || github.sha }}
  cancel-in-progress: true

env:
  CARGO_NET_GIT_FETCH_WITH_CLI: true
  GH_DEPLOY_KEY: ${{ secrets.GH_DEPLOY_KEY }}
  PROFILE: dev

jobs:
  code-quality:
    runs-on: ubuntu-latest
    steps:
      - name: Checkout Repository
        uses: actions/checkout@v4

      - name: Setup SSH for manual git
        if: env.GH_DEPLOY_KEY
        run: |
          mkdir -p ~/.ssh
          printf "%s" "${{ secrets.GH_DEPLOY_KEY }}" > ~/.ssh/id_ed25519
          chmod 600 ~/.ssh/id_ed25519
          ssh-keyscan github.com >> ~/.ssh/known_hosts
      - name: Globally rewrite any GitHub HTTPS to SSH
        if: env.GH_DEPLOY_KEY
        run: |
          git config --global url."git@github.com:dwallet-labs/cryptography-private".insteadOf "https://github.com/dwallet-labs/cryptography-private"

      - name: Install pnpm
        uses: pnpm/action-setup@v4
        with:
          # Version of pnpm to install, must match `package.json` "packageManager" field.
          version: 9.1.1
          run_install: false

      - name: Install Node.js
        uses: actions/setup-node@v4
        with:
          node-version: 21.x
          cache: 'pnpm'

      - name: Install wasm pack
        uses: jetli/wasm-pack-action@v0.4.0
        with:
          version: 'latest'

      - name: Install curl
        run: sudo apt-get install -y curl

      - name: Install Sui from Github
        run: |
<<<<<<< HEAD
          curl -L https://github.com/MystenLabs/sui/releases/download/mainnet-v1.53.2/sui-mainnet-v1.53.2-ubuntu-x86_64.tgz > sui.tgz
=======
          curl -L https://github.com/MystenLabs/sui/releases/download/mainnet-v1.58.3/sui-mainnet-v1.58.3-ubuntu-x86_64.tgz > sui.tgz
>>>>>>> a88c7897
          tar -xvzf sui.tgz
          sudo cp ./sui /usr/local/bin/sui

      - name: Install dependencies
        run: pnpm install
        working-directory: ./sdk/typescript

      - name: Format Check
        run: pnpm run prettier:check
        working-directory: ./sdk/typescript

      - name: Build
        run: pnpm run build
        working-directory: ./sdk/typescript

      - name: Lint
        run: pnpm run eslint:check
        working-directory: ./sdk/typescript<|MERGE_RESOLUTION|>--- conflicted
+++ resolved
@@ -60,11 +60,7 @@
 
       - name: Install Sui from Github
         run: |
-<<<<<<< HEAD
-          curl -L https://github.com/MystenLabs/sui/releases/download/mainnet-v1.53.2/sui-mainnet-v1.53.2-ubuntu-x86_64.tgz > sui.tgz
-=======
           curl -L https://github.com/MystenLabs/sui/releases/download/mainnet-v1.58.3/sui-mainnet-v1.58.3-ubuntu-x86_64.tgz > sui.tgz
->>>>>>> a88c7897
           tar -xvzf sui.tgz
           sudo cp ./sui /usr/local/bin/sui
 
