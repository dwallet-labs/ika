name: CI

on:
  push:
    branches:
      - main
  pull_request:
  workflow_dispatch:

concurrency:
  group: ${{ github.workflow }}-${{ github.event.pull_request.number || github.sha }}
  cancel-in-progress: true

env:
  RUSTDOCFLAGS: -Dwarnings
  RUST_BACKTRACE: 1
  # Change to specific Rust release to pin or `stable` for the latest stable version.
  rust_stable: 1.90
<<<<<<< HEAD
  rust_nightly: nightly
=======
>>>>>>> d43095c2
  CARGO_NET_GIT_FETCH_WITH_CLI: true
  GH_DEPLOY_KEY: ${{ secrets.GH_DEPLOY_KEY }}

jobs:
  build:
    if: github.event_name == 'push'
    name: Build
    runs-on: ubuntu-latest
    steps:
      - name: "node-cleanup"
        run: |
          sudo rm -rf /usr/share/dotnet /usr/local/lib/android /opt/ghc /opt/hostedtoolcache/CodeQL

      - name: Checkout Repository
        uses: actions/checkout@v5

      - name: Setup SSH for manual git
        if: env.GH_DEPLOY_KEY
        run: |
          mkdir -p ~/.ssh
          printf "%s" "${{ secrets.GH_DEPLOY_KEY }}" > ~/.ssh/id_ed25519
          chmod 600 ~/.ssh/id_ed25519
          ssh-keyscan github.com >> ~/.ssh/known_hosts
      - name: Globally rewrite any GitHub HTTPS to SSH
        if: env.GH_DEPLOY_KEY
        run: |
          git config --global url."git@github.com:dwallet-labs/cryptography-private".insteadOf "https://github.com/dwallet-labs/cryptography-private"

      - name: Install Rust ${{ env.rust_stable }}
        uses: dtolnay/rust-toolchain@stable
        with:
          toolchain: ${{ env.rust_stable }}
          targets: x86_64-unknown-linux-gnu
      - name: Install Target
        run: rustup target add x86_64-unknown-linux-gnu
      - uses: Swatinem/rust-cache@v2
      - name: Build
        run: |
          # Install build dependencies
          apt-get update && apt-get install -y cmake clang pkg-config libssl-dev
          RUSTFLAGS="-D warnings" cargo build --bin ika --target x86_64-unknown-linux-gnu

  fmt:
    name: Format Check
    runs-on: ubuntu-latest
    steps:
      - name: Checkout Repository
        uses: actions/checkout@v5
      - name: Setup SSH for manual git
        run: |
          mkdir -p ~/.ssh
          printf "%s" "${{ secrets.GH_DEPLOY_KEY }}" > ~/.ssh/id_ed25519
          chmod 600 ~/.ssh/id_ed25519
          ssh-keyscan github.com >> ~/.ssh/known_hosts
      - name: Globally rewrite any GitHub HTTPS to SSH
        run: |
          git config --global url."git@github.com:dwallet-labs/cryptography-private".insteadOf "https://github.com/dwallet-labs/cryptography-private"
      - name: Install Rust 1.90
        uses: dtolnay/rust-toolchain@stable
        with:
          toolchain: 1.90
          components: rustfmt
      - uses: Swatinem/rust-cache@v2
      - name: Fmt Check
        run: cargo fmt -- --check
      - name: Fmt Check - Wasm
        run: cargo fmt -- --check
        working-directory: sdk/ika-wasm
  clippy:
    if: github.event_name == 'push'
    name: Clippy
    runs-on: ubuntu-latest
    steps:
      - name: Checkout Repository
        uses: actions/checkout@v5

      - name: Setup SSH for manual git
        if: env.GH_DEPLOY_KEY
        run: |
          mkdir -p ~/.ssh
          printf "%s" "${{ secrets.GH_DEPLOY_KEY }}" > ~/.ssh/id_ed25519
          chmod 600 ~/.ssh/id_ed25519
          ssh-keyscan github.com >> ~/.ssh/known_hosts
      - name: Globally rewrite any GitHub HTTPS to SSH
        if: env.GH_DEPLOY_KEY
        run: |
          git config --global url."git@github.com:dwallet-labs/cryptography-private".insteadOf "https://github.com/dwallet-labs/cryptography-private"

      - name: Install Rust 1.90
        uses: dtolnay/rust-toolchain@stable
        with:
          toolchain: 1.90
          components: clippy
      - uses: Swatinem/rust-cache@v2
      - name: Run Clippy
        run: cargo clippy --all-features -- -D warnings

  cargo-check:
    name: Cargo Test Check
    runs-on: ubuntu-latest
    steps:
      - name: Checkout Repository
<<<<<<< HEAD
        uses: actions/checkout@v4
=======
        uses: actions/checkout@v5
>>>>>>> d43095c2

      - name: Setup SSH for manual git
        if: env.GH_DEPLOY_KEY
        run: |
          mkdir -p ~/.ssh
          printf "%s" "${{ secrets.GH_DEPLOY_KEY }}" > ~/.ssh/id_ed25519
          chmod 600 ~/.ssh/id_ed25519
          ssh-keyscan github.com >> ~/.ssh/known_hosts
      - name: Globally rewrite any GitHub HTTPS to SSH
        if: env.GH_DEPLOY_KEY
        run: |
          git config --global url."git@github.com:dwallet-labs/cryptography-private".insteadOf "https://github.com/dwallet-labs/cryptography-private"

      - name: Install Rust ${{ env.rust_stable }}
        uses: dtolnay/rust-toolchain@stable
        with:
          toolchain: ${{ env.rust_stable }}
          targets: x86_64-unknown-linux-gnu
      - name: Install Target
        run: rustup target add x86_64-unknown-linux-gnu
      - uses: Swatinem/rust-cache@v2
      - name: cargo check (ika-core tests)
        run: cargo check -p ika-core --features test-utils --tests --target x86_64-unknown-linux-gnu<|MERGE_RESOLUTION|>--- conflicted
+++ resolved
@@ -16,10 +16,6 @@
   RUST_BACKTRACE: 1
   # Change to specific Rust release to pin or `stable` for the latest stable version.
   rust_stable: 1.90
-<<<<<<< HEAD
-  rust_nightly: nightly
-=======
->>>>>>> d43095c2
   CARGO_NET_GIT_FETCH_WITH_CLI: true
   GH_DEPLOY_KEY: ${{ secrets.GH_DEPLOY_KEY }}
 
@@ -122,11 +118,7 @@
     runs-on: ubuntu-latest
     steps:
       - name: Checkout Repository
-<<<<<<< HEAD
-        uses: actions/checkout@v4
-=======
         uses: actions/checkout@v5
->>>>>>> d43095c2
 
       - name: Setup SSH for manual git
         if: env.GH_DEPLOY_KEY
