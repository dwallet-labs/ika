--- conflicted
+++ resolved
@@ -79,11 +79,7 @@
           components: clippy
       - uses: Swatinem/rust-cache@v2
       - name: Run Clippy
-<<<<<<< HEAD
-        run: cargo clippy -- -D warnings
-=======
         run: cargo clippy --all-features -- -D warnings
->>>>>>> 59647547
   snapshot:
     name: Snapshot
     runs-on: ubuntu-latest
@@ -99,8 +95,4 @@
           toolchain: 1.85
       - uses: Swatinem/rust-cache@v2
       - name: Run snapshot
-<<<<<<< HEAD
-        run: UPDATE=1 cargo test -p ika-move-packages --test build_ika_move_packages
-=======
-        run: cargo test -p ika-move-packages --test build_ika_move_packages
->>>>>>> 59647547
+        run: cargo test -p ika-move-packages --test build_ika_move_packages