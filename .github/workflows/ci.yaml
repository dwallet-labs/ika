--- conflicted
+++ resolved
@@ -113,11 +113,6 @@
     steps:
       - name: Checkout Repository
         uses: actions/checkout@v4
-<<<<<<< HEAD
-      - name: Configure git with personal access token
-        run: |
-          git config --global url."https://x-access-token:${{ env.GH_PRIVATE_REPO_TOKEN }}@github.com/".insteadOf "https://github.com/"
-=======
 
       - name: Setup SSH for manual git
         if: env.GH_DEPLOY_KEY
@@ -131,7 +126,6 @@
         run: |
           git config --global url."git@github.com:dwallet-labs/cryptography-private".insteadOf "https://github.com/dwallet-labs/cryptography-private"
 
->>>>>>> a88c7897
       - name: Install Rust ${{ env.rust_stable }}
         uses: dtolnay/rust-toolchain@stable
         with:
