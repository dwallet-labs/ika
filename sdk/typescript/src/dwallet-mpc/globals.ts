// Copyright (c) dWallet Labs, Inc.
// SPDX-License-Identifier: BSD-3-Clause-Clear
import * as fs from 'node:fs';
import { network_dkg_public_output_to_protocol_pp } from '@dwallet-network/dwallet-mpc-wasm';
import type { SuiClient } from '@mysten/sui/client';
import type { Ed25519Keypair } from '@mysten/sui/keypairs/ed25519';
import type { Transaction } from '@mysten/sui/transactions';
import sha3 from 'js-sha3';

export const DWALLET_COORDINATOR_MOVE_MODULE_NAME = 'coordinator';
export const DWALLET_COORDINATOR_INNER_MOVE_MODULE_NAME = 'coordinator_inner';
export const DWALLET_NETWORK_VERSION = 0;

export const SUI_PACKAGE_ID = '0x2';
export const checkpointCreationTime = 2000;

interface IkaConfig {
	ika_package_id: string;
	ika_common_package_id: string;
	ika_dwallet_2pc_mpc_package_id: string;
	ika_system_package_id: string;
	ika_system_object_id: string;
	ika_dwallet_coordinator_object_id: string;
}

export interface Config {
	suiClientKeypair: Ed25519Keypair;
	encryptedSecretShareSigningKeypair: Ed25519Keypair;
	client: SuiClient;
	timeout: number;
	ikaConfig: IkaConfig;
	dWalletSeed: Uint8Array;
}

// noinspection JSUnusedGlobalSymbols
export enum MPCKeyScheme {
	Secp256k1 = 0,
	Ristretto = 1,
}

/**
 * Utility function to create a delay.
 */
export function delay(ms: number) {
	return new Promise((resolve) => setTimeout(resolve, ms));
}

export interface Presign {
	id: { id: string };
	dwallet_id: string;
	state: {
		fields: {
			presign: Uint8Array;
		};
	};
	cap_id: string;
}

export function isPresign(obj: any): obj is Presign {
	return (
		obj?.id !== undefined &&
		obj?.dwallet_id !== undefined &&
		obj?.state?.fields?.presign !== undefined
	);
}

export async function getObjectWithType<TObject>(
	conf: Config,
	objectID: string,
	isObject: (obj: any) => obj is TObject,
): Promise<TObject> {
	const startTime = Date.now();
	while (Date.now() - startTime <= conf.timeout) {
		// Wait for a bit before polling again, objects might not be available immediately.
		const interval = 500;
		await delay(interval);
		const res = await conf.client.getObject({
			id: objectID,
			options: { showContent: true },
		});

		const objectData =
			res.data?.content?.dataType === 'moveObject' && isObject(res.data.content.fields)
				? (res.data.content.fields as TObject)
				: null;

		if (objectData) {
			return objectData;
		}
	}
	const seconds = ((Date.now() - startTime) / 1000).toFixed(2);
	throw new Error(
		`timeout: unable to fetch an object within ${
			conf.timeout / (60 * 1000)
		} minutes (${seconds} seconds passed).`,
	);
}

/**
 * Represents the Move `coordinatorInner` struct.
 */
interface CoordinatorInner {
	fields: {
		value: {
			fields: {
				dwallet_network_encryption_keys: {
					fields: {
						id: {
							id: string;
						};
						size: number;
					};
				};
				current_epoch: number;
			};
		};
	};
}

interface DWalletNetworkDecryptionKey {
	fields: {
		id: { id: string };
		network_dkg_public_output: Uint8Array;
	};
}

/**
 * Represents a Move shared object owner.
 */
interface SharedObjectOwner {
	Shared: {
		// The object version when it became shared.
		initial_shared_version: number;
	};
}

interface MoveObject {
	fields: any;
}

interface MoveDynamicField {
	fields: {
		name: string;
		value: Uint8Array;
	};
}

// todo(zeev): fix this
export interface SharedObjectData {
	object_id: string;
	initial_shared_version: number;
}

export function isMoveObject(obj: any): obj is MoveObject {
	return obj?.fields !== undefined;
}

export function isMoveDynamicField(obj: any): obj is MoveDynamicField {
	return obj?.fields.name !== undefined || obj?.fields.value !== undefined;
}

export function isCoordinatorInner(obj: any): obj is CoordinatorInner {
	return (
		obj?.fields?.value?.fields?.dwallet_network_encryption_keys !== undefined &&
		obj?.fields?.value?.fields?.current_epoch !== undefined
	);
}

export function isDWalletNetworkDecryptionKey(obj: any): obj is DWalletNetworkDecryptionKey {
	return obj?.fields?.network_dkg_public_output !== undefined;
}

<<<<<<< HEAD
export async function getDwalletSecp256k1ObjID(c: Config): Promise<string> {
	const startTime = Date.now();
	let result: string | undefined;

	while (!result && Date.now() - startTime <= c.timeout) {
		try {
			const dynamicFields = await c.client.getDynamicFields({
				parentId: c.ikaConfig.ika_system_object_id,
			});
			const innerSystemState = await c.client.getDynamicFieldObject({
				parentId: c.ikaConfig.ika_system_object_id,
				name: dynamicFields.data[DWALLET_NETWORK_VERSION].name,
			});
			if (isIKASystemStateInner(innerSystemState.data?.content)) {
				result = innerSystemState.data?.content?.fields.value.fields.dwallet_2pc_mpc_coordinator_id;
				return result;
			}
		} catch (error) {
			// If we're still within timeout, wait a bit and retry
			if (Date.now() - startTime <= c.timeout) {
				await delay(5_000); // Wait 5 seconds before retrying
				continue;
			}
			throw error; // If we've exceeded timeout, throw the error
		}
	}

	const seconds = ((Date.now() - startTime) / 1000).toFixed(2);
	throw new Error(
		`timeout: unable to get dwallet secp256k1 object ID within ${c.timeout / (60 * 1000)} minutes (${seconds} seconds passed).`,
	);
}

=======
>>>>>>> 8f66d718
export function isSharedObjectOwner(obj: any): obj is SharedObjectOwner {
	return obj?.Shared?.initial_shared_version !== undefined;
}

export async function getInitialSharedVersion(c: Config, objectID: string): Promise<number> {
	const obj = await c.client.getObject({
		id: objectID,
		options: {
			showOwner: true,
		},
	});
	const owner = obj.data?.owner;
	if (!owner || !isSharedObjectOwner(owner)) {
		throw new Error('Object is not shared');
	}
	return owner.Shared?.initial_shared_version;
}

// todo(zeev): fix naming and fix the types.
export async function getDWalletSecpState(c: Config): Promise<SharedObjectData> {
	const initialSharedVersion = await getInitialSharedVersion(
		c,
		c.ikaConfig.ika_dwallet_coordinator_object_id,
	);
	return {
		object_id: c.ikaConfig.ika_dwallet_coordinator_object_id,
		initial_shared_version: initialSharedVersion,
	};
}

export interface DWalletCap {
	dwallet_id: string;
}

export function isDWalletCap(obj: any): obj is DWalletCap {
	return !!obj?.dwallet_id;
}

export interface ActiveDWallet {
	state: {
		fields: {
			public_output: Uint8Array;
		};
	};
	id: { id: string };
}

export function isActiveDWallet(obj: any): obj is ActiveDWallet {
	return obj?.state?.fields?.public_output !== undefined;
}

export async function getNetworkDecryptionKeyPublicOutputID(
	c: Config,
	networkDecryptionKeyId?: string | null,
): Promise<string> {
	networkDecryptionKeyId = networkDecryptionKeyId ?? (await getNetworkDecryptionKeyID(c));
	const networkDecryptionKey = await c.client.getObject({
		id: networkDecryptionKeyId,
		options: { showContent: true },
	});

	if (
		!networkDecryptionKey ||
		!isMoveObject(networkDecryptionKey?.data?.content) ||
		!isDWalletNetworkDecryptionKey(networkDecryptionKey.data.content) ||
		!isMoveObject(networkDecryptionKey.data.content.fields.network_dkg_public_output)
	) {
		throw new Error(`invalid network decryption key object: ${networkDecryptionKeyId}`);
	}
	return networkDecryptionKey.data.content.fields.network_dkg_public_output.fields.contents.fields
		.id?.id;
}

async function readTableVecAsRawBytes(c: Config, table_id: string): Promise<Uint8Array> {
	let cursor: string | null = null;
	const allTableRows: { objectId: string }[] = [];

	// Fetch all dynamic fields using pagination with cursor
	do {
		const dynamicFieldPage = await c.client.getDynamicFields({
			parentId: table_id,
			cursor,
		});

		if (!dynamicFieldPage?.data?.length) {
			if (allTableRows.length === 0) {
				throw new Error('no dynamic fields found');
			}
			break;
		}

		allTableRows.push(...dynamicFieldPage.data);
		cursor = dynamicFieldPage.nextCursor;
	} while (cursor);

	const data: Uint8Array[] = [];
	for (const tableRowResult of allTableRows) {
		const id = tableRowResult.objectId;

		const dynField = await c.client.getObject({
			id: id,
			options: { showContent: true },
		});
		if (!isMoveObject(dynField.data?.content) || !isMoveDynamicField(dynField.data?.content)) {
			throw new Error('invalid dynamic field object');
		}
		const tableIndex = parseInt(dynField.data.content.fields.name);
		data[tableIndex] = dynField.data.content.fields.value;
	}
	return new Uint8Array(data.flatMap((arr) => Array.from(arr)));
}

export async function getNetworkPublicParameters(c: Config): Promise<Uint8Array> {
	const networkDecryptionKeyPublicOutputID = await getNetworkDecryptionKeyPublicOutputID(c, null);
	const currentEpoch = await getNetworkCurrentEpochNumber(c);
<<<<<<< HEAD
	const cachedKey = getCachedNetworkKey(networkDecryptionKeyPublicOutputID, currentEpoch);
	if (cachedKey) {
		console.log(`Using a cached network decryption key public output for epoch ${currentEpoch}`);
		return cachedKey;
=======
	const cachedPP = getCachedPublicParameters(networkDecryptionKeyPublicOutputID, currentEpoch);
	if (cachedPP) {
		return cachedPP;
>>>>>>> 8f66d718
	}
	const key = await readTableVecAsRawBytes(c, networkDecryptionKeyPublicOutputID);
	const publicParameters = network_dkg_public_output_to_protocol_pp(key);
	await cachePublicParameters(
		networkDecryptionKeyPublicOutputID,
		currentEpoch,
		new Uint8Array(publicParameters),
	);
	return publicParameters;
}

export async function getNetworkDecryptionKeyID(c: Config): Promise<string> {
	const dynamicFields = await c.client.getDynamicFields({
		parentId: c.ikaConfig.ika_dwallet_coordinator_object_id,
	});
	const coordinatorInner = await c.client.getDynamicFieldObject({
		parentId: c.ikaConfig.ika_dwallet_coordinator_object_id,
		name: dynamicFields.data[DWALLET_NETWORK_VERSION].name,
	});
	if (!isCoordinatorInner(coordinatorInner.data?.content)) {
		throw new Error('Invalid coordinator inner');
	}
	const keysDynamicFields = await c.client.getDynamicFields({
		parentId:
			coordinatorInner.data?.content.fields.value.fields.dwallet_network_encryption_keys.fields.id
				.id,
	});

	const decryptionKeyID = keysDynamicFields.data[keysDynamicFields.data.length - 1].name
		.value as string;
	if (!decryptionKeyID) {
		throw new Error('No network decryption key found');
	}
	return decryptionKeyID;
}

export async function cachePublicParameters(key_id: string, epoch: number, networkKey: Uint8Array) {
	const configDirPath = `${process.env.HOME}/.ika`;
	const keyDirPath = `${configDirPath}/${key_id}`;
	if (!fs.existsSync(keyDirPath)) {
		fs.mkdirSync(keyDirPath, { recursive: true });
	}
	const filePath = `${keyDirPath}/${epoch}.key`;
	if (fs.existsSync(filePath)) {
		fs.unlinkSync(filePath);
	}
	fs.writeFileSync(filePath, networkKey);
}

export function getCachedPublicParameters(key_id: string, epoch: number): Uint8Array | null {
	const configDirPath = `${process.env.HOME}/.ika`;
	const keyDirPath = `${configDirPath}/${key_id}`;
	const filePath = `${keyDirPath}/${epoch}.key`;
	if (fs.existsSync(filePath)) {
		return fs.readFileSync(filePath);
	}
	return null;
}

export async function getNetworkCurrentEpochNumber(c: Config): Promise<number> {
	const dynamicFields = await c.client.getDynamicFields({
		parentId: c.ikaConfig.ika_dwallet_coordinator_object_id,
	});
	const innerSystemState = await c.client.getDynamicFieldObject({
		parentId: c.ikaConfig.ika_dwallet_coordinator_object_id,
		name: dynamicFields.data[DWALLET_NETWORK_VERSION].name,
	});
	if (!isCoordinatorInner(innerSystemState.data?.content)) {
		throw new Error('Invalid inner system state');
	}
	return innerSystemState.data.content.fields.value.fields.current_epoch;
}

export interface DWallet {
	dwalletID: string;
	dwallet_cap_id: string;
	secret_share: Uint8Array;
	output: Uint8Array;
	encrypted_secret_share_id: string;
}

export interface EncryptedDWalletData {
	dwallet_id: string;
	encrypted_user_secret_key_share_id: string;
}

export interface SessionIdentifierRegisteredEvent {
	session_object_id: string;
	session_identifier_preimage: Uint8Array;
}

export async function createSessionIdentifier(
	tx: Transaction,
	dwalletCoordinatorArg: {
		$kind: 'Input';
		Input: number;
		type?: 'object';
	},
	ika_dwallet_2pc_mpc_package_id: string,
) {
	const freshObjectAddress = tx.moveCall({
		target: `${SUI_PACKAGE_ID}::tx_context::fresh_object_address`,
		arguments: [],
		typeArguments: [],
	});
	const freshObjectAddressBytes = tx.moveCall({
		target: `${SUI_PACKAGE_ID}::address::to_bytes`,
		arguments: [freshObjectAddress],
		typeArguments: [],
	});
	return tx.moveCall({
		target: `${ika_dwallet_2pc_mpc_package_id}::${DWALLET_COORDINATOR_MOVE_MODULE_NAME}::register_session_identifier`,
		arguments: [dwalletCoordinatorArg, freshObjectAddressBytes],
		typeArguments: [],
	});
}

function encodeToASCII(input: string): Uint8Array {
	const asciiValues: number[] = [];
	for (let i = 0; i < input.length; i++) {
		asciiValues.push(input.charCodeAt(i));
	}
	return Uint8Array.from(asciiValues);
}

function u64ToBytesBigEndian(value: number | bigint): Uint8Array {
	// Ensure the input is a BigInt for accurate 64-bit operations
	const bigIntValue = BigInt(value);

	// Create an 8-byte (64-bit) ArrayBuffer
	const buffer = new ArrayBuffer(8);
	// Create a DataView to manipulate the buffer with specific endianness
	const view = new DataView(buffer);

	// Write the BigInt value as a BigInt64 (signed 64-bit integer)
	// or BigUint64 (unsigned 64-bit integer) depending on the context.
	// For u64, use setBigUint64.
	view.setBigUint64(0, bigIntValue, false); // false for big-endian

	// Return the Uint8Array representation of the buffer
	return new Uint8Array(buffer);
}

export function sessionIdentifierDigest(sessionIdentifier: Uint8Array): Uint8Array {
	const version = 0; // Version of the session identifier
	// Calculate the user session identifier for digest
	const data = [...u64ToBytesBigEndian(version), ...encodeToASCII('USER'), ...sessionIdentifier];
	// Compute the SHA3-256 digest of the serialized data
	const digest = sha3.keccak256.digest(data);
	return Uint8Array.from(digest);
}<|MERGE_RESOLUTION|>--- conflicted
+++ resolved
@@ -170,42 +170,6 @@
 	return obj?.fields?.network_dkg_public_output !== undefined;
 }
 
-<<<<<<< HEAD
-export async function getDwalletSecp256k1ObjID(c: Config): Promise<string> {
-	const startTime = Date.now();
-	let result: string | undefined;
-
-	while (!result && Date.now() - startTime <= c.timeout) {
-		try {
-			const dynamicFields = await c.client.getDynamicFields({
-				parentId: c.ikaConfig.ika_system_object_id,
-			});
-			const innerSystemState = await c.client.getDynamicFieldObject({
-				parentId: c.ikaConfig.ika_system_object_id,
-				name: dynamicFields.data[DWALLET_NETWORK_VERSION].name,
-			});
-			if (isIKASystemStateInner(innerSystemState.data?.content)) {
-				result = innerSystemState.data?.content?.fields.value.fields.dwallet_2pc_mpc_coordinator_id;
-				return result;
-			}
-		} catch (error) {
-			// If we're still within timeout, wait a bit and retry
-			if (Date.now() - startTime <= c.timeout) {
-				await delay(5_000); // Wait 5 seconds before retrying
-				continue;
-			}
-			throw error; // If we've exceeded timeout, throw the error
-		}
-	}
-
-	const seconds = ((Date.now() - startTime) / 1000).toFixed(2);
-	throw new Error(
-		`timeout: unable to get dwallet secp256k1 object ID within ${c.timeout / (60 * 1000)} minutes (${seconds} seconds passed).`,
-	);
-}
-
-=======
->>>>>>> 8f66d718
 export function isSharedObjectOwner(obj: any): obj is SharedObjectOwner {
 	return obj?.Shared?.initial_shared_version !== undefined;
 }
@@ -321,16 +285,10 @@
 export async function getNetworkPublicParameters(c: Config): Promise<Uint8Array> {
 	const networkDecryptionKeyPublicOutputID = await getNetworkDecryptionKeyPublicOutputID(c, null);
 	const currentEpoch = await getNetworkCurrentEpochNumber(c);
-<<<<<<< HEAD
-	const cachedKey = getCachedNetworkKey(networkDecryptionKeyPublicOutputID, currentEpoch);
-	if (cachedKey) {
-		console.log(`Using a cached network decryption key public output for epoch ${currentEpoch}`);
-		return cachedKey;
-=======
 	const cachedPP = getCachedPublicParameters(networkDecryptionKeyPublicOutputID, currentEpoch);
 	if (cachedPP) {
+		console.log(`Using a cached network encryption key public output for epoch ${currentEpoch}`);
 		return cachedPP;
->>>>>>> 8f66d718
 	}
 	const key = await readTableVecAsRawBytes(c, networkDecryptionKeyPublicOutputID);
 	const publicParameters = network_dkg_public_output_to_protocol_pp(key);
