// Copyright (c) dWallet Labs, Ltd.
// SPDX-License-Identifier: BSD-3-Clause-Clear

import type { SuiClient } from '@mysten/sui/client';
import { Transaction } from '@mysten/sui/transactions';
import { toHex } from '@mysten/sui/utils';

import * as CoordinatorInnerModule from '../generated/ika_dwallet_2pc_mpc/coordinator_inner.js';
import * as CoordinatorModule from '../generated/ika_dwallet_2pc_mpc/coordinator.js';
import { TableVec } from '../generated/ika_system/deps/sui/table_vec.js';
import * as SystemModule from '../generated/ika_system/system.js';
import { getActiveEncryptionKey as getActiveEncryptionKeyFromCoordinator } from '../tx/coordinator.js';
import {
	networkDkgPublicOutputToProtocolPublicParameters,
	parseSignatureFromSignOutput,
	reconfigurationPublicOutputToProtocolPublicParameters,
} from './cryptography.js';
import { InvalidObjectError, NetworkError, ObjectNotFoundError } from './errors.js';
import {
	fromNumberToCurve,
	validateCurveSignatureAlgorithm,
	type ValidSignatureAlgorithmForCurve,
} from './hash-signature-validation.js';
import { CoordinatorInnerDynamicField, DynamicField, SystemInnerDynamicField } from './types.js';
import type {
	CoordinatorInner,
	Curve,
	DWallet,
	DWalletCap,
	DWalletInternal,
	DWalletKind,
	DWalletState,
	EncryptedUserSecretKeyShare,
	EncryptedUserSecretKeyShareState,
	EncryptionKey,
	EncryptionKeyOptions,
	IkaClientOptions,
	IkaConfig,
	NetworkEncryptionKey,
	PartialUserSignature,
	PartialUserSignatureState,
	Presign,
	PresignState,
	SharedObjectOwner,
	Sign,
	SignatureAlgorithm,
	SignState,
	SystemInner,
} from './types.js';
import { fetchAllDynamicFields, objResToBcs } from './utils.js';

/**
 * IkaClient provides a high-level interface for interacting with the Ika network.
 * It handles network configuration, object fetching, caching, and provides methods
 * for retrieving DWallets, presigns, and other network objects.
 */
export class IkaClient {
	/** The Ika network configuration including package IDs and object references */
	public ikaConfig: IkaConfig;
	/** Default encryption key options for the client */
	public encryptionKeyOptions: EncryptionKeyOptions;

	/** The underlying Sui client for blockchain interactions */
	private client: SuiClient;
	/** Whether to enable caching of network objects and parameters */
	private cache: boolean;
	/** Cached network public parameters by encryption key ID and curve to avoid repeated fetching */
	private cachedProtocolPublicParameters: Map<
		string,
		{
			networkEncryptionKeyPublicOutputID: string;
			epoch: number;
			curve: Curve;
			protocolPublicParameters: Uint8Array;
		}
	> = new Map();
	/** Cached network objects (coordinator and system inner objects) - separate from encryption keys */
	private cachedObjects?: {
		coordinatorInner: CoordinatorInner;
		systemInner: SystemInner;
	};
	/** Cached encryption keys by ID for efficient access */
	private cachedEncryptionKeys: Map<string, NetworkEncryptionKey> = new Map();
	/** Promise for ongoing object fetching to prevent duplicate requests */
	private objectsPromise?: Promise<{
		coordinatorInner: CoordinatorInner;
		systemInner: SystemInner;
	}>;
	/** Promise for ongoing encryption key fetching to prevent duplicate requests */
	private encryptionKeysPromise?: Promise<NetworkEncryptionKey[]>;

	/**
	 * Creates a new IkaClient instance
	 *
	 * @param options - Configuration options for the client
	 * @param options.suiClient - The Sui client instance to use for blockchain interactions
	 * @param options.config - The Ika network configuration
	 * @param options.cache - Whether to enable caching (default: true)
	 */
	constructor({ suiClient, config, cache = true, encryptionKeyOptions }: IkaClientOptions) {
		this.client = suiClient;
		this.ikaConfig = config;
		this.cache = cache;
		this.encryptionKeyOptions = encryptionKeyOptions || { autoDetect: true };
	}

	/**
	 * Invalidate all cached data including objects and public parameters.
	 * This forces the client to refetch data on the next request.
	 */
	invalidateCache(): void {
		this.cachedObjects = undefined;
		this.cachedProtocolPublicParameters.clear();
		this.objectsPromise = undefined;
		this.cachedEncryptionKeys.clear();
		this.encryptionKeysPromise = undefined;
	}

	/**
	 * Invalidate only the cached objects (coordinator and system inner objects).
	 * Public parameters and encryption key caches are preserved.
	 */
	invalidateObjectCache(): void {
		this.cachedObjects = undefined;
		this.objectsPromise = undefined;
	}

	/**
	 * Invalidate only the cached encryption keys.
	 * Network objects and public parameters caches are preserved.
	 */
	invalidateEncryptionKeyCache(): void {
		this.cachedEncryptionKeys.clear();
		this.encryptionKeysPromise = undefined;
	}

	/**
	 * Invalidate cached protocol public parameters for a specific encryption key and/or curve.
	 * If no parameters are provided, clears all cached protocol parameters.
	 * If only encryptionKeyID is provided, clears all curves for that key.
	 * If both are provided, clears only that specific combination.
	 *
	 * @param encryptionKeyID - Optional specific encryption key ID to invalidate
	 * @param curve - Optional specific curve to invalidate
	 */
	invalidateProtocolPublicParametersCache(encryptionKeyID?: string, curve?: Curve): void {
		if (encryptionKeyID !== undefined && curve !== undefined) {
			this.cachedProtocolPublicParameters.delete(this.#getCacheKey(encryptionKeyID, curve));
		} else if (encryptionKeyID !== undefined) {
			// Clear all curves for this encryption key
			for (const key of this.cachedProtocolPublicParameters.keys()) {
				if (key.startsWith(`${encryptionKeyID}-`)) {
					this.cachedProtocolPublicParameters.delete(key);
				}
			}
		} else {
			this.cachedProtocolPublicParameters.clear();
		}
	}

	/**
	 * Initialize the client by fetching and caching network objects.
	 * This method should be called before using other client methods.
	 *
	 * @returns Promise that resolves when initialization is complete
	 */
	async initialize(): Promise<void> {
		await this.ensureInitialized();
	}

	/**
	 * Ensure the client is initialized with core network objects.
	 * This method handles caching and prevents duplicate initialization requests.
	 *
	 * @returns Promise resolving to the core network objects
	 * @throws {NetworkError} If initialization fails
	 * @private
	 */
	async ensureInitialized(): Promise<{
		coordinatorInner: CoordinatorInner;
		systemInner: SystemInner;
	}> {
		if (!this.cache) {
			return this.#getObjects();
		}

		if (this.cachedObjects) {
			return this.cachedObjects;
		}

		if (this.objectsPromise) {
			await this.objectsPromise;
			return this.cachedObjects!;
		}

		await this.#getObjects();
		return this.cachedObjects!;
	}

	/**
	 * Get all available network encryption keys.
	 * This method fetches and caches all encryption keys for efficient access.
	 *
	 * @returns Promise resolving to an array of all network encryption keys
	 * @throws {NetworkError} If the encryption keys cannot be fetched
	 */
	async getAllNetworkEncryptionKeys(): Promise<NetworkEncryptionKey[]> {
		if (!this.cache) {
			return this.#fetchEncryptionKeys();
		}

		if (this.cachedEncryptionKeys.size > 0) {
			return Array.from(this.cachedEncryptionKeys.values());
		}

		if (this.encryptionKeysPromise) {
			await this.encryptionKeysPromise;
			return Array.from(this.cachedEncryptionKeys.values());
		}

		await this.#fetchEncryptionKeys();
		return Array.from(this.cachedEncryptionKeys.values());
	}

	/**
	 * Get the latest network encryption key.
	 * This is the most recent encryption key created for the network.
	 *
	 * @returns Promise resolving to the latest network encryption key
	 * @throws {NetworkError} If the encryption keys cannot be fetched
	 */
	async getLatestNetworkEncryptionKey(): Promise<NetworkEncryptionKey> {
		const keys = await this.getAllNetworkEncryptionKeys();
		if (keys.length === 0) {
			throw new NetworkError('No network encryption keys found');
		}
		return keys[keys.length - 1];
	}

	/**
	 * Get a specific network encryption key by ID.
	 *
	 * @param encryptionKeyID - The ID of the encryption key to retrieve
	 * @returns Promise resolving to the specified network encryption key
	 * @throws {ObjectNotFoundError} If the encryption key is not found
	 * @throws {NetworkError} If the encryption keys cannot be fetched
	 */
	async getNetworkEncryptionKey(encryptionKeyID: string): Promise<NetworkEncryptionKey> {
		const keys = await this.getAllNetworkEncryptionKeys();
		const key = keys.find((k) => k.id === encryptionKeyID);
		if (!key) {
			throw new ObjectNotFoundError(`Network encryption key ${encryptionKeyID} not found`);
		}
		return key;
	}

	/**
	 * Get the network encryption key used by a specific dWallet.
	 * This method automatically detects which encryption key the dWallet uses.
	 *
	 * @param dwalletID - The ID of the dWallet to check
	 * @returns Promise resolving to the network encryption key used by the dWallet
	 * @throws {InvalidObjectError} If the dWallet cannot be parsed
	 * @throws {NetworkError} If the network request fails
	 */
	async getDWalletNetworkEncryptionKey(dwalletID: string): Promise<NetworkEncryptionKey> {
		const dWallet = await this.getDWallet(dwalletID);

		const encryptionKeyID = dWallet.dwallet_network_encryption_key_id;

		return this.getNetworkEncryptionKey(encryptionKeyID);
	}

	/**
	 * Get the network encryption key based on client configuration.
	 * This method respects the client's encryption key options.
	 *
	 * @returns Promise resolving to the appropriate network encryption key
	 * @throws {NetworkError} If the encryption keys cannot be fetched
	 */
	async getConfiguredNetworkEncryptionKey(): Promise<NetworkEncryptionKey> {
		if (this.encryptionKeyOptions.encryptionKeyID) {
			// Use specific encryption key if configured
			return this.getNetworkEncryptionKey(this.encryptionKeyOptions.encryptionKeyID);
		}

		// Default to latest encryption key
		return this.getLatestNetworkEncryptionKey();
	}

	/**
	 * Retrieve a DWallet object by its ID.
	 *
	 * @param dwalletID - The unique identifier of the DWallet to retrieve
	 * @returns Promise resolving to the DWallet object
	 * @throws {InvalidObjectError} If the object cannot be parsed or is invalid
	 * @throws {NetworkError} If the network request fails
	 */
	async getDWallet(dwalletID: string): Promise<DWallet> {
		await this.ensureInitialized();

		return this.client
			.getObject({
				id: dwalletID,
				options: { showBcs: true },
			})
			.then((obj) => {
				const dWallet = CoordinatorInnerModule.DWallet.fromBase64(objResToBcs(obj));

				return {
					...dWallet,
					kind: this.#getDWalletKind(dWallet),
				};
			});
	}

	/**
	 * Retrieve a DWallet in a particular state, waiting until it reaches that state.
	 * This method polls the DWallet until it matches the specified state.
	 *
	 * @param dwalletID - The unique identifier of the DWallet to retrieve
	 * @param state - The target state to wait for
	 * @param options - Optional configuration for polling behavior
	 * @param options.timeout - Maximum time to wait in milliseconds (default: 30000)
	 * @param options.interval - Initial polling interval in milliseconds (default: 1000)
	 * @param options.maxInterval - Maximum polling interval with exponential backoff (default: 5000)
	 * @param options.backoffMultiplier - Multiplier for exponential backoff (default: 1.5)
	 * @param options.signal - AbortSignal to cancel the polling
	 * @returns Promise resolving to the DWallet object when it reaches the target state
	 * @throws {InvalidObjectError} If the object cannot be parsed or is invalid
	 * @throws {NetworkError} If the network request fails
	 * @throws {Error} If timeout is reached before the target state is achieved or operation is aborted
	 */
	async getDWalletInParticularState(
		dwalletID: string,
		state: DWalletState,
		options: {
			timeout?: number;
			interval?: number;
			maxInterval?: number;
			backoffMultiplier?: number;
			signal?: AbortSignal;
		} = {},
	): Promise<DWallet> {
		return this.#pollUntilState(
			() => this.getDWallet(dwalletID),
			state,
			`DWallet ${dwalletID} to reach state ${state}`,
			options,
		);
	}

	/**
	 * Retrieve a presign session object by its ID.
	 *
	 * @param presignID - The unique identifier of the presign session to retrieve
	 * @returns Promise resolving to the Presign object
	 * @throws {InvalidObjectError} If the object cannot be parsed or is invalid
	 * @throws {NetworkError} If the network request fails
	 */
	async getPresign(presignID: string): Promise<Presign> {
		await this.ensureInitialized();

		return this.client
			.getObject({
				id: presignID,
				options: { showBcs: true },
			})
			.then((obj) => {
				return CoordinatorInnerModule.PresignSession.fromBase64(objResToBcs(obj));
			});
	}

	/**
	 * Retrieve a presign session object in a particular state, waiting until it reaches that state.
	 * This method polls the presign until it matches the specified state.
	 *
	 * @param presignID - The unique identifier of the presign session to retrieve
	 * @param state - The target state to wait for
	 * @param options - Optional configuration for polling behavior
	 * @param options.timeout - Maximum time to wait in milliseconds (default: 30000)
	 * @param options.interval - Initial polling interval in milliseconds (default: 1000)
	 * @param options.maxInterval - Maximum polling interval with exponential backoff (default: 5000)
	 * @param options.backoffMultiplier - Multiplier for exponential backoff (default: 1.5)
	 * @param options.signal - AbortSignal to cancel the polling
	 * @returns Promise resolving to the Presign object when it reaches the target state
	 * @throws {InvalidObjectError} If the object cannot be parsed or is invalid
	 * @throws {NetworkError} If the network request fails
	 * @throws {Error} If timeout is reached before the target state is achieved or operation is aborted
	 */
	async getPresignInParticularState(
		presignID: string,
		state: PresignState,
		options: {
			timeout?: number;
			interval?: number;
			maxInterval?: number;
			backoffMultiplier?: number;
			signal?: AbortSignal;
		} = {},
	): Promise<Presign> {
		return this.#pollUntilState(
			() => this.getPresign(presignID),
			state,
			`presign ${presignID} to reach state ${state}`,
			options,
		);
	}

	/**
	 * Retrieve an encrypted user secret key share object by its ID.
	 *
	 * @param encryptedUserSecretKeyShareID - The unique identifier of the encrypted share to retrieve
	 * @returns Promise resolving to the EncryptedUserSecretKeyShare object
	 * @throws {InvalidObjectError} If the object cannot be parsed or is invalid
	 * @throws {NetworkError} If the network request fails
	 */
	async getEncryptedUserSecretKeyShare(
		encryptedUserSecretKeyShareID: string,
	): Promise<EncryptedUserSecretKeyShare> {
		await this.ensureInitialized();

		return this.client
			.getObject({
				id: encryptedUserSecretKeyShareID,
				options: { showBcs: true },
			})
			.then((obj) => {
				return CoordinatorInnerModule.EncryptedUserSecretKeyShare.fromBase64(objResToBcs(obj));
			});
	}

	/**
	 * Retrieve an encrypted user secret key share object by its ID.
	 *
	 * @param encryptedUserSecretKeyShareID - The unique identifier of the encrypted share to retrieve
	 * @param state - The target state to wait for
	 * @param options - Optional configuration for polling behavior
	 * @param options.timeout - Maximum time to wait in milliseconds (default: 30000)
	 * @param options.interval - Initial polling interval in milliseconds (default: 1000)
	 * @param options.maxInterval - Maximum polling interval with exponential backoff (default: 5000)
	 * @param options.backoffMultiplier - Multiplier for exponential backoff (default: 1.5)
	 * @param options.signal - AbortSignal to cancel the polling
	 * @returns Promise resolving to the EncryptedUserSecretKeyShare object
	 * @throws {InvalidObjectError} If the object cannot be parsed or is invalid
	 * @throws {NetworkError} If the network request fails
	 * @throws {Error} If timeout is reached before the target state is achieved or operation is aborted
	 */
	async getEncryptedUserSecretKeyShareInParticularState(
		encryptedUserSecretKeyShareID: string,
		state: EncryptedUserSecretKeyShareState,
		options: {
			timeout?: number;
			interval?: number;
			maxInterval?: number;
			backoffMultiplier?: number;
			signal?: AbortSignal;
		} = {},
	): Promise<EncryptedUserSecretKeyShare> {
		return this.#pollUntilState(
			() => this.getEncryptedUserSecretKeyShare(encryptedUserSecretKeyShareID),
			state,
			`encrypted user secret key share ${encryptedUserSecretKeyShareID} to reach state ${state}`,
			options,
		);
	}

	/**
	 * Retrieve a partial user signature object by its ID.
	 *
	 * @param partialCentralizedSignedMessageID - The unique identifier of the partial signature to retrieve
	 * @returns Promise resolving to the PartialUserSignature object
	 * @throws {InvalidObjectError} If the object cannot be parsed or is invalid
	 * @throws {NetworkError} If the network request fails
	 */
	async getPartialUserSignature(
		partialCentralizedSignedMessageID: string,
	): Promise<PartialUserSignature> {
		await this.ensureInitialized();

		return this.client
			.getObject({
				id: partialCentralizedSignedMessageID,
				options: { showBcs: true },
			})
			.then((obj) => {
				return CoordinatorInnerModule.PartialUserSignature.fromBase64(objResToBcs(obj));
			});
	}

	async getPartialUserSignatureInParticularState(
		partialCentralizedSignedMessageID: string,
		state: PartialUserSignatureState,
		options: {
			timeout?: number;
			interval?: number;
			maxInterval?: number;
			backoffMultiplier?: number;
			signal?: AbortSignal;
		} = {},
	): Promise<PartialUserSignature> {
		return this.#pollUntilState(
			() => this.getPartialUserSignature(partialCentralizedSignedMessageID),
			state,
			`partial user signature ${partialCentralizedSignedMessageID} to reach state ${state}`,
			options,
		);
	}

	/**
	 * Retrieve a sign session object by its ID.
	 *
	 * @param signID - The unique identifier of the sign session to retrieve
<<<<<<< HEAD
	 * @param signatureAlgorithm - The signature algorithm to use for parsing
=======
	 * @param curve - The curve to use for parsing
	 * @param signatureAlgorithm - The signature algorithm to use for parsing (must be valid for the curve)
	 *
>>>>>>> b73a9f53
	 * @returns Promise resolving to the Sign object
	 * @throws {InvalidObjectError} If the object cannot be parsed or is invalid
	 * @throws {NetworkError} If the network request fails
	 */
<<<<<<< HEAD
	async getSign(signID: string, signatureAlgorithm: SignatureAlgorithm): Promise<Sign> {
		await this.ensureInitialized();

=======
	async getSign<C extends Curve>(
		signID: string,
		curve: C,
		signatureAlgorithm: ValidSignatureAlgorithmForCurve<C>,
	): Promise<Sign> {
		await this.ensureInitialized();

		validateCurveSignatureAlgorithm(curve, signatureAlgorithm);

>>>>>>> b73a9f53
		const unparsedSign = await this.client.getObject({
			id: signID,
			options: { showBcs: true },
		});

		const sign = CoordinatorInnerModule.SignSession.fromBase64(objResToBcs(unparsedSign));

		if (sign.state.$kind === 'Completed') {
			sign.state.Completed.signature = Array.from(
				await parseSignatureFromSignOutput(
<<<<<<< HEAD
=======
					curve,
>>>>>>> b73a9f53
					signatureAlgorithm,
					Uint8Array.from(sign.state.Completed.signature),
				),
			);
		}

		return sign;
	}

	/**
	 * Retrieve a sign session object in a particular state, waiting until it reaches that state.
	 * This method polls the sign until it matches the specified state.
	 *
	 * @param signID - The unique identifier of the sign session to retrieve
<<<<<<< HEAD
	 * @param signatureAlgorithm - The signature algorithm to use for parsing
=======
	 * @param curve - The curve to use for parsing
	 * @param signatureAlgorithm - The signature algorithm to use for parsing (must be valid for the curve)
>>>>>>> b73a9f53
	 * @param state - The target state to wait for
	 * @param options - Optional configuration for polling behavior
	 * @param options.timeout - Maximum time to wait in milliseconds (default: 30000)
	 * @param options.interval - Initial polling interval in milliseconds (default: 1000)
	 * @param options.maxInterval - Maximum polling interval with exponential backoff (default: 5000)
	 * @param options.backoffMultiplier - Multiplier for exponential backoff (default: 1.5)
	 * @param options.signal - AbortSignal to cancel the polling
	 * @returns Promise resolving to the Sign object when it reaches the target state
	 * @throws {InvalidObjectError} If the object cannot be parsed or is invalid
	 * @throws {NetworkError} If the network request fails
	 * @throws {Error} If timeout is reached before the target state is achieved or operation is aborted
	 */
	async getSignInParticularState<C extends Curve>(
		signID: string,
<<<<<<< HEAD
		signatureAlgorithm: SignatureAlgorithm,
=======
		curve: C,
		signatureAlgorithm: ValidSignatureAlgorithmForCurve<C>,
>>>>>>> b73a9f53
		state: SignState,
		options: {
			timeout?: number;
			interval?: number;
			maxInterval?: number;
			backoffMultiplier?: number;
			signal?: AbortSignal;
		} = {},
	): Promise<Sign> {
		return this.#pollUntilState(
<<<<<<< HEAD
			() => this.getSign(signID, signatureAlgorithm),
=======
			() => this.getSign(signID, curve, signatureAlgorithm),
>>>>>>> b73a9f53
			state,
			`sign ${signID} to reach state ${state}`,
			options,
		);
	}

	/**
	 * Retrieve multiple DWallet objects by their IDs in a single batch request.
	 * This is more efficient than making individual requests for multiple DWallets.
	 *
	 * @param dwalletIDs - Array of unique identifiers for the DWallets to retrieve
	 * @returns Promise resolving to an array of DWallet objects
	 * @throws {InvalidObjectError} If any object cannot be parsed or is invalid
	 * @throws {NetworkError} If the network request fails
	 */
	async getMultipleDWallets(dwalletIDs: string[]): Promise<DWallet[]> {
		await this.ensureInitialized();

		return this.client
			.multiGetObjects({
				ids: dwalletIDs,
				options: { showBcs: true },
			})
			.then((objs) => {
				return objs.map((obj) => {
					const dWallet = CoordinatorInnerModule.DWallet.fromBase64(objResToBcs(obj));

					return {
						...dWallet,
						kind: this.#getDWalletKind(dWallet),
					};
				});
			});
	}

	/**
	 * Retrieve DWallet capabilities owned by a specific address.
	 * DWallet capabilities grant the holder permission to use the associated DWallet.
	 *
	 * @param address - The Sui address to query for owned DWallet capabilities
	 * @param cursor - Optional cursor for pagination (from previous request)
	 * @param limit - Optional limit on the number of results to return
	 * @returns Promise resolving to paginated results containing DWallet capabilities
	 * @throws {InvalidObjectError} If any object cannot be parsed or is invalid
	 * @throws {NetworkError} If the network request fails
	 */
	async getOwnedDWalletCaps(
		address: string,
		cursor?: string,
		limit?: number,
	): Promise<{
		dWalletCaps: DWalletCap[];
		cursor: string | null | undefined;
		hasNextPage: boolean;
	}> {
		await this.ensureInitialized();

		const response = await this.client.getOwnedObjects({
			owner: address,
			filter: {
				StructType: `${this.ikaConfig.packages.ikaDwallet2pcMpcPackage}::coordinator_inner::DWalletCap`,
			},
			options: {
				showBcs: true,
			},
			cursor,
			limit,
		});

		return {
			dWalletCaps: response.data.map((obj) =>
				CoordinatorInnerModule.DWalletCap.fromBase64(objResToBcs(obj)),
			),
			cursor: response.nextCursor,
			hasNextPage: response.hasNextPage,
		};
	}

	/**
	 * Get cached protocol public parameters for a specific encryption key and curve.
	 * Returns undefined if not cached or if the cache is invalid.
	 *
	 * @param encryptionKeyID - The ID of the encryption key to get cached parameters for
	 * @param curve - The curve to get cached parameters for
	 * @returns Cached protocol public parameters or undefined if not cached
	 */
	getCachedProtocolPublicParameters(encryptionKeyID: string, curve: Curve): Uint8Array | undefined {
		const cacheKey = this.#getCacheKey(encryptionKeyID, curve);
		const cachedParams = this.cachedProtocolPublicParameters.get(cacheKey);
		if (!cachedParams) {
			return undefined;
		}

		// Get the current encryption key to check if cache is still valid
		const currentKey = this.cachedEncryptionKeys.get(encryptionKeyID);
		if (!currentKey) {
			// Key not in cache, cache is invalid
			return undefined;
		}

		// Check if the cached parameters match the current key state and curve
		if (
			cachedParams.networkEncryptionKeyPublicOutputID === currentKey.networkDKGOutputID &&
			cachedParams.epoch === currentKey.epoch &&
			cachedParams.curve === curve
		) {
			return cachedParams.protocolPublicParameters;
		}

		// Cache is invalid, remove it
		this.cachedProtocolPublicParameters.delete(cacheKey);
		return undefined;
	}

	/**
	 * Check if protocol public parameters are cached for a specific encryption key and curve.
	 *
	 * @param encryptionKeyID - The ID of the encryption key to check
	 * @param curve - The curve to check
	 * @returns True if valid cached parameters exist, false otherwise
	 */
	isProtocolPublicParametersCached(encryptionKeyID: string, curve: Curve): boolean {
		return this.getCachedProtocolPublicParameters(encryptionKeyID, curve) !== undefined;
	}

	/**
	 * Get the current encryption key options for the client.
	 *
	 * @returns The current encryption key options
	 */
	getEncryptionKeyOptions(): EncryptionKeyOptions {
		return { ...this.encryptionKeyOptions };
	}

	/**
	 * Set the encryption key options for the client.
	 * This affects all subsequent calls to methods that use encryption keys.
	 *
	 * @param options - The new encryption key options
	 */
	setEncryptionKeyOptions(options: EncryptionKeyOptions): void {
		this.encryptionKeyOptions = { ...options };
	}

	/**
	 * Set a specific encryption key ID to use for all operations.
	 * This is a convenience method for setting just the encryption key ID.
	 *
	 * @param encryptionKeyID - The encryption key ID to use
	 */
	setEncryptionKeyID(encryptionKeyID: string): void {
		this.encryptionKeyOptions = { ...this.encryptionKeyOptions, encryptionKeyID };
	}

	/**
	 * Retrieve the protocol public parameters used for cryptographic operations.
	 * These parameters are cached by encryption key ID and only refetched when the epoch or decryption key changes.
	 *
	 * @param dWallet - The DWallet to get the protocol public parameters for
	 * @param curve - The curve to use for key generation
	 * @returns Promise resolving to the protocol public parameters as bytes
	 * @throws {ObjectNotFoundError} If the public parameters cannot be found
	 * @throws {NetworkError} If the network request fails
	 */
	async getProtocolPublicParameters(dWallet?: DWallet, curve?: Curve): Promise<Uint8Array> {
		await this.#fetchEncryptionKeysFromNetwork();

		let networkEncryptionKey: NetworkEncryptionKey;

		if (dWallet) {
			networkEncryptionKey = await this.getDWalletNetworkEncryptionKey(dWallet.id.id);
		} else {
			// Use client's configured encryption key options
			networkEncryptionKey = await this.getConfiguredNetworkEncryptionKey();
		}

		const encryptionKeyID = networkEncryptionKey.id;
		const networkEncryptionKeyPublicOutputID = networkEncryptionKey.networkDKGOutputID;
		const epoch = networkEncryptionKey.epoch;

		let selectedCurve: Curve;

		if (dWallet) {
<<<<<<< HEAD
			selectedCurve = dWallet.curve as Curve;
		} else {
			selectedCurve = curve !== undefined ? curve : (0 as Curve);
=======
			selectedCurve = fromNumberToCurve(dWallet.curve);
		} else {
			selectedCurve = curve !== undefined ? curve : fromNumberToCurve(0);
>>>>>>> b73a9f53
		}

		// Check if we have cached parameters for this specific encryption key and curve
		const cacheKey = this.#getCacheKey(encryptionKeyID, selectedCurve);
		const cachedParams = this.cachedProtocolPublicParameters.get(cacheKey);
		if (cachedParams) {
			if (
				cachedParams.networkEncryptionKeyPublicOutputID === networkEncryptionKeyPublicOutputID &&
				cachedParams.epoch === epoch &&
				cachedParams.curve === selectedCurve
			) {
				return cachedParams.protocolPublicParameters;
			}
		}

		const protocolPublicParameters = !networkEncryptionKey.reconfigurationOutputID
			? await networkDkgPublicOutputToProtocolPublicParameters(
					selectedCurve,
					await this.readTableVecAsRawBytes(networkEncryptionKeyPublicOutputID),
				)
			: await reconfigurationPublicOutputToProtocolPublicParameters(
					selectedCurve,
					await this.readTableVecAsRawBytes(networkEncryptionKey.reconfigurationOutputID),
					await this.readTableVecAsRawBytes(networkEncryptionKeyPublicOutputID),
				);

		// Cache the parameters by encryption key ID and curve
		this.cachedProtocolPublicParameters.set(cacheKey, {
			networkEncryptionKeyPublicOutputID,
			epoch,
			curve: selectedCurve,
			protocolPublicParameters,
		});

		return protocolPublicParameters;
	}

	/**
	 * Get the active encryption key for a specific address.
	 * This key is used for encrypting user shares and other cryptographic operations.
	 *
	 * @param address - The Sui address to get the encryption key for
	 * @returns Promise resolving to the EncryptionKey object
	 * @throws {InvalidObjectError} If the encryption key object cannot be parsed
	 * @throws {NetworkError} If the network request fails
	 */
	async getActiveEncryptionKey(address: string): Promise<EncryptionKey> {
		await this.ensureInitialized();

		const tx = new Transaction();

		getActiveEncryptionKeyFromCoordinator(
			this.ikaConfig,
			tx.sharedObjectRef({
				objectId: this.ikaConfig.objects.ikaDWalletCoordinator.objectID,
				initialSharedVersion: this.ikaConfig.objects.ikaDWalletCoordinator.initialSharedVersion,
				mutable: true,
			}),
			address,
			tx,
		);

		const res = await this.client.devInspectTransactionBlock({
			sender: address,
			transactionBlock: tx,
		});

		const objIDArray = new Uint8Array(res.results?.at(0)?.returnValues?.at(0)?.at(0) as number[]);
		const objID = toHex(objIDArray);

		const obj = await this.client.getObject({
			id: objID,
			options: { showBcs: true },
		});

		return CoordinatorInnerModule.EncryptionKey.fromBase64(objResToBcs(obj));
	}

	/**
	 * Get the current network epoch number.
	 * The epoch is used for versioning and determining when to refresh cached parameters.
	 *
	 * @returns Promise resolving to the current epoch number
	 * @throws {NetworkError} If the network objects cannot be fetched
	 */
	async getEpoch(): Promise<number> {
		const objects = await this.ensureInitialized();
		return Number(objects.coordinatorInner.current_epoch);
	}

	/**
	 * Get the core network objects (coordinator inner and system inner objects).
	 * Uses caching to avoid redundant network requests.
	 *
	 * @returns Promise resolving to the core network objects
	 * @throws {NetworkError} If the network request fails
	 * @private
	 */
	async #getObjects() {
		if (this.cachedObjects) {
			return {
				coordinatorInner: this.cachedObjects.coordinatorInner,
				systemInner: this.cachedObjects.systemInner,
			};
		}

		if (this.objectsPromise) {
			return this.objectsPromise;
		}

		this.objectsPromise = this.#fetchObjectsFromNetwork();

		try {
			const result = await this.objectsPromise;
			this.cachedObjects = {
				coordinatorInner: result.coordinatorInner,
				systemInner: result.systemInner,
			};
			return result;
		} catch (error) {
			this.objectsPromise = undefined;
			throw error;
		}
	}

	/**
	 * Fetch core network objects from the blockchain.
	 * This method retrieves coordinator and system objects along with their dynamic fields.
	 *
	 * @returns Promise resolving to the fetched network objects
	 * @throws {ObjectNotFoundError} If required objects or dynamic fields are not found
	 * @throws {InvalidObjectError} If objects cannot be parsed
	 * @throws {NetworkError} If network requests fail
	 * @private
	 */
	async #fetchObjectsFromNetwork() {
		try {
			const [coordinator, system] = await this.client.multiGetObjects({
				ids: [
					this.ikaConfig.objects.ikaDWalletCoordinator.objectID,
					this.ikaConfig.objects.ikaSystemObject.objectID,
				],
				options: { showBcs: true, showOwner: true },
			});

			const coordinatorParsed = CoordinatorModule.DWalletCoordinator.fromBase64(
				objResToBcs(coordinator),
			);
			const systemParsed = SystemModule.System.fromBase64(objResToBcs(system));

			const [coordinatorDFs, systemDFs] = await Promise.all([
				this.client.getDynamicFields({
					parentId: coordinatorParsed.id.id,
				}),
				this.client.getDynamicFields({
					parentId: systemParsed.id.id,
				}),
			]);

			if (!coordinatorDFs.data?.length || !systemDFs.data?.length) {
				throw new ObjectNotFoundError('Dynamic fields for coordinator or system');
			}

			const coordinatorInnerDF = coordinatorDFs.data[coordinatorDFs.data.length - 1];
			const systemInnerDF = systemDFs.data[systemDFs.data.length - 1];

			const [coordinatorInner, systemInner] = await this.client.multiGetObjects({
				ids: [coordinatorInnerDF.objectId, systemInnerDF.objectId],
				options: { showBcs: true },
			});

			const coordinatorInnerParsed = CoordinatorInnerDynamicField.fromBase64(
				objResToBcs(coordinatorInner),
			).value;

			const systemInnerParsed = SystemInnerDynamicField.fromBase64(objResToBcs(systemInner)).value;

			this.ikaConfig.packages.ikaSystemPackage = systemParsed.package_id;
			this.ikaConfig.packages.ikaDwallet2pcMpcPackage = coordinatorParsed.package_id;

			this.ikaConfig.objects.ikaSystemObject.initialSharedVersion =
				(system.data?.owner as unknown as SharedObjectOwner)?.Shared?.initial_shared_version ?? 0;
			this.ikaConfig.objects.ikaDWalletCoordinator.initialSharedVersion =
				(coordinator.data?.owner as unknown as SharedObjectOwner)?.Shared?.initial_shared_version ??
				0;

			return {
				coordinatorInner: coordinatorInnerParsed,
				systemInner: systemInnerParsed,
			};
		} catch (error) {
			if (error instanceof InvalidObjectError || error instanceof ObjectNotFoundError) {
				throw error;
			}

			throw new NetworkError('Failed to fetch objects', error as Error);
		}
	}

	/**
	 * Fetch encryption keys from the network and parse them.
	 *
	 * @returns Promise resolving to the fetched encryption keys
	 * @private
	 */
	async #fetchEncryptionKeys(): Promise<NetworkEncryptionKey[]> {
		if (this.encryptionKeysPromise) {
			return this.encryptionKeysPromise;
		}

		this.encryptionKeysPromise = this.#fetchEncryptionKeysFromNetwork();

		try {
			const result = await this.encryptionKeysPromise;
			return result;
		} catch (error) {
			this.encryptionKeysPromise = undefined;
			throw error;
		}
	}

	/**
	 * Fetch encryption keys from the network and parse them.
	 *
	 * @returns Promise resolving to the fetched encryption keys
	 * @private
	 */
	async #fetchEncryptionKeysFromNetwork(): Promise<NetworkEncryptionKey[]> {
		try {
			const objects = await this.ensureInitialized();
			const keysDFs = await this.client.getDynamicFields({
				parentId: objects.coordinatorInner.dwallet_network_encryption_keys.id.id,
			});

			if (!keysDFs.data?.length) {
				throw new ObjectNotFoundError('Network encryption keys');
			}

			const encryptionKeys: NetworkEncryptionKey[] = [];

			for (const keyDF of keysDFs.data) {
				const keyName = keyDF.name.value as string;
				const keyObject = await this.client.getObject({
					id: keyDF.objectId,
					options: { showBcs: true },
				});

				const keyParsed = CoordinatorInnerModule.DWalletNetworkEncryptionKey.fromBase64(
					objResToBcs(keyObject),
				);

				const reconfigOutputsDFs = await fetchAllDynamicFields(
					this.client,
					keyParsed.reconfiguration_public_outputs.id.id,
				);

				const lastReconfigOutput = (
					await Promise.all(
						reconfigOutputsDFs.map(async (df) => {
							const name = df.name.value as string;
							const reconfigObject = await this.client.getObject({
								id: df.objectId,
								options: { showBcs: true },
							});

							const parsedValue = DynamicField(TableVec).fromBase64(objResToBcs(reconfigObject));

							return {
								name,
								parsedValue,
							};
						}),
					)
				)
					.sort((a, b) => Number(a.name) - Number(b.name))
					// The last reconfiguration has not necessarily been completed, so we take the second to last
					.at(-2);

				const encryptionKey: NetworkEncryptionKey = {
					id: keyName,
					epoch: Number(keyParsed.dkg_at_epoch),
					networkDKGOutputID: keyParsed.network_dkg_public_output.contents.id.id,
					reconfigurationOutputID: lastReconfigOutput?.parsedValue.value.contents.id.id,
				};

				encryptionKeys.push(encryptionKey);
				this.cachedEncryptionKeys.set(keyName, encryptionKey);
			}

			// Sort by epoch to ensure proper ordering
			encryptionKeys.sort((a, b) => a.epoch - b.epoch);

			return encryptionKeys;
		} catch (error) {
			if (error instanceof InvalidObjectError || error instanceof ObjectNotFoundError) {
				throw error;
			}

			throw new NetworkError('Failed to fetch encryption keys', error as Error);
		}
	}

	/**
	 * Read a table vector as raw bytes from the blockchain.
	 * This method handles paginated dynamic field retrieval and assembles the data in order.
	 *
	 * @param tableID - The ID of the table object to read
	 * @returns Promise resolving to the concatenated raw bytes from the table
	 * @throws {ObjectNotFoundError} If the table or its dynamic fields are not found
	 * @throws {InvalidObjectError} If table indices are invalid
	 * @throws {NetworkError} If network requests fail
	 * @private
	 */
	async readTableVecAsRawBytes(tableID: string): Promise<Uint8Array> {
		try {
			let cursor: string | null = null;
			const allTableRows: { objectId: string }[] = [];

			do {
				const dynamicFieldPage = await this.client.getDynamicFields({
					parentId: tableID,
					cursor,
				});

				if (!dynamicFieldPage?.data?.length) {
					if (allTableRows.length === 0) {
						throw new ObjectNotFoundError('Dynamic fields', tableID);
					}
					break;
				}

				allTableRows.push(...dynamicFieldPage.data);
				cursor = dynamicFieldPage.nextCursor;

				if (!dynamicFieldPage.hasNextPage) {
					break;
				}
			} while (cursor);

			const dataMap = new Map<number, Uint8Array>();

			const objectIds = new Set(allTableRows.map((tableRowResult) => tableRowResult.objectId));

			await this.#processBatchedObjects([...objectIds], ({ objectId, fields }) => {
				const tableIndex = parseInt(fields.name);

				if (isNaN(tableIndex)) {
					throw new InvalidObjectError('Table index (expected numeric name)', objectId);
				}

				dataMap.set(tableIndex, fields.value);
			});

			const indices = Array.from(dataMap.keys()).sort((a, b) => a - b);

			if (indices.length === 0) {
				throw new ObjectNotFoundError('No table chunks found', tableID);
			}

			const orderedChunks: Uint8Array[] = indices
				.map((idx) => dataMap.get(idx)!)
				.filter((chunk): chunk is Uint8Array => !!chunk);

			const totalLength = orderedChunks.reduce((acc, arr) => acc + arr.length, 0);
			const result = new Uint8Array(totalLength);
			let offset = 0;

			for (const chunk of orderedChunks) {
				result.set(chunk, offset);
				offset += chunk.length;
			}

			return result;
		} catch (error) {
			if (
				error instanceof InvalidObjectError ||
				error instanceof ObjectNotFoundError ||
				error instanceof NetworkError
			) {
				throw error;
			}
			throw new NetworkError(
				`Failed to read table vector as raw bytes: ${tableID}`,
				error as Error,
			);
		}
	}

	/**
	 * Process multiple objects in batches to avoid overwhelming the network.
	 * This method fetches objects in configurable batch sizes and applies a processor function to each.
	 *
	 * @param objectIds - Array of object IDs to fetch and process
	 * @param processor - Function to apply to each fetched object
	 * @returns Promise that resolves when all objects are processed
	 * @throws {NetworkError} If any network request fails or object fetching fails
	 * @throws {InvalidObjectError} If any object processing fails
	 * @private
	 */
	async #processBatchedObjects<TReturn = void>(
		objectIds: string[],
		processor: (input: {
			objectId: string;
			fields: { name: string; value: Uint8Array };
		}) => TReturn,
	): Promise<TReturn[]> {
		const batchSize = 50;

		try {
			const results: TReturn[] = [];
			for (let i = 0; i < objectIds.length; i += batchSize) {
				const batchIds = objectIds.slice(i, i + batchSize);

				const dynFields = await this.client.multiGetObjects({
					ids: batchIds,
					options: { showContent: true },
				});

				for (const dynField of dynFields) {
					if (dynField.error) {
						const errorInfo =
							'object_id' in dynField.error
								? `object ${dynField.error.object_id}`
								: 'unknown object';
						throw new NetworkError(`Failed to fetch ${errorInfo}: ${dynField.error.code}`);
					}

					const objectIdForError = dynField.data?.objectId;
					const content = dynField.data?.content;
					if (!content || content.dataType !== 'moveObject') {
						throw new InvalidObjectError('Object content (expected moveObject)', objectIdForError);
					}
					// eslint-disable-next-line @typescript-eslint/no-explicit-any
					const fields = (content as any).fields as { name?: unknown; value?: unknown } | undefined;
					if (!fields) {
						throw new InvalidObjectError('Object content.fields missing', objectIdForError);
					}
					const name = typeof fields.name === 'string' ? fields.name : String(fields.name);
					const value =
						fields.value instanceof Uint8Array
							? fields.value
							: new Uint8Array(fields.value as ArrayLike<number>);

					results.push(
						processor({
							objectId: objectIdForError ?? 'unknown',
							fields: { name, value },
						}),
					);
				}
			}
			return results;
		} catch (error) {
			if (error instanceof NetworkError || error instanceof InvalidObjectError) {
				throw error;
			}
			throw new NetworkError('Failed to process batched objects', error as Error);
		}
	}

	/**
	 * Generate a cache key for protocol public parameters based on encryption key ID and curve.
	 *
	 * @param encryptionKeyID - The encryption key ID
	 * @param curve - The curve
	 * @returns A unique cache key string
	 * @private
	 */
	#getCacheKey(encryptionKeyID: string, curve: Curve): string {
		return `${encryptionKeyID}-${curve}`;
	}

	#getDWalletKind(dWallet: DWalletInternal): DWalletKind {
		if (dWallet.is_imported_key_dwallet && dWallet.public_user_secret_key_share) {
			return 'imported-key-shared';
		}

		if (dWallet.is_imported_key_dwallet) {
			return 'imported-key';
		}

		if (dWallet.public_user_secret_key_share) {
			return 'shared';
		}

		return 'zero-trust';
	}

	/**
	 * Generic polling method that waits for an object to meet a specific condition.
	 * Implements exponential backoff and abort signal support.
	 *
	 * @param fetcher - Function that fetches the object
	 * @param condition - Function that checks if the object meets the desired condition
	 * @param errorContext - Context string for error messages (e.g., "DWallet X to reach state Y")
	 * @param options - Optional configuration for polling behavior
	 * @returns Promise resolving to the object when the condition is met
	 * @throws {Error} If timeout is reached before condition is met or operation is aborted
	 * @private
	 */
	async #pollUntilCondition<T>(
		fetcher: () => Promise<T>,
		condition: (obj: T) => boolean,
		errorContext: string,
		options: {
			timeout?: number;
			interval?: number;
			maxInterval?: number;
			backoffMultiplier?: number;
			signal?: AbortSignal;
		} = {},
	): Promise<T> {
		await this.ensureInitialized();

		const {
			timeout = 30000,
			interval = 1000,
			maxInterval = 5000,
			backoffMultiplier = 1.5,
			signal,
		} = options;

		if (signal?.aborted) {
			throw new Error('Operation aborted');
		}

		const startTime = Date.now();
		let currentInterval = interval;
		let lastError: Error | undefined;

		while (Date.now() - startTime < timeout) {
			if (signal?.aborted) {
				throw new Error('Operation aborted');
			}

			try {
				const obj = await fetcher();

				if (condition(obj)) {
					return obj;
				}
			} catch (error) {
				lastError = error as Error;
			}

			await new Promise((resolve, reject) => {
				const timeoutId = setTimeout(resolve, currentInterval);
				signal?.addEventListener('abort', () => {
					clearTimeout(timeoutId);
					reject(new Error('Operation aborted'));
				});
			});

			currentInterval = Math.min(currentInterval * backoffMultiplier, maxInterval);
		}

		const errorMessage = lastError
			? `Timeout waiting for ${errorContext}. Last error: ${lastError.message}`
			: `Timeout waiting for ${errorContext}`;

		throw new Error(errorMessage);
	}

	/**
	 * Specialized polling method that waits for an object to reach a specific state.
	 * This is a convenience wrapper around #pollUntilCondition for the common case of checking state.$kind.
	 *
	 * @param fetcher - Function that fetches the object
	 * @param state - The state to wait for (compared with obj.state.$kind)
	 * @param errorContext - Context string for error messages (e.g., "DWallet X to reach state Y")
	 * @param options - Optional configuration for polling behavior
	 * @returns Promise resolving to the object when it reaches the desired state
	 * @throws {Error} If timeout is reached before state is achieved or operation is aborted
	 * @private
	 */
	async #pollUntilState<T extends { state: { $kind: string } }>(
		fetcher: () => Promise<T>,
		state: string,
		errorContext: string,
		options: {
			timeout?: number;
			interval?: number;
			maxInterval?: number;
			backoffMultiplier?: number;
			signal?: AbortSignal;
		} = {},
	): Promise<T> {
		return this.#pollUntilCondition(
			fetcher,
			(obj) => obj.state.$kind === state,
			errorContext,
			options,
		);
	}
}<|MERGE_RESOLUTION|>--- conflicted
+++ resolved
@@ -43,7 +43,6 @@
 	PresignState,
 	SharedObjectOwner,
 	Sign,
-	SignatureAlgorithm,
 	SignState,
 	SystemInner,
 } from './types.js';
@@ -511,22 +510,13 @@
 	 * Retrieve a sign session object by its ID.
 	 *
 	 * @param signID - The unique identifier of the sign session to retrieve
-<<<<<<< HEAD
-	 * @param signatureAlgorithm - The signature algorithm to use for parsing
-=======
 	 * @param curve - The curve to use for parsing
 	 * @param signatureAlgorithm - The signature algorithm to use for parsing (must be valid for the curve)
 	 *
->>>>>>> b73a9f53
 	 * @returns Promise resolving to the Sign object
 	 * @throws {InvalidObjectError} If the object cannot be parsed or is invalid
 	 * @throws {NetworkError} If the network request fails
 	 */
-<<<<<<< HEAD
-	async getSign(signID: string, signatureAlgorithm: SignatureAlgorithm): Promise<Sign> {
-		await this.ensureInitialized();
-
-=======
 	async getSign<C extends Curve>(
 		signID: string,
 		curve: C,
@@ -536,7 +526,6 @@
 
 		validateCurveSignatureAlgorithm(curve, signatureAlgorithm);
 
->>>>>>> b73a9f53
 		const unparsedSign = await this.client.getObject({
 			id: signID,
 			options: { showBcs: true },
@@ -547,10 +536,7 @@
 		if (sign.state.$kind === 'Completed') {
 			sign.state.Completed.signature = Array.from(
 				await parseSignatureFromSignOutput(
-<<<<<<< HEAD
-=======
 					curve,
->>>>>>> b73a9f53
 					signatureAlgorithm,
 					Uint8Array.from(sign.state.Completed.signature),
 				),
@@ -565,12 +551,8 @@
 	 * This method polls the sign until it matches the specified state.
 	 *
 	 * @param signID - The unique identifier of the sign session to retrieve
-<<<<<<< HEAD
-	 * @param signatureAlgorithm - The signature algorithm to use for parsing
-=======
 	 * @param curve - The curve to use for parsing
 	 * @param signatureAlgorithm - The signature algorithm to use for parsing (must be valid for the curve)
->>>>>>> b73a9f53
 	 * @param state - The target state to wait for
 	 * @param options - Optional configuration for polling behavior
 	 * @param options.timeout - Maximum time to wait in milliseconds (default: 30000)
@@ -585,12 +567,8 @@
 	 */
 	async getSignInParticularState<C extends Curve>(
 		signID: string,
-<<<<<<< HEAD
-		signatureAlgorithm: SignatureAlgorithm,
-=======
 		curve: C,
 		signatureAlgorithm: ValidSignatureAlgorithmForCurve<C>,
->>>>>>> b73a9f53
 		state: SignState,
 		options: {
 			timeout?: number;
@@ -601,11 +579,7 @@
 		} = {},
 	): Promise<Sign> {
 		return this.#pollUntilState(
-<<<<<<< HEAD
-			() => this.getSign(signID, signatureAlgorithm),
-=======
 			() => this.getSign(signID, curve, signatureAlgorithm),
->>>>>>> b73a9f53
 			state,
 			`sign ${signID} to reach state ${state}`,
 			options,
@@ -789,15 +763,9 @@
 		let selectedCurve: Curve;
 
 		if (dWallet) {
-<<<<<<< HEAD
-			selectedCurve = dWallet.curve as Curve;
-		} else {
-			selectedCurve = curve !== undefined ? curve : (0 as Curve);
-=======
 			selectedCurve = fromNumberToCurve(dWallet.curve);
 		} else {
 			selectedCurve = curve !== undefined ? curve : fromNumberToCurve(0);
->>>>>>> b73a9f53
 		}
 
 		// Check if we have cached parameters for this specific encryption key and curve
