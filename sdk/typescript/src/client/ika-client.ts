// Copyright (c) dWallet Labs, Ltd.
// SPDX-License-Identifier: BSD-3-Clause-Clear

import type { SuiClient } from '@mysten/sui/client';
import { Transaction } from '@mysten/sui/transactions';
import { toHex } from '@mysten/sui/utils';

import * as CoordinatorInnerModule from '../generated/ika_dwallet_2pc_mpc/coordinator_inner.js';
import * as CoordinatorModule from '../generated/ika_dwallet_2pc_mpc/coordinator.js';
import { TableVec } from '../generated/ika_system/deps/sui/table_vec.js';
import * as SystemModule from '../generated/ika_system/system.js';
import { getActiveEncryptionKey as getActiveEncryptionKeyFromCoordinator } from '../tx/coordinator.js';
import {
	networkDkgPublicOutputToProtocolPublicParameters,
	parseSignatureFromSignOutput,
	reconfigurationPublicOutputToProtocolPublicParameters,
} from './cryptography.js';
import { InvalidObjectError, NetworkError, ObjectNotFoundError } from './errors.js';
import { fromNumberToCurve, validateCurveSignatureAlgorithm } from './hash-signature-validation.js';
import type { ValidSignatureAlgorithmForCurve } from './hash-signature-validation.js';
import { CoordinatorInnerDynamicField, DynamicField, SystemInnerDynamicField } from './types.js';
import type {
	CoordinatorInner,
	Curve,
	DWallet,
	DWalletCap,
	DWalletInternal,
	DWalletKind,
	DWalletState,
	DWalletWithState,
	EncryptedUserSecretKeyShare,
	EncryptedUserSecretKeyShareState,
	EncryptedUserSecretKeyShareWithState,
	EncryptionKey,
	EncryptionKeyOptions,
	IkaClientOptions,
	IkaConfig,
	NetworkEncryptionKey,
	PartialUserSignature,
	PartialUserSignatureState,
	PartialUserSignatureWithState,
	Presign,
	PresignState,
	PresignWithState,
	SharedObjectOwner,
	Sign,
<<<<<<< HEAD
	SignState,
=======
	SignatureAlgorithm,
	SignState,
	SignWithState,
>>>>>>> ee4c4325
	SystemInner,
} from './types.js';
import { fetchAllDynamicFields, objResToBcs } from './utils.js';

/**
 * IkaClient provides a high-level interface for interacting with the Ika network.
 * It handles network configuration, object fetching, caching, and provides methods
 * for retrieving DWallets, presigns, and other network objects.
 */
export class IkaClient {
	/** The Ika network configuration including package IDs and object references */
	public ikaConfig: IkaConfig;
	/** Default encryption key options for the client */
	public encryptionKeyOptions: EncryptionKeyOptions;

	/** The underlying Sui client for blockchain interactions */
	private client: SuiClient;
	/** Whether to enable caching of network objects and parameters */
	private cache: boolean;
	/** Cached network public parameters by encryption key ID and curve to avoid repeated fetching */
	private cachedProtocolPublicParameters: Map<
		string,
		{
			networkEncryptionKeyPublicOutputID: string;
			epoch: number;
			curve: Curve;
			protocolPublicParameters: Uint8Array;
		}
	> = new Map();
	/** Cached network objects (coordinator and system inner objects) - separate from encryption keys */
	private cachedObjects?: {
		coordinatorInner: CoordinatorInner;
		systemInner: SystemInner;
	};
	/** Cached encryption keys by ID for efficient access */
	private cachedEncryptionKeys: Map<string, NetworkEncryptionKey> = new Map();
	/** Promise for ongoing object fetching to prevent duplicate requests */
	private objectsPromise?: Promise<{
		coordinatorInner: CoordinatorInner;
		systemInner: SystemInner;
	}>;
	/** Promise for ongoing encryption key fetching to prevent duplicate requests */
	private encryptionKeysPromise?: Promise<NetworkEncryptionKey[]>;

	/**
	 * Creates a new IkaClient instance
	 *
	 * @param options - Configuration options for the client
	 * @param options.suiClient - The Sui client instance to use for blockchain interactions
	 * @param options.config - The Ika network configuration
	 * @param options.cache - Whether to enable caching (default: true)
	 */
	constructor({ suiClient, config, cache = true, encryptionKeyOptions }: IkaClientOptions) {
		this.client = suiClient;
		this.ikaConfig = config;
		this.cache = cache;
		this.encryptionKeyOptions = encryptionKeyOptions || { autoDetect: true };
	}

	/**
	 * Invalidate all cached data including objects and public parameters.
	 * This forces the client to refetch data on the next request.
	 */
	invalidateCache(): void {
		this.cachedObjects = undefined;
		this.cachedProtocolPublicParameters.clear();
		this.objectsPromise = undefined;
		this.cachedEncryptionKeys.clear();
		this.encryptionKeysPromise = undefined;
	}

	/**
	 * Invalidate only the cached objects (coordinator and system inner objects).
	 * Public parameters and encryption key caches are preserved.
	 */
	invalidateObjectCache(): void {
		this.cachedObjects = undefined;
		this.objectsPromise = undefined;
	}

	/**
	 * Invalidate only the cached encryption keys.
	 * Network objects and public parameters caches are preserved.
	 */
	invalidateEncryptionKeyCache(): void {
		this.cachedEncryptionKeys.clear();
		this.encryptionKeysPromise = undefined;
	}

	/**
	 * Invalidate cached protocol public parameters for a specific encryption key and/or curve.
	 * If no parameters are provided, clears all cached protocol parameters.
	 * If only encryptionKeyID is provided, clears all curves for that key.
	 * If both are provided, clears only that specific combination.
	 *
	 * @param encryptionKeyID - Optional specific encryption key ID to invalidate
	 * @param curve - Optional specific curve to invalidate
	 */
	invalidateProtocolPublicParametersCache(encryptionKeyID?: string, curve?: Curve): void {
		if (encryptionKeyID !== undefined && curve !== undefined) {
			this.cachedProtocolPublicParameters.delete(this.#getCacheKey(encryptionKeyID, curve));
		} else if (encryptionKeyID !== undefined) {
			// Clear all curves for this encryption key
			for (const key of this.cachedProtocolPublicParameters.keys()) {
				if (key.startsWith(`${encryptionKeyID}-`)) {
					this.cachedProtocolPublicParameters.delete(key);
				}
			}
		} else {
			this.cachedProtocolPublicParameters.clear();
		}
	}

	/**
	 * Initialize the client by fetching and caching network objects.
	 * This method should be called before using other client methods.
	 *
	 * @returns Promise that resolves when initialization is complete
	 */
	async initialize(): Promise<void> {
		await this.ensureInitialized();
	}

	/**
	 * Ensure the client is initialized with core network objects.
	 * This method handles caching and prevents duplicate initialization requests.
	 *
	 * @returns Promise resolving to the core network objects
	 * @throws {NetworkError} If initialization fails
	 * @private
	 */
	async ensureInitialized(): Promise<{
		coordinatorInner: CoordinatorInner;
		systemInner: SystemInner;
	}> {
		if (!this.cache) {
			return this.#getObjects();
		}

		if (this.cachedObjects) {
			return this.cachedObjects;
		}

		if (this.objectsPromise) {
			await this.objectsPromise;
			return this.cachedObjects!;
		}

		await this.#getObjects();
		return this.cachedObjects!;
	}

	/**
	 * Get all available network encryption keys.
	 * This method fetches and caches all encryption keys for efficient access.
	 *
	 * @returns Promise resolving to an array of all network encryption keys
	 * @throws {NetworkError} If the encryption keys cannot be fetched
	 */
	async getAllNetworkEncryptionKeys(): Promise<NetworkEncryptionKey[]> {
		if (!this.cache) {
			return this.#fetchEncryptionKeys();
		}

		if (this.cachedEncryptionKeys.size > 0) {
			return Array.from(this.cachedEncryptionKeys.values());
		}

		if (this.encryptionKeysPromise) {
			await this.encryptionKeysPromise;
			return Array.from(this.cachedEncryptionKeys.values());
		}

		await this.#fetchEncryptionKeys();
		return Array.from(this.cachedEncryptionKeys.values());
	}

	/**
	 * Get the latest network encryption key.
	 * This is the most recent encryption key created for the network.
	 *
	 * @returns Promise resolving to the latest network encryption key
	 * @throws {NetworkError} If the encryption keys cannot be fetched
	 */
	async getLatestNetworkEncryptionKey(): Promise<NetworkEncryptionKey> {
		const keys = await this.getAllNetworkEncryptionKeys();
		if (keys.length === 0) {
			throw new NetworkError('No network encryption keys found');
		}
		return keys[keys.length - 1];
	}

	/**
	 * Get a specific network encryption key by ID.
	 *
	 * @param encryptionKeyID - The ID of the encryption key to retrieve
	 * @returns Promise resolving to the specified network encryption key
	 * @throws {ObjectNotFoundError} If the encryption key is not found
	 * @throws {NetworkError} If the encryption keys cannot be fetched
	 */
	async getNetworkEncryptionKey(encryptionKeyID: string): Promise<NetworkEncryptionKey> {
		const keys = await this.getAllNetworkEncryptionKeys();
		const key = keys.find((k) => k.id === encryptionKeyID);
		if (!key) {
			throw new ObjectNotFoundError(`Network encryption key ${encryptionKeyID} not found`);
		}
		return key;
	}

	/**
	 * Get the network encryption key used by a specific dWallet.
	 * This method automatically detects which encryption key the dWallet uses.
	 *
	 * @param dwalletID - The ID of the dWallet to check
	 * @returns Promise resolving to the network encryption key used by the dWallet
	 * @throws {InvalidObjectError} If the dWallet cannot be parsed
	 * @throws {NetworkError} If the network request fails
	 */
	async getDWalletNetworkEncryptionKey(dwalletID: string): Promise<NetworkEncryptionKey> {
		const dWallet = await this.getDWallet(dwalletID);

		const encryptionKeyID = dWallet.dwallet_network_encryption_key_id;

		return this.getNetworkEncryptionKey(encryptionKeyID);
	}

	/**
	 * Get the network encryption key based on client configuration.
	 * This method respects the client's encryption key options.
	 *
	 * @returns Promise resolving to the appropriate network encryption key
	 * @throws {NetworkError} If the encryption keys cannot be fetched
	 */
	async getConfiguredNetworkEncryptionKey(): Promise<NetworkEncryptionKey> {
		if (this.encryptionKeyOptions.encryptionKeyID) {
			// Use specific encryption key if configured
			return this.getNetworkEncryptionKey(this.encryptionKeyOptions.encryptionKeyID);
		}

		// Default to latest encryption key
		return this.getLatestNetworkEncryptionKey();
	}

	/**
	 * Retrieve a DWallet object by its ID.
	 *
	 * @param dwalletID - The unique identifier of the DWallet to retrieve
	 * @returns Promise resolving to the DWallet object
	 * @throws {InvalidObjectError} If the object cannot be parsed or is invalid
	 * @throws {NetworkError} If the network request fails
	 */
	async getDWallet(dwalletID: string): Promise<DWallet> {
		await this.ensureInitialized();

		return this.client
			.getObject({
				id: dwalletID,
				options: { showBcs: true },
			})
			.then((obj) => {
				const dWallet = CoordinatorInnerModule.DWallet.fromBase64(objResToBcs(obj));

				return {
					...dWallet,
					kind: this.#getDWalletKind(dWallet),
				};
			});
	}

	/**
	 * Retrieve a DWallet in a particular state, waiting until it reaches that state.
	 * This method polls the DWallet until it matches the specified state.
	 *
	 * @param dwalletID - The unique identifier of the DWallet to retrieve
	 * @param state - The target state to wait for
	 * @param options - Optional configuration for polling behavior
	 * @param options.timeout - Maximum time to wait in milliseconds (default: 30000)
	 * @param options.interval - Initial polling interval in milliseconds (default: 1000)
	 * @param options.maxInterval - Maximum polling interval with exponential backoff (default: 5000)
	 * @param options.backoffMultiplier - Multiplier for exponential backoff (default: 1.5)
	 * @param options.signal - AbortSignal to cancel the polling
	 * @returns Promise resolving to the DWallet object when it reaches the target state
	 * @throws {InvalidObjectError} If the object cannot be parsed or is invalid
	 * @throws {NetworkError} If the network request fails
	 * @throws {Error} If timeout is reached before the target state is achieved or operation is aborted
	 */
	async getDWalletInParticularState<S extends DWalletState>(
		dwalletID: string,
		state: S,
		options?: {
			timeout?: number;
			interval?: number;
			maxInterval?: number;
			backoffMultiplier?: number;
			signal?: AbortSignal;
		},
	): Promise<DWalletWithState<S>>;
	async getDWalletInParticularState(
		dwalletID: string,
		state: DWalletState,
		options: {
			timeout?: number;
			interval?: number;
			maxInterval?: number;
			backoffMultiplier?: number;
			signal?: AbortSignal;
		} = {},
	): Promise<DWallet> {
		return this.#pollUntilState(
			() => this.getDWallet(dwalletID),
			state,
			`DWallet ${dwalletID} to reach state ${state}`,
			options,
		) as Promise<DWallet>;
	}

	/**
	 * Retrieve a presign session object by its ID.
	 *
	 * @param presignID - The unique identifier of the presign session to retrieve
	 * @returns Promise resolving to the Presign object
	 * @throws {InvalidObjectError} If the object cannot be parsed or is invalid
	 * @throws {NetworkError} If the network request fails
	 */
	async getPresign(presignID: string): Promise<Presign> {
		await this.ensureInitialized();

		return this.client
			.getObject({
				id: presignID,
				options: { showBcs: true },
			})
			.then((obj) => {
				return CoordinatorInnerModule.PresignSession.fromBase64(objResToBcs(obj));
			});
	}

	/**
	 * Retrieve a presign session object in a particular state, waiting until it reaches that state.
	 * This method polls the presign until it matches the specified state.
	 *
	 * @param presignID - The unique identifier of the presign session to retrieve
	 * @param state - The target state to wait for
	 * @param options - Optional configuration for polling behavior
	 * @param options.timeout - Maximum time to wait in milliseconds (default: 30000)
	 * @param options.interval - Initial polling interval in milliseconds (default: 1000)
	 * @param options.maxInterval - Maximum polling interval with exponential backoff (default: 5000)
	 * @param options.backoffMultiplier - Multiplier for exponential backoff (default: 1.5)
	 * @param options.signal - AbortSignal to cancel the polling
	 * @returns Promise resolving to the Presign object when it reaches the target state
	 * @throws {InvalidObjectError} If the object cannot be parsed or is invalid
	 * @throws {NetworkError} If the network request fails
	 * @throws {Error} If timeout is reached before the target state is achieved or operation is aborted
	 */
	async getPresignInParticularState<S extends PresignState>(
		presignID: string,
		state: S,
		options?: {
			timeout?: number;
			interval?: number;
			maxInterval?: number;
			backoffMultiplier?: number;
			signal?: AbortSignal;
		},
	): Promise<PresignWithState<S>>;
	async getPresignInParticularState(
		presignID: string,
		state: PresignState,
		options: {
			timeout?: number;
			interval?: number;
			maxInterval?: number;
			backoffMultiplier?: number;
			signal?: AbortSignal;
		} = {},
	): Promise<Presign> {
		return this.#pollUntilState(
			() => this.getPresign(presignID),
			state,
			`presign ${presignID} to reach state ${state}`,
			options,
		) as Promise<Presign>;
	}

	/**
	 * Retrieve an encrypted user secret key share object by its ID.
	 *
	 * @param encryptedUserSecretKeyShareID - The unique identifier of the encrypted share to retrieve
	 * @returns Promise resolving to the EncryptedUserSecretKeyShare object
	 * @throws {InvalidObjectError} If the object cannot be parsed or is invalid
	 * @throws {NetworkError} If the network request fails
	 */
	async getEncryptedUserSecretKeyShare(
		encryptedUserSecretKeyShareID: string,
	): Promise<EncryptedUserSecretKeyShare> {
		await this.ensureInitialized();

		return this.client
			.getObject({
				id: encryptedUserSecretKeyShareID,
				options: { showBcs: true },
			})
			.then((obj) => {
				return CoordinatorInnerModule.EncryptedUserSecretKeyShare.fromBase64(objResToBcs(obj));
			});
	}

	/**
	 * Retrieve an encrypted user secret key share object by its ID.
	 *
	 * @param encryptedUserSecretKeyShareID - The unique identifier of the encrypted share to retrieve
	 * @param state - The target state to wait for
	 * @param options - Optional configuration for polling behavior
	 * @param options.timeout - Maximum time to wait in milliseconds (default: 30000)
	 * @param options.interval - Initial polling interval in milliseconds (default: 1000)
	 * @param options.maxInterval - Maximum polling interval with exponential backoff (default: 5000)
	 * @param options.backoffMultiplier - Multiplier for exponential backoff (default: 1.5)
	 * @param options.signal - AbortSignal to cancel the polling
	 * @returns Promise resolving to the EncryptedUserSecretKeyShare object
	 * @throws {InvalidObjectError} If the object cannot be parsed or is invalid
	 * @throws {NetworkError} If the network request fails
	 * @throws {Error} If timeout is reached before the target state is achieved or operation is aborted
	 */
	async getEncryptedUserSecretKeyShareInParticularState<S extends EncryptedUserSecretKeyShareState>(
		encryptedUserSecretKeyShareID: string,
		state: S,
		options?: {
			timeout?: number;
			interval?: number;
			maxInterval?: number;
			backoffMultiplier?: number;
			signal?: AbortSignal;
		},
	): Promise<EncryptedUserSecretKeyShareWithState<S>>;
	async getEncryptedUserSecretKeyShareInParticularState(
		encryptedUserSecretKeyShareID: string,
		state: EncryptedUserSecretKeyShareState,
		options: {
			timeout?: number;
			interval?: number;
			maxInterval?: number;
			backoffMultiplier?: number;
			signal?: AbortSignal;
		} = {},
	): Promise<EncryptedUserSecretKeyShare> {
		return this.#pollUntilState(
			() => this.getEncryptedUserSecretKeyShare(encryptedUserSecretKeyShareID),
			state,
			`encrypted user secret key share ${encryptedUserSecretKeyShareID} to reach state ${state}`,
			options,
		) as Promise<EncryptedUserSecretKeyShare>;
	}

	/**
	 * Retrieve a partial user signature object by its ID.
	 *
	 * @param partialCentralizedSignedMessageID - The unique identifier of the partial signature to retrieve
	 * @returns Promise resolving to the PartialUserSignature object
	 * @throws {InvalidObjectError} If the object cannot be parsed or is invalid
	 * @throws {NetworkError} If the network request fails
	 */
	async getPartialUserSignature(
		partialCentralizedSignedMessageID: string,
	): Promise<PartialUserSignature> {
		await this.ensureInitialized();

		return this.client
			.getObject({
				id: partialCentralizedSignedMessageID,
				options: { showBcs: true },
			})
			.then((obj) => {
				return CoordinatorInnerModule.PartialUserSignature.fromBase64(objResToBcs(obj));
			});
	}

	async getPartialUserSignatureInParticularState<S extends PartialUserSignatureState>(
		partialCentralizedSignedMessageID: string,
		state: S,
		options?: {
			timeout?: number;
			interval?: number;
			maxInterval?: number;
			backoffMultiplier?: number;
			signal?: AbortSignal;
		},
	): Promise<PartialUserSignatureWithState<S>>;
	async getPartialUserSignatureInParticularState(
		partialCentralizedSignedMessageID: string,
		state: PartialUserSignatureState,
		options: {
			timeout?: number;
			interval?: number;
			maxInterval?: number;
			backoffMultiplier?: number;
			signal?: AbortSignal;
		} = {},
	): Promise<PartialUserSignature> {
		return this.#pollUntilState(
			() => this.getPartialUserSignature(partialCentralizedSignedMessageID),
			state,
			`partial user signature ${partialCentralizedSignedMessageID} to reach state ${state}`,
			options,
		) as Promise<PartialUserSignature>;
	}

	/**
	 * Retrieve a sign session object by its ID.
	 *
	 * @param signID - The unique identifier of the sign session to retrieve
	 * @param curve - The curve to use for parsing
	 * @param signatureAlgorithm - The signature algorithm to use for parsing (must be valid for the curve)
	 *
	 * @returns Promise resolving to the Sign object
	 * @throws {InvalidObjectError} If the object cannot be parsed or is invalid
	 * @throws {NetworkError} If the network request fails
	 */
	async getSign<C extends Curve>(
		signID: string,
		curve: C,
		signatureAlgorithm: ValidSignatureAlgorithmForCurve<C>,
	): Promise<Sign> {
		await this.ensureInitialized();

		validateCurveSignatureAlgorithm(curve, signatureAlgorithm);

		const unparsedSign = await this.client.getObject({
			id: signID,
			options: { showBcs: true },
		});

		const sign = CoordinatorInnerModule.SignSession.fromBase64(objResToBcs(unparsedSign));

		if (sign.state.$kind === 'Completed') {
			sign.state.Completed.signature = Array.from(
				await parseSignatureFromSignOutput(
					curve,
					signatureAlgorithm,
					Uint8Array.from(sign.state.Completed.signature),
				),
			);
		}

		return sign;
	}

	/**
	 * Retrieve a sign session object in a particular state, waiting until it reaches that state.
	 * This method polls the sign until it matches the specified state.
	 *
	 * @param signID - The unique identifier of the sign session to retrieve
	 * @param curve - The curve to use for parsing
	 * @param signatureAlgorithm - The signature algorithm to use for parsing (must be valid for the curve)
	 * @param state - The target state to wait for
	 * @param options - Optional configuration for polling behavior
	 * @param options.timeout - Maximum time to wait in milliseconds (default: 30000)
	 * @param options.interval - Initial polling interval in milliseconds (default: 1000)
	 * @param options.maxInterval - Maximum polling interval with exponential backoff (default: 5000)
	 * @param options.backoffMultiplier - Multiplier for exponential backoff (default: 1.5)
	 * @param options.signal - AbortSignal to cancel the polling
	 * @returns Promise resolving to the Sign object when it reaches the target state
	 * @throws {InvalidObjectError} If the object cannot be parsed or is invalid
	 * @throws {NetworkError} If the network request fails
	 * @throws {Error} If timeout is reached before the target state is achieved or operation is aborted
	 */
	async getSignInParticularState<S extends SignState>(
		signID: string,
		curve: Curve,
		signatureAlgorithm: SignatureAlgorithm,
		state: S,
		options?: {
			timeout?: number;
			interval?: number;
			maxInterval?: number;
			backoffMultiplier?: number;
			signal?: AbortSignal;
		},
	): Promise<SignWithState<S>>;
	async getSignInParticularState(
		signID: string,
		curve: Curve,
		signatureAlgorithm: SignatureAlgorithm,
		state: SignState,
		options: {
			timeout?: number;
			interval?: number;
			maxInterval?: number;
			backoffMultiplier?: number;
			signal?: AbortSignal;
		} = {},
	): Promise<Sign> {
		return this.#pollUntilState(
			() => this.getSign(signID, curve, signatureAlgorithm),
			state,
			`sign ${signID} to reach state ${state}`,
			options,
		) as Promise<Sign>;
	}

	/**
	 * Retrieve a sign session object by its ID.
	 *
	 * @param signID - The unique identifier of the sign session to retrieve
	 * @returns Promise resolving to the Sign object
	 * @throws {InvalidObjectError} If the object cannot be parsed or is invalid
	 * @throws {NetworkError} If the network request fails
	 */
	async getSign(signID: string): Promise<Sign> {
		await this.ensureInitialized();

		return this.client
			.getObject({
				id: signID,
				options: { showBcs: true },
			})
			.then((obj) => {
				return CoordinatorInnerModule.SignSession.fromBase64(objResToBcs(obj));
			});
	}

	/**
	 * Retrieve a sign session object in a particular state, waiting until it reaches that state.
	 * This method polls the sign until it matches the specified state.
	 *
	 * @param signID - The unique identifier of the sign session to retrieve
	 * @param state - The target state to wait for
	 * @param options - Optional configuration for polling behavior
	 * @param options.timeout - Maximum time to wait in milliseconds (default: 30000)
	 * @param options.interval - Polling interval in milliseconds (default: 1000)
	 * @returns Promise resolving to the Sign object when it reaches the target state
	 * @throws {InvalidObjectError} If the object cannot be parsed or is invalid
	 * @throws {NetworkError} If the network request fails
	 * @throws {Error} If timeout is reached before the target state is achieved
	 */
	async getSignInParticularState(
		signID: string,
		state: SignState,
		options: { timeout?: number; interval?: number } = {},
	): Promise<Sign> {
		await this.ensureInitialized();

		const { timeout = 30000, interval = 1000 } = options;
		const startTime = Date.now();

		while (Date.now() - startTime < timeout) {
			const sign = await this.getSign(signID);

			if (sign.state.$kind === state) {
				return sign;
			}

			await new Promise((resolve) => setTimeout(resolve, interval));
		}

		throw new Error(`Timeout waiting for sign ${signID} to reach state ${state}`);
	}

	/**
	 * Retrieve multiple DWallet objects by their IDs in a single batch request.
	 * This is more efficient than making individual requests for multiple DWallets.
	 *
	 * @param dwalletIDs - Array of unique identifiers for the DWallets to retrieve
	 * @returns Promise resolving to an array of DWallet objects
	 * @throws {InvalidObjectError} If any object cannot be parsed or is invalid
	 * @throws {NetworkError} If the network request fails
	 */
	async getMultipleDWallets(dwalletIDs: string[]): Promise<DWallet[]> {
		await this.ensureInitialized();

		return this.client
			.multiGetObjects({
				ids: dwalletIDs,
				options: { showBcs: true },
			})
			.then((objs) => {
				return objs.map((obj) => {
					const dWallet = CoordinatorInnerModule.DWallet.fromBase64(objResToBcs(obj));

					return {
						...dWallet,
						kind: this.#getDWalletKind(dWallet),
					};
				});
			});
	}

	/**
	 * Retrieve DWallet capabilities owned by a specific address.
	 * DWallet capabilities grant the holder permission to use the associated DWallet.
	 *
	 * @param address - The Sui address to query for owned DWallet capabilities
	 * @param cursor - Optional cursor for pagination (from previous request)
	 * @param limit - Optional limit on the number of results to return
	 * @returns Promise resolving to paginated results containing DWallet capabilities
	 * @throws {InvalidObjectError} If any object cannot be parsed or is invalid
	 * @throws {NetworkError} If the network request fails
	 */
	async getOwnedDWalletCaps(
		address: string,
		cursor?: string,
		limit?: number,
	): Promise<{
		dWalletCaps: DWalletCap[];
		cursor: string | null | undefined;
		hasNextPage: boolean;
	}> {
		await this.ensureInitialized();

		const response = await this.client.getOwnedObjects({
			owner: address,
			filter: {
				StructType: `${this.ikaConfig.packages.ikaDwallet2pcMpcPackage}::coordinator_inner::DWalletCap`,
			},
			options: {
				showBcs: true,
			},
			cursor,
			limit,
		});

		return {
			dWalletCaps: response.data.map((obj) =>
				CoordinatorInnerModule.DWalletCap.fromBase64(objResToBcs(obj)),
			),
			cursor: response.nextCursor,
			hasNextPage: response.hasNextPage,
		};
	}

	/**
	 * Get cached protocol public parameters for a specific encryption key and curve.
	 * Returns undefined if not cached or if the cache is invalid.
	 *
	 * @param encryptionKeyID - The ID of the encryption key to get cached parameters for
	 * @param curve - The curve to get cached parameters for
	 * @returns Cached protocol public parameters or undefined if not cached
	 */
	getCachedProtocolPublicParameters(encryptionKeyID: string, curve: Curve): Uint8Array | undefined {
		const cacheKey = this.#getCacheKey(encryptionKeyID, curve);
		const cachedParams = this.cachedProtocolPublicParameters.get(cacheKey);
		if (!cachedParams) {
			return undefined;
		}

		// Get the current encryption key to check if cache is still valid
		const currentKey = this.cachedEncryptionKeys.get(encryptionKeyID);
		if (!currentKey) {
			// Key not in cache, cache is invalid
			return undefined;
		}

		// Check if the cached parameters match the current key state and curve
		if (
			cachedParams.networkEncryptionKeyPublicOutputID === currentKey.networkDKGOutputID &&
			cachedParams.epoch === currentKey.epoch &&
			cachedParams.curve === curve
		) {
			return cachedParams.protocolPublicParameters;
		}

		// Cache is invalid, remove it
		this.cachedProtocolPublicParameters.delete(cacheKey);
		return undefined;
	}

	/**
	 * Check if protocol public parameters are cached for a specific encryption key and curve.
	 *
	 * @param encryptionKeyID - The ID of the encryption key to check
	 * @param curve - The curve to check
	 * @returns True if valid cached parameters exist, false otherwise
	 */
	isProtocolPublicParametersCached(encryptionKeyID: string, curve: Curve): boolean {
		return this.getCachedProtocolPublicParameters(encryptionKeyID, curve) !== undefined;
	}

	/**
	 * Get the current encryption key options for the client.
	 *
	 * @returns The current encryption key options
	 */
	getEncryptionKeyOptions(): EncryptionKeyOptions {
		return { ...this.encryptionKeyOptions };
	}

	/**
	 * Set the encryption key options for the client.
	 * This affects all subsequent calls to methods that use encryption keys.
	 *
	 * @param options - The new encryption key options
	 */
	setEncryptionKeyOptions(options: EncryptionKeyOptions): void {
		this.encryptionKeyOptions = { ...options };
	}

	/**
	 * Set a specific encryption key ID to use for all operations.
	 * This is a convenience method for setting just the encryption key ID.
	 *
	 * @param encryptionKeyID - The encryption key ID to use
	 */
	setEncryptionKeyID(encryptionKeyID: string): void {
		this.encryptionKeyOptions = { ...this.encryptionKeyOptions, encryptionKeyID };
	}

	/**
	 * Retrieve the protocol public parameters used for cryptographic operations.
	 * These parameters are cached by encryption key ID and only refetched when the epoch or decryption key changes.
	 *
	 * @param dWallet - The DWallet to get the protocol public parameters for
	 * @param curve - The curve to use for key generation
	 * @returns Promise resolving to the protocol public parameters as bytes
	 * @throws {ObjectNotFoundError} If the public parameters cannot be found
	 * @throws {NetworkError} If the network request fails
	 */
	async getProtocolPublicParameters(dWallet?: DWallet, curve?: Curve): Promise<Uint8Array> {
		await this.#fetchEncryptionKeysFromNetwork();

		let networkEncryptionKey: NetworkEncryptionKey;

		if (dWallet) {
			networkEncryptionKey = await this.getDWalletNetworkEncryptionKey(dWallet.id.id);
		} else {
			// Use client's configured encryption key options
			networkEncryptionKey = await this.getConfiguredNetworkEncryptionKey();
		}

		const encryptionKeyID = networkEncryptionKey.id;
		const networkEncryptionKeyPublicOutputID = networkEncryptionKey.networkDKGOutputID;
		const epoch = networkEncryptionKey.epoch;

		let selectedCurve: Curve;

		if (dWallet) {
			selectedCurve = fromNumberToCurve(dWallet.curve);
		} else {
			selectedCurve = curve !== undefined ? curve : fromNumberToCurve(0);
		}

		// Check if we have cached parameters for this specific encryption key and curve
		const cacheKey = this.#getCacheKey(encryptionKeyID, selectedCurve);
		const cachedParams = this.cachedProtocolPublicParameters.get(cacheKey);
		if (cachedParams) {
			if (
				cachedParams.networkEncryptionKeyPublicOutputID === networkEncryptionKeyPublicOutputID &&
				cachedParams.epoch === epoch &&
				cachedParams.curve === selectedCurve
			) {
				return cachedParams.protocolPublicParameters;
			}
		}

		const protocolPublicParameters = !networkEncryptionKey.reconfigurationOutputID
			? await networkDkgPublicOutputToProtocolPublicParameters(
					selectedCurve,
					await this.readTableVecAsRawBytes(networkEncryptionKeyPublicOutputID),
				)
			: await reconfigurationPublicOutputToProtocolPublicParameters(
					selectedCurve,
					await this.readTableVecAsRawBytes(networkEncryptionKey.reconfigurationOutputID),
					await this.readTableVecAsRawBytes(networkEncryptionKeyPublicOutputID),
				);

		// Cache the parameters by encryption key ID and curve
		this.cachedProtocolPublicParameters.set(cacheKey, {
			networkEncryptionKeyPublicOutputID,
			epoch,
			curve: selectedCurve,
			protocolPublicParameters,
		});

		return protocolPublicParameters;
	}

	/**
	 * Get the active encryption key for a specific address.
	 * This key is used for encrypting user shares and other cryptographic operations.
	 *
	 * @param address - The Sui address to get the encryption key for
	 * @returns Promise resolving to the EncryptionKey object
	 * @throws {InvalidObjectError} If the encryption key object cannot be parsed
	 * @throws {NetworkError} If the network request fails
	 */
	async getActiveEncryptionKey(address: string): Promise<EncryptionKey> {
		await this.ensureInitialized();

		const tx = new Transaction();

		getActiveEncryptionKeyFromCoordinator(
			this.ikaConfig,
			tx.sharedObjectRef({
				objectId: this.ikaConfig.objects.ikaDWalletCoordinator.objectID,
				initialSharedVersion: this.ikaConfig.objects.ikaDWalletCoordinator.initialSharedVersion,
				mutable: true,
			}),
			address,
			tx,
		);

		const res = await this.client.devInspectTransactionBlock({
			sender: address,
			transactionBlock: tx,
		});

		const objIDArray = new Uint8Array(res.results?.at(0)?.returnValues?.at(0)?.at(0) as number[]);
		const objID = toHex(objIDArray);

		const obj = await this.client.getObject({
			id: objID,
			options: { showBcs: true },
		});

		return CoordinatorInnerModule.EncryptionKey.fromBase64(objResToBcs(obj));
	}

	/**
	 * Get the current network epoch number.
	 * The epoch is used for versioning and determining when to refresh cached parameters.
	 *
	 * @returns Promise resolving to the current epoch number
	 * @throws {NetworkError} If the network objects cannot be fetched
	 */
	async getEpoch(): Promise<number> {
		const objects = await this.ensureInitialized();
		return Number(objects.coordinatorInner.current_epoch);
	}

	/**
	 * Get the core network objects (coordinator inner and system inner objects).
	 * Uses caching to avoid redundant network requests.
	 *
	 * @returns Promise resolving to the core network objects
	 * @throws {NetworkError} If the network request fails
	 * @private
	 */
	async #getObjects() {
		if (this.cachedObjects) {
			return {
				coordinatorInner: this.cachedObjects.coordinatorInner,
				systemInner: this.cachedObjects.systemInner,
			};
		}

		if (this.objectsPromise) {
			return this.objectsPromise;
		}

		this.objectsPromise = this.#fetchObjectsFromNetwork();

		try {
			const result = await this.objectsPromise;
			this.cachedObjects = {
				coordinatorInner: result.coordinatorInner,
				systemInner: result.systemInner,
			};
			return result;
		} catch (error) {
			this.objectsPromise = undefined;
			throw error;
		}
	}

	/**
	 * Fetch core network objects from the blockchain.
	 * This method retrieves coordinator and system objects along with their dynamic fields.
	 *
	 * @returns Promise resolving to the fetched network objects
	 * @throws {ObjectNotFoundError} If required objects or dynamic fields are not found
	 * @throws {InvalidObjectError} If objects cannot be parsed
	 * @throws {NetworkError} If network requests fail
	 * @private
	 */
	async #fetchObjectsFromNetwork() {
		try {
			const [coordinator, system] = await this.client.multiGetObjects({
				ids: [
					this.ikaConfig.objects.ikaDWalletCoordinator.objectID,
					this.ikaConfig.objects.ikaSystemObject.objectID,
				],
				options: { showBcs: true, showOwner: true },
			});

			const coordinatorParsed = CoordinatorModule.DWalletCoordinator.fromBase64(
				objResToBcs(coordinator),
			);
			const systemParsed = SystemModule.System.fromBase64(objResToBcs(system));

			const [coordinatorDFs, systemDFs] = await Promise.all([
				this.client.getDynamicFields({
					parentId: coordinatorParsed.id.id,
				}),
				this.client.getDynamicFields({
					parentId: systemParsed.id.id,
				}),
			]);

			if (!coordinatorDFs.data?.length || !systemDFs.data?.length) {
				throw new ObjectNotFoundError('Dynamic fields for coordinator or system');
			}

			const coordinatorInnerDF = coordinatorDFs.data[coordinatorDFs.data.length - 1];
			const systemInnerDF = systemDFs.data[systemDFs.data.length - 1];

			const [coordinatorInner, systemInner] = await this.client.multiGetObjects({
				ids: [coordinatorInnerDF.objectId, systemInnerDF.objectId],
				options: { showBcs: true },
			});

			const coordinatorInnerParsed = CoordinatorInnerDynamicField.fromBase64(
				objResToBcs(coordinatorInner),
			).value;

			const systemInnerParsed = SystemInnerDynamicField.fromBase64(objResToBcs(systemInner)).value;

			this.ikaConfig.packages.ikaSystemPackage = systemParsed.package_id;
			this.ikaConfig.packages.ikaDwallet2pcMpcPackage = coordinatorParsed.package_id;

			this.ikaConfig.objects.ikaSystemObject.initialSharedVersion =
				(system.data?.owner as unknown as SharedObjectOwner)?.Shared?.initial_shared_version ?? 0;
			this.ikaConfig.objects.ikaDWalletCoordinator.initialSharedVersion =
				(coordinator.data?.owner as unknown as SharedObjectOwner)?.Shared?.initial_shared_version ??
				0;

			return {
				coordinatorInner: coordinatorInnerParsed,
				systemInner: systemInnerParsed,
			};
		} catch (error) {
			if (error instanceof InvalidObjectError || error instanceof ObjectNotFoundError) {
				throw error;
			}

			throw new NetworkError('Failed to fetch objects', error as Error);
		}
	}

	/**
	 * Fetch encryption keys from the network and parse them.
	 *
	 * @returns Promise resolving to the fetched encryption keys
	 * @private
	 */
	async #fetchEncryptionKeys(): Promise<NetworkEncryptionKey[]> {
		if (this.encryptionKeysPromise) {
			return this.encryptionKeysPromise;
		}

		this.encryptionKeysPromise = this.#fetchEncryptionKeysFromNetwork();

		try {
			const result = await this.encryptionKeysPromise;
			return result;
		} catch (error) {
			this.encryptionKeysPromise = undefined;
			throw error;
		}
	}

	/**
	 * Fetch encryption keys from the network and parse them.
	 *
	 * @returns Promise resolving to the fetched encryption keys
	 * @private
	 */
	async #fetchEncryptionKeysFromNetwork(): Promise<NetworkEncryptionKey[]> {
		try {
			const objects = await this.ensureInitialized();
			const keysDFs = await this.client.getDynamicFields({
				parentId: objects.coordinatorInner.dwallet_network_encryption_keys.id.id,
			});

			if (!keysDFs.data?.length) {
				throw new ObjectNotFoundError('Network encryption keys');
			}

			const encryptionKeys: NetworkEncryptionKey[] = [];

			for (const keyDF of keysDFs.data) {
				const keyName = keyDF.name.value as string;
				const keyObject = await this.client.getObject({
					id: keyDF.objectId,
					options: { showBcs: true },
				});

				const keyParsed = CoordinatorInnerModule.DWalletNetworkEncryptionKey.fromBase64(
					objResToBcs(keyObject),
				);

				const reconfigOutputsDFs = await fetchAllDynamicFields(
					this.client,
					keyParsed.reconfiguration_public_outputs.id.id,
				);

				const lastReconfigOutput = (
					await Promise.all(
						reconfigOutputsDFs.map(async (df) => {
							const name = df.name.value as string;
							const reconfigObject = await this.client.getObject({
								id: df.objectId,
								options: { showBcs: true },
							});

							const parsedValue = DynamicField(TableVec).fromBase64(objResToBcs(reconfigObject));

							return {
								name,
								parsedValue,
							};
						}),
					)
				)
					.sort((a, b) => Number(a.name) - Number(b.name))
					// The last reconfiguration has not necessarily been completed, so we take the second to last
					.at(-2);

				const encryptionKey: NetworkEncryptionKey = {
					id: keyName,
					epoch: Number(keyParsed.dkg_at_epoch),
					networkDKGOutputID: keyParsed.network_dkg_public_output.contents.id.id,
					reconfigurationOutputID: lastReconfigOutput?.parsedValue.value.contents.id.id,
				};

				encryptionKeys.push(encryptionKey);
				this.cachedEncryptionKeys.set(keyName, encryptionKey);
			}

			// Sort by epoch to ensure proper ordering
			encryptionKeys.sort((a, b) => a.epoch - b.epoch);

			return encryptionKeys;
		} catch (error) {
			if (error instanceof InvalidObjectError || error instanceof ObjectNotFoundError) {
				throw error;
			}

			throw new NetworkError('Failed to fetch encryption keys', error as Error);
		}
	}

	/**
	 * Read a table vector as raw bytes from the blockchain.
	 * This method handles paginated dynamic field retrieval and assembles the data in order.
	 *
	 * @param tableID - The ID of the table object to read
	 * @returns Promise resolving to the concatenated raw bytes from the table
	 * @throws {ObjectNotFoundError} If the table or its dynamic fields are not found
	 * @throws {InvalidObjectError} If table indices are invalid
	 * @throws {NetworkError} If network requests fail
	 * @private
	 */
	async readTableVecAsRawBytes(tableID: string): Promise<Uint8Array> {
		try {
			let cursor: string | null = null;
			const allTableRows: { objectId: string }[] = [];

			do {
				const dynamicFieldPage = await this.client.getDynamicFields({
					parentId: tableID,
					cursor,
				});

				if (!dynamicFieldPage?.data?.length) {
					if (allTableRows.length === 0) {
						throw new ObjectNotFoundError('Dynamic fields', tableID);
					}
					break;
				}

				allTableRows.push(...dynamicFieldPage.data);
				cursor = dynamicFieldPage.nextCursor;

				if (!dynamicFieldPage.hasNextPage) {
					break;
				}
			} while (cursor);

			const dataMap = new Map<number, Uint8Array>();

			const objectIds = new Set(allTableRows.map((tableRowResult) => tableRowResult.objectId));

			await this.#processBatchedObjects([...objectIds], ({ objectId, fields }) => {
				const tableIndex = parseInt(fields.name);

				if (isNaN(tableIndex)) {
					throw new InvalidObjectError('Table index (expected numeric name)', objectId);
				}

				dataMap.set(tableIndex, fields.value);
			});

			const indices = Array.from(dataMap.keys()).sort((a, b) => a - b);

			if (indices.length === 0) {
				throw new ObjectNotFoundError('No table chunks found', tableID);
			}

			const orderedChunks: Uint8Array[] = indices
				.map((idx) => dataMap.get(idx)!)
				.filter((chunk): chunk is Uint8Array => !!chunk);

			const totalLength = orderedChunks.reduce((acc, arr) => acc + arr.length, 0);
			const result = new Uint8Array(totalLength);
			let offset = 0;

			for (const chunk of orderedChunks) {
				result.set(chunk, offset);
				offset += chunk.length;
			}

			return result;
		} catch (error) {
			if (
				error instanceof InvalidObjectError ||
				error instanceof ObjectNotFoundError ||
				error instanceof NetworkError
			) {
				throw error;
			}
			throw new NetworkError(
				`Failed to read table vector as raw bytes: ${tableID}`,
				error as Error,
			);
		}
	}

	/**
	 * Process multiple objects in batches to avoid overwhelming the network.
	 * This method fetches objects in configurable batch sizes and applies a processor function to each.
	 *
	 * @param objectIds - Array of object IDs to fetch and process
	 * @param processor - Function to apply to each fetched object
	 * @returns Promise that resolves when all objects are processed
	 * @throws {NetworkError} If any network request fails or object fetching fails
	 * @throws {InvalidObjectError} If any object processing fails
	 * @private
	 */
	async #processBatchedObjects<TReturn = void>(
		objectIds: string[],
		processor: (input: {
			objectId: string;
			fields: { name: string; value: Uint8Array };
		}) => TReturn,
	): Promise<TReturn[]> {
		const batchSize = 50;

		try {
			const results: TReturn[] = [];
			for (let i = 0; i < objectIds.length; i += batchSize) {
				const batchIds = objectIds.slice(i, i + batchSize);

				const dynFields = await this.client.multiGetObjects({
					ids: batchIds,
					options: { showContent: true },
				});

				for (const dynField of dynFields) {
					if (dynField.error) {
						const errorInfo =
							'object_id' in dynField.error
								? `object ${dynField.error.object_id}`
								: 'unknown object';
						throw new NetworkError(`Failed to fetch ${errorInfo}: ${dynField.error.code}`);
					}

					const objectIdForError = dynField.data?.objectId;
					const content = dynField.data?.content;
					if (!content || content.dataType !== 'moveObject') {
						throw new InvalidObjectError('Object content (expected moveObject)', objectIdForError);
					}
					// eslint-disable-next-line @typescript-eslint/no-explicit-any
					const fields = (content as any).fields as { name?: unknown; value?: unknown } | undefined;
					if (!fields) {
						throw new InvalidObjectError('Object content.fields missing', objectIdForError);
					}
					const name = typeof fields.name === 'string' ? fields.name : String(fields.name);
					const value =
						fields.value instanceof Uint8Array
							? fields.value
							: new Uint8Array(fields.value as ArrayLike<number>);

					results.push(
						processor({
							objectId: objectIdForError ?? 'unknown',
							fields: { name, value },
						}),
					);
				}
			}
			return results;
		} catch (error) {
			if (error instanceof NetworkError || error instanceof InvalidObjectError) {
				throw error;
			}
			throw new NetworkError('Failed to process batched objects', error as Error);
		}
	}

	/**
	 * Generate a cache key for protocol public parameters based on encryption key ID and curve.
	 *
	 * @param encryptionKeyID - The encryption key ID
	 * @param curve - The curve
	 * @returns A unique cache key string
	 * @private
	 */
	#getCacheKey(encryptionKeyID: string, curve: Curve): string {
		return `${encryptionKeyID}-${curve}`;
	}

	#getDWalletKind(dWallet: DWalletInternal): DWalletKind {
		if (dWallet.is_imported_key_dwallet && dWallet.public_user_secret_key_share) {
			return 'imported-key-shared';
		}

		if (dWallet.is_imported_key_dwallet) {
			return 'imported-key';
		}

		if (dWallet.public_user_secret_key_share) {
			return 'shared';
		}

		return 'zero-trust';
	}

	/**
	 * Generic polling method that waits for an object to meet a specific condition.
	 * Implements exponential backoff and abort signal support.
	 *
	 * @param fetcher - Function that fetches the object
	 * @param condition - Function that checks if the object meets the desired condition
	 * @param errorContext - Context string for error messages (e.g., "DWallet X to reach state Y")
	 * @param options - Optional configuration for polling behavior
	 * @returns Promise resolving to the object when the condition is met
	 * @throws {Error} If timeout is reached before condition is met or operation is aborted
	 * @private
	 */
	async #pollUntilCondition<T>(
		fetcher: () => Promise<T>,
		condition: (obj: T) => boolean,
		errorContext: string,
		options: {
			timeout?: number;
			interval?: number;
			maxInterval?: number;
			backoffMultiplier?: number;
			signal?: AbortSignal;
		} = {},
	): Promise<T> {
		await this.ensureInitialized();

		const {
			timeout = 30000,
			interval = 1000,
			maxInterval = 5000,
			backoffMultiplier = 1.5,
			signal,
		} = options;

		if (signal?.aborted) {
			throw new Error('Operation aborted');
		}

		const startTime = Date.now();
		let currentInterval = interval;
		let lastError: Error | undefined;

		while (Date.now() - startTime < timeout) {
			if (signal?.aborted) {
				throw new Error('Operation aborted');
			}

			try {
				const obj = await fetcher();

				if (condition(obj)) {
					return obj;
				}
			} catch (error) {
				lastError = error as Error;
			}

			const waitTime = currentInterval;
			await new Promise((resolve, reject) => {
				const timeoutId = setTimeout(resolve, waitTime);
				signal?.addEventListener('abort', () => {
					clearTimeout(timeoutId);
					reject(new Error('Operation aborted'));
				});
			});

			currentInterval = Math.min(currentInterval * backoffMultiplier, maxInterval);
		}

		const errorMessage = lastError
			? `Timeout waiting for ${errorContext}. Last error: ${lastError.message}`
			: `Timeout waiting for ${errorContext}`;

		throw new Error(errorMessage);
	}

	/**
	 * Specialized polling method that waits for an object to reach a specific state.
	 * This is a convenience wrapper around #pollUntilCondition for the common case of checking state.$kind.
	 *
	 * @param fetcher - Function that fetches the object
	 * @param state - The state to wait for (compared with obj.state.$kind)
	 * @param errorContext - Context string for error messages (e.g., "DWallet X to reach state Y")
	 * @param options - Optional configuration for polling behavior
	 * @returns Promise resolving to the object when it reaches the desired state
	 * @throws {Error} If timeout is reached before state is achieved or operation is aborted
	 * @private
	 */
	async #pollUntilState<T extends { state: { $kind: string } }>(
		fetcher: () => Promise<T>,
		state: string,
		errorContext: string,
		options: {
			timeout?: number;
			interval?: number;
			maxInterval?: number;
			backoffMultiplier?: number;
			signal?: AbortSignal;
		} = {},
	): Promise<T> {
		return this.#pollUntilCondition(
			fetcher,
			(obj) => obj.state.$kind === state,
			errorContext,
			options,
		);
	}
}<|MERGE_RESOLUTION|>--- conflicted
+++ resolved
@@ -44,13 +44,9 @@
 	PresignWithState,
 	SharedObjectOwner,
 	Sign,
-<<<<<<< HEAD
-	SignState,
-=======
 	SignatureAlgorithm,
 	SignState,
 	SignWithState,
->>>>>>> ee4c4325
 	SystemInner,
 } from './types.js';
 import { fetchAllDynamicFields, objResToBcs } from './utils.js';
@@ -651,64 +647,6 @@
 	}
 
 	/**
-	 * Retrieve a sign session object by its ID.
-	 *
-	 * @param signID - The unique identifier of the sign session to retrieve
-	 * @returns Promise resolving to the Sign object
-	 * @throws {InvalidObjectError} If the object cannot be parsed or is invalid
-	 * @throws {NetworkError} If the network request fails
-	 */
-	async getSign(signID: string): Promise<Sign> {
-		await this.ensureInitialized();
-
-		return this.client
-			.getObject({
-				id: signID,
-				options: { showBcs: true },
-			})
-			.then((obj) => {
-				return CoordinatorInnerModule.SignSession.fromBase64(objResToBcs(obj));
-			});
-	}
-
-	/**
-	 * Retrieve a sign session object in a particular state, waiting until it reaches that state.
-	 * This method polls the sign until it matches the specified state.
-	 *
-	 * @param signID - The unique identifier of the sign session to retrieve
-	 * @param state - The target state to wait for
-	 * @param options - Optional configuration for polling behavior
-	 * @param options.timeout - Maximum time to wait in milliseconds (default: 30000)
-	 * @param options.interval - Polling interval in milliseconds (default: 1000)
-	 * @returns Promise resolving to the Sign object when it reaches the target state
-	 * @throws {InvalidObjectError} If the object cannot be parsed or is invalid
-	 * @throws {NetworkError} If the network request fails
-	 * @throws {Error} If timeout is reached before the target state is achieved
-	 */
-	async getSignInParticularState(
-		signID: string,
-		state: SignState,
-		options: { timeout?: number; interval?: number } = {},
-	): Promise<Sign> {
-		await this.ensureInitialized();
-
-		const { timeout = 30000, interval = 1000 } = options;
-		const startTime = Date.now();
-
-		while (Date.now() - startTime < timeout) {
-			const sign = await this.getSign(signID);
-
-			if (sign.state.$kind === state) {
-				return sign;
-			}
-
-			await new Promise((resolve) => setTimeout(resolve, interval));
-		}
-
-		throw new Error(`Timeout waiting for sign ${signID} to reach state ${state}`);
-	}
-
-	/**
 	 * Retrieve multiple DWallet objects by their IDs in a single batch request.
 	 * This is more efficient than making individual requests for multiple DWallets.
 	 *
