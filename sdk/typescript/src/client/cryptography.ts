// Copyright (c) dWallet Labs, Ltd.
// SPDX-License-Identifier: BSD-3-Clause-Clear

import { bcs } from '@mysten/sui/bcs';
import { decodeSuiPrivateKey } from '@mysten/sui/cryptography';
import type { Keypair } from '@mysten/sui/cryptography';
import sha3 from 'js-sha3';

import {
	create_dkg_centralized_output as create_dkg_user_output,
	create_imported_dwallet_centralized_step as create_imported_dwallet_user_output,
	create_sign_centralized_output as create_sign_user_message,
	decrypt_user_share,
	encrypt_secret_share,
	generate_secp_cg_keypair_from_seed,
	network_dkg_public_output_to_protocol_pp,
	public_key_from_dwallet_output,
	verify_secp_signature,
	verify_user_share,
} from '../../../mpc-wasm/dist/node/dwallet_mpc_wasm.js';
import type { IkaClient } from './ika-client.js';
import type { DWallet } from './types.js';
import type { UserShareEncrytionKeys } from './user-share-encryption-keys.js';
import { encodeToASCII, u64ToBytesBigEndian } from './utils.js';

/**
 * Prepared data for the second round of Distributed Key Generation (DKG).
 * Contains all cryptographic outputs needed to complete the DKG process.
 */
export interface DKGSecondRoundRequestInput {
	/** The user's public key share along with its zero-knowledge proof */
	userDKGMessage: Uint8Array;
	/** The user's public output from the DKG process */
	userPublicOutput: Uint8Array;
	/** The encrypted user share with its proof of correct encryption */
	encryptedUserShareAndProof: Uint8Array;
}

/**
 * Prepared data for importing an existing cryptographic key as a DWallet.
 * Contains verification data needed to prove ownership of the imported key.
 */
export interface ImportDWalletVerificationRequestInput {
	/** The public output that can be verified against the imported key */
	userPublicOutput: Uint8Array;
	/** The outgoing message for the verification protocol */
	userMessage: Uint8Array;
	/** The encrypted user share with proof for the imported key */
	encryptedUserShareAndProof: Uint8Array;
}

/**
 * Create a class groups keypair from a seed for encryption/decryption operations.
 * Uses SECP256k1 curve with class groups for homomorphic encryption capabilities.
 *
 * @param seed - The seed bytes to generate the keypair from
 * @returns Object containing the encryption key (public) and decryption key (private)
 */
export function createClassGroupsKeypair(seed: Uint8Array): {
	encryptionKey: Uint8Array;
	decryptionKey: Uint8Array;
} {
	if (seed.length !== 32) {
		throw new Error('Seed must be 32 bytes');
	}

	const [encryptionKey, decryptionKey] = generate_secp_cg_keypair_from_seed(seed);

	return {
		encryptionKey: Uint8Array.from(encryptionKey),
		decryptionKey: Uint8Array.from(decryptionKey),
	};
}

/**
 * Create the user's output and message for the Distributed Key Generation (DKG) protocol.
 * This function takes the first round output and produces the user's contribution.
 *
 * SECURITY WARNING: *secret key share must be kept private!* never send it to anyone, or store it anywhere unencrypted.
 *
 * @param protocolPublicParameters - The protocol public parameters for decryption
 * @param networkFirstRoundOutput - The output from the network's first round of DKG
 * @param sessionIdentifier - Unique identifier for this DKG session
 * @returns Object containing the user's DKG message, public output, and secret key share
 *
 */
export function createDKGUserOutput(
	protocolPublicParameters: Uint8Array,
	networkFirstRoundOutput: Uint8Array,
	sessionIdentifier: Uint8Array,
): {
	userDKGMessage: Uint8Array;
	userPublicOutput: Uint8Array;
	userSecretKeyShare: Uint8Array;
} {
	const [userDKGMessage, userPublicOutput, userSecretKeyShare] = create_dkg_user_output(
		protocolPublicParameters,
		Uint8Array.from(networkFirstRoundOutput),
		sessionIdentifierDigest(sessionIdentifier),
	);

	return {
		userDKGMessage: Uint8Array.from(userDKGMessage),
		userPublicOutput: Uint8Array.from(userPublicOutput),
		userSecretKeyShare: Uint8Array.from(userSecretKeyShare),
	};
}

/**
 * Encrypt a secret share using the provided encryption key.
 * This creates an encrypted share that can only be decrypted by the corresponding decryption key.
 *
 * @param userSecretKeyShare - The secret key share to encrypt
 * @param encryptionKey - The public encryption key to encrypt with
 * @param protocolPublicParameters - The protocol public parameters for encryption
 * @returns The encrypted secret share with proof of correct encryption
 */
export function encryptSecretShare(
	userSecretKeyShare: Uint8Array,
	encryptionKey: Uint8Array,
	protocolPublicParameters: Uint8Array,
): Uint8Array {
	const encryptedUserShareAndProof = encrypt_secret_share(
		userSecretKeyShare,
		encryptionKey,
		protocolPublicParameters,
	);

	return Uint8Array.from(encryptedUserShareAndProof);
}

/**
 * Decrypt a user's encrypted secret share.
 * This function verifies the encryption proof and decrypts the share using the private decryption key.
 *
 * SECURITY WARNING: *the user's secret key share must be kept private!* never send it to anyone, or store it anywhere unencrypted.
 *
 * @param decryptionKey - The private decryption key
 * @param encryptionKey - The corresponding public encryption key
 * @param dWalletDKGOutput - The DWallet's DKG output for verification
 * @param encryptedUserShareAndProof - The encrypted share with proof to decrypt
 * @param protocolPublicParameters - The protocol public parameters
 * @returns The decrypted secret share
 * @throws {Error} If decryption fails or proof verification fails
 */
export function decryptUserShare(
	decryptionKey: Uint8Array,
	encryptionKey: Uint8Array,
	dWalletDKGOutput: Uint8Array,
	encryptedUserShareAndProof: Uint8Array,
	protocolPublicParameters: Uint8Array,
): Uint8Array {
	const decryptedUserShare = decrypt_user_share(
		decryptionKey,
		encryptionKey,
		dWalletDKGOutput,
		encryptedUserShareAndProof,
		protocolPublicParameters,
	);

	return Uint8Array.from(decryptedUserShare);
}

/**
 * Prepare all cryptographic data needed for the second round of DKG.
 * This function combines the DKG output generation and secret share encryption.
 *
 * @param protocolPublicParameters - The protocol public parameters
 * @param dWallet - The DWallet object containing first round output
 * @param sessionIdentifier - Unique identifier for this DKG session
 * @param encryptionKey - The user's public encryption key
 * @returns Complete prepared data for the second DKG round
 * @throws {Error} If the first round output is not available in the DWallet
 */
export function prepareDKGSecondRound(
	protocolPublicParameters: Uint8Array,
	dWallet: DWallet,
	sessionIdentifier: Uint8Array,
	encryptionKey: Uint8Array,
): DKGSecondRoundRequestInput {
	const networkFirstRoundOutput =
		dWallet.state.AwaitingUserDKGVerificationInitiation?.first_round_output;

	if (!networkFirstRoundOutput) {
		throw new Error('First round output is undefined');
	}

	const [userDKGMessage, userPublicOutput, userSecretKeyShare] = create_dkg_user_output(
		protocolPublicParameters,
		Uint8Array.from(networkFirstRoundOutput),
		sessionIdentifierDigest(sessionIdentifier),
	);

	const encryptedUserShareAndProof = encryptSecretShare(
		userSecretKeyShare,
		encryptionKey,
		protocolPublicParameters,
	);

	return {
		userDKGMessage: Uint8Array.from(userDKGMessage),
		userPublicOutput: Uint8Array.from(userPublicOutput),
		encryptedUserShareAndProof: Uint8Array.from(encryptedUserShareAndProof),
	};
}

/**
 * Asynchronously prepare all cryptographic data needed for the second round of DKG.
 * This function fetches network parameters automatically and prepares the second round data.
 *
 * @param ikaClient - The IkaClient instance to fetch network parameters from
 * @param dWallet - The DWallet object containing first round output
 * @param sessionIdentifier - Unique identifier for this DKG session
 * @param classGroupsKeypair - The user's class groups keypair for encryption
 * @returns Promise resolving to complete prepared data for the second DKG round
 * @throws {Error} If the first round output is not available or network parameters cannot be fetched
 */
export async function prepareDKGSecondRoundAsync(
	ikaClient: IkaClient,
	dWallet: DWallet,
	sessionIdentifier: Uint8Array,
	classGroupsKeypair: {
		encryptionKey: Uint8Array;
		decryptionKey: Uint8Array;
	},
): Promise<DKGSecondRoundRequestInput> {
	const protocolPublicParameters = await ikaClient.getProtocolPublicParameters();

	return prepareDKGSecondRound(
		protocolPublicParameters,
		dWallet,
		sessionIdentifier,
		classGroupsKeypair.encryptionKey,
	);
}

/**
 * Prepare verification data for importing an existing cryptographic key as a DWallet.
 * This function creates all necessary proofs and encrypted data for the import process.
 *
 * @param ikaClient - The IkaClient instance to fetch network parameters from
 * @param sessionIdentifier - Unique identifier for this import session
 * @param userShareEncryptionKeys - The user's encryption keys for securing the imported share
 * @param keypair - The existing keypair to import as a DWallet. WE SUPPORT ONLY SECP256K1 FOR NOW.
 * @returns Promise resolving to complete verification data for the import process
 * @throws {Error} If network parameters cannot be fetched or key import preparation fails
 */
export async function prepareImportDWalletVerification(
	ikaClient: IkaClient,
	sessionIdentifier: Uint8Array,
	userShareEncryptionKeys: UserShareEncrytionKeys,
	keypair: Keypair,
): Promise<ImportDWalletVerificationRequestInput> {
	const protocolPublicParameters = await ikaClient.getProtocolPublicParameters();

	const [userSecretShare, userPublicOutput, userMessage] = create_imported_dwallet_user_output(
		protocolPublicParameters,
		sessionIdentifierDigest(sessionIdentifier),
		bcs.vector(bcs.u8()).serialize(decodeSuiPrivateKey(keypair.getSecretKey()).secretKey).toBytes(),
	);

	const encryptedUserShareAndProof = encryptSecretShare(
		userSecretShare,
		userShareEncryptionKeys.encryptionKey,
		protocolPublicParameters,
	);

	return {
		userPublicOutput: Uint8Array.from(userPublicOutput),
		userMessage: Uint8Array.from(userMessage),
		encryptedUserShareAndProof: Uint8Array.from(encryptedUserShareAndProof),
	};
}

/**
 * Create the user's sign message for the signature generation process.
 * This function combines the user's secret key, presign, and message to create a sign message to be sent to the network.
 *
 * @param protocolPublicParameters - The protocol public parameters
 * @param activeDWallet - The active DWallet containing the public output
 * @param secretKey - The user's secret key share
 * @param presign - The presignature data from a completed presign operation
 * @param message - The message bytes to sign
 * @param hash - The hash scheme identifier to use for signing
 * @returns The user's sign message that will be sent to the network for signature generation
 * @throws {Error} If the DWallet is not in active state or public output is missing
 */
export function createUserSignMessage(
	protocolPublicParameters: Uint8Array,
	activeDWallet: DWallet,
	secretKey: Uint8Array,
	presign: Uint8Array,
	message: Uint8Array,
	hash: number,
): Uint8Array {
	if (!activeDWallet.state.Active?.public_output) {
		throw new Error('Active DWallet public output is undefined');
	}

	return Uint8Array.from(
<<<<<<< HEAD
		create_sign_user_message(
			networkDecryptionKeyPublicOutput,
=======
		create_sign_user_output(
			protocolPublicParameters,
>>>>>>> 93f1ec31
			Uint8Array.from(activeDWallet.state.Active?.public_output),
			secretKey,
			presign,
			message,
			hash,
		),
	);
}

/**
 * Convert a network DKG public output to the protocol public parameters.
 *
 * @param network_dkg_public_output - The network DKG public output
 * @returns The protocol public parameters
 */
export function networkDkgPublicOutputToProtocolPp(
	network_dkg_public_output: Uint8Array,
): Uint8Array {
	return Uint8Array.from(network_dkg_public_output_to_protocol_pp(network_dkg_public_output));
}

/**
 * Verify a user's secret key share.
 *
 * @param userSecretKeyShare - The user's unencrypted secret key share
 * @param userDKGOutput - The user's DKG output
 * @param networkDkgPublicOutput - The network DKG public output
 * @returns True if the user's secret key share is valid, false otherwise
 */
export function verifyUserShare(
	userSecretKeyShare: Uint8Array,
	userDKGOutput: Uint8Array,
	networkDkgPublicOutput: Uint8Array,
): boolean {
	return verify_user_share(userSecretKeyShare, userDKGOutput, networkDkgPublicOutput);
}

/**
 * Verify a user's signature.
 *
 * @param publicKey - The user's public key
 * @param signature - The user's signature
 * @param message - The message to verify
 * @param networkDkgPublicOutput - The network DKG public output
 * @param hash - The hash scheme identifier to use for verification
 * @returns True if the signature is valid, false otherwise
 */
export function verifySecpSignature(
	publicKey: Uint8Array,
	signature: Uint8Array,
	message: Uint8Array,
	networkDkgPublicOutput: Uint8Array,
	hash: number,
): boolean {
	return verify_secp_signature(publicKey, signature, message, networkDkgPublicOutput, hash);
}

/**
 * Create a public key from a DWallet output.
 *
 * @param dWalletOutput - The DWallet output
 * @returns The public key
 */
export function publicKeyFromDWalletOutput(dWalletOutput: Uint8Array): Uint8Array {
	return Uint8Array.from(public_key_from_dwallet_output(dWalletOutput));
}

/**
 * Create a digest of the session identifier for cryptographic operations.
 * This function creates a versioned, domain-separated hash of the session identifier.
 *
 * @param sessionIdentifier - The raw session identifier bytes
 * @returns The SHA3-256 digest of the versioned and domain-separated session identifier
 * @private
 */
export function sessionIdentifierDigest(sessionIdentifier: Uint8Array): Uint8Array {
	const version = 0; // Version of the session identifier
	// Calculate the user session identifier for digest
	const data = [...u64ToBytesBigEndian(version), ...encodeToASCII('USER'), ...sessionIdentifier];
	// Compute the SHA3-256 digest of the serialized data
	const digest = sha3.keccak256.digest(data);
	return Uint8Array.from(digest);
}<|MERGE_RESOLUTION|>--- conflicted
+++ resolved
@@ -298,13 +298,8 @@
 	}
 
 	return Uint8Array.from(
-<<<<<<< HEAD
-		create_sign_user_message(
-			networkDecryptionKeyPublicOutput,
-=======
-		create_sign_user_output(
+        create_sign_user_message(
 			protocolPublicParameters,
->>>>>>> 93f1ec31
 			Uint8Array.from(activeDWallet.state.Active?.public_output),
 			secretKey,
 			presign,
