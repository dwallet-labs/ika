// Copyright (c) dWallet Labs, Ltd.
// SPDX-License-Identifier: BSD-3-Clause-Clear

import type { BcsType } from '@mysten/sui/bcs';
import { bcs, BcsStruct } from '@mysten/sui/bcs';
import type { SuiClient } from '@mysten/sui/client';

import * as CoordinatorInnerModule from '../generated/ika_dwallet_2pc_mpc/coordinator_inner.js';
import * as SystemInnerModule from '../generated/ika_system/system_inner.js';

export interface IkaPackageConfig {
	ikaPackage: string;
	ikaCommonPackage: string;
	ikaDwallet2pcMpcPackage: string;
	ikaSystemPackage: string;
}

export interface IkaObjectsConfig {
	ikaSystemObject: {
		objectID: string;
		initialSharedVersion: number;
	};
	ikaDWalletCoordinator: {
		objectID: string;
		initialSharedVersion: number;
	};
}

export interface IkaConfig {
	packages: IkaPackageConfig;
	objects: IkaObjectsConfig;
}

export type Network = 'testnet' | 'mainnet';

/**
 * Represents a network encryption key with its metadata
 */
export interface NetworkEncryptionKey {
	/** The unique identifier of the encryption key */
	id: string;
	/** The epoch when this encryption key was created */
	epoch: number;
	/** The public output ID for this encryption key */
	networkDKGOutputID: string;
	/** The reconfiguration output ID associated with this encryption key */
	reconfigurationOutputID: string | undefined;
}

/**
 * Options for encryption key selection in protocol public parameters
 */
export interface EncryptionKeyOptions {
	/** Specific encryption key ID to use */
	encryptionKeyID?: string;
	/** Whether to automatically detect the encryption key from the dWallet */
	autoDetect?: boolean;
}

export interface IkaClientOptions {
	config: IkaConfig;
	suiClient: SuiClient;
	timeout?: number;
	protocolPublicParameters?: {
		networkEncryptionKeyPublicOutputID: string;
		epoch: number;
		protocolPublicParameters: Uint8Array;
	};
	cache?: boolean;
	/** Default encryption key options for the client */
	encryptionKeyOptions?: EncryptionKeyOptions;
}

export type CoordinatorInner = typeof CoordinatorInnerModule.DWalletCoordinatorInner.$inferType;
export type SystemInner = typeof SystemInnerModule.SystemInner.$inferType;

export const DWalletKind = {
	ZeroTrust: 'zero-trust',
	ImportedKey: 'imported-key',
	ImportedKeyShared: 'imported-key-shared',
	Shared: 'shared',
} as const;

export type DWalletKind = (typeof DWalletKind)[keyof typeof DWalletKind];

export type DWalletInternal = typeof CoordinatorInnerModule.DWallet.$inferType;

export type ZeroTrustDWallet = DWalletInternal & {
	kind: 'zero-trust';
};

export type ImportedKeyDWallet = DWalletInternal & {
	kind: 'imported-key';
};

export type ImportedSharedDWallet = DWalletInternal & {
	kind: 'imported-key-shared';
};

export type SharedDWallet = DWalletInternal & {
	kind: 'shared';
};

export type DWallet = ZeroTrustDWallet | ImportedKeyDWallet | ImportedSharedDWallet | SharedDWallet;

export type DWalletCap = typeof CoordinatorInnerModule.DWalletCap.$inferType;
export type Presign = typeof CoordinatorInnerModule.PresignSession.$inferType;
export type EncryptedUserSecretKeyShare =
	typeof CoordinatorInnerModule.EncryptedUserSecretKeyShare.$inferType;
export type PartialUserSignature = typeof CoordinatorInnerModule.PartialUserSignature.$inferType;
export type Sign = typeof CoordinatorInnerModule.SignSession.$inferType;
export type EncryptionKey = typeof CoordinatorInnerModule.EncryptionKey.$inferType;
export type DWalletState = typeof CoordinatorInnerModule.DWalletState.$inferType.$kind;
export type PresignState = typeof CoordinatorInnerModule.PresignState.$inferType.$kind;
export type PartialUserSignatureState =
	typeof CoordinatorInnerModule.PartialUserSignatureState.$inferType.$kind;
export type EncryptedUserSecretKeyShareState =
	typeof CoordinatorInnerModule.EncryptedUserSecretKeyShareState.$inferType.$kind;
export type SignState = typeof CoordinatorInnerModule.SignState.$inferType.$kind;

/**
 * Hash algorithms supported by the Ika network.
 *
 * **Valid Combinations:**
 * - `KECCAK256`, `SHA256`, `DoubleSHA256`: Compatible with ECDSASecp256k1
 * - `SHA256`: Compatible with Taproot
 * - `SHA256`, `DoubleSHA256`: Compatible with ECDSASecp256r1
 * - `SHA512`: Compatible with EdDSA
 * - `Merlin`: Compatible with SchnorrkelSubstrate
 */
export const Hash = {
	/** KECCAK256 (SHA3) - Compatible with: ECDSASecp256k1 */
<<<<<<< HEAD
	KECCAK256: 0,
	/** SHA256 - Compatible with: ECDSASecp256k1, Taproot, ECDSASecp256r1 */
	SHA256: 1,
	/** Double SHA256: h(x) = sha256(sha256(x)) - Compatible with: ECDSASecp256k1, ECDSASecp256r1 */
	DoubleSHA256: 2,
	/** SHA512 - Compatible with: EdDSA only */
	SHA512: 3,
	/** Merlin (STROBE-based transcript construction) - Compatible with: SchnorrkelSubstrate only */
	Merlin: 4,
=======
	KECCAK256: 'KECCAK256',
	/** SHA256 - Compatible with: ECDSASecp256k1, Taproot, ECDSASecp256r1 */
	SHA256: 'SHA256',
	/** Double SHA256: h(x) = sha256(sha256(x)) - Compatible with: ECDSASecp256k1, ECDSASecp256r1 */
	DoubleSHA256: 'DoubleSHA256',
	/** SHA512 - Compatible with: EdDSA only */
	SHA512: 'SHA512',
	/** Merlin (STROBE-based transcript construction) - Compatible with: SchnorrkelSubstrate only */
	Merlin: 'Merlin',
>>>>>>> b73a9f53
} as const;

export type Hash = (typeof Hash)[keyof typeof Hash];

/**
 * Elliptic curves supported by the Ika network.
 * Each curve is associated with specific signature algorithms.
 */
export const Curve = {
	/** secp256k1 - Used by: ECDSASecp256k1, Taproot */
<<<<<<< HEAD
	SECP256K1: 0,
	/** Ristretto - Used by: SchnorrkelSubstrate */
	RISTRETTO: 1,
	/** Ed25519 - Used by: EdDSA */
	ED25519: 2,
	/** secp256r1 (P-256) - Used by: ECDSASecp256r1 */
	SECP256R1: 3,
=======
	SECP256K1: 'SECP256K1',
	/** Ristretto - Used by: SchnorrkelSubstrate */
	RISTRETTO: 'RISTRETTO',
	/** Ed25519 - Used by: EdDSA */
	ED25519: 'ED25519',
	/** secp256r1 (P-256) - Used by: ECDSASecp256r1 */
	SECP256R1: 'SECP256R1',
>>>>>>> b73a9f53
} as const;

export type Curve = (typeof Curve)[keyof typeof Curve];

/**
 * Signature algorithms supported by the Ika network.
 *
 * **Valid Hash Combinations:**
 * - `ECDSASecp256k1`: KECCAK256, SHA256, DoubleSHA256
 * - `Taproot`: SHA256 only
 * - `ECDSASecp256r1`: SHA256, DoubleSHA256
 * - `EdDSA`: SHA512 only
 * - `SchnorrkelSubstrate`: Merlin only
 */
export const SignatureAlgorithm = {
	/** ECDSA with secp256k1 curve - Valid hashes: KECCAK256, SHA256, DoubleSHA256 */
<<<<<<< HEAD
	ECDSASecp256k1: 0,
	/** Taproot (Bitcoin) - Valid hash: SHA256 only */
	Taproot: 1,
	/** ECDSA with secp256r1 (P-256) curve - Valid hashes: SHA256, DoubleSHA256 */
	ECDSASecp256r1: 2,
	/** EdDSA (Ed25519) - Valid hash: SHA512 only */
	EdDSA: 3,
	/** Schnorrkel/Ristretto (Substrate) - Valid hash: Merlin only */
	SchnorrkelSubstrate: 4,
=======
	ECDSASecp256k1: 'ECDSASecp256k1',
	/** Taproot (Bitcoin) - Valid hash: SHA256 only */
	Taproot: 'Taproot',
	/** ECDSA with secp256r1 (P-256) curve - Valid hashes: SHA256, DoubleSHA256 */
	ECDSASecp256r1: 'ECDSASecp256r1',
	/** EdDSA (Ed25519) - Valid hash: SHA512 only */
	EdDSA: 'EdDSA',
	/** Schnorrkel/Ristretto (Substrate) - Valid hash: Merlin only */
	SchnorrkelSubstrate: 'SchnorrkelSubstrate',
>>>>>>> b73a9f53
} as const;

export type SignatureAlgorithm = (typeof SignatureAlgorithm)[keyof typeof SignatureAlgorithm];

export interface SharedObjectOwner {
	Shared: {
		initial_shared_version: number;
	};
}

export function DynamicField<E extends BcsType<any>>(...typeParameters: [E]) {
	return new BcsStruct({
		name: `dynamic_field::Field<u64, ${typeParameters[0].name as E['name']}>`,
		fields: {
			id: bcs.Address,
			name: bcs.u64(),
			value: typeParameters[0],
		},
	});
}

export const CoordinatorInnerDynamicField = DynamicField(
	CoordinatorInnerModule.DWalletCoordinatorInner,
);

export const SystemInnerDynamicField = DynamicField(SystemInnerModule.SystemInner);

export type UserSignatureInputs = {
	activeDWallet?: DWallet;
	publicOutput?: Uint8Array;
	secretShare?: Uint8Array;
	encryptedUserSecretKeyShare?: EncryptedUserSecretKeyShare;
	presign: Presign;
	message: Uint8Array;
	hash: Hash;
	signatureScheme: SignatureAlgorithm;
<<<<<<< HEAD
	curve?: Curve;
};

export const PublicKeyBCS = bcs.vector(bcs.u8());
=======
	curve: Curve;
	createWithCentralizedOutput?: boolean;
};
>>>>>>> b73a9f53
<|MERGE_RESOLUTION|>--- conflicted
+++ resolved
@@ -130,17 +130,6 @@
  */
 export const Hash = {
 	/** KECCAK256 (SHA3) - Compatible with: ECDSASecp256k1 */
-<<<<<<< HEAD
-	KECCAK256: 0,
-	/** SHA256 - Compatible with: ECDSASecp256k1, Taproot, ECDSASecp256r1 */
-	SHA256: 1,
-	/** Double SHA256: h(x) = sha256(sha256(x)) - Compatible with: ECDSASecp256k1, ECDSASecp256r1 */
-	DoubleSHA256: 2,
-	/** SHA512 - Compatible with: EdDSA only */
-	SHA512: 3,
-	/** Merlin (STROBE-based transcript construction) - Compatible with: SchnorrkelSubstrate only */
-	Merlin: 4,
-=======
 	KECCAK256: 'KECCAK256',
 	/** SHA256 - Compatible with: ECDSASecp256k1, Taproot, ECDSASecp256r1 */
 	SHA256: 'SHA256',
@@ -150,7 +139,6 @@
 	SHA512: 'SHA512',
 	/** Merlin (STROBE-based transcript construction) - Compatible with: SchnorrkelSubstrate only */
 	Merlin: 'Merlin',
->>>>>>> b73a9f53
 } as const;
 
 export type Hash = (typeof Hash)[keyof typeof Hash];
@@ -161,15 +149,6 @@
  */
 export const Curve = {
 	/** secp256k1 - Used by: ECDSASecp256k1, Taproot */
-<<<<<<< HEAD
-	SECP256K1: 0,
-	/** Ristretto - Used by: SchnorrkelSubstrate */
-	RISTRETTO: 1,
-	/** Ed25519 - Used by: EdDSA */
-	ED25519: 2,
-	/** secp256r1 (P-256) - Used by: ECDSASecp256r1 */
-	SECP256R1: 3,
-=======
 	SECP256K1: 'SECP256K1',
 	/** Ristretto - Used by: SchnorrkelSubstrate */
 	RISTRETTO: 'RISTRETTO',
@@ -177,7 +156,6 @@
 	ED25519: 'ED25519',
 	/** secp256r1 (P-256) - Used by: ECDSASecp256r1 */
 	SECP256R1: 'SECP256R1',
->>>>>>> b73a9f53
 } as const;
 
 export type Curve = (typeof Curve)[keyof typeof Curve];
@@ -194,17 +172,6 @@
  */
 export const SignatureAlgorithm = {
 	/** ECDSA with secp256k1 curve - Valid hashes: KECCAK256, SHA256, DoubleSHA256 */
-<<<<<<< HEAD
-	ECDSASecp256k1: 0,
-	/** Taproot (Bitcoin) - Valid hash: SHA256 only */
-	Taproot: 1,
-	/** ECDSA with secp256r1 (P-256) curve - Valid hashes: SHA256, DoubleSHA256 */
-	ECDSASecp256r1: 2,
-	/** EdDSA (Ed25519) - Valid hash: SHA512 only */
-	EdDSA: 3,
-	/** Schnorrkel/Ristretto (Substrate) - Valid hash: Merlin only */
-	SchnorrkelSubstrate: 4,
-=======
 	ECDSASecp256k1: 'ECDSASecp256k1',
 	/** Taproot (Bitcoin) - Valid hash: SHA256 only */
 	Taproot: 'Taproot',
@@ -214,7 +181,6 @@
 	EdDSA: 'EdDSA',
 	/** Schnorrkel/Ristretto (Substrate) - Valid hash: Merlin only */
 	SchnorrkelSubstrate: 'SchnorrkelSubstrate',
->>>>>>> b73a9f53
 } as const;
 
 export type SignatureAlgorithm = (typeof SignatureAlgorithm)[keyof typeof SignatureAlgorithm];
@@ -251,13 +217,6 @@
 	message: Uint8Array;
 	hash: Hash;
 	signatureScheme: SignatureAlgorithm;
-<<<<<<< HEAD
-	curve?: Curve;
-};
-
-export const PublicKeyBCS = bcs.vector(bcs.u8());
-=======
 	curve: Curve;
 	createWithCentralizedOutput?: boolean;
-};
->>>>>>> b73a9f53
+};