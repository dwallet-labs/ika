--- conflicted
+++ resolved
@@ -2,8 +2,6 @@
 // SPDX-License-Identifier: BSD-3-Clause-Clear
 
 import type * as WasmModule from '@ika.xyz/ika-wasm';
-
-import type { Curve, SignatureAlgorithm } from './types.js';
 
 let wasmModule: typeof WasmModule | null = null;
 let initPromise: Promise<void> | null = null;
@@ -43,11 +41,7 @@
 
 // Export wrapped functions that ensure WASM is initialized
 export async function encrypt_secret_share(
-<<<<<<< HEAD
-	curve: Curve,
-=======
-	curve: number,
->>>>>>> b73a9f53
+	curve: number,
 	userSecretKeyShare: Uint8Array,
 	encryptionKey: Uint8Array,
 	protocolPublicParameters: Uint8Array,
@@ -62,11 +56,7 @@
 }
 
 export async function verify_user_share(
-<<<<<<< HEAD
-	curve: Curve,
-=======
-	curve: number,
->>>>>>> b73a9f53
+	curve: number,
 	userSecretKeyShare: Uint8Array,
 	userDKGOutput: Uint8Array,
 	networkDkgPublicOutput: Uint8Array,
@@ -76,11 +66,7 @@
 }
 
 export async function generate_secp_cg_keypair_from_seed(
-<<<<<<< HEAD
-	curve: Curve,
-=======
-	curve: number,
->>>>>>> b73a9f53
+	curve: number,
 	seed: Uint8Array,
 ): Promise<[Uint8Array, Uint8Array]> {
 	const wasm = await getWasmModule();
@@ -96,11 +82,7 @@
 }
 
 export async function create_dkg_centralized_output_v2(
-<<<<<<< HEAD
-	curve: Curve,
-=======
-	curve: number,
->>>>>>> b73a9f53
+	curve: number,
 	protocolPublicParameters: Uint8Array,
 	session_id: Uint8Array,
 ): Promise<[Uint8Array, Uint8Array, Uint8Array]> {
@@ -154,33 +136,8 @@
 	);
 }
 
-export async function create_sign_centralized_party_message_with_centralized_party_dkg_output(
-	protocolPublicParameters: Uint8Array,
-	centralizedDkgOutput: Uint8Array,
-	userSecretKeyShare: Uint8Array,
-	presign: Uint8Array,
-	message: Uint8Array,
-	hash: number,
-	signatureScheme: number,
-): Promise<Uint8Array> {
-	const wasm = await getWasmModule();
-	return wasm.create_sign_centralized_party_message_with_centralized_party_dkg_output(
-		protocolPublicParameters,
-		centralizedDkgOutput,
-		userSecretKeyShare,
-		presign,
-		message,
-		hash,
-		signatureScheme,
-	);
-}
-
 export async function network_dkg_public_output_to_protocol_pp(
-<<<<<<< HEAD
-	curve: Curve,
-=======
-	curve: number,
->>>>>>> b73a9f53
+	curve: number,
 	networkDkgPublicOutput: Uint8Array,
 ): Promise<Uint8Array> {
 	const wasm = await getWasmModule();
@@ -209,11 +166,7 @@
 }
 
 export async function public_key_from_dwallet_output(
-<<<<<<< HEAD
-	curve: Curve,
-=======
-	curve: number,
->>>>>>> b73a9f53
+	curve: number,
 	dWalletOutput: Uint8Array,
 ): Promise<Uint8Array> {
 	const wasm = await getWasmModule();
@@ -221,11 +174,7 @@
 }
 
 export async function public_key_from_centralized_dkg_output(
-<<<<<<< HEAD
-	curve: Curve,
-=======
-	curve: number,
->>>>>>> b73a9f53
+	curve: number,
 	centralizedDkgOutput: Uint8Array,
 ): Promise<Uint8Array> {
 	const wasm = await getWasmModule();
@@ -233,11 +182,7 @@
 }
 
 export async function reconfiguration_public_output_to_protocol_pp(
-<<<<<<< HEAD
-	curve: Curve,
-=======
-	curve: number,
->>>>>>> b73a9f53
+	curve: number,
 	reconfig_public_output: Uint8Array,
 	network_dkg_public_output: Uint8Array,
 ): Promise<Uint8Array> {
@@ -250,11 +195,7 @@
 }
 
 export async function centralized_and_decentralized_parties_dkg_output_match(
-<<<<<<< HEAD
-	curve: Curve,
-=======
-	curve: number,
->>>>>>> b73a9f53
+	curve: number,
 	userPublicOutput: Uint8Array,
 	networkDKGOutput: Uint8Array,
 ): Promise<boolean> {
@@ -267,11 +208,7 @@
 }
 
 export async function create_imported_dwallet_centralized_step(
-<<<<<<< HEAD
-	curve: Curve,
-=======
-	curve: number,
->>>>>>> b73a9f53
+	curve: number,
 	protocolPublicParameters: Uint8Array,
 	sessionIdentifier: Uint8Array,
 	secretKey: Uint8Array,
@@ -286,11 +223,7 @@
 }
 
 export async function decrypt_user_share(
-<<<<<<< HEAD
-	curve: Curve,
-=======
-	curve: number,
->>>>>>> b73a9f53
+	curve: number,
 	decryptionKey: Uint8Array,
 	dWalletPublicOutput: Uint8Array,
 	encryptedShare: Uint8Array,
@@ -307,20 +240,12 @@
 }
 
 export async function parse_signature_from_sign_output(
-<<<<<<< HEAD
-	signatureAlgorithm: SignatureAlgorithm,
-	signatureOutput: Uint8Array,
-): Promise<Uint8Array> {
-	const wasm = await getWasmModule();
-	return wasm.parse_signature_from_sign_output(signatureAlgorithm, signatureOutput);
-=======
 	curve: number,
 	signatureAlgorithm: number,
 	signatureOutput: Uint8Array,
 ): Promise<Uint8Array> {
 	const wasm = await getWasmModule();
 	return wasm.parse_signature_from_sign_output(curve, signatureAlgorithm, signatureOutput);
->>>>>>> b73a9f53
 }
 
 /**
