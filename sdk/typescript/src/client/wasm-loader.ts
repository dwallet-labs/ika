// Copyright (c) dWallet Labs, Ltd.
// SPDX-License-Identifier: BSD-3-Clause-Clear

import type * as WasmModule from '@ika.xyz/ika-wasm';

let wasmModule: typeof WasmModule | null = null;
let initPromise: Promise<void> | null = null;
const isNode = typeof process !== 'undefined' && !!process.versions?.node;

export async function ensureWasmInitialized() {
	if (wasmModule) return;
	if (!initPromise) initPromise = init();
	await initPromise;
}

async function init() {
	// Always import root; exports pick web vs node for us
	const mod: any = await import('@ika.xyz/ika-wasm');

	if (isNode) {
		// Node glue self-initializes (uses fs internally)
		const normalized = mod && typeof mod === 'object' && 'default' in mod ? mod.default : mod;
		if (typeof normalized.generate_secp_cg_keypair_from_seed !== 'function') {
			throw new Error('ika-wasm node glue not initialized (wrong target?)');
		}
		wasmModule = normalized as typeof WasmModule;
		return;
	}

	// Web glue: explicitly init with NO args so it fetches its own wasm URL
	const initFn: any = mod.default ?? mod.init;
	if (typeof initFn !== 'function') throw new Error('ika-wasm web glue missing init()');
	await initFn(); // <— NO url here
	wasmModule = mod as typeof WasmModule;
}

async function getWasmModule() {
	await ensureWasmInitialized();
	return wasmModule!;
}

// Export wrapped functions that ensure WASM is initialized
export async function encrypt_secret_share(
	userSecretKeyShare: Uint8Array,
	encryptionKey: Uint8Array,
	protocolPublicParameters: Uint8Array,
): Promise<Uint8Array> {
	const wasm = await getWasmModule();
	return wasm.encrypt_secret_share(userSecretKeyShare, encryptionKey, protocolPublicParameters);
}

export async function verify_user_share(
	userSecretKeyShare: Uint8Array,
	userDKGOutput: Uint8Array,
	networkDkgPublicOutput: Uint8Array,
): Promise<boolean> {
	const wasm = await getWasmModule();
	return wasm.verify_user_share(userSecretKeyShare, userDKGOutput, networkDkgPublicOutput);
}

export async function generate_secp_cg_keypair_from_seed(
	seed: Uint8Array,
): Promise<[Uint8Array, Uint8Array]> {
	const wasm = await getWasmModule();
	return wasm.generate_secp_cg_keypair_from_seed(seed);
}

<<<<<<< HEAD
=======
// TODO (#1482): Add support for V2 one round DWallet creation flow
>>>>>>> 76bc1715
export async function create_dkg_centralized_output_v1(
	protocolPublicParameters: Uint8Array,
	networkFirstRoundOutput: Uint8Array,
): Promise<[Uint8Array, Uint8Array, Uint8Array]> {
	const wasm = await getWasmModule();
	return wasm.create_dkg_centralized_output_v1(protocolPublicParameters, networkFirstRoundOutput);
}

export async function create_sign_centralized_party_message(
	protocolPublicParameters: Uint8Array,
	publicOutput: Uint8Array,
	userSecretKeyShare: Uint8Array,
	presign: Uint8Array,
	message: Uint8Array,
	hash: number,
): Promise<Uint8Array> {
	const wasm = await getWasmModule();
	return wasm.create_sign_centralized_party_message(
		protocolPublicParameters,
		publicOutput,
		userSecretKeyShare,
		presign,
		message,
		hash,
	);
}

export async function network_dkg_public_output_to_protocol_pp(
	networkDkgPublicOutput: Uint8Array,
): Promise<Uint8Array> {
	const wasm = await getWasmModule();
	return wasm.network_dkg_public_output_to_protocol_pp(networkDkgPublicOutput);
}

export async function verify_secp_signature(
	publicKey: Uint8Array,
	signature: Uint8Array,
	message: Uint8Array,
	networkDkgPublicOutput: Uint8Array,
	hash: number,
): Promise<boolean> {
	const wasm = await getWasmModule();
	return wasm.verify_secp_signature(publicKey, signature, message, networkDkgPublicOutput, hash);
}

export async function public_key_from_dwallet_output(
	dWalletOutput: Uint8Array,
): Promise<Uint8Array> {
	const wasm = await getWasmModule();
	return wasm.public_key_from_dwallet_output(dWalletOutput);
}

export async function centralized_and_decentralized_parties_dkg_output_match(
	userPublicOutput: Uint8Array,
	networkDKGOutput: Uint8Array,
): Promise<boolean> {
	const wasm = await getWasmModule();
	return wasm.centralized_and_decentralized_parties_dkg_output_match(
		userPublicOutput,
		networkDKGOutput,
	);
}

export async function create_imported_dwallet_centralized_step(
	protocolPublicParameters: Uint8Array,
	sessionIdentifier: Uint8Array,
	secretKey: Uint8Array,
): Promise<[Uint8Array, Uint8Array, Uint8Array]> {
	const wasm = await getWasmModule();
	return wasm.create_imported_dwallet_centralized_step(
		protocolPublicParameters,
		sessionIdentifier,
		secretKey,
	);
}

export async function decrypt_user_share(
	decryptionKey: Uint8Array,
	encryptionKey: Uint8Array,
	dWalletPublicOutput: Uint8Array,
	encryptedShare: Uint8Array,
	protocolPublicParameters: Uint8Array,
): Promise<Uint8Array> {
	const wasm = await getWasmModule();
	return wasm.decrypt_user_share(
		decryptionKey,
		encryptionKey,
		dWalletPublicOutput,
		encryptedShare,
		protocolPublicParameters,
	);
}

/**
 * Manually initialize the WASM module.
 * This is optional as functions will auto-initialize on first use.
 * Useful for preloading the WASM module during app initialization.
 */
export async function initializeWasm(): Promise<void> {
	await ensureWasmInitialized();
}<|MERGE_RESOLUTION|>--- conflicted
+++ resolved
@@ -65,10 +65,7 @@
 	return wasm.generate_secp_cg_keypair_from_seed(seed);
 }
 
-<<<<<<< HEAD
-=======
 // TODO (#1482): Add support for V2 one round DWallet creation flow
->>>>>>> 76bc1715
 export async function create_dkg_centralized_output_v1(
 	protocolPublicParameters: Uint8Array,
 	networkFirstRoundOutput: Uint8Array,
