--- conflicted
+++ resolved
@@ -10,10 +10,7 @@
 	userAndNetworkDKGOutputMatch,
 	verifyAndGetDWalletDKGPublicOutput,
 } from './cryptography.js';
-<<<<<<< HEAD
-=======
 import { fromCurveToNumber, fromNumberToCurve } from './hash-signature-validation.js';
->>>>>>> a88c7897
 import type { Curve, DWallet, EncryptedUserSecretKeyShare, EncryptionKey } from './types.js';
 import { encodeToASCII } from './utils.js';
 import { decrypt_user_share } from './wasm-loader.js';
@@ -261,10 +258,7 @@
 			verifiedPublicOutput: dWalletPublicOutput,
 			secretShare: Uint8Array.from(
 				await decrypt_user_share(
-<<<<<<< HEAD
-=======
 					fromCurveToNumber(this.curve),
->>>>>>> a88c7897
 					this.decryptionKey,
 					dWalletPublicOutput,
 					Uint8Array.from(encryptedUserSecretKeyShare.encrypted_centralized_secret_share_and_proof),
@@ -295,11 +289,7 @@
 				secretShareSigningSecretKey: Uint8Array.from(
 					this.#encryptedSecretShareSigningKeypair.getSecretKey(),
 				),
-<<<<<<< HEAD
-				curve: this.curve,
-=======
 				curve: fromCurveToNumber(this.curve),
->>>>>>> a88c7897
 			},
 		}).toBytes();
 	}
@@ -313,11 +303,7 @@
 			encryptionKey: new Uint8Array(encryptionKey),
 			decryptionKey: new Uint8Array(decryptionKey),
 			secretShareSigningSecretKey: new Uint8Array(secretShareSigningSecretKey),
-<<<<<<< HEAD
-			curve: Number(curve) as Curve,
-=======
 			curve: fromNumberToCurve(Number(curve)),
->>>>>>> a88c7897
 		};
 	}
 }