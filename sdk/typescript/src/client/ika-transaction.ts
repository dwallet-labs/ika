--- conflicted
+++ resolved
@@ -39,23 +39,15 @@
 	ImportedSharedDWallet,
 	Presign,
 	SharedDWallet,
-<<<<<<< HEAD
-	SignatureAlgorithm,
-=======
->>>>>>> a88c7897
 	UserSignatureInputs,
 	ZeroTrustDWallet,
 } from './types.js';
 import { SignatureAlgorithm } from './types.js';
 import type { UserShareEncryptionKeys } from './user-share-encryption-keys.js';
-<<<<<<< HEAD
-import { create_sign_centralized_party_message as create_sign_user_message } from './wasm-loader.js';
-=======
 import {
 	create_sign_centralized_party_message as create_sign,
 	create_sign_centralized_party_message_with_centralized_party_dkg_output as create_sign_with_centralized_output,
 } from './wasm-loader.js';
->>>>>>> a88c7897
 
 /**
  * Parameters for creating an IkaTransaction instance
@@ -115,20 +107,9 @@
 		ikaCoin: TransactionObjectArgument;
 		suiCoin: TransactionObjectArgument;
 	}): Promise<TransactionObjectArgument> {
-<<<<<<< HEAD
-		const dwalletCap = this.#requestDWalletDKGFirstRound({
-			curve,
-			networkEncryptionKeyID: (await this.#ikaClient.getConfiguredNetworkEncryptionKey()).id,
-			ikaCoin,
-			suiCoin,
-		});
-
-		return dwalletCap;
-=======
 		throw new Error(
 			'requestDWalletDKGFirstRoundAsync is deprecated. Use requestDWalletDKGFirstRound instead',
 		);
->>>>>>> a88c7897
 	}
 
 	/**
@@ -149,16 +130,6 @@
 		ikaCoin: TransactionObjectArgument;
 		suiCoin: TransactionObjectArgument;
 	}): TransactionObjectArgument {
-<<<<<<< HEAD
-		const dwalletCap = this.#requestDWalletDKGFirstRound({
-			curve,
-			networkEncryptionKeyID,
-			ikaCoin,
-			suiCoin,
-		});
-
-		return dwalletCap;
-=======
 		throw new Error('requestDWalletDKGFirstRound is deprecated. Use requestDWalletDKG instead');
 	}
 
@@ -278,16 +249,11 @@
 			suiCoin,
 			this.#transaction,
 		);
->>>>>>> a88c7897
 	}
 
 	/**
 	 * Request the DKG (Distributed Key Generation) with public user share to create a dWallet.
 	 *
-<<<<<<< HEAD
-	 * @param params.dWalletCap - The dWalletCap object from the first round, created for dWallet
-	 * @param params.dkgSecondRoundRequestInput - Cryptographic data prepared for the second round
-=======
 	 * @param params.sessionIdentifier - The session identifier object ID
 	 * @param params.dwalletNetworkEncryptionKeyId - The dWallet network encryption key ID
 	 * @param params.curve - The curve
@@ -295,23 +261,12 @@
 	 * @param params.publicUserSecretKeyShare - The public user secret key share
 	 * @param params.signDuringDKGRequest - The sign during DKG request (hash must be valid for signature algorithm)
 	 * @param params.userPublicOutput - The user's public output from the DKG process
->>>>>>> a88c7897
 	 * @param params.ikaCoin - The IKA coin object to use for transaction fees
 	 * @param params.suiCoin - The SUI coin object to use for gas fees
 	 *
 	 * @returns The DWallet capability and sign id if signDuringDKGRequest is provided
 	 * @throws {Error} If user share encryption keys are not set
 	 */
-<<<<<<< HEAD
-	requestDWalletDKGSecondRound({
-		dWalletCap,
-		dkgSecondRoundRequestInput,
-		ikaCoin,
-		suiCoin,
-	}: {
-		dWalletCap: TransactionObjectArgument | string;
-		dkgSecondRoundRequestInput: DKGSecondRoundRequestInput;
-=======
 	async requestDWalletDKGWithPublicUserShare<S extends SignatureAlgorithm = never>({
 		sessionIdentifier,
 		dwalletNetworkEncryptionKeyId,
@@ -323,7 +278,6 @@
 		ikaCoin,
 		suiCoin,
 	}: {
->>>>>>> a88c7897
 		ikaCoin: TransactionObjectArgument;
 		suiCoin: TransactionObjectArgument;
 		sessionIdentifier: TransactionObjectArgument;
@@ -358,15 +312,6 @@
 		return coordinatorTx.requestDWalletDKGWithPublicUserSecretKeyShare(
 			this.#ikaClient.ikaConfig,
 			this.#getCoordinatorObjectRef(),
-<<<<<<< HEAD
-			this.#transaction.object(dWalletCap),
-			dkgSecondRoundRequestInput.userDKGMessage,
-			dkgSecondRoundRequestInput.encryptedUserShareAndProof,
-			this.#userShareEncryptionKeys.getSuiAddress(),
-			dkgSecondRoundRequestInput.userPublicOutput,
-			this.#userShareEncryptionKeys.getSigningPublicKeyBytes(),
-			this.createSessionIdentifier(),
-=======
 			dwalletNetworkEncryptionKeyId,
 			fromCurveToNumber(curve),
 			publicKeyShareAndProof,
@@ -400,7 +345,6 @@
 						this.#transaction,
 					)
 				: null,
->>>>>>> a88c7897
 			ikaCoin,
 			suiCoin,
 			this.#transaction,
@@ -578,12 +522,9 @@
 	 * Request a presign operation for a DWallet.
 	 * Presigning allows for faster signature generation by pre-computing part of the signature.
 	 *
-<<<<<<< HEAD
-=======
 	 * If you are using ecdsa(k1,r1) and imported key dwallet, you must call this function always
 	 * If you are using schnor, schnorrkell, eddsa, taproot, call requestGlobalPresign instead
 	 *
->>>>>>> a88c7897
 	 * @param params.dWallet - The DWallet to create the presign for
 	 * @param params.signatureAlgorithm - The signature algorithm identifier to use
 	 * @param params.ikaCoin - The IKA coin object to use for transaction fees
@@ -601,10 +542,6 @@
 		ikaCoin: TransactionObjectArgument;
 		suiCoin: TransactionObjectArgument;
 	}): TransactionObjectArgument {
-<<<<<<< HEAD
-		const unverifiedPresignCap = this.#requestPresign({
-			dWallet,
-=======
 		this.#assertDWalletPublicOutputSet(dWallet);
 		this.#assertCanRunNormalPresign(dWallet, signatureAlgorithm);
 		validateCurveSignatureAlgorithm(fromNumberToCurve(dWallet.curve), signatureAlgorithm);
@@ -649,7 +586,6 @@
 		const unverifiedPresignCap = this.#requestGlobalPresign({
 			dwalletNetworkEncryptionKeyId,
 			curve,
->>>>>>> a88c7897
 			signatureAlgorithm,
 			ikaCoin,
 			suiCoin,
@@ -663,15 +599,6 @@
 	 * This creates an approval object that can be used in subsequent signing operations.
 	 *
 	 * @param params.dWalletCap - The dWalletCap object, that owns the dWallet
-<<<<<<< HEAD
-	 * @param params.signatureAlgorithm - The signature algorithm to use
-	 * @param params.hashScheme - The hash scheme to apply to the message
-	 * @param params.message - The message bytes to approve for signing
-	 * @returns Message approval
-	 */
-	approveMessage({
-		dWalletCap,
-=======
 	 * @param params.curve - The curve to use for the approval
 	 * @param params.signatureAlgorithm - The signature algorithm to use (must be valid for the curve)
 	 * @param params.hashScheme - The hash scheme to apply to the message (must be valid for the signature algorithm)
@@ -681,18 +608,11 @@
 	approveMessage<C extends Curve, S extends ValidSignatureAlgorithmForCurve<C>>({
 		dWalletCap,
 		curve,
->>>>>>> a88c7897
 		signatureAlgorithm,
 		hashScheme,
 		message,
 	}: {
 		dWalletCap: TransactionObjectArgument | string;
-<<<<<<< HEAD
-		signatureAlgorithm: SignatureAlgorithm;
-		hashScheme: Hash;
-		message: Uint8Array;
-	}): TransactionObjectArgument {
-=======
 		curve: C;
 		signatureAlgorithm: S;
 		hashScheme: ValidHashForSignature<S>;
@@ -707,18 +627,12 @@
 			hashScheme,
 		);
 
->>>>>>> a88c7897
 		const messageApproval = coordinatorTx.approveMessage(
 			this.#ikaClient.ikaConfig,
 			this.#getCoordinatorObjectRef(),
 			this.#transaction.object(dWalletCap),
-<<<<<<< HEAD
-			signatureAlgorithm,
-			hashScheme,
-=======
 			signatureAlgorithmNumber,
 			hashNumber,
->>>>>>> a88c7897
 			message,
 			this.#transaction,
 		);
@@ -733,9 +647,6 @@
 	 * @param params.presign - The presign object to verify
 	 * @returns Verified presign capability
 	 */
-<<<<<<< HEAD
-	verifyPresignCap({ presign }: { presign: Presign }): TransactionObjectArgument {
-=======
 	verifyPresignCap({ presign }: { presign: Presign }): TransactionObjectArgument;
 
 	/**
@@ -768,7 +679,6 @@
 			throw new Error('Either presign or unverifiedPresignCap must be provided');
 		}
 
->>>>>>> a88c7897
 		const verifiedPresignCap = coordinatorTx.verifyPresignCap(
 			this.#ikaClient.ikaConfig,
 			this.#getCoordinatorObjectRef(),
@@ -784,15 +694,6 @@
 	 * This is similar to approveMessage but specifically for DWallets created with imported keys.
 	 *
 	 * @param params.dWalletCap - The dWalletCap object, that owns the dWallet
-<<<<<<< HEAD
-	 * @param params.signatureAlgorithm - The signature algorithm to use
-	 * @param params.hashScheme - The hash scheme to apply to the message
-	 * @param params.message - The message bytes to approve for signing
-	 * @returns Imported key message approval
-	 */
-	approveImportedKeyMessage({
-		dWalletCap,
-=======
 	 * @param params.curve - The curve to use for the approval
 	 * @param params.signatureAlgorithm - The signature algorithm to use (must be valid for the curve)
 	 * @param params.hashScheme - The hash scheme to apply to the message (must be valid for the signature algorithm)
@@ -802,18 +703,11 @@
 	approveImportedKeyMessage<C extends Curve, S extends ValidSignatureAlgorithmForCurve<C>>({
 		dWalletCap,
 		curve,
->>>>>>> a88c7897
 		signatureAlgorithm,
 		hashScheme,
 		message,
 	}: {
 		dWalletCap: TransactionObjectArgument | string;
-<<<<<<< HEAD
-		signatureAlgorithm: SignatureAlgorithm;
-		hashScheme: Hash;
-		message: Uint8Array;
-	}): TransactionObjectArgument {
-=======
 		curve: C;
 		signatureAlgorithm: S;
 		hashScheme: ValidHashForSignature<S>;
@@ -828,18 +722,12 @@
 			hashScheme,
 		);
 
->>>>>>> a88c7897
 		const importedKeyMessageApproval = coordinatorTx.approveImportedKeyMessage(
 			this.#ikaClient.ikaConfig,
 			this.#getCoordinatorObjectRef(),
 			this.#transaction.object(dWalletCap),
-<<<<<<< HEAD
-			signatureAlgorithm,
-			hashScheme,
-=======
 			signatureAlgorithmNumber,
 			hashNumber,
->>>>>>> a88c7897
 			message,
 			this.#transaction,
 		);
@@ -848,14 +736,6 @@
 	}
 
 	/**
-<<<<<<< HEAD
-	 * Sign a message using a ZeroTrust DWallet with encrypted user shares.
-	 * This performs the actual signing operation using the presign and user's encrypted share.
-	 *
-	 * @param params.dWallet - The ZeroTrust DWallet to sign with
-	 * @param params.messageApproval - Message approval
-	 * @param params.hashScheme - The hash scheme used for the message
-=======
 	 * Sign a message using a DWallet.
 	 * This performs the actual signing operation using the presign and user's share (encrypted, secret, or public).
 	 * Only supports ZeroTrust and Shared DWallets. For Imported Key DWallets, use requestSignWithImportedKey instead.
@@ -866,7 +746,6 @@
 	 * @param params.dWallet - The DWallet to sign with (ZeroTrust or Shared DWallet)
 	 * @param params.messageApproval - Message approval
 	 * @param params.hashScheme - The hash scheme used for the message (must be valid for the signature algorithm)
->>>>>>> a88c7897
 	 * @param params.verifiedPresignCap - The verified presign capability
 	 * @param params.presign - The completed presign object
 	 * @param params.encryptedUserSecretKeyShare - Optional: encrypted user secret key share (for ZeroTrust DWallets)
@@ -876,11 +755,6 @@
 	 * @param params.signatureScheme - The signature algorithm to use
 	 * @param params.ikaCoin - The IKA coin object to use for transaction fees
 	 * @param params.suiCoin - The SUI coin object to use for gas fees
-<<<<<<< HEAD
-	 * @returns Promise resolving to the updated IkaTransaction instance
-	 */
-	async requestSign({
-=======
 	 * @returns Promise resolving to the signature ID
 	 *
 	 * @example
@@ -911,7 +785,6 @@
 	 * });
 	 */
 	async requestSign<S extends SignatureAlgorithm>({
->>>>>>> a88c7897
 		dWallet,
 		messageApproval,
 		hashScheme,
@@ -925,11 +798,7 @@
 		ikaCoin,
 		suiCoin,
 	}: {
-<<<<<<< HEAD
-		dWallet: ZeroTrustDWallet;
-=======
 		dWallet: ZeroTrustDWallet | SharedDWallet;
->>>>>>> a88c7897
 		messageApproval: TransactionObjectArgument;
 		hashScheme: ValidHashForSignature<S>;
 		verifiedPresignCap: TransactionObjectArgument;
@@ -941,13 +810,6 @@
 		signatureScheme: S;
 		ikaCoin: TransactionObjectArgument;
 		suiCoin: TransactionObjectArgument;
-<<<<<<< HEAD
-	}): Promise<IkaTransaction>;
-
-	/**
-	 * Sign a message using a ZeroTrust DWallet with unencrypted secret shares.
-	 * This performs the actual signing operation using the presign and user's unencrypted share.
-=======
 	}): Promise<TransactionObjectArgument> {
 		// Validate hash and signature algorithm combination
 		validateHashSignatureCombination(hashScheme, signatureScheme);
@@ -1024,20 +886,10 @@
 	/**
 	 * Sign a message using an Imported Key DWallet.
 	 * This performs the actual signing operation using the presign and user's share (encrypted, secret, or public).
->>>>>>> a88c7897
 	 *
 	 * SECURITY WARNING: When using unencrypted shares, this method does not verify `secretShare` and `publicOutput`,
 	 * which must be verified by the caller in order to guarantee zero-trust security.
 	 *
-<<<<<<< HEAD
-	 * @param params.dWallet - The ZeroTrust DWallet to sign with
-	 * @param params.messageApproval - Message approval
-	 * @param params.hashScheme - The hash scheme used for the message
-	 * @param params.verifiedPresignCap - The verified presign capability
-	 * @param params.presign - The completed presign object
-	 * @param params.secretShare - The user's unencrypted secret share
-	 * @param params.publicOutput - The user's public output
-=======
 	 * @param params.dWallet - The Imported Key DWallet to sign with (type and share availability auto-detected)
 	 * @param params.importedKeyMessageApproval - Imported key message approval
 	 * @param params.hashScheme - The hash scheme used for the message (must be valid for the signature algorithm)
@@ -1046,16 +898,10 @@
 	 * @param params.encryptedUserSecretKeyShare - Optional: encrypted user secret key share (for ImportedKeyDWallet)
 	 * @param params.secretShare - Optional: unencrypted secret share (requires publicOutput, for ImportedKeyDWallet)
 	 * @param params.publicOutput - Optional: public output (required when using secretShare, for ImportedKeyDWallet)
->>>>>>> a88c7897
 	 * @param params.message - The message bytes to sign
 	 * @param params.signatureScheme - Optional: signature algorithm (defaults to ECDSASecp256k1)
 	 * @param params.ikaCoin - The IKA coin object to use for transaction fees
 	 * @param params.suiCoin - The SUI coin object to use for gas fees
-<<<<<<< HEAD
-	 * @returns Promise resolving to the updated IkaTransaction instance
-	 */
-	async requestSign({
-=======
 	 * @returns Promise resolving to the signature ID
 	 *
 	 * @example
@@ -1088,7 +934,6 @@
 	async requestSignWithImportedKey<
 		S extends SignatureAlgorithm = typeof SignatureAlgorithm.ECDSASecp256k1,
 	>({
->>>>>>> a88c7897
 		dWallet,
 		importedKeyMessageApproval,
 		hashScheme,
@@ -1102,15 +947,9 @@
 		ikaCoin,
 		suiCoin,
 	}: {
-<<<<<<< HEAD
-		dWallet: ZeroTrustDWallet;
-		messageApproval: TransactionObjectArgument;
-		hashScheme: Hash;
-=======
 		dWallet: ImportedKeyDWallet | ImportedSharedDWallet;
 		importedKeyMessageApproval: TransactionObjectArgument;
 		hashScheme: ValidHashForSignature<S>;
->>>>>>> a88c7897
 		verifiedPresignCap: TransactionObjectArgument;
 		presign: Presign;
 		encryptedUserSecretKeyShare?: EncryptedUserSecretKeyShare;
@@ -1120,18 +959,6 @@
 		signatureScheme?: S;
 		ikaCoin: TransactionObjectArgument;
 		suiCoin: TransactionObjectArgument;
-<<<<<<< HEAD
-	}): Promise<IkaTransaction>;
-
-	/**
-	 * Sign a message using a Shared DWallet with public shares.
-	 * This performs the actual signing operation using the DWallet's public shares.
-	 * No secret share or public output parameters are needed as they are available on the DWallet.
-	 *
-	 * @param params.dWallet - The Shared DWallet to sign with
-	 * @param params.messageApproval - Message approval
-	 * @param params.hashScheme - The hash scheme used for the message
-=======
 	}): Promise<TransactionObjectArgument> {
 		if (!dWallet.is_imported_key_dwallet) {
 			throw new Error('dWallet must be an ImportedKeyDWallet');
@@ -1212,7 +1039,6 @@
 	 * This creates a partial user signature capability that is returned with the transaction.
 	 *
 	 * @param params.dWallet - The ZeroTrust DWallet to create the future sign for
->>>>>>> a88c7897
 	 * @param params.verifiedPresignCap - The verified presign capability
 	 * @param params.presign - The completed presign object
 	 * @param params.encryptedUserSecretKeyShare - The user's encrypted secret key share
@@ -1220,19 +1046,10 @@
 	 * @param params.hashScheme - The hash scheme to use for the message
 	 * @param params.ikaCoin - The IKA coin object to use for transaction fees
 	 * @param params.suiCoin - The SUI coin object to use for gas fees
-<<<<<<< HEAD
-	 * @returns Promise resolving to the updated IkaTransaction instance
-	 */
-	async requestSign({
-		dWallet,
-		messageApproval,
-		hashScheme,
-=======
 	 * @returns Promise resolving to the unverified partial user signature capability
 	 */
 	async requestFutureSign({
 		dWallet,
->>>>>>> a88c7897
 		verifiedPresignCap,
 		presign,
 		encryptedUserSecretKeyShare,
@@ -1242,13 +1059,7 @@
 		ikaCoin,
 		suiCoin,
 	}: {
-<<<<<<< HEAD
-		dWallet: SharedDWallet;
-		messageApproval: TransactionObjectArgument;
-		hashScheme: Hash;
-=======
 		dWallet: ZeroTrustDWallet;
->>>>>>> a88c7897
 		verifiedPresignCap: TransactionObjectArgument;
 		presign: Presign;
 		encryptedUserSecretKeyShare: EncryptedUserSecretKeyShare;
@@ -1257,54 +1068,6 @@
 		signatureScheme: SignatureAlgorithm;
 		ikaCoin: TransactionObjectArgument;
 		suiCoin: TransactionObjectArgument;
-<<<<<<< HEAD
-	}): Promise<IkaTransaction>;
-
-	/**
-	 * Universal sign method implementation that automatically detects the DWallet type and signing method.
-	 * This performs the actual signing operation using the presign and user's share (encrypted, secret, or public).
-	 * Only supports ZeroTrust and Shared DWallets. For Imported Key DWallets, use signWithImportedKey instead.
-	 *
-	 * @param params.dWallet - The DWallet to sign with (ZeroTrust or Shared DWallet)
-	 * @param params.messageApproval - Message approval
-	 * @param params.hashScheme - The hash scheme used for the message
-	 * @param params.verifiedPresignCap - The verified presign capability
-	 * @param params.presign - The completed presign object
-	 * @param params.encryptedUserSecretKeyShare - Optional: encrypted user secret key share (for ZeroTrust DWallets)
-	 * @param params.secretShare - Optional: unencrypted secret share (requires publicOutput, for ZeroTrust DWallets)
-	 * @param params.publicOutput - Optional: public output (required when using secretShare, for ZeroTrust DWallets)
-	 * @param params.message - The message bytes to sign
-	 * @param params.ikaCoin - The IKA coin object to use for transaction fees
-	 * @param params.suiCoin - The SUI coin object to use for gas fees
-	 * @returns Promise resolving to the updated IkaTransaction instance
-	 *
-	 * @example
-	 * // ZeroTrust DWallet - Zero-trust signing (encrypted shares)
-	 * await tx.requestSign({
-	 *   dWallet, // ZeroTrustDWallet
-	 *   messageApproval,
-	 *   encryptedUserSecretKeyShare,
-	 *   // ... other params
-	 * });
-	 *
-	 * @example
-	 * // ZeroTrust DWallet - Secret share signing
-	 * await tx.requestSign({
-	 *   dWallet, // ZeroTrustDWallet
-	 *   messageApproval,
-	 *   secretShare,
-	 *   publicOutput,
-	 *   // ... other params
-	 * });
-	 *
-	 * @example
-	 * // Shared DWallet - Public share signing (no secret params needed)
-	 * await tx.requestSign({
-	 *   dWallet, // SharedDWallet
-	 *   messageApproval,
-	 *   // ... other params (no secretShare/publicOutput needed)
-	 * });
-=======
 	}): Promise<TransactionObjectArgument>;
 
 	/**
@@ -1324,32 +1087,11 @@
 	 * @param params.ikaCoin - The IKA coin object to use for transaction fees
 	 * @param params.suiCoin - The SUI coin object to use for gas fees
 	 * @returns Promise resolving to the unverified partial user signature capability
->>>>>>> a88c7897
-	 */
-
-	async requestSign({
+	 */
+	async requestFutureSign({
 		dWallet,
-		messageApproval,
-		hashScheme,
 		verifiedPresignCap,
 		presign,
-<<<<<<< HEAD
-		encryptedUserSecretKeyShare,
-		secretShare,
-		publicOutput,
-		message,
-		ikaCoin,
-		suiCoin,
-	}: {
-		dWallet: ZeroTrustDWallet | SharedDWallet;
-		messageApproval: TransactionObjectArgument;
-		hashScheme: Hash;
-		verifiedPresignCap: TransactionObjectArgument;
-		presign: Presign;
-		encryptedUserSecretKeyShare?: EncryptedUserSecretKeyShare;
-		secretShare?: Uint8Array;
-		publicOutput?: Uint8Array;
-=======
 		secretShare,
 		publicOutput,
 		message,
@@ -1363,96 +1105,11 @@
 		presign: Presign;
 		secretShare: Uint8Array;
 		publicOutput: Uint8Array;
->>>>>>> a88c7897
 		message: Uint8Array;
 		hashScheme: Hash;
 		signatureScheme: SignatureAlgorithm;
 		ikaCoin: TransactionObjectArgument;
 		suiCoin: TransactionObjectArgument;
-<<<<<<< HEAD
-	}) {
-		// Auto-detect share availability
-		const hasPublicShares = !!dWallet.public_user_secret_key_share;
-
-		// Regular DWallet signing (ZeroTrust and Shared only)
-		if (encryptedUserSecretKeyShare) {
-			// Encrypted shares
-			await this.#requestSign({
-				verifiedPresignCap,
-				messageApproval,
-				userSignatureInputs: {
-					activeDWallet: dWallet,
-					presign,
-					encryptedUserSecretKeyShare,
-					message,
-					hash: hashScheme,
-				},
-				ikaCoin,
-				suiCoin,
-			});
-			return this;
-		} else if (secretShare && publicOutput) {
-			// Secret share provided
-			await this.#requestSign({
-				verifiedPresignCap,
-				messageApproval,
-				userSignatureInputs: {
-					activeDWallet: dWallet,
-					presign,
-					secretShare,
-					publicOutput,
-					message,
-					hash: hashScheme,
-				},
-				ikaCoin,
-				suiCoin,
-			});
-			return this;
-		} else if (hasPublicShares) {
-			// Public shares available on DWallet
-			this.#assertDWalletPublicUserSecretKeyShareSet(dWallet);
-			this.#assertDWalletPublicOutputSet(dWallet);
-
-			await this.#requestSign({
-				verifiedPresignCap,
-				messageApproval,
-				userSignatureInputs: {
-					activeDWallet: dWallet,
-					presign,
-					// No need to verify public output in public user-share flows, as there is no zero-trust security in this model.
-					publicOutput: Uint8Array.from(dWallet.state.Active?.public_output),
-					secretShare: Uint8Array.from(dWallet.public_user_secret_key_share),
-					message,
-					hash: hashScheme,
-				},
-				ikaCoin,
-				suiCoin,
-			});
-			return this;
-		} else {
-			throw new Error(
-				'DWallet signing requires either encryptedUserSecretKeyShare, (secretShare + publicOutput), or public_user_secret_key_share on the DWallet',
-			);
-		}
-	}
-
-	/**
-	 * Sign a message using an Imported Key DWallet with encrypted user shares.
-	 * This performs the actual signing operation using the presign and user's encrypted share.
-	 *
-	 * @param params.dWallet - The Imported Key DWallet to sign with
-	 * @param params.importedKeyMessageApproval - Imported key message approval
-	 * @param params.hashScheme - The hash scheme used for the message
-	 * @param params.verifiedPresignCap - The verified presign capability
-	 * @param params.presign - The completed presign object
-	 * @param params.encryptedUserSecretKeyShare - The user's encrypted secret key share
-	 * @param params.message - The message bytes to sign
-	 * @param params.ikaCoin - The IKA coin object to use for transaction fees
-	 * @param params.suiCoin - The SUI coin object to use for gas fees
-	 * @returns Promise resolving to the updated IkaTransaction instance
-	 */
-	async requestSignWithImportedKey({
-=======
 	}): Promise<TransactionObjectArgument>;
 
 	/**
@@ -1531,75 +1188,19 @@
 	 * });
 	 */
 	async requestFutureSign<S extends SignatureAlgorithm>({
->>>>>>> a88c7897
 		dWallet,
-		importedKeyMessageApproval,
-		hashScheme,
 		verifiedPresignCap,
 		presign,
 		encryptedUserSecretKeyShare,
-<<<<<<< HEAD
-=======
-		secretShare,
-		publicOutput,
->>>>>>> a88c7897
-		message,
-		ikaCoin,
-		suiCoin,
-	}: {
-		dWallet: ImportedKeyDWallet;
-		importedKeyMessageApproval: TransactionObjectArgument;
-		hashScheme: Hash;
-		verifiedPresignCap: TransactionObjectArgument;
-		presign: Presign;
-		encryptedUserSecretKeyShare: EncryptedUserSecretKeyShare;
-		message: Uint8Array;
-		ikaCoin: TransactionObjectArgument;
-		suiCoin: TransactionObjectArgument;
-	}): Promise<IkaTransaction>;
-
-	/**
-	 * Sign a message using an Imported Key DWallet with unencrypted secret shares.
-	 * This performs the actual signing operation using the presign and user's unencrypted share.
-	 *
-	 * SECURITY WARNING: This method does not verify `secretShare` and `publicOutput`,
-	 * which must be verified by the caller in order to guarantee zero-trust security.
-	 *
-	 * @param params.dWallet - The Imported Key DWallet to sign with
-	 * @param params.importedKeyMessageApproval - Imported key message approval
-	 * @param params.hashScheme - The hash scheme used for the message
-	 * @param params.verifiedPresignCap - The verified presign capability
-	 * @param params.presign - The completed presign object
-	 * @param params.secretShare - The user's unencrypted secret share
-	 * @param params.publicOutput - The user's public output
-	 * @param params.message - The message bytes to sign
-	 * @param params.ikaCoin - The IKA coin object to use for transaction fees
-	 * @param params.suiCoin - The SUI coin object to use for gas fees
-	 * @returns Promise resolving to the updated IkaTransaction instance
-	 */
-	async requestSignWithImportedKey({
-		dWallet,
-		importedKeyMessageApproval,
-		hashScheme,
-<<<<<<< HEAD
-		verifiedPresignCap,
-		presign,
 		secretShare,
 		publicOutput,
 		message,
-		ikaCoin,
-		suiCoin,
-	}: {
-		dWallet: ImportedKeyDWallet;
-		importedKeyMessageApproval: TransactionObjectArgument;
-		hashScheme: Hash;
-=======
+		hashScheme,
 		signatureScheme,
 		ikaCoin,
 		suiCoin,
 	}: {
 		dWallet: ZeroTrustDWallet | SharedDWallet;
->>>>>>> a88c7897
 		verifiedPresignCap: TransactionObjectArgument;
 		presign: Presign;
 		encryptedUserSecretKeyShare?: EncryptedUserSecretKeyShare;
@@ -1610,183 +1211,6 @@
 		signatureScheme: S;
 		ikaCoin: TransactionObjectArgument;
 		suiCoin: TransactionObjectArgument;
-<<<<<<< HEAD
-	}): Promise<IkaTransaction>;
-
-	/**
-	 * Sign a message using an ImportedShared DWallet with public shares.
-	 * This performs the actual signing operation using the DWallet's public shares.
-	 * No secret share or public output parameters are needed as they are available on the DWallet.
-	 *
-	 * @param params.dWallet - The ImportedShared DWallet to sign with
-	 * @param params.importedKeyMessageApproval - Imported key message approval
-	 * @param params.hashScheme - The hash scheme used for the message
-	 * @param params.verifiedPresignCap - The verified presign capability
-	 * @param params.presign - The completed presign object
-	 * @param params.message - The message bytes to sign
-	 * @param params.ikaCoin - The IKA coin object to use for transaction fees
-	 * @param params.suiCoin - The SUI coin object to use for gas fees
-	 * @returns Promise resolving to the updated IkaTransaction instance
-	 */
-	async requestSignWithImportedKey({
-		dWallet,
-		importedKeyMessageApproval,
-		hashScheme,
-		verifiedPresignCap,
-		presign,
-		message,
-		ikaCoin,
-		suiCoin,
-	}: {
-		dWallet: ImportedSharedDWallet;
-		importedKeyMessageApproval: TransactionObjectArgument;
-		hashScheme: Hash;
-		verifiedPresignCap: TransactionObjectArgument;
-		presign: Presign;
-		message: Uint8Array;
-		ikaCoin: TransactionObjectArgument;
-		suiCoin: TransactionObjectArgument;
-	}): Promise<IkaTransaction>;
-
-	/**
-	 * Universal signWithImportedKey method implementation that automatically detects the Imported Key DWallet type and signing method.
-	 * This performs the actual signing operation using the presign and user's share (encrypted, secret, or public).
-	 *
-	 * @param params.dWallet - The Imported Key DWallet to sign with (type and share availability auto-detected)
-	 * @param params.importedKeyMessageApproval - Imported key message approval
-	 * @param params.hashScheme - The hash scheme used for the message
-	 * @param params.verifiedPresignCap - The verified presign capability
-	 * @param params.presign - The completed presign object
-	 * @param params.encryptedUserSecretKeyShare - Optional: encrypted user secret key share (for ImportedKeyDWallet)
-	 * @param params.secretShare - Optional: unencrypted secret share (requires publicOutput, for ImportedKeyDWallet)
-	 * @param params.publicOutput - Optional: public output (required when using secretShare, for ImportedKeyDWallet)
-	 * @param params.message - The message bytes to sign
-	 * @param params.ikaCoin - The IKA coin object to use for transaction fees
-	 * @param params.suiCoin - The SUI coin object to use for gas fees
-	 * @returns Promise resolving to the updated IkaTransaction instance
-	 *
-	 * @example
-	 * // ImportedKeyDWallet - Zero-trust signing (encrypted shares)
-	 * await tx.requestSignWithImportedKey({
-	 *   dWallet, // ImportedKeyDWallet
-	 *   importedKeyMessageApproval,
-	 *   encryptedUserSecretKeyShare,
-	 *   // ... other params
-	 * });
-	 *
-	 * @example
-	 * // ImportedKeyDWallet - Secret share signing
-	 * await tx.requestSignWithImportedKey({
-	 *   dWallet, // ImportedKeyDWallet
-	 *   importedKeyMessageApproval,
-	 *   secretShare,
-	 *   publicOutput,
-	 *   // ... other params
-	 * });
-	 *
-	 * @example
-	 * // ImportedSharedDWallet - Public share signing (no secret params needed)
-	 * await tx.requestSignWithImportedKey({
-	 *   dWallet, // ImportedSharedDWallet
-	 *   importedKeyMessageApproval,
-	 *   // ... other params (no secretShare/publicOutput needed)
-	 * });
-	 */
-	async requestSignWithImportedKey({
-		dWallet,
-		importedKeyMessageApproval,
-		hashScheme,
-		verifiedPresignCap,
-		presign,
-		encryptedUserSecretKeyShare,
-		secretShare,
-		publicOutput,
-		message,
-		ikaCoin,
-		suiCoin,
-	}: {
-		dWallet: ImportedKeyDWallet | ImportedSharedDWallet;
-		importedKeyMessageApproval: TransactionObjectArgument;
-		hashScheme: Hash;
-		verifiedPresignCap: TransactionObjectArgument;
-		presign: Presign;
-		encryptedUserSecretKeyShare?: EncryptedUserSecretKeyShare;
-		secretShare?: Uint8Array;
-		publicOutput?: Uint8Array;
-		message: Uint8Array;
-		ikaCoin: TransactionObjectArgument;
-		suiCoin: TransactionObjectArgument;
-	}) {
-		if (!dWallet.is_imported_key_dwallet) {
-			throw new Error('dWallet must be an ImportedKeyDWallet');
-		}
-
-		// Auto-detect share availability
-		const hasPublicShares = !!dWallet.public_user_secret_key_share;
-
-		// Auto-detect signing method based on available shares and parameters
-		if (encryptedUserSecretKeyShare) {
-			// Encrypted shares
-			await this.#requestImportedKeySign({
-				verifiedPresignCap,
-				importedKeyMessageApproval,
-				userSignatureInputs: {
-					activeDWallet: dWallet,
-					encryptedUserSecretKeyShare,
-					presign,
-					message,
-					hash: hashScheme,
-				},
-				ikaCoin,
-				suiCoin,
-			});
-			return this;
-		} else if (secretShare && publicOutput) {
-			// Secret share provided
-			await this.#requestImportedKeySign({
-				verifiedPresignCap,
-				importedKeyMessageApproval,
-				userSignatureInputs: {
-					activeDWallet: dWallet,
-					secretShare,
-					publicOutput,
-					presign,
-					message,
-					hash: hashScheme,
-				},
-				ikaCoin,
-				suiCoin,
-			});
-			return this;
-		} else if (hasPublicShares) {
-			// Public shares available on DWallet
-			this.#assertDWalletPublicUserSecretKeyShareSet(dWallet);
-			await this.#requestImportedKeySign({
-				verifiedPresignCap,
-				importedKeyMessageApproval,
-				userSignatureInputs: {
-					activeDWallet: dWallet,
-					presign,
-					message,
-					hash: hashScheme,
-				},
-				ikaCoin,
-				suiCoin,
-			});
-			return this;
-		} else {
-			throw new Error(
-				'Imported Key DWallet signing requires either encryptedUserSecretKeyShare, (secretShare + publicOutput), or public_user_secret_key_share on the DWallet',
-			);
-		}
-	}
-
-	/**
-	 * Request a future sign operation with encrypted shares for ZeroTrust DWallets and keep capability.
-	 * This creates a partial user signature capability that is returned with the transaction.
-	 *
-	 * @param params.dWallet - The ZeroTrust DWallet to create the future sign for
-=======
 	}): Promise<TransactionObjectArgument> {
 		// Validate hash and signature algorithm combination
 		validateHashSignatureCombination(hashScheme, signatureScheme);
@@ -1866,7 +1290,6 @@
 	 * This creates a partial user signature capability that is returned with the transaction.
 	 *
 	 * @param params.dWallet - The Imported Key DWallet to create the future sign for
->>>>>>> a88c7897
 	 * @param params.verifiedPresignCap - The verified presign capability
 	 * @param params.presign - The completed presign object
 	 * @param params.encryptedUserSecretKeyShare - The user's encrypted secret key share
@@ -1876,352 +1299,14 @@
 	 * @param params.suiCoin - The SUI coin object to use for gas fees
 	 * @returns Promise resolving to the unverified partial user signature capability
 	 */
-<<<<<<< HEAD
-	async requestFutureSign({
-=======
 	async requestFutureSignWithImportedKey({
->>>>>>> a88c7897
 		dWallet,
 		verifiedPresignCap,
 		presign,
 		encryptedUserSecretKeyShare,
 		message,
 		hashScheme,
-<<<<<<< HEAD
-		ikaCoin,
-		suiCoin,
-	}: {
-		dWallet: ZeroTrustDWallet;
-=======
 		signatureScheme,
-		ikaCoin,
-		suiCoin,
-	}: {
-		dWallet: ImportedKeyDWallet;
->>>>>>> a88c7897
-		verifiedPresignCap: TransactionObjectArgument;
-		presign: Presign;
-		encryptedUserSecretKeyShare: EncryptedUserSecretKeyShare;
-		message: Uint8Array;
-		hashScheme: Hash;
-<<<<<<< HEAD
-=======
-		signatureScheme: SignatureAlgorithm;
->>>>>>> a88c7897
-		ikaCoin: TransactionObjectArgument;
-		suiCoin: TransactionObjectArgument;
-	}): Promise<TransactionObjectArgument>;
-
-	/**
-<<<<<<< HEAD
-	 * Request a future sign operation with secret shares for ZeroTrust DWallets and keep capability.
-=======
-	 * Request a future sign operation with secret shares for Imported Key DWallets and keep capability.
->>>>>>> a88c7897
-	 * This creates a partial user signature capability that is returned with the transaction.
-	 *
-	 * SECURITY WARNING: This method does not verify `secretShare` and `publicOutput`,
-	 * which must be verified by the caller in order to guarantee zero-trust security.
-	 *
-<<<<<<< HEAD
-	 * @param params.dWallet - The ZeroTrust DWallet to create the future sign for
-=======
-	 * @param params.dWallet - The Imported Key DWallet to create the future sign for
->>>>>>> a88c7897
-	 * @param params.verifiedPresignCap - The verified presign capability
-	 * @param params.presign - The completed presign object
-	 * @param params.secretShare - The user's unencrypted secret share
-	 * @param params.publicOutput - The user's public output
-	 * @param params.message - The message bytes to pre-sign
-	 * @param params.hashScheme - The hash scheme to use for the message
-	 * @param params.ikaCoin - The IKA coin object to use for transaction fees
-	 * @param params.suiCoin - The SUI coin object to use for gas fees
-	 * @returns Promise resolving to the unverified partial user signature capability
-	 */
-<<<<<<< HEAD
-	async requestFutureSign({
-=======
-	async requestFutureSignWithImportedKey({
->>>>>>> a88c7897
-		dWallet,
-		verifiedPresignCap,
-		presign,
-		secretShare,
-		publicOutput,
-		message,
-		hashScheme,
-<<<<<<< HEAD
-		ikaCoin,
-		suiCoin,
-	}: {
-		dWallet: ZeroTrustDWallet;
-=======
-		signatureScheme,
-		ikaCoin,
-		suiCoin,
-	}: {
-		dWallet: ImportedKeyDWallet;
->>>>>>> a88c7897
-		verifiedPresignCap: TransactionObjectArgument;
-		presign: Presign;
-		secretShare: Uint8Array;
-		publicOutput: Uint8Array;
-		message: Uint8Array;
-		hashScheme: Hash;
-<<<<<<< HEAD
-=======
-		signatureScheme: SignatureAlgorithm;
->>>>>>> a88c7897
-		ikaCoin: TransactionObjectArgument;
-		suiCoin: TransactionObjectArgument;
-	}): Promise<TransactionObjectArgument>;
-
-	/**
-<<<<<<< HEAD
-	 * Request a future sign operation with public shares for Shared DWallets and keep capability.
-	 * This creates a partial user signature capability that is returned with the transaction.
-	 * No secret share or public output parameters are needed as they are available on the DWallet.
-	 *
-	 * @param params.dWallet - The Shared DWallet to create the future sign for
-=======
-	 * Request a future sign operation with public shares for ImportedShared DWallets and keep capability.
-	 * This creates a partial user signature capability that is returned with the transaction.
-	 * No secret share or public output parameters are needed as they are available on the DWallet.
-	 *
-	 * @param params.dWallet - The ImportedShared DWallet to create the future sign for
->>>>>>> a88c7897
-	 * @param params.verifiedPresignCap - The verified presign capability
-	 * @param params.presign - The completed presign object
-	 * @param params.message - The message bytes to pre-sign
-	 * @param params.hashScheme - The hash scheme to use for the message
-	 * @param params.ikaCoin - The IKA coin object to use for transaction fees
-	 * @param params.suiCoin - The SUI coin object to use for gas fees
-	 * @returns Promise resolving to the unverified partial user signature capability
-	 */
-<<<<<<< HEAD
-	async requestFutureSign({
-=======
-	async requestFutureSignWithImportedKey({
->>>>>>> a88c7897
-		dWallet,
-		verifiedPresignCap,
-		presign,
-		message,
-		hashScheme,
-<<<<<<< HEAD
-		ikaCoin,
-		suiCoin,
-	}: {
-		dWallet: SharedDWallet;
-=======
-		signatureScheme,
-		ikaCoin,
-		suiCoin,
-	}: {
-		dWallet: ImportedSharedDWallet;
->>>>>>> a88c7897
-		verifiedPresignCap: TransactionObjectArgument;
-		presign: Presign;
-		message: Uint8Array;
-		hashScheme: Hash;
-<<<<<<< HEAD
-=======
-		signatureScheme: SignatureAlgorithm;
->>>>>>> a88c7897
-		ikaCoin: TransactionObjectArgument;
-		suiCoin: TransactionObjectArgument;
-	}): Promise<TransactionObjectArgument>;
-
-	/**
-<<<<<<< HEAD
-	 * Universal requestFutureSign method implementation that automatically detects DWallet type and share availability.
-	 * This method intelligently routes to the appropriate future signing implementation.
-	 * Only supports ZeroTrust and Shared DWallets. For Imported Key DWallets, use requestFutureSignWithImportedKey instead.
-	 *
-	 * @param params.dWallet - The DWallet to create the future sign for (ZeroTrust or Shared DWallet)
-	 * @param params.verifiedPresignCap - The verified presign capability
-	 * @param params.presign - The completed presign object
-	 * @param params.encryptedUserSecretKeyShare - Optional: encrypted user secret key share (for ZeroTrust DWallets)
-	 * @param params.secretShare - Optional: unencrypted secret share (requires publicOutput, for ZeroTrust DWallets)
-	 * @param params.publicOutput - Optional: public output (required when using secretShare, for ZeroTrust DWallets)
-=======
-	 * Universal requestFutureSignWithImportedKey method implementation that automatically detects the Imported Key DWallet type and signing method.
-	 * This method intelligently routes to the appropriate future signing implementation for Imported Key DWallets.
-	 *
-	 * @param params.dWallet - The Imported Key DWallet to create the future sign for (type and share availability auto-detected)
-	 * @param params.verifiedPresignCap - The verified presign capability
-	 * @param params.presign - The completed presign object
-	 * @param params.encryptedUserSecretKeyShare - Optional: encrypted user secret key share (for ImportedKeyDWallet)
-	 * @param params.secretShare - Optional: unencrypted secret share (requires publicOutput, for ImportedKeyDWallet)
-	 * @param params.publicOutput - Optional: public output (required when using secretShare, for ImportedKeyDWallet)
->>>>>>> a88c7897
-	 * @param params.message - The message bytes to pre-sign
-	 * @param params.hashScheme - The hash scheme to use for the message
-	 * @param params.ikaCoin - The IKA coin object to use for transaction fees
-	 * @param params.suiCoin - The SUI coin object to use for gas fees
-	 * @returns Promise resolving to unverified partial user signature capability
-<<<<<<< HEAD
-	 *
-	 * @example
-	 * // ZeroTrust DWallet - Keep capability (encrypted shares)
-	 * const unverifiedPartialUserSignatureCap = await tx.requestFutureSign({
-	 *   dWallet, // ZeroTrustDWallet
-	 *   encryptedUserSecretKeyShare,
-	 *   // ... other params
-	 * });
-	 *
-	 * @example
-	 * // ZeroTrust DWallet
-	 * const unverifiedPartialUserSignatureCap = await tx.requestFutureSign({
-	 *   dWallet, // ZeroTrustDWallet
-	 *   secretShare,
-	 *   publicOutput,
-	 *   // ... other params
-	 * });
-	 *
-	 * @example
-	 * // Shared DWallet - Public share signing (no secret params needed)
-	 * const unverifiedPartialUserSignatureCap = await tx.requestFutureSign({
-	 *   dWallet, // SharedDWallet
-	 *   // ... other params (no secretShare/publicOutput needed)
-	 * });
-	 */
-	async requestFutureSign({
-		dWallet,
-		verifiedPresignCap,
-		presign,
-		encryptedUserSecretKeyShare,
-		secretShare,
-		publicOutput,
-		message,
-		hashScheme,
-		ikaCoin,
-		suiCoin,
-	}: {
-		dWallet: ZeroTrustDWallet | SharedDWallet;
-		verifiedPresignCap: TransactionObjectArgument;
-		presign: Presign;
-		encryptedUserSecretKeyShare?: EncryptedUserSecretKeyShare;
-		secretShare?: Uint8Array;
-		publicOutput?: Uint8Array;
-		message: Uint8Array;
-		hashScheme: Hash;
-		ikaCoin: TransactionObjectArgument;
-		suiCoin: TransactionObjectArgument;
-	}): Promise<TransactionObjectArgument> {
-		// Auto-detect share availability
-		const hasPublicShares = !!dWallet.public_user_secret_key_share;
-
-		let unverifiedPartialUserSignatureCap: TransactionObjectArgument;
-
-		// Auto-detect signing method based on available shares and parameters
-		if (encryptedUserSecretKeyShare) {
-			// Encrypted shares
-			unverifiedPartialUserSignatureCap = await this.#requestFutureSign({
-				verifiedPresignCap,
-				userSignatureInputs: {
-					activeDWallet: dWallet,
-					presign,
-					encryptedUserSecretKeyShare,
-					message,
-					hash: hashScheme,
-				},
-				ikaCoin,
-				suiCoin,
-			});
-		} else if (secretShare && publicOutput) {
-			// Secret share provided
-			unverifiedPartialUserSignatureCap = await this.#requestFutureSign({
-				verifiedPresignCap,
-				userSignatureInputs: {
-					activeDWallet: dWallet,
-					presign,
-					secretShare,
-					publicOutput,
-					message,
-					hash: hashScheme,
-				},
-				ikaCoin,
-				suiCoin,
-			});
-		} else if (hasPublicShares) {
-			// Public shares available on DWallet
-			this.#assertDWalletPublicUserSecretKeyShareSet(dWallet);
-			this.#assertDWalletPublicOutputSet(dWallet);
-
-			unverifiedPartialUserSignatureCap = await this.#requestFutureSign({
-				verifiedPresignCap,
-				userSignatureInputs: {
-					activeDWallet: dWallet,
-					presign,
-					// No need to verify public output in public user-share flows, as there is no zero-trust security in this model.
-					publicOutput: Uint8Array.from(dWallet.state.Active?.public_output),
-					secretShare: Uint8Array.from(dWallet.public_user_secret_key_share),
-					message,
-					hash: hashScheme,
-				},
-				ikaCoin,
-				suiCoin,
-			});
-		} else {
-			throw new Error(
-				'DWallet future signing requires either encryptedUserSecretKeyShare, (secretShare + publicOutput), or public_user_secret_key_share on the DWallet',
-			);
-		}
-
-		return unverifiedPartialUserSignatureCap;
-	}
-
-	/**
-	 * Request a future sign operation with encrypted shares for Imported Key DWallets and keep capability.
-	 * This creates a partial user signature capability that is returned with the transaction.
-	 *
-	 * @param params.dWallet - The Imported Key DWallet to create the future sign for
-	 * @param params.verifiedPresignCap - The verified presign capability
-	 * @param params.presign - The completed presign object
-	 * @param params.encryptedUserSecretKeyShare - The user's encrypted secret key share
-	 * @param params.message - The message bytes to pre-sign
-	 * @param params.hashScheme - The hash scheme to use for the message
-	 * @param params.ikaCoin - The IKA coin object to use for transaction fees
-	 * @param params.suiCoin - The SUI coin object to use for gas fees
-	 * @returns Promise resolving to the unverified partial user signature capability
-	 */
-	async requestFutureSignWithImportedKey({
-=======
-	 *
-	 * @example
-	 * // ImportedKeyDWallet - Keep capability (encrypted shares)
-	 * const unverifiedPartialUserSignatureCap = await tx.requestFutureSignWithImportedKey({
-	 *   dWallet, // ImportedKeyDWallet
-	 *   encryptedUserSecretKeyShare,
-	 *   // ... other params
-	 * });
-	 *
-	 * @example
-	 * // ImportedKeyDWallet
-	 * const unverifiedPartialUserSignatureCap = await tx.requestFutureSignWithImportedKey({
-	 *   dWallet, // ImportedKeyDWallet
-	 *   secretShare,
-	 *   publicOutput,
-	 *   // ... other params
-	 * });
-	 *
-	 * @example
-	 * // ImportedSharedDWallet - Public share signing (no secret params needed)
-	 * const unverifiedPartialUserSignatureCap = await tx.requestFutureSignWithImportedKey({
-	 *   dWallet, // ImportedSharedDWallet
-	 *   // ... other params (no secretShare/publicOutput needed)
-	 * });
-	 */
-	async requestFutureSignWithImportedKey<S extends SignatureAlgorithm>({
->>>>>>> a88c7897
-		dWallet,
-		verifiedPresignCap,
-		presign,
-		encryptedUserSecretKeyShare,
-<<<<<<< HEAD
-		message,
-		hashScheme,
 		ikaCoin,
 		suiCoin,
 	}: {
@@ -2231,6 +1316,7 @@
 		encryptedUserSecretKeyShare: EncryptedUserSecretKeyShare;
 		message: Uint8Array;
 		hashScheme: Hash;
+		signatureScheme: SignatureAlgorithm;
 		ikaCoin: TransactionObjectArgument;
 		suiCoin: TransactionObjectArgument;
 	}): Promise<TransactionObjectArgument>;
@@ -2261,6 +1347,7 @@
 		publicOutput,
 		message,
 		hashScheme,
+		signatureScheme,
 		ikaCoin,
 		suiCoin,
 	}: {
@@ -2271,6 +1358,7 @@
 		publicOutput: Uint8Array;
 		message: Uint8Array;
 		hashScheme: Hash;
+		signatureScheme: SignatureAlgorithm;
 		ikaCoin: TransactionObjectArgument;
 		suiCoin: TransactionObjectArgument;
 	}): Promise<TransactionObjectArgument>;
@@ -2295,6 +1383,7 @@
 		presign,
 		message,
 		hashScheme,
+		signatureScheme,
 		ikaCoin,
 		suiCoin,
 	}: {
@@ -2303,6 +1392,7 @@
 		presign: Presign;
 		message: Uint8Array;
 		hashScheme: Hash;
+		signatureScheme: SignatureAlgorithm;
 		ikaCoin: TransactionObjectArgument;
 		suiCoin: TransactionObjectArgument;
 	}): Promise<TransactionObjectArgument>;
@@ -2347,155 +1437,11 @@
 	 *   // ... other params (no secretShare/publicOutput needed)
 	 * });
 	 */
-	async requestFutureSignWithImportedKey({
+	async requestFutureSignWithImportedKey<S extends SignatureAlgorithm>({
 		dWallet,
 		verifiedPresignCap,
 		presign,
 		encryptedUserSecretKeyShare,
-		secretShare,
-		publicOutput,
-		message,
-		hashScheme,
-		ikaCoin,
-		suiCoin,
-	}: {
-		dWallet: ImportedKeyDWallet | ImportedSharedDWallet;
-		verifiedPresignCap: TransactionObjectArgument;
-		presign: Presign;
-		encryptedUserSecretKeyShare?: EncryptedUserSecretKeyShare;
-		secretShare?: Uint8Array;
-		publicOutput?: Uint8Array;
-		message: Uint8Array;
-		hashScheme: Hash;
-		ikaCoin: TransactionObjectArgument;
-		suiCoin: TransactionObjectArgument;
-	}): Promise<TransactionObjectArgument> {
-		// Auto-detect share availability
-		const hasPublicShares = !!dWallet.public_user_secret_key_share;
-
-		let unverifiedPartialUserSignatureCap: TransactionObjectArgument;
-
-		// Auto-detect signing method based on available shares and parameters
-		if (encryptedUserSecretKeyShare) {
-			// Encrypted shares
-			unverifiedPartialUserSignatureCap = await this.#requestFutureSign({
-				verifiedPresignCap,
-				userSignatureInputs: {
-					activeDWallet: dWallet,
-					presign,
-					encryptedUserSecretKeyShare,
-					message,
-					hash: hashScheme,
-				},
-				ikaCoin,
-				suiCoin,
-			});
-		} else if (secretShare && publicOutput) {
-			// Secret share provided
-			unverifiedPartialUserSignatureCap = await this.#requestFutureSign({
-				verifiedPresignCap,
-				userSignatureInputs: {
-					activeDWallet: dWallet,
-					presign,
-					secretShare,
-					publicOutput,
-					message,
-					hash: hashScheme,
-				},
-				ikaCoin,
-				suiCoin,
-			});
-		} else if (hasPublicShares) {
-			// Public shares available on DWallet
-			this.#assertDWalletPublicUserSecretKeyShareSet(dWallet);
-
-			unverifiedPartialUserSignatureCap = await this.#requestFutureSign({
-				verifiedPresignCap,
-				userSignatureInputs: {
-					activeDWallet: dWallet,
-					presign,
-					message,
-					hash: hashScheme,
-				},
-				ikaCoin,
-				suiCoin,
-			});
-		} else {
-			throw new Error(
-				'Imported Key DWallet future signing requires either encryptedUserSecretKeyShare, (secretShare + publicOutput), or public_user_secret_key_share on the DWallet',
-			);
-		}
-
-		return unverifiedPartialUserSignatureCap;
-	}
-
-	/**
-	 * Complete a future sign operation using a previously created partial user signature.
-	 * This method takes a partial signature created earlier and combines it with message approval to create a full signature.
-	 *
-	 * @param params.partialUserSignatureCap - The partial user signature capability created by requestFutureSign
-	 * @param params.messageApproval - The message approval from approveMessage
-	 * @param params.ikaCoin - The IKA coin object to use for transaction fees
-	 * @param params.suiCoin - The SUI coin object to use for gas fees
-	 * @returns The updated IkaTransaction instance
-	 */
-	futureSign({
-		partialUserSignatureCap,
-		messageApproval,
-		ikaCoin,
-		suiCoin,
-	}: {
-		partialUserSignatureCap: TransactionObjectArgument | string;
-		messageApproval: TransactionObjectArgument;
-		ikaCoin: TransactionObjectArgument;
-		suiCoin: TransactionObjectArgument;
-	}) {
-		coordinatorTx.requestSignWithPartialUserSignature(
-			this.#ikaClient.ikaConfig,
-			this.#getCoordinatorObjectRef(),
-			coordinatorTx.verifyPartialUserSignatureCap(
-				this.#ikaClient.ikaConfig,
-				this.#getCoordinatorObjectRef(),
-				this.#transaction.object(partialUserSignatureCap),
-				this.#transaction,
-			),
-			messageApproval,
-			this.createSessionIdentifier(),
-			ikaCoin,
-			suiCoin,
-			this.#transaction,
-		);
-
-		return this;
-	}
-
-	/**
-	 * Request verification for an Imported Key DWallet key and keep the capability.
-	 * This method creates a DWallet from an existing cryptographic key that was generated outside the network.
-	 *
-	 * @param params.importDWalletVerificationRequestInput - The prepared verification data from prepareImportedKeyDWalletVerification
-	 * @param params.curve - The elliptic curve identifier used for the imported key
-	 * @param params.signerPublicKey - The public key of the transaction signer
-	 * @param params.sessionIdentifier - Unique session identifier for this operation
-	 * @param params.ikaCoin - The IKA coin object to use for transaction fees
-	 * @param params.suiCoin - The SUI coin object to use for gas fees
-	 * @returns Promise resolving to imported key DWallet capability
-	 */
-	async requestImportedKeyDWalletVerification({
-		importDWalletVerificationRequestInput,
-		curve,
-		signerPublicKey,
-		sessionIdentifier,
-		ikaCoin,
-		suiCoin,
-	}: {
-		importDWalletVerificationRequestInput: ImportDWalletVerificationRequestInput;
-		curve: Curve;
-		signerPublicKey: Uint8Array;
-		sessionIdentifier: string;
-		ikaCoin: TransactionObjectArgument;
-		suiCoin: TransactionObjectArgument;
-=======
 		secretShare,
 		publicOutput,
 		message,
@@ -2691,7 +1637,6 @@
 		sessionIdentifier: TransactionObjectArgument;
 		ikaCoin: TransactionObjectArgument;
 		suiCoin: TransactionObjectArgument;
->>>>>>> a88c7897
 	}): Promise<TransactionObjectArgument> {
 		const importedKeyDWalletVerificationCap = await this.#requestImportedKeyDwalletVerification({
 			importDWalletVerificationRequestInput,
@@ -3316,10 +2261,7 @@
 			dWallet.id.id,
 			destinationEncryptionKeyAddress,
 			await encryptSecretShare(
-<<<<<<< HEAD
-=======
 				fromNumberToCurve(destinationEncryptionKeyObj.curve),
->>>>>>> a88c7897
 				sourceSecretShare,
 				new Uint8Array(destinationEncryptionKeyObj.encryption_key),
 				publicParameters,
@@ -3390,17 +2332,6 @@
 		curve: Curve;
 		createWithCentralizedOutput?: boolean;
 	}): Promise<Uint8Array> {
-<<<<<<< HEAD
-		return new Uint8Array(
-			await create_sign_user_message(
-				protocolPublicParameters,
-				publicOutput,
-				userSecretKeyShare,
-				presign,
-				message,
-				hash,
-			),
-=======
 		const { curveNumber, signatureAlgorithmNumber, hashNumber } =
 			fromCurveAndSignatureAlgorithmAndHashToNumbers(curve, signatureScheme, hash);
 
@@ -3455,7 +2386,6 @@
 
 		throw new Error(
 			'You can call this function for ecdsa signatures only, and if this is imported key dwallet, or the version is 1',
->>>>>>> a88c7897
 		);
 	}
 }