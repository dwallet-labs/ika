--- conflicted
+++ resolved
@@ -16,11 +16,6 @@
 	verifyUserShare,
 } from './cryptography.js';
 import {
-<<<<<<< HEAD
-	validateCurveSignatureAlgorithm,
-	validateHashSignatureCombination,
-	type ValidHashForSignature,
-=======
 	fromCurveAndSignatureAlgorithmAndHashToNumbers,
 	fromCurveAndSignatureAlgorithmToNumbers,
 	fromCurveToNumber,
@@ -30,7 +25,6 @@
 	validateHashSignatureCombination,
 	type ValidHashForSignature,
 	type ValidSignatureAlgorithmForCurve,
->>>>>>> b73a9f53
 } from './hash-signature-validation.js';
 import type { IkaClient } from './ika-client.js';
 import {
@@ -227,15 +221,11 @@
 						this.#ikaClient.ikaConfig,
 						this.#getCoordinatorObjectRef(),
 						signDuringDKGRequest.verifiedPresignCap,
-<<<<<<< HEAD
-						signDuringDKGRequest.hashScheme,
-=======
 						fromHashToNumber(
 							curve,
 							signDuringDKGRequest.signatureAlgorithm,
 							signDuringDKGRequest.hashScheme,
 						),
->>>>>>> b73a9f53
 						signDuringDKGRequest.message,
 						await this.#getUserSignMessage({
 							userSignatureInputs: {
@@ -246,10 +236,7 @@
 								signatureScheme: signDuringDKGRequest.signatureAlgorithm,
 								presign: signDuringDKGRequest.presign,
 								curve,
-<<<<<<< HEAD
-=======
 								createWithCentralizedOutput: true,
->>>>>>> b73a9f53
 							},
 							signDuringDKG: signDuringDKGRequest ? true : false,
 						}),
@@ -334,15 +321,11 @@
 						this.#ikaClient.ikaConfig,
 						this.#getCoordinatorObjectRef(),
 						signDuringDKGRequest.verifiedPresignCap,
-<<<<<<< HEAD
-						signDuringDKGRequest.hashScheme,
-=======
 						fromHashToNumber(
 							curve,
 							signDuringDKGRequest.signatureAlgorithm,
 							signDuringDKGRequest.hashScheme,
 						),
->>>>>>> b73a9f53
 						signDuringDKGRequest.message,
 						await this.#getUserSignMessage({
 							userSignatureInputs: {
@@ -351,12 +334,9 @@
 								signatureScheme: signDuringDKGRequest.signatureAlgorithm,
 								presign: signDuringDKGRequest.presign,
 								curve,
-<<<<<<< HEAD
-=======
 								publicOutput: userPublicOutput,
 								secretShare: publicUserSecretKeyShare,
 								createWithCentralizedOutput: true,
->>>>>>> b73a9f53
 							},
 							signDuringDKG: signDuringDKGRequest ? true : false,
 						}),
@@ -560,33 +540,9 @@
 		ikaCoin: TransactionObjectArgument;
 		suiCoin: TransactionObjectArgument;
 	}): TransactionObjectArgument {
-<<<<<<< HEAD
-		if (!dWallet.state.Active?.public_output) throw new Error('DWallet is not active');
-
-		const dWalletVersion = dWallet.state.Active.public_output[0];
-
-		if (
-			dWalletVersion === 1 &&
-			signatureAlgorithm !== SignatureAlgorithm.ECDSASecp256k1 &&
-			signatureAlgorithm !== SignatureAlgorithm.ECDSASecp256r1 &&
-			signatureAlgorithm !== SignatureAlgorithm.Taproot
-		) {
-			// In version 1, you must use ecdsa k1, r1 or taproot only
-			throw new Error(
-				'You can call this fn if this is imported key dwallet(ecdsa k1, r1 or taproot) or the version is 1',
-			);
-		}
-
-		if (dWalletVersion === 2 && dWallet.is_imported_key_dwallet) {
-			if (signatureAlgorithm !== Curve.SECP256K1 && signatureAlgorithm !== Curve.SECP256R1) {
-				throw new Error('On version 2, you must use ecdsa(k1,r1) and imported key dwallet');
-			}
-		}
-=======
 		this.#assertDWalletPublicOutputSet(dWallet);
 		this.#assertCanRunNormalPresign(dWallet, signatureAlgorithm);
 		validateCurveSignatureAlgorithm(fromNumberToCurve(dWallet.curve), signatureAlgorithm);
->>>>>>> b73a9f53
 
 		const unverifiedPresignCap = this.#requestPresign({
 			dWallet,
@@ -781,7 +737,6 @@
 	 * Sign a message using a DWallet.
 	 * This performs the actual signing operation using the presign and user's share (encrypted, secret, or public).
 	 * Only supports ZeroTrust and Shared DWallets. For Imported Key DWallets, use requestSignWithImportedKey instead.
-<<<<<<< HEAD
 	 *
 	 * SECURITY WARNING: When using unencrypted shares, this method does not verify `secretShare` and `publicOutput`,
 	 * which must be verified by the caller in order to guarantee zero-trust security.
@@ -809,35 +764,6 @@
 	 *   // ... other params
 	 * });
 	 *
-=======
-	 *
-	 * SECURITY WARNING: When using unencrypted shares, this method does not verify `secretShare` and `publicOutput`,
-	 * which must be verified by the caller in order to guarantee zero-trust security.
-	 *
-	 * @param params.dWallet - The DWallet to sign with (ZeroTrust or Shared DWallet)
-	 * @param params.messageApproval - Message approval
-	 * @param params.hashScheme - The hash scheme used for the message (must be valid for the signature algorithm)
-	 * @param params.verifiedPresignCap - The verified presign capability
-	 * @param params.presign - The completed presign object
-	 * @param params.encryptedUserSecretKeyShare - Optional: encrypted user secret key share (for ZeroTrust DWallets)
-	 * @param params.secretShare - Optional: unencrypted secret share (requires publicOutput, for ZeroTrust DWallets)
-	 * @param params.publicOutput - Optional: public output (required when using secretShare, for ZeroTrust DWallets)
-	 * @param params.message - The message bytes to sign
-	 * @param params.signatureScheme - The signature algorithm to use
-	 * @param params.ikaCoin - The IKA coin object to use for transaction fees
-	 * @param params.suiCoin - The SUI coin object to use for gas fees
-	 * @returns Promise resolving to the signature ID
-	 *
-	 * @example
-	 * // ZeroTrust DWallet - Zero-trust signing (encrypted shares)
-	 * const signatureId = await tx.requestSign({
-	 *   dWallet, // ZeroTrustDWallet
-	 *   messageApproval,
-	 *   encryptedUserSecretKeyShare,
-	 *   // ... other params
-	 * });
-	 *
->>>>>>> b73a9f53
 	 * @example
 	 * // ZeroTrust DWallet - Secret share signing
 	 * const signatureId = await tx.requestSign({
@@ -885,11 +811,7 @@
 	}): Promise<TransactionObjectArgument> {
 		// Validate hash and signature algorithm combination
 		validateHashSignatureCombination(hashScheme, signatureScheme);
-<<<<<<< HEAD
-		validateCurveSignatureAlgorithm(dWallet.curve as Curve, signatureScheme);
-=======
 		validateCurveSignatureAlgorithm(fromNumberToCurve(dWallet.curve), signatureScheme);
->>>>>>> b73a9f53
 
 		// Auto-detect share availability
 		const hasPublicShares = !!dWallet.public_user_secret_key_share;
@@ -907,10 +829,7 @@
 					message,
 					hash: hashScheme,
 					signatureScheme: signatureScheme,
-<<<<<<< HEAD
-=======
 					curve: fromNumberToCurve(dWallet.curve),
->>>>>>> b73a9f53
 				},
 				ikaCoin,
 				suiCoin,
@@ -928,10 +847,7 @@
 					message,
 					hash: hashScheme,
 					signatureScheme: signatureScheme,
-<<<<<<< HEAD
-=======
 					curve: fromNumberToCurve(dWallet.curve),
->>>>>>> b73a9f53
 				},
 				ikaCoin,
 				suiCoin,
@@ -953,10 +869,7 @@
 					message,
 					hash: hashScheme,
 					signatureScheme: signatureScheme,
-<<<<<<< HEAD
-=======
 					curve: fromNumberToCurve(dWallet.curve),
->>>>>>> b73a9f53
 				},
 				ikaCoin,
 				suiCoin,
@@ -1054,11 +967,7 @@
 
 		// Validate hash and signature algorithm combination
 		validateHashSignatureCombination(hashScheme, actualSignatureScheme);
-<<<<<<< HEAD
-		validateCurveSignatureAlgorithm(dWallet.curve as Curve, actualSignatureScheme);
-=======
 		validateCurveSignatureAlgorithm(fromNumberToCurve(dWallet.curve), actualSignatureScheme);
->>>>>>> b73a9f53
 
 		// Auto-detect share availability
 		const hasPublicShares = !!dWallet.public_user_secret_key_share;
@@ -1076,10 +985,7 @@
 					message,
 					hash: hashScheme,
 					signatureScheme: actualSignatureScheme,
-<<<<<<< HEAD
-=======
 					curve: fromNumberToCurve(dWallet.curve),
->>>>>>> b73a9f53
 				},
 				ikaCoin,
 				suiCoin,
@@ -1097,10 +1003,7 @@
 					message,
 					hash: hashScheme,
 					signatureScheme: actualSignatureScheme,
-<<<<<<< HEAD
-=======
 					curve: fromNumberToCurve(dWallet.curve),
->>>>>>> b73a9f53
 				},
 				ikaCoin,
 				suiCoin,
@@ -1117,10 +1020,7 @@
 					message,
 					hash: hashScheme,
 					signatureScheme: actualSignatureScheme,
-<<<<<<< HEAD
-=======
 					curve: fromNumberToCurve(dWallet.curve),
->>>>>>> b73a9f53
 				},
 				ikaCoin,
 				suiCoin,
@@ -1312,11 +1212,7 @@
 	}): Promise<TransactionObjectArgument> {
 		// Validate hash and signature algorithm combination
 		validateHashSignatureCombination(hashScheme, signatureScheme);
-<<<<<<< HEAD
-		validateCurveSignatureAlgorithm(dWallet.curve as Curve, signatureScheme);
-=======
 		validateCurveSignatureAlgorithm(fromNumberToCurve(dWallet.curve), signatureScheme);
->>>>>>> b73a9f53
 
 		// Auto-detect share availability
 		const hasPublicShares = !!dWallet.public_user_secret_key_share;
@@ -1566,11 +1462,7 @@
 	}): Promise<TransactionObjectArgument> {
 		// Validate hash and signature algorithm combination
 		validateHashSignatureCombination(hashScheme, signatureScheme);
-<<<<<<< HEAD
-		validateCurveSignatureAlgorithm(dWallet.curve as Curve, signatureScheme);
-=======
 		validateCurveSignatureAlgorithm(fromNumberToCurve(dWallet.curve), signatureScheme);
->>>>>>> b73a9f53
 
 		// Auto-detect share availability
 		const hasPublicShares = !!dWallet.public_user_secret_key_share;
@@ -1703,16 +1595,12 @@
 		return coordinatorTx.requestImportedKeySignWithPartialUserSignatureAndReturnId(
 			this.#ikaClient.ikaConfig,
 			this.#getCoordinatorObjectRef(),
-<<<<<<< HEAD
-			partialUserSignatureCap,
-=======
 			coordinatorTx.verifyPartialUserSignatureCap(
 				this.#ikaClient.ikaConfig,
 				this.#getCoordinatorObjectRef(),
 				this.#transaction.object(partialUserSignatureCap),
 				this.#transaction,
 			),
->>>>>>> b73a9f53
 			importedKeyMessageApproval,
 			this.createSessionIdentifier(),
 			ikaCoin,
@@ -2036,11 +1924,7 @@
 			);
 
 		await this.#verifySecretShare({
-<<<<<<< HEAD
-			curve: dWallet.curve as Curve,
-=======
 			curve: fromNumberToCurve(dWallet.curve),
->>>>>>> b73a9f53
 			verifiedPublicOutput,
 			secretShare,
 			publicParameters,
@@ -2184,10 +2068,7 @@
 			hash: userSignatureInputs.hash,
 			signatureScheme: userSignatureInputs.signatureScheme,
 			curve: userSignatureInputs.curve,
-<<<<<<< HEAD
-=======
 			createWithCentralizedOutput: userSignatureInputs.createWithCentralizedOutput,
->>>>>>> b73a9f53
 		});
 	}
 
@@ -2378,11 +2259,7 @@
 			dWallet.id.id,
 			destinationEncryptionKeyAddress,
 			await encryptSecretShare(
-<<<<<<< HEAD
-				destinationEncryptionKeyObj.curve as Curve,
-=======
 				fromNumberToCurve(destinationEncryptionKeyObj.curve),
->>>>>>> b73a9f53
 				sourceSecretShare,
 				new Uint8Array(destinationEncryptionKeyObj.encryption_key),
 				publicParameters,
@@ -2441,10 +2318,7 @@
 		hash,
 		signatureScheme,
 		curve,
-<<<<<<< HEAD
-=======
 		createWithCentralizedOutput,
->>>>>>> b73a9f53
 	}: {
 		protocolPublicParameters: Uint8Array;
 		publicOutput: Uint8Array;
@@ -2453,11 +2327,6 @@
 		message: Uint8Array;
 		hash: Hash;
 		signatureScheme: SignatureAlgorithm;
-<<<<<<< HEAD
-		curve?: Curve;
-	}): Promise<Uint8Array> {
-		if (curve !== undefined) {
-=======
 		curve: Curve;
 		createWithCentralizedOutput?: boolean;
 	}): Promise<Uint8Array> {
@@ -2465,7 +2334,6 @@
 			fromCurveAndSignatureAlgorithmAndHashToNumbers(curve, signatureScheme, hash);
 
 		if (createWithCentralizedOutput) {
->>>>>>> b73a9f53
 			return new Uint8Array(
 				await create_sign_with_centralized_output(
 					protocolPublicParameters,
@@ -2473,14 +2341,9 @@
 					userSecretKeyShare,
 					presign,
 					message,
-<<<<<<< HEAD
-					hash,
-					signatureScheme,
-=======
 					hashNumber,
 					signatureAlgorithmNumber,
 					curveNumber,
->>>>>>> b73a9f53
 				),
 			);
 		} else {
@@ -2491,13 +2354,6 @@
 					userSecretKeyShare,
 					presign,
 					message,
-<<<<<<< HEAD
-					hash,
-					signatureScheme,
-				),
-			);
-		}
-=======
 					hashNumber,
 					signatureAlgorithmNumber,
 					curveNumber,
@@ -2529,6 +2385,5 @@
 		throw new Error(
 			'You can call this function for ecdsa signatures only, and if this is imported key dwallet, or the version is 1',
 		);
->>>>>>> b73a9f53
 	}
 }