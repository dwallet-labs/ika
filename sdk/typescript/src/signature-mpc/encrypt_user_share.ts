--- conflicted
+++ resolved
@@ -162,14 +162,9 @@
 		decentralizedDKGOutput: dwallet!.decentralizedDKGOutput,
 	};
 
-<<<<<<< HEAD
-	// Encrypt it to self, so that in the future we'd know that we already verified everything and only need to verify our signature.
-	const encryptedUserShareRef = await sendUserShareToSuiPubKey(
-=======
 	// Encrypt it to self, so that in the future we'd know that we already verified everything
 	// and only need to verify our signature.
-	await sendUserShareToSuiPubKey(
->>>>>>> e9334864
+	const encryptedUserShareRef = await sendUserShareToSuiPubKey(
 		client,
 		keypair,
 		dwalletToSend,
