// Copyright (c) dWallet Labs, Ltd.
// SPDX-License-Identifier: BSD-3-Clause-Clear

import {
	finalize_dkg,
	finalize_presign,
	initiate_dkg,
	initiate_presign,
	initiate_sign,
	serialized_pubkeys_from_centralized_dkg_output,
} from '@dwallet-network/signature-mpc-wasm';

import { bcs } from '../bcs/index.js';
import { TransactionBlock } from '../builder/index.js';
import type { DWalletClient } from '../client/index.js';
import type { Keypair } from '../cryptography/index.js';
<<<<<<< HEAD
import {getEncryptionKeyByObjectId, saveEncryptedUserShare} from './dwallet';
=======
>>>>>>> 526c99f5
import { fetchObjectBySessionId } from './utils.js';

export {
	decrypt_user_share,
	generate_keypair,
	generate_proof,
	generate_keypair_from_seed,
} from '@dwallet-network/signature-mpc-wasm';

const packageId = '0x3';
const dWallet2PCMPCECDSAK1ModuleName = 'dwallet_2pc_mpc_ecdsa_k1';

export type Dwallet = {
	dwalletId: string;
	centralizedDKGOutput: number[];
	decentralizedDKGOutput: number[];
	dwalletCapId: string;
	secretKeyShare: number[];
	encryptedSecretShareObjId: string;
};

export async function createDWallet(
	keypair: Keypair,
	client: DWalletClient,
	encryptionKey: Uint8Array,
	encryptionKeyObjId: string,
): Promise<Dwallet | null> {
	const resultDKG = initiate_dkg();

	const commitmentToSecretKeyShare = resultDKG['commitment_to_secret_key_share'];
	const decommitmentRoundPartyState = resultDKG['decommitment_round_party_state'];

	const tx = new TransactionBlock();
	const [cap] = tx.moveCall({
		target: `${packageId}::${dWallet2PCMPCECDSAK1ModuleName}::create_dkg_session`,
		arguments: [tx.pure(commitmentToSecretKeyShare)],
	});
	tx.transferObjects([cap], keypair.toSuiAddress());
	const result = await client.signAndExecuteTransactionBlock({
		signer: keypair,
		transactionBlock: tx,
		options: {
			showEffects: true,
		},
	});

	const sessionRef = result.effects?.created?.filter((o) => o.owner === 'Immutable')[0].reference!;

	const sessionOutput = await fetchObjectBySessionId(
		sessionRef.objectId,
		`${packageId}::${dWallet2PCMPCECDSAK1ModuleName}::DKGSessionOutput`,
		keypair,
		client,
	);
	const sessionOutputFields =
		sessionOutput?.dataType === 'moveObject'
			? (sessionOutput.fields as {
					id: { id: string };
					secret_key_share_encryption_and_proof: number[];
			  })
			: null;

	if (sessionOutputFields) {
		const final = finalize_dkg(
			decommitmentRoundPartyState,
			Uint8Array.from(sessionOutputFields.secret_key_share_encryption_and_proof),
			encryptionKey,
		);
		let serializedPubKeys = serialized_pubkeys_from_centralized_dkg_output(final['dkg_output']);
		const txFinal = new TransactionBlock();
		txFinal.moveCall({
			target: `${packageId}::${dWallet2PCMPCECDSAK1ModuleName}::create_dwallet`,
			arguments: [
				txFinal.object(sessionOutputFields.id.id),
				txFinal.pure(final['public_key_share_decommitment_and_proof']),
				txFinal.pure(encryptionKeyObjId),
				txFinal.pure(final['encrypted_user_share_and_proof']),
				txFinal.pure([...(await keypair.sign(serializedPubKeys))]),
				txFinal.pure([...keypair.getPublicKey().toRawBytes()]),
			],
		});
		const resultFinal = await client.signAndExecuteTransactionBlock({
			signer: keypair,
			transactionBlock: txFinal,
			options: {
				showEffects: true,
			},
		});

		let dwalletRef = resultFinal.effects?.created?.filter((o) => {
			return o.owner === 'Immutable';
		})[0].reference!;
		let encryptedShareRef = resultFinal.effects?.created?.filter((o) => o.owner === 'Immutable')[1]
			.reference!;

		let dwalletObject = await client.getObject({
			id: dwalletRef.objectId,
			options: { showContent: true },
		});
		let dwalletObjectFields =
			dwalletObject.data?.content?.dataType === 'moveObject'
				? (dwalletObject.data?.content?.fields as {
						dwallet_cap_id: string;
						output: number[];
				  })
				: null;
		if (!dwalletObjectFields?.dwallet_cap_id) {
			// This may happen as the order of the created objects is not guaranteed, and we can't know the object type from the reference.
			let tempRef = dwalletRef;
			dwalletRef = encryptedShareRef;
			encryptedShareRef = tempRef;
			dwalletObject = await client.getObject({
				id: dwalletRef.objectId,
				options: { showContent: true },
			});
			dwalletObjectFields =
				dwalletObject.data?.content?.dataType === 'moveObject'
					? (dwalletObject.data?.content?.fields as {
							dwallet_cap_id: string;
							output: number[];
					  })
					: null;
		}
		await saveEncryptedUserShare(client, keypair, encryptionKeyObjId, encryptedShareRef.objectId);
		return dwalletObjectFields
			? {
					dwalletId: dwalletRef?.objectId,
					centralizedDKGOutput: final['dkg_output'],
					decentralizedDKGOutput: dwalletObjectFields.output,
					dwalletCapId: dwalletObjectFields.dwallet_cap_id,
					secretKeyShare: final['secret_key_share'],
					encryptedSecretShareObjId: encryptedShareRef.objectId,
			  }
			: null;
	}
	return null;
}

export const getDwalletByObjID = async (client: DWalletClient, dwalletObjID: string) => {
	const dwalletObject = await client.getObject({
		id: dwalletObjID,
		options: { showContent: true },
	});

	const dwalletObjectFields =
		dwalletObject.data?.content?.dataType === 'moveObject'
			? (dwalletObject.data?.content?.fields as {
					dwallet_cap_id: string;
					output: number[];
			  })
			: null;

	return dwalletObjectFields
		? {
				dwalletId: dwalletObjID,
				decentralizedDKGOutput: dwalletObjectFields.output,
				dwalletCapId: dwalletObjectFields.dwallet_cap_id,
		  }
		: null;
};

function hashToNumber(hash: 'KECCAK256' | 'SHA256') {
	if (hash === 'KECCAK256') {
		return 0;
	} else {
		return 1;
	}
}

export async function createPartialUserSignedMessages(
	dwalletId: string,
	dkgOutput: number[],
	messages: Uint8Array[],
	hash: 'KECCAK256' | 'SHA256',
	keypair: Keypair,
	client: DWalletClient,
) {
	const resultPresign = initiate_presign(Uint8Array.of(...dkgOutput), messages.length);

	const nonceSharesCommitmentsAndBatchedProof =
		resultPresign['nonce_shares_commitments_and_batched_proof'];
	const signatureNonceSharesAndCommitmentRandomnesses =
		resultPresign['signature_nonce_shares_and_commitment_randomnesses'];

	const hashNum = hashToNumber(hash);

	const tx = new TransactionBlock();
	tx.moveCall({
		target: `${packageId}::${dWallet2PCMPCECDSAK1ModuleName}::create_presign_session`,
		arguments: [
			tx.object(dwalletId),
			tx.pure(bcs.vector(bcs.vector(bcs.u8())).serialize(messages)),
			tx.pure(nonceSharesCommitmentsAndBatchedProof),
			tx.pure.u8(hashNum),
		],
	});
	const result = await client.signAndExecuteTransactionBlock({
		signer: keypair,
		transactionBlock: tx,
		options: {
			showEffects: true,
		},
	});

	const sessionRef = result.effects?.created?.filter((o) => o.owner === 'Immutable')[0].reference!;

	const sessionOutput = await fetchObjectBySessionId(
		sessionRef.objectId,
		`${packageId}::${dWallet2PCMPCECDSAK1ModuleName}::PresignSessionOutput`,
		keypair,
		client,
	);

	const sessionOutputFields =
		sessionOutput?.dataType === 'moveObject'
			? (sessionOutput.fields as {
					id: { id: string };
					output: number[];
			  })
			: null;

	if (sessionOutputFields) {
		const presigns = finalize_presign(
			Uint8Array.of(...dkgOutput),
			signatureNonceSharesAndCommitmentRandomnesses,
			Uint8Array.from(sessionOutputFields.output),
		);

		const presignOutput = await fetchObjectBySessionId(
			sessionRef.objectId,
			`${packageId}::${dWallet2PCMPCECDSAK1ModuleName}::Presign`,
			keypair,
			client,
		);

		const presignOutputFields =
			presignOutput?.dataType === 'moveObject'
				? (presignOutput.fields as {
						id: { id: string };
				  })
				: null;

		if (presignOutputFields) {
			const bcsMessages = bcs.vector(bcs.vector(bcs.u8())).serialize(messages).toBytes();

			const publicNonceEncryptedPartialSignatureAndProofs = initiate_sign(
				Uint8Array.of(...dkgOutput),
				presigns,
				bcsMessages,
				hashNum,
			);

			const txFinal = new TransactionBlock();
			const [signMessagesObject] = txFinal.moveCall({
				target: `${packageId}::${dWallet2PCMPCECDSAK1ModuleName}::create_partial_user_signed_messages`,
				arguments: [
					txFinal.object(dwalletId),
					txFinal.object(sessionRef.objectId),
					txFinal.object(sessionOutputFields.id.id),
					txFinal.object(presignOutputFields.id.id),
					txFinal.pure(publicNonceEncryptedPartialSignatureAndProofs),
				],
			});
			txFinal.transferObjects([signMessagesObject], keypair.toSuiAddress());
			const resultFinal = await client.signAndExecuteTransactionBlock({
				signer: keypair,
				transactionBlock: txFinal,
				options: {
					showEffects: true,
					showObjectChanges: true,
				},
			});

			return resultFinal.effects?.created?.at(0)?.reference.objectId!;
		}
	}
	return null;
}<|MERGE_RESOLUTION|>--- conflicted
+++ resolved
@@ -14,10 +14,7 @@
 import { TransactionBlock } from '../builder/index.js';
 import type { DWalletClient } from '../client/index.js';
 import type { Keypair } from '../cryptography/index.js';
-<<<<<<< HEAD
-import {getEncryptionKeyByObjectId, saveEncryptedUserShare} from './dwallet';
-=======
->>>>>>> 526c99f5
+import { saveEncryptedUserShare} from './dwallet';
 import { fetchObjectBySessionId } from './utils.js';
 
 export {
