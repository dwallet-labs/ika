{
	"name": "@ika.xyz/sdk",
	"author": "dWallet Labs, Ltd. <dev@dwalletlabs.com>",
	"description": "Ika typescript sdk",
	"repository": {
		"type": "git",
		"url": "https://github.com/dwallet-labs/ika",
		"directory": "sdk/typescript"
	},
	"homepage": "https://docs.ika.xyz/sdk",
<<<<<<< HEAD
	"version": "0.2.0",
=======
	"version": "0.2.2",
>>>>>>> d43095c2
	"license": "BSD-3-Clause-Clear",
	"sideEffects": false,
	"files": [
		"CHANGELOG.md",
		"dist"
	],
	"engines": {
		"node": ">=18"
	},
	"type": "commonjs",
	"main": "./dist/cjs/index.js",
	"module": "./dist/esm/index.js",
	"types": "./dist/cjs/index.d.ts",
	"exports": {
		".": {
			"import": "./dist/esm/index.js",
			"require": "./dist/cjs/index.js"
		}
	},
	"scripts": {
		"build": "build-package",
		"test": "NODE_OPTIONS=\"--max-old-space-size=8192\" vitest run",
		"test:watch": "NODE_OPTIONS=\"--max-old-space-size=8192\" vitest",
		"test:coverage": "NODE_OPTIONS=\"--max-old-space-size=8192\" vitest run --coverage",
		"test:coverage:watch": "NODE_OPTIONS=\"--max-old-space-size=8192\" vitest --coverage",
		"test:parallel": "NODE_OPTIONS=\"--max-old-space-size=8192\" scripts/run-tests-parallel.sh",
		"coverage:report": "vitest run --coverage --reporter=html",
		"pre-commit": "pnpm prettier:fix && pnpm lint && pnpm build",
		"prepublishOnly": "pnpm turbo build",
		"prettier:check": "prettier -c \"**/*.ts\" --ignore-unknown",
		"prettier:fix": "prettier -w --ignore-unknown .",
		"eslint:check": "eslint --max-warnings=0 .",
		"eslint:fix": "pnpm run eslint:check --fix",
		"lint": "pnpm run eslint:check && pnpm run prettier:check",
		"lint:fix": "pnpm run eslint:fix && pnpm run prettier:fix",
		"test:e2e": "vitest run e2e",
		"prepare": "pnpm create-summaries && pnpm sui-ts-codegen generate",
		"create-summaries:ika": "cd ../../contracts/ika && sui move summary",
		"create-summaries:dwallet_2pc_mpc": "cd ../../contracts/ika_dwallet_2pc_mpc && sui move summary",
		"create-summaries:common": "cd ../../contracts/ika_common && sui move summary",
		"create-summaries:system": "cd ../../contracts/ika_system && sui move summary",
		"create-summaries": "pnpm create-summaries:ika && pnpm create-summaries:dwallet_2pc_mpc && pnpm create-summaries:common && pnpm create-summaries:system"
	},
	"bugs": {
		"url": "https://github.com/dwallet-labs/ika/issues/new"
	},
	"publishConfig": {
		"access": "public"
	},
	"devDependencies": {
		"@ika.xyz/build-scripts": "workspace:*",
		"@kubernetes/client-node": "^1.3.0",
<<<<<<< HEAD
		"@mysten/codegen": "^0.5.7",
=======
		"@mysten/codegen": "^0.5.9",
>>>>>>> d43095c2
		"@types/node": "^22.15.21",
		"@vitest/coverage-v8": "^3.2.4",
		"@vitest/ui": "3.2.4",
		"dotenv": "^17.2.1",
		"execa": "^9.6.0",
		"typedoc": "^0.28.9",
		"typescript": "^5.8.3",
		"vitest": "3.2.4"
	},
	"dependencies": {
		"@iarna/toml": "^2.2.5",
		"@ika.xyz/ika-wasm": "workspace:*",
<<<<<<< HEAD
		"@mysten/bcs": "^1.9.1",
		"@mysten/sui": "^1.43.1",
		"@noble/curves": "^2.0.1",
		"@noble/hashes": "^1.8.0",
		"@types/axios": "^0.14.4",
		"@types/bitcoinjs-lib": "^5.0.4",
		"axios": "^1.11.0",
		"bitcoinjs-lib": "^6.1.7",
		"dotenv": "^17.2.1",
		"execa": "^9.6.0",
		"typedoc": "^0.28.9"
=======
		"@mysten/bcs": "^1.9.2",
		"@mysten/sui": "^1.44.0",
		"@noble/curves": "^2.0.1",
		"@noble/hashes": "^1.8.0"
>>>>>>> d43095c2
	}
}<|MERGE_RESOLUTION|>--- conflicted
+++ resolved
@@ -8,11 +8,7 @@
 		"directory": "sdk/typescript"
 	},
 	"homepage": "https://docs.ika.xyz/sdk",
-<<<<<<< HEAD
-	"version": "0.2.0",
-=======
 	"version": "0.2.2",
->>>>>>> d43095c2
 	"license": "BSD-3-Clause-Clear",
 	"sideEffects": false,
 	"files": [
@@ -65,11 +61,7 @@
 	"devDependencies": {
 		"@ika.xyz/build-scripts": "workspace:*",
 		"@kubernetes/client-node": "^1.3.0",
-<<<<<<< HEAD
-		"@mysten/codegen": "^0.5.7",
-=======
 		"@mysten/codegen": "^0.5.9",
->>>>>>> d43095c2
 		"@types/node": "^22.15.21",
 		"@vitest/coverage-v8": "^3.2.4",
 		"@vitest/ui": "3.2.4",
@@ -82,23 +74,9 @@
 	"dependencies": {
 		"@iarna/toml": "^2.2.5",
 		"@ika.xyz/ika-wasm": "workspace:*",
-<<<<<<< HEAD
-		"@mysten/bcs": "^1.9.1",
-		"@mysten/sui": "^1.43.1",
-		"@noble/curves": "^2.0.1",
-		"@noble/hashes": "^1.8.0",
-		"@types/axios": "^0.14.4",
-		"@types/bitcoinjs-lib": "^5.0.4",
-		"axios": "^1.11.0",
-		"bitcoinjs-lib": "^6.1.7",
-		"dotenv": "^17.2.1",
-		"execa": "^9.6.0",
-		"typedoc": "^0.28.9"
-=======
 		"@mysten/bcs": "^1.9.2",
 		"@mysten/sui": "^1.44.0",
 		"@noble/curves": "^2.0.1",
 		"@noble/hashes": "^1.8.0"
->>>>>>> d43095c2
 	}
 }