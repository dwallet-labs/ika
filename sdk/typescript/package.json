{
	"name": "@dwallet-network/dwallet.js",
	"description": "dWallet Network TypeScript API(Work in Progress)",
	"homepage": "https://docs.dwallet.io/",
	"version": "0.49.20",
	"license": "BSD-3-Clause-Clear",
	"sideEffects": false,
	"files": [
		"CHANGELOG.md",
		"LICENSE",
		"README.md",
		"bcs",
		"builder",
		"client",
		"cryptography",
		"dist",
		"eth-light-client",
		"faucet",
		"keypairs",
		"multisig",
		"signature-mpc",
		"src",
		"transactions",
		"utils",
		"verify",
		"zklogin"
	],
	"engines": {
		"node": ">=16"
	},
	"type": "commonjs",
	"exports": {
		"./bcs": {
			"import": "./dist/esm/bcs/index.js",
			"require": "./dist/cjs/bcs/index.js"
		},
		"./client": {
			"import": "./dist/esm/client/index.js",
			"require": "./dist/cjs/client/index.js"
		},
		"./cryptography": {
			"import": "./dist/esm/cryptography/index.js",
			"require": "./dist/cjs/cryptography/index.js"
		},
		"./eth-light-client": {
			"import": "./dist/esm/eth-light-client/index.js",
			"require": "./dist/cjs/eth-light-client/index.js"
		},
		"./faucet": {
			"import": "./dist/esm/faucet/index.js",
			"require": "./dist/cjs/faucet/index.js"
		},
		"./signature-mpc": {
			"import": "./dist/esm/signature-mpc/index.js",
			"require": "./dist/cjs/signature-mpc/index.js"
		},
		"./keypairs/ed25519": {
			"import": "./dist/esm/keypairs/ed25519/index.js",
			"require": "./dist/cjs/keypairs/ed25519/index.js"
		},
		"./keypairs/secp256k1": {
			"import": "./dist/esm/keypairs/secp256k1/index.js",
			"require": "./dist/cjs/keypairs/secp256k1/index.js"
		},
		"./keypairs/secp256r1": {
			"import": "./dist/esm/keypairs/secp256r1/index.js",
			"require": "./dist/cjs/keypairs/secp256r1/index.js"
		},
		"./multisig": {
			"import": "./dist/esm/multisig/index.js",
			"require": "./dist/cjs/multisig/index.js"
		},
		"./transactions": {
			"import": "./dist/esm/builder/export.js",
			"require": "./dist/cjs/builder/export.js"
		},
		"./utils": {
			"import": "./dist/esm/utils/index.js",
			"require": "./dist/cjs/utils/index.js"
		},
		"./verify": {
			"import": "./dist/esm/verify/index.js",
			"require": "./dist/cjs/verify/index.js"
		},
		"./zklogin": {
			"import": "./dist/esm/zklogin/index.js",
			"require": "./dist/cjs/zklogin/index.js"
		}
	},
	"scripts": {
		"clean": "rm -rf tsconfig.tsbuildinfo ./dist",
		"codegen:version": "node genversion.mjs",
		"build": "node genversion.mjs && pnpm build:package",
		"build:package": "build-package",
		"doc": "typedoc",
		"vitest": "vitest",
		"test": "pnpm test:typecheck && pnpm test:unit",
		"test:typecheck": "tsc -p ./test",
		"test:unit": "vitest run unit __tests__",
		"test:e2e": "wait-on http://127.0.0.1:9123 -l --timeout 180000 && vitest run e2e",
		"test:e2e:nowait": "vitest run e2e",
		"prepare:e2e": "docker-compose down && docker-compose up -d && cargo build --bin sui-test-validator --bin sui --profile dev && cross-env RUST_LOG=info,sui=error,anemo_tower=warn,consensus=off cargo run --bin sui-test-validator -- --with-indexer --use-indexer-v2 --pg-port 5435 --pg-db-name sui_indexer_v2 --graphql-host 127.0.0.1 --graphql-port 9125",
		"prepublishOnly": "pnpm build",
		"size": "size-limit",
		"analyze": "size-limit --why",
		"prettier:check": "prettier -c --ignore-unknown .",
		"prettier:fix": "prettier -w --ignore-unknown .",
		"eslint:check": "eslint --max-warnings=0 .",
		"eslint:fix": "pnpm run eslint:check --fix",
		"lint": "pnpm run eslint:check && pnpm run prettier:check",
		"lint:fix": "pnpm run eslint:fix && pnpm run prettier:fix"
	},
	"bugs": {
		"url": "https://github.com/dwallet-labs/dwallet-network/issues/new"
	},
	"publishConfig": {
		"access": "public"
	},
	"devDependencies": {
		"@iarna/toml": "^2.2.5",
		"@mysten/build-scripts": "workspace:*",
		"@types/node": "^20.4.2",
		"@types/tmp": "^0.2.3",
		"@types/ws": "^8.5.9",
		"cross-env": "^7.0.3",
		"msw": "^1.2.2",
		"tmp": "^0.2.1",
		"ts-retry-promise": "^0.7.0",
		"typedoc": "^0.24.8",
		"typescript": "^5.1.6",
		"vite": "^4.4.4",
		"vitest": "^0.33.0",
		"wait-on": "^7.0.1",
		"ws": "^8.14.2"
	},
	"dependencies": {
<<<<<<< HEAD
		"@lodestar/types": "^1.22.0",
=======
>>>>>>> fd885984
		"@dwallet-network/eth-light-client-wasm": "workspace:*",
		"@mysten/bcs": "0.11.1",
		"@mysten/sui.js": "^0.51.2",
		"@noble/curves": "^1.1.0",
		"@noble/hashes": "^1.3.1",
		"@scure/bip32": "^1.3.1",
		"@scure/bip39": "^1.2.1",
		"@suchipi/femver": "^1.0.0",
		"axios": "^1.6.8",
		"superstruct": "^1.0.3",
		"tweetnacl": "^1.0.3",
		"ethers": "6.13.2"
	}
}<|MERGE_RESOLUTION|>--- conflicted
+++ resolved
@@ -134,10 +134,6 @@
 		"ws": "^8.14.2"
 	},
 	"dependencies": {
-<<<<<<< HEAD
-		"@lodestar/types": "^1.22.0",
-=======
->>>>>>> fd885984
 		"@dwallet-network/eth-light-client-wasm": "workspace:*",
 		"@mysten/bcs": "0.11.1",
 		"@mysten/sui.js": "^0.51.2",
