--- conflicted
+++ resolved
@@ -8,11 +8,7 @@
 		"directory": "sdk/typescript"
 	},
 	"homepage": "https://docs.ika.xyz/sdk",
-<<<<<<< HEAD
-	"version": "0.2.0",
-=======
 	"version": "0.2.3",
->>>>>>> f47f5496
 	"license": "BSD-3-Clause-Clear",
 	"sideEffects": false,
 	"files": [
@@ -65,11 +61,7 @@
 	"devDependencies": {
 		"@ika.xyz/build-scripts": "workspace:*",
 		"@kubernetes/client-node": "^1.3.0",
-<<<<<<< HEAD
-		"@mysten/codegen": "^0.5.7",
-=======
 		"@mysten/codegen": "^0.5.9",
->>>>>>> f47f5496
 		"@types/node": "^22.15.21",
 		"@vitest/coverage-v8": "^3.2.4",
 		"@vitest/ui": "3.2.4",
@@ -82,17 +74,10 @@
 	"dependencies": {
 		"@iarna/toml": "^2.2.5",
 		"@ika.xyz/ika-wasm": "workspace:*",
-<<<<<<< HEAD
-		"@mysten/bcs": "^1.9.1",
-		"@mysten/sui": "^1.43.1",
-		"@noble/curves": "^2.0.1",
-		"@noble/hashes": "^1.8.0"
-=======
 		"@mysten/bcs": "^1.9.2",
 		"@mysten/sui": "^1.44.0",
 		"@noble/curves": "^2.0.1",
 		"@noble/hashes": "^1.8.0",
 		"js-yaml": "^4.1.0"
->>>>>>> f47f5496
 	}
 }