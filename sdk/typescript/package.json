{
	"name": "@ika.xyz/sdk",
	"author": "dWallet Labs, Ltd. <dev@dwalletlabs.com>",
	"description": "Ika TypeScript SDK",
	"homepage": "https://docs.ika.xyz/sdk",
	"version": "0.1.0",
	"license": "BSD-3-Clause-Clear",
	"sideEffects": false,
	"files": [
		"CHANGELOG.md",
		"dist"
	],
	"engines": {
		"node": ">=18"
	},
	"type": "commonjs",
	"main": "./dist/cjs/index.js",
	"module": "./dist/esm/index.js",
	"types": "./dist/cjs/index.d.ts",
	"exports": {
		".": {
			"import": "./dist/esm/index.js",
			"require": "./dist/cjs/index.js"
		}
	},
	"scripts": {
		"build": "build-package",
		"test": "NODE_OPTIONS=\"--max-old-space-size=8192\" vitest run",
		"test:watch": "NODE_OPTIONS=\"--max-old-space-size=8192\" vitest",
		"test:coverage": "NODE_OPTIONS=\"--max-old-space-size=8192\" vitest run --coverage",
		"test:coverage:watch": "NODE_OPTIONS=\"--max-old-space-size=8192\" vitest --coverage",
		"coverage:report": "vitest run --coverage --reporter=html",
		"pre-commit": "pnpm prettier:fix && pnpm lint && pnpm build",
		"prepublishOnly": "pnpm turbo build",
		"prettier:check": "prettier -c \"**/*.ts\" --ignore-unknown",
		"prettier:fix": "prettier -w --ignore-unknown .",
		"eslint:check": "eslint --max-warnings=0 .",
		"eslint:fix": "pnpm run eslint:check --fix",
		"lint": "pnpm run eslint:check && pnpm run prettier:check",
		"lint:fix": "pnpm run eslint:fix && pnpm run prettier:fix",
		"test:e2e": "vitest run e2e",
		"postinstall": "pnpm create-summaries && pnpm sui-ts-codegen generate",
		"create-summaries:ika": "cd ../../contracts/ika && sui move summary",
		"create-summaries:dwallet_2pc_mpc": "cd ../../contracts/ika_dwallet_2pc_mpc && sui move summary",
		"create-summaries:common": "cd ../../contracts/ika_common && sui move summary",
		"create-summaries:system": "cd ../../contracts/ika_system && sui move summary",
		"create-summaries": "pnpm create-summaries:ika && pnpm create-summaries:dwallet_2pc_mpc && pnpm create-summaries:common && pnpm create-summaries:system"
	},
	"bugs": {
		"url": "https://github.com/dwallet-labs/ika/issues/new"
	},
	"publishConfig": {
		"access": "public"
	},
	"devDependencies": {
		"@ika.xyz/build-scripts": "workspace:*",
		"@types/node": "^22.15.21",
		"@vitest/coverage-v8": "^3.2.4",
		"@vitest/ui": "3.2.4",
		"typescript": "^5.8.3",
		"vitest": "3.2.4",
		"@mysten/codegen": "^0.3.0",
		"typedoc": "^0.28.9",
		"@kubernetes/client-node": "^1.3.0",
		"dotenv": "^17.2.1",
		"execa": "^9.6.0"
	},
	"dependencies": {
		"@ika.xyz/ika-wasm": "workspace:*",
		"@mysten/bcs": "^1.7.0",
		"@mysten/sui": "^1.37.1",
<<<<<<< HEAD
		"@noble/hashes": "^1.8.0",
		"@types/axios": "^0.14.4",
		"@types/bitcoinjs-lib": "^5.0.4",
		"axios": "^1.11.0",
		"bitcoinjs-lib": "^6.1.7",
		"dotenv": "^17.2.1",
		"execa": "^9.6.0",
		"typedoc": "^0.28.9"
=======
		"@noble/hashes": "^1.8.0"
>>>>>>> c75710c4
	}
}<|MERGE_RESOLUTION|>--- conflicted
+++ resolved
@@ -69,7 +69,6 @@
 		"@ika.xyz/ika-wasm": "workspace:*",
 		"@mysten/bcs": "^1.7.0",
 		"@mysten/sui": "^1.37.1",
-<<<<<<< HEAD
 		"@noble/hashes": "^1.8.0",
 		"@types/axios": "^0.14.4",
 		"@types/bitcoinjs-lib": "^5.0.4",
@@ -78,8 +77,5 @@
 		"dotenv": "^17.2.1",
 		"execa": "^9.6.0",
 		"typedoc": "^0.28.9"
-=======
-		"@noble/hashes": "^1.8.0"
->>>>>>> c75710c4
 	}
 }