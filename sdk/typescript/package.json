--- conflicted
+++ resolved
@@ -6,18 +6,100 @@
 	"version": "1.14.3",
 	"license": "BSD-3-Clause-Clear",
 	"sideEffects": false,
+	"files": [
+		"CHANGELOG.md",
+		"LICENSE",
+		"README.md",
+		"bcs",
+		"builder",
+		"client",
+		"cryptography",
+		"dist",
+		"faucet",
+		"graphql",
+		"keypairs",
+		"multisig",
+		"src",
+		"transactions",
+		"utils",
+		"verify",
+		"zklogin"
+	],
 	"engines": {
 		"node": ">=18"
 	},
 	"type": "commonjs",
+	"exports": {
+		"./bcs": {
+			"import": "./dist/esm/bcs/index.js",
+			"require": "./dist/cjs/bcs/index.js"
+		},
+		"./client": {
+			"import": "./dist/esm/client/index.js",
+			"require": "./dist/cjs/client/index.js"
+		},
+		"./cryptography": {
+			"import": "./dist/esm/cryptography/index.js",
+			"require": "./dist/cjs/cryptography/index.js"
+		},
+		"./faucet": {
+			"import": "./dist/esm/faucet/index.js",
+			"require": "./dist/cjs/faucet/index.js"
+		},
+		"./graphql": {
+			"import": "./dist/esm/graphql/index.js",
+			"require": "./dist/cjs/graphql/index.js"
+		},
+		"./keypairs/ed25519": {
+			"import": "./dist/esm/keypairs/ed25519/index.js",
+			"require": "./dist/cjs/keypairs/ed25519/index.js"
+		},
+		"./keypairs/secp256k1": {
+			"import": "./dist/esm/keypairs/secp256k1/index.js",
+			"require": "./dist/cjs/keypairs/secp256k1/index.js"
+		},
+		"./keypairs/secp256r1": {
+			"import": "./dist/esm/keypairs/secp256r1/index.js",
+			"require": "./dist/cjs/keypairs/secp256r1/index.js"
+		},
+		"./multisig": {
+			"import": "./dist/esm/multisig/index.js",
+			"require": "./dist/cjs/multisig/index.js"
+		},
+		"./transactions": {
+			"import": "./dist/esm/transactions/index.js",
+			"require": "./dist/cjs/transactions/index.js"
+		},
+		"./utils": {
+			"import": "./dist/esm/utils/index.js",
+			"require": "./dist/cjs/utils/index.js"
+		},
+		"./verify": {
+			"import": "./dist/esm/verify/index.js",
+			"require": "./dist/cjs/verify/index.js"
+		},
+		"./zklogin": {
+			"import": "./dist/esm/zklogin/index.js",
+			"require": "./dist/cjs/zklogin/index.js"
+		},
+		"./graphql/schemas/2024.1": {
+			"import": "./dist/esm/graphql/schemas/2024.1/index.js",
+			"require": "./dist/cjs/graphql/schemas/2024.1/index.js"
+		},
+		"./graphql/schemas/2024.4": {
+			"import": "./dist/esm/graphql/schemas/2024.4/index.js",
+			"require": "./dist/cjs/graphql/schemas/2024.4/index.js"
+		}
+	},
 	"scripts": {
 		"clean": "rm -rf tsconfig.tsbuildinfo ./dist",
 		"codegen:version": "node genversion.mjs",
-		"build": "tsc",
+		"build": "node genversion.mjs && pnpm build:package",
 		"build:package": "build-package",
 		"vitest": "vitest",
 		"test": "pnpm test:typecheck && pnpm test:unit",
 		"test:typecheck": "tsc -p ./test",
+		"test:unit": "vitest run unit __tests__",
 		"test:e2e": "wait-on http://127.0.0.1:9123 -l --timeout 180000 && vitest run e2e",
 		"test:e2e:nowait": "vitest run e2e",
 		"prepare:e2e": "docker-compose down && docker-compose up -d && cargo build --bin ika --profile dev && cross-env RUST_LOG=warn,ika=error,anemo_tower=warn,consensus=off ../../target/debug/ika start --with-faucet --force-regenesis --with-indexer --pg-port 5435 --pg-db-name ika_indexer_v2 --with-graphql",
@@ -29,7 +111,9 @@
 		"eslint:check": "eslint --max-warnings=0 .",
 		"eslint:fix": "pnpm run eslint:check --fix",
 		"lint": "pnpm run eslint:check && pnpm run prettier:check",
-		"lint:fix": "pnpm run eslint:fix && pnpm run prettier:fix"
+		"lint:fix": "pnpm run eslint:fix && pnpm run prettier:fix",
+		"update-schemas": "pnpm tsx scripts/update-graphql-schemas.ts",
+		"generate-schema": "gql.tada generate-output"
 	},
 	"bugs": {
 		"url": "https://github.com/MystenLabs/sui/issues/new"
@@ -38,22 +122,29 @@
 		"access": "public"
 	},
 	"devDependencies": {
+		"@0no-co/graphqlsp": "^1.12.11",
+		"@graphql-codegen/add": "^5.0.3",
+		"@graphql-codegen/cli": "^5.0.2",
+		"@graphql-codegen/typed-document-node": "^5.0.9",
+		"@graphql-codegen/typescript": "4.0.9",
+		"@graphql-codegen/typescript-operations": "^4.2.3",
+		"@iarna/toml": "^2.2.5",
+		"@mysten/build-scripts": "workspace:^",
 		"@types/node": "^20.14.10",
 		"@types/tmp": "^0.2.6",
 		"@types/ws": "^8.5.10",
 		"cross-env": "^7.0.3",
+		"graphql-config": "^5.0.3",
 		"msw": "^2.3.1",
 		"tmp": "^0.2.3",
+		"ts-retry-promise": "^0.8.1",
 		"typescript": "^5.5.3",
 		"vite": "^5.3.3",
 		"vitest": "^2.0.1",
+		"wait-on": "^7.2.0",
 		"ws": "^8.18.0"
 	},
 	"dependencies": {
-<<<<<<< HEAD
-		"@mysten/sui": "^1.21.2",
-		"svelte": "^5.19.10"
-=======
 		"@graphql-typed-document-node/core": "^3.2.0",
 		"@mysten/bcs": "workspace:*",
 		"@mysten/sui": "^1.21.2",
@@ -67,6 +158,5 @@
 		"graphql": "^16.9.0",
 		"tweetnacl": "^1.0.3",
 		"valibot": "^0.36.0"
->>>>>>> abea2999
 	}
 }