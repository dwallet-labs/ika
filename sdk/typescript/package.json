{
	"name": "@ika-io/ika",
	"author": "Mysten Labs <build@mystenlabs.com>",
	"description": "Ika TypeScript API(Work in Progress)",
	"homepage": "https://sdk.mystenlabs.com",
	"version": "1.14.3",
	"license": "BSD-3-Clause-Clear",
	"sideEffects": false,
	"files": [
		"CHANGELOG.md",
		"LICENSE",
		"README.md",
		"bcs",
		"builder",
		"client",
		"cryptography",
		"dist",
		"faucet",
		"graphql",
		"keypairs",
		"multisig",
		"src",
		"transactions",
		"utils",
		"verify",
		"zklogin"
	],
	"engines": {
		"node": ">=18"
	},
	"type": "commonjs",
	"exports": {
		"./bcs": {
			"import": "./dist/esm/bcs/index.js",
			"require": "./dist/cjs/bcs/index.js"
		},
		"./client": {
			"import": "./dist/esm/client/index.js",
			"require": "./dist/cjs/client/index.js"
		},
		"./cryptography": {
			"import": "./dist/esm/cryptography/index.js",
			"require": "./dist/cjs/cryptography/index.js"
		},
		"./faucet": {
			"import": "./dist/esm/faucet/index.js",
			"require": "./dist/cjs/faucet/index.js"
		},
		"./graphql": {
			"import": "./dist/esm/graphql/index.js",
			"require": "./dist/cjs/graphql/index.js"
		},
		"./keypairs/ed25519": {
			"import": "./dist/esm/keypairs/ed25519/index.js",
			"require": "./dist/cjs/keypairs/ed25519/index.js"
		},
		"./keypairs/secp256k1": {
			"import": "./dist/esm/keypairs/secp256k1/index.js",
			"require": "./dist/cjs/keypairs/secp256k1/index.js"
		},
		"./keypairs/secp256r1": {
			"import": "./dist/esm/keypairs/secp256r1/index.js",
			"require": "./dist/cjs/keypairs/secp256r1/index.js"
		},
		"./multisig": {
			"import": "./dist/esm/multisig/index.js",
			"require": "./dist/cjs/multisig/index.js"
		},
		"./transactions": {
			"import": "./dist/esm/transactions/index.js",
			"require": "./dist/cjs/transactions/index.js"
		},
		"./utils": {
			"import": "./dist/esm/utils/index.js",
			"require": "./dist/cjs/utils/index.js"
		},
		"./verify": {
			"import": "./dist/esm/verify/index.js",
			"require": "./dist/cjs/verify/index.js"
		},
		"./zklogin": {
			"import": "./dist/esm/zklogin/index.js",
			"require": "./dist/cjs/zklogin/index.js"
		},
		"./graphql/schemas/2024.1": {
			"import": "./dist/esm/graphql/schemas/2024.1/index.js",
			"require": "./dist/cjs/graphql/schemas/2024.1/index.js"
		},
		"./graphql/schemas/2024.4": {
			"import": "./dist/esm/graphql/schemas/2024.4/index.js",
			"require": "./dist/cjs/graphql/schemas/2024.4/index.js"
		}
	},
	"scripts": {
		"clean": "rm -rf tsconfig.tsbuildinfo ./dist",
		"codegen:version": "node genversion.mjs",
		"build": "tsc",
		"build:package": "build-package",
		"vitest": "vitest",
		"test": "pnpm test:typecheck && pnpm test:unit",
		"test:typecheck": "tsc -p ./test",
		"test:unit": "vitest run unit __tests__",
		"test:e2e": "wait-on http://127.0.0.1:9123 -l --timeout 180000 && vitest run e2e",
		"test:e2e:nowait": "vitest run e2e",
		"prepare:e2e": "docker-compose down && docker-compose up -d && cargo build --bin ika --profile dev && cross-env RUST_LOG=warn,ika=error,anemo_tower=warn,consensus=off ../../target/debug/ika start --with-faucet --force-regenesis --with-indexer --pg-port 5435 --pg-db-name ika_indexer_v2 --with-graphql",
		"prepublishOnly": "pnpm build",
		"size": "size-limit",
		"analyze": "size-limit --why",
		"prettier:check": "prettier -c \"**/*.ts\" --ignore-unknown",
		"prettier:fix": "prettier -w --ignore-unknown .",
		"eslint:check": "eslint --max-warnings=0 .",
		"eslint:fix": "pnpm run eslint:check --fix",
		"lint": "pnpm run eslint:check && pnpm run prettier:check",
		"lint:fix": "pnpm run eslint:fix && pnpm run prettier:fix",
		"update-schemas": "pnpm tsx scripts/update-graphql-schemas.ts",
		"generate-schema": "gql.tada generate-output"
	},
	"bugs": {
		"url": "https://github.com/MystenLabs/sui/issues/new"
	},
	"publishConfig": {
		"access": "public"
	},
	"devDependencies": {
		"@iarna/toml": "^2.2.5",
		"@types/node": "^22.15.21",
		"@types/tmp": "^0.2.6",
		"@types/ws": "^8.18.1",
		"cross-env": "^7.0.3",
		"graphql-config": "^5.1.5",
		"msw": "^2.8.4",
		"tmp": "^0.2.3",
		"ts-retry-promise": "^0.8.1",
		"typescript": "^5.8.3",
		"vite": "6.3.5",
		"vitest": "3.1.4",
		"wait-on": "^8.0.3",
		"ws": "^8.18.2"
	},
	"dependencies": {
		"@dwallet-network/dwallet-mpc-wasm": "workspace:*",
		"@graphql-typed-document-node/core": "^3.2.0",
		"@kubernetes/client-node": "^1.1.2",
		"@mysten/bcs": "^1.6.1",
		"@mysten/sui": "^1.30.1",
		"@noble/curves": "^1.9.1",
		"@noble/hashes": "^1.8.0",
		"@scure/bip32": "^1.7.0",
		"@scure/bip39": "^1.6.0",
		"@suchipi/femver": "^1.0.0",
		"bech32": "^2.0.0",
		"dotenv": "^16.5.0",
<<<<<<< HEAD
=======
		"execa": "^9.6.0",
>>>>>>> 039ec121
		"gql.tada": "^1.8.10",
		"graphql": "^16.11.0",
		"js-sha3": "^0.9.3",
		"tweetnacl": "^1.0.3",
		"valibot": "^1.1.0"
	}
}<|MERGE_RESOLUTION|>--- conflicted
+++ resolved
@@ -150,10 +150,7 @@
 		"@suchipi/femver": "^1.0.0",
 		"bech32": "^2.0.0",
 		"dotenv": "^16.5.0",
-<<<<<<< HEAD
-=======
 		"execa": "^9.6.0",
->>>>>>> 039ec121
 		"gql.tada": "^1.8.10",
 		"graphql": "^16.11.0",
 		"js-sha3": "^0.9.3",
