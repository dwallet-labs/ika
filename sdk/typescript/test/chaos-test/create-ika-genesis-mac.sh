--- conflicted
+++ resolved
@@ -195,67 +195,6 @@
 # Request Tokens and Create Validator.yaml (Max 5 Parallel + Retry)
 ############################
 
-<<<<<<< HEAD
-=======
-request_and_generate_yaml() {
-  local i="$1"
-  VALIDATOR_NAME="${VALIDATOR_PREFIX}${i}"
-  VALIDATOR_HOSTNAME="${VALIDATOR_NAME}.${SUBDOMAIN}"
-  local VALIDATOR_DIR="${VALIDATOR_HOSTNAME}"
-
-  # Extract values from the validator.info file
-  local ACCOUNT_ADDRESS
-  ACCOUNT_ADDRESS=$(yq e '.account_address' "${VALIDATOR_DIR}/validator.info")
-  local P2P_ADDR
-  P2P_ADDR=$(yq e '.p2p_address' "${VALIDATOR_DIR}/validator.info")
-
-  # Copy the validator template
-  cp ../validator.template.yaml "$VALIDATOR_DIR/validator.yaml"
-
-  # Replace placeholders using yq
-  yq e ".\"sui-connector-config\".\"sui-rpc-url\" = \"$SUI_DOCKER_URL\"" -i "$VALIDATOR_DIR/validator.yaml"
-  yq e ".\"sui-connector-config\".\"sui-chain-identifier\" = \"$SUI_CHAIN_IDENTIFIER\"" -i "$VALIDATOR_DIR/validator.yaml"
-  yq e ".\"sui-connector-config\".\"ika-package-id\" = \"$IKA_PACKAGE_ID\"" -i "$VALIDATOR_DIR/validator.yaml"
-  yq e ".\"sui-connector-config\".\"ika-system-package-id\" = \"$IKA_SYSTEM_PACKAGE_ID\"" -i "$VALIDATOR_DIR/validator.yaml"
-  yq e ".\"sui-connector-config\".\"ika-system-object-id\" = \"$IKA_SYSTEM_OBJECT_ID\"" -i "$VALIDATOR_DIR/validator.yaml"
-
-  yq e ".p2p-config.external-address = \"$P2P_ADDR\"" -i "$VALIDATOR_DIR/validator.yaml"
-
-  # Request tokens from the faucet with retry
-  local attempt=1
-  local max_attempts=10
-  local sleep_time=2
-
-  echo "[Faucet] Requesting tokens for '$VALIDATOR_NAME' ($ACCOUNT_ADDRESS)..."
-
-  while (( attempt <= max_attempts )); do
-    response=$(curl -s -w "%{http_code}" -o "$VALIDATOR_DIR/faucet_response.json" -X POST --location "${SUI_FAUCET_URL}" \
-      -H "Content-Type: application/json" \
-      -d '{
-            "FixedAmountRequest": {
-              "recipient": "'"${ACCOUNT_ADDRESS}"'"
-            }
-          }')
-
-    if [[ "$response" == "201" || "$response" == "200" ]]; then
-        echo "[Faucet] ✅ Success for '$VALIDATOR_NAME'"
-        jq . "$VALIDATOR_DIR/faucet_response.json"
-        break
-      else
-        echo "[Faucet] ❌ Attempt $attempt failed with HTTP $response for '$VALIDATOR_NAME'"
-        (( attempt++ ))
-        sleep $(( sleep_time ** attempt ))
-      fi
-    done
-
-
-
-  if (( attempt > max_attempts )); then
-    echo "[Faucet] ❗ Failed to get tokens for '$VALIDATOR_NAME' after $max_attempts attempts."
-  fi
-}
-
->>>>>>> adb5c3de
 # Concurrency control (compatible with bash < 4.3)
 MAX_JOBS=10
 JOB_COUNT=0
@@ -293,58 +232,6 @@
 mkdir -p "$TMP_OUTPUT_DIR"
 rm -f "$TUPLES_FILE"
 
-<<<<<<< HEAD
-=======
-# Function to process a validator
-process_validator() {
-    local i="$1"
-    VALIDATOR_NAME="${VALIDATOR_PREFIX}${i}"
-    VALIDATOR_HOSTNAME="${VALIDATOR_NAME}.${SUBDOMAIN}"
-    local VALIDATOR_DIR="${VALIDATOR_HOSTNAME}"
-    local OUTPUT_FILE="$TMP_OUTPUT_DIR/${VALIDATOR_NAME}_output.json"
-    local LOCAL_SUI_CONFIG_DIR="/tmp/sui_config_${VALIDATOR_NAME}"
-    local LOCAL_IKA_CONFIG_DIR="/tmp/ika_config_${VALIDATOR_NAME}"
-
-    echo "[Become Validator Candidate] Processing validator '$VALIDATOR_NAME' in directory '$VALIDATOR_DIR'"
-
-    rm -rf "$LOCAL_IKA_CONFIG_DIR"
-    mkdir -p "$LOCAL_IKA_CONFIG_DIR"
-
-    # Set up clean local SUI config dir
-    rm -rf "$LOCAL_SUI_CONFIG_DIR"
-    mkdir -p "$LOCAL_SUI_CONFIG_DIR"
-    cp -r "$VALIDATOR_DIR/$SUI_BACKUP_DIR/sui_config/"* "$LOCAL_SUI_CONFIG_DIR"
-    # Update keystore path in client.yaml to the current validator's sui.keystore
-    yq e ".keystore.File = \"$LOCAL_SUI_CONFIG_DIR/sui.keystore\"" -i "$LOCAL_SUI_CONFIG_DIR/client.yaml"
-
-    # Run validator config-env and become-candidate with isolated config dirs
-    SUI_CONFIG_DIR="$LOCAL_SUI_CONFIG_DIR" \
-    IKA_CONFIG_DIR="$LOCAL_IKA_CONFIG_DIR" \
-    $BINARY_NAME validator config-env \
-        --ika-package-id "$IKA_PACKAGE_ID" \
-        --ika-system-package-id "$IKA_SYSTEM_PACKAGE_ID" \
-        --ika-system-object-id "$IKA_SYSTEM_OBJECT_ID" \
-        --ika-common-package-id "$IKA_COMMON_PACKAGE_ID" \
-        --ika-dwallet-2pc-mpc-package-id "$IKA_DWALLET_2PC_MPC_PACKAGE_ID" \
-
-    SUI_CONFIG_DIR="$LOCAL_SUI_CONFIG_DIR" \
-    IKA_CONFIG_DIR="$LOCAL_IKA_CONFIG_DIR" \
-    $BINARY_NAME validator become-candidate "$VALIDATOR_DIR/validator.info" --json > "$OUTPUT_FILE"
-#    $BINARY_NAME validator become-candidate "$VALIDATOR_DIR/validator.info" --json 2>&1 | tee "$OUTPUT_FILE"
-
-    # Validate and extract IDs
-    if jq empty "$OUTPUT_FILE" 2>/dev/null; then
-        VALIDATOR_ID=$(jq -r '.[1].validator_id' "$OUTPUT_FILE")
-        VALIDATOR_CAP_ID=$(jq -r '.[1].validator_cap_id' "$OUTPUT_FILE")
-        echo "[✓] Parsed validator_id=$VALIDATOR_ID, validator_cap_id=$VALIDATOR_CAP_ID for $VALIDATOR_NAME"
-        echo "$VALIDATOR_NAME:$VALIDATOR_ID:$VALIDATOR_CAP_ID" >> "$TUPLES_FILE"
-    else
-        echo "[ERROR] Invalid JSON from become-candidate for $VALIDATOR_NAME"
-        cat "$OUTPUT_FILE"
-    fi
-}
-
->>>>>>> adb5c3de
 # Launch jobs with a max concurrency of 5 using a simple counter
 MAX_JOBS=10
 JOB_COUNT=0
