// Copyright (c) dWallet Labs, Ltd.
// SPDX-License-Identifier: BSD-3-Clause-Clear

import { describe, expect, it } from 'vitest';

import { prepareImportDWalletVerification } from '../../src/client/cryptography';
import { Curve, Hash, SignatureAlgorithm } from '../../src/client/types';
import {
	acceptTestEncryptedUserShare,
	createTestSessionIdentifier,
	registerTestEncryptionKey,
	requestTestImportedDWalletVerification,
	testPresign,
	testSignWithImportedDWallet,
} from '../helpers/dwallet-test-helpers';
import {
	createTestIkaClient,
	createTestMessage,
	createTestSuiClient,
	delay,
	generateTestKeypairForImportedDWallet,
	requestTestFaucetFunds,
	retryUntil,
} from '../helpers/test-utils';

describe('Imported DWallet Signing', () => {
	it('should create an imported DWallet and sign a message', async () => {
		const testName = 'imported-dwallet-sign-test';
		const suiClient = createTestSuiClient();
		const ikaClient = createTestIkaClient(suiClient);
		await ikaClient.initialize();

		const { userShareEncryptionKeys, signerPublicKey, dWalletKeypair, signerAddress } =
			generateTestKeypairForImportedDWallet(testName);

		await requestTestFaucetFunds(signerAddress);

		const { sessionIdentifier, sessionIdentifierPreimage } = await createTestSessionIdentifier(
			ikaClient,
			suiClient,
			signerAddress,
			testName,
		);

		await delay(3);

		await registerTestEncryptionKey(ikaClient, suiClient, userShareEncryptionKeys, testName);

		await delay(3);

		const importDWalletVerificationRequestInput = await prepareImportDWalletVerification(
			ikaClient,
			sessionIdentifierPreimage,
			userShareEncryptionKeys,
			dWalletKeypair,
		);

		const importedKeyDWalletVerificationRequestEvent = await requestTestImportedDWalletVerification(
			ikaClient,
			suiClient,
			importDWalletVerificationRequestInput,
			Curve.SECP256K1,
			signerPublicKey,
			sessionIdentifier,
			userShareEncryptionKeys,
			signerAddress,
			testName,
		);

		const awaitingKeyHolderSignatureDWallet = await retryUntil(
			() =>
				ikaClient.getDWalletInParticularState(
					importedKeyDWalletVerificationRequestEvent.event_data.dwallet_id,
					'AwaitingKeyHolderSignature',
				),
			(wallet) => wallet !== null,
			30,
			2000,
		);

		await acceptTestEncryptedUserShare(
			ikaClient,
			suiClient,
			awaitingKeyHolderSignatureDWallet,
			importDWalletVerificationRequestInput.userPublicOutput,
			importedKeyDWalletVerificationRequestEvent,
			userShareEncryptionKeys,
			testName,
		);

		const activeDWallet = await retryUntil(
			() =>
				ikaClient.getDWalletInParticularState(
					importedKeyDWalletVerificationRequestEvent.event_data.dwallet_id,
					'Active',
				),
			(wallet) => wallet !== null,
			30,
			2000,
		);

		const encryptedUserSecretKeyShare = await retryUntil(
			() =>
				ikaClient.getEncryptedUserSecretKeyShare(
					importedKeyDWalletVerificationRequestEvent.event_data.encrypted_user_secret_key_share_id,
				),
			(share) => share !== null,
			30,
			1000,
		);

		const presignRequestEvent = await testPresign(
			ikaClient,
			suiClient,
			activeDWallet,
			SignatureAlgorithm.ECDSA,
			signerAddress,
			testName,
		);

		const presignObject = await retryUntil(
			() =>
				ikaClient.getPresignInParticularState(
					presignRequestEvent.event_data.presign_id,
					'Completed',
				),
			(presign) => presign !== null,
			30,
			2000,
		);

		const message = createTestMessage(testName);

		await testSignWithImportedDWallet(
			ikaClient,
			suiClient,
			activeDWallet,
			presignObject,
			message,
			Hash.KECCAK256,
			SignatureAlgorithm.ECDSA,
			encryptedUserSecretKeyShare,
			userShareEncryptionKeys,
			testName,
		);
<<<<<<< HEAD

		expect(true).toBe(true);
=======
>>>>>>> a5d850ec
	});
});<|MERGE_RESOLUTION|>--- conflicted
+++ resolved
@@ -143,10 +143,5 @@
 			userShareEncryptionKeys,
 			testName,
 		);
-<<<<<<< HEAD
-
-		expect(true).toBe(true);
-=======
->>>>>>> a5d850ec
 	});
 });