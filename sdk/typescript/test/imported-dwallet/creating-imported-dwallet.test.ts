// Copyright (c) dWallet Labs, Ltd.
// SPDX-License-Identifier: BSD-3-Clause-Clear

import { describe, expect, it } from 'vitest';

import { prepareImportDWalletVerification } from '../../src/client/cryptography';
import { Curve } from '../../src/client/types';
import {
	acceptTestEncryptedUserShare,
	createTestSessionIdentifier,
	registerTestEncryptionKey,
	requestTestImportedDWalletVerification,
} from '../helpers/dwallet-test-helpers';
import {
	createTestIkaClient,
	createTestSuiClient,
	delay,
	generateTestKeypairForImportedDWallet,
	requestTestFaucetFunds,
	retryUntil,
} from '../helpers/test-utils';

describe('Imported DWallet Creation', () => {
	it('should create an imported DWallet and activate it', async () => {
		const testName = 'imported-dwallet-creation-test';
		const suiClient = createTestSuiClient();
		const ikaClient = createTestIkaClient(suiClient);
		await ikaClient.initialize();

		const { userShareEncryptionKeys, signerPublicKey, dWalletKeypair, signerAddress } =
			generateTestKeypairForImportedDWallet(testName);

		await requestTestFaucetFunds(signerAddress);

		const { sessionIdentifier, sessionIdentifierPreimage } = await createTestSessionIdentifier(
			ikaClient,
			suiClient,
			signerAddress,
			testName,
		);

		await delay(3);

		await registerTestEncryptionKey(ikaClient, suiClient, userShareEncryptionKeys, testName);

		await delay(3);

		const importDWalletVerificationRequestInput = await prepareImportDWalletVerification(
			ikaClient,
			sessionIdentifierPreimage,
			userShareEncryptionKeys,
			dWalletKeypair,
		);

		const importedKeyDWalletVerificationRequestEvent = await requestTestImportedDWalletVerification(
			ikaClient,
			suiClient,
			importDWalletVerificationRequestInput,
			Curve.SECP256K1,
			signerPublicKey,
			sessionIdentifier,
			userShareEncryptionKeys,
			signerAddress,
			testName,
		);

		expect(importedKeyDWalletVerificationRequestEvent).toBeDefined();
		expect(importedKeyDWalletVerificationRequestEvent.event_data.dwallet_id).toBeDefined();

		const awaitingKeyHolderSignatureDWallet = await retryUntil(
			() =>
				ikaClient.getDWalletInParticularState(
					importedKeyDWalletVerificationRequestEvent.event_data.dwallet_id,
					'AwaitingKeyHolderSignature',
				),
			(wallet) => wallet !== null,
			30,
			2000,
		);

		expect(awaitingKeyHolderSignatureDWallet).toBeDefined();
		expect(awaitingKeyHolderSignatureDWallet.state.$kind).toBe('AwaitingKeyHolderSignature');

		await acceptTestEncryptedUserShare(
			ikaClient,
			suiClient,
			awaitingKeyHolderSignatureDWallet,
			importDWalletVerificationRequestInput.userPublicOutput,
			importedKeyDWalletVerificationRequestEvent,
			userShareEncryptionKeys,
			testName,
		);

		const activeDWallet = await retryUntil(
			() =>
				ikaClient.getDWalletInParticularState(
					importedKeyDWalletVerificationRequestEvent.event_data.dwallet_id,
					'Active',
				),
			(wallet) => wallet !== null,
			30,
			2000,
		);

		expect(activeDWallet).toBeDefined();
		expect(activeDWallet.state.$kind).toBe('Active');

		const encryptedUserSecretKeyShare = await retryUntil(
			() =>
				ikaClient.getEncryptedUserSecretKeyShare(
					importedKeyDWalletVerificationRequestEvent.event_data.encrypted_user_secret_key_share_id,
				),
			(share) => share !== null,
			30,
			1000,
		);

		expect(encryptedUserSecretKeyShare).toBeDefined();
		expect(encryptedUserSecretKeyShare.dwallet_id).toBe(
			importedKeyDWalletVerificationRequestEvent.event_data.dwallet_id,
		);
<<<<<<< HEAD
=======

		// Additional validations for successful creation
		expect(activeDWallet.id).toBeDefined();
		expect(activeDWallet.id.id).toBe(
			importedKeyDWalletVerificationRequestEvent.event_data.dwallet_id,
		);
		expect(encryptedUserSecretKeyShare.id).toBeDefined();
		expect(encryptedUserSecretKeyShare.encryption_key_address).toBeDefined();
	});

	it('should handle different session identifier inputs correctly', async () => {
		const testName = 'session-identifier-edge-cases-test';
		const suiClient = createTestSuiClient();
		const ikaClient = createTestIkaClient(suiClient);
		await ikaClient.initialize();

		const { userShareEncryptionKeys, dWalletKeypair, signerAddress } =
			generateTestKeypairForImportedDWallet(testName);

		await requestTestFaucetFunds(signerAddress);

		await registerTestEncryptionKey(ikaClient, suiClient, userShareEncryptionKeys, testName);

		// Test with all zeros session identifier - should work (as evidenced by test output)
		const zeroSessionIdentifierPreimage = new Uint8Array(32).fill(0);
		const verificationInput = await prepareImportDWalletVerification(
			ikaClient,
			zeroSessionIdentifierPreimage,
			userShareEncryptionKeys,
			dWalletKeypair,
		);

		// Validate that the function returns proper structure even with edge case input
		expect(verificationInput).toBeDefined();
		expect(verificationInput.userPublicOutput).toBeDefined();
		expect(verificationInput.userPublicOutput).toBeInstanceOf(Uint8Array);
		expect(verificationInput.userPublicOutput.length).toBeGreaterThan(0);

		// Test with maximum values session identifier
		const maxSessionIdentifierPreimage = new Uint8Array(32).fill(255);
		const verificationInput2 = await prepareImportDWalletVerification(
			ikaClient,
			maxSessionIdentifierPreimage,
			userShareEncryptionKeys,
			dWalletKeypair,
		);

		expect(verificationInput2).toBeDefined();
		expect(verificationInput2.userPublicOutput).toBeDefined();

		// Different session identifiers should produce different outputs
		expect(verificationInput.userPublicOutput).not.toEqual(verificationInput2.userPublicOutput);
	});

	it('should handle invalid keypair gracefully', async () => {
		const testName = 'invalid-keypair-test';
		const suiClient = createTestSuiClient();
		const ikaClient = createTestIkaClient(suiClient);
		await ikaClient.initialize();

		const { userShareEncryptionKeys, signerAddress } =
			generateTestKeypairForImportedDWallet(testName);

		await requestTestFaucetFunds(signerAddress);

		const { sessionIdentifier, sessionIdentifierPreimage } = await createTestSessionIdentifier(
			ikaClient,
			suiClient,
			signerAddress,
			testName,
		);

		await delay(3);

		await registerTestEncryptionKey(ikaClient, suiClient, userShareEncryptionKeys, testName);

		// This should fail when trying to use uninitialized keypair
		await expect(
			prepareImportDWalletVerification(
				ikaClient,
				sessionIdentifierPreimage,
				userShareEncryptionKeys,
				null as any, // Invalid keypair
			),
		).rejects.toThrow();
	});

	it('should validate DWallet state transitions correctly', async () => {
		const testName = 'state-validation-test';
		const suiClient = createTestSuiClient();
		const ikaClient = createTestIkaClient(suiClient);
		await ikaClient.initialize();

		const { userShareEncryptionKeys, signerPublicKey, dWalletKeypair, signerAddress } =
			generateTestKeypairForImportedDWallet(testName);

		await requestTestFaucetFunds(signerAddress);

		const { sessionIdentifier, sessionIdentifierPreimage } = await createTestSessionIdentifier(
			ikaClient,
			suiClient,
			signerAddress,
			testName,
		);

		await delay(3);

		await registerTestEncryptionKey(ikaClient, suiClient, userShareEncryptionKeys, testName);

		const importDWalletVerificationRequestInput = await prepareImportDWalletVerification(
			ikaClient,
			sessionIdentifierPreimage,
			userShareEncryptionKeys,
			dWalletKeypair,
		);

		// Validate verification request input structure
		expect(importDWalletVerificationRequestInput).toBeDefined();
		expect(importDWalletVerificationRequestInput.userPublicOutput).toBeDefined();
		expect(typeof importDWalletVerificationRequestInput).toBe('object');

		await delay(3);

		const importedKeyDWalletVerificationRequestEvent = await requestTestImportedDWalletVerification(
			ikaClient,
			suiClient,
			importDWalletVerificationRequestInput,
			Curve.SECP256K1,
			signerPublicKey,
			sessionIdentifier,
			userShareEncryptionKeys,
			signerAddress,
			testName,
		);

		// Validate event structure
		expect(importedKeyDWalletVerificationRequestEvent.event_data).toBeDefined();
		expect(importedKeyDWalletVerificationRequestEvent.event_data.dwallet_id).toMatch(
			/^0x[a-f0-9]+$/,
		);
		expect(
			importedKeyDWalletVerificationRequestEvent.event_data.encrypted_user_secret_key_share_id,
		).toMatch(/^0x[a-f0-9]+$/);

		// Verify DWallet is in correct initial state
		const awaitingKeyHolderSignatureDWallet = await retryUntil(
			() =>
				ikaClient.getDWalletInParticularState(
					importedKeyDWalletVerificationRequestEvent.event_data.dwallet_id,
					'AwaitingKeyHolderSignature',
				),
			(wallet) => wallet !== null,
			30,
			2000,
		);

		expect(awaitingKeyHolderSignatureDWallet.state.$kind).toBe('AwaitingKeyHolderSignature');
		expect(awaitingKeyHolderSignatureDWallet.id.id).toBe(
			importedKeyDWalletVerificationRequestEvent.event_data.dwallet_id,
		);

		// Test that DWallet cannot be retrieved in wrong state
		const incorrectStateDWallet = await ikaClient
			.getDWalletInParticularState(
				importedKeyDWalletVerificationRequestEvent.event_data.dwallet_id,
				'Active',
			)
			.catch(() => null);
		expect(incorrectStateDWallet).toBeNull(); // Should not be Active yet
>>>>>>> a5d850ec
	});
});<|MERGE_RESOLUTION|>--- conflicted
+++ resolved
@@ -119,8 +119,6 @@
 		expect(encryptedUserSecretKeyShare.dwallet_id).toBe(
 			importedKeyDWalletVerificationRequestEvent.event_data.dwallet_id,
 		);
-<<<<<<< HEAD
-=======
 
 		// Additional validations for successful creation
 		expect(activeDWallet.id).toBeDefined();
@@ -290,6 +288,5 @@
 			)
 			.catch(() => null);
 		expect(incorrectStateDWallet).toBeNull(); // Should not be Active yet
->>>>>>> a5d850ec
 	});
 });