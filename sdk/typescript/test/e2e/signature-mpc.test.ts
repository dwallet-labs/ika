--- conflicted
+++ resolved
@@ -1,10 +1,7 @@
 // Copyright (c) dWallet Labs, Ltd.
 // SPDX-License-Identifier: BSD-3-Clause-Clear
 
-<<<<<<< HEAD
-=======
 import { verify_user_share } from '@dwallet-network/signature-mpc-wasm';
->>>>>>> 0ee66a1f
 import { beforeAll, describe, expect, it } from 'vitest';
 
 import {
