// Copyright (c) dWallet Labs, Ltd.
// SPDX-License-Identifier: BSD-3-Clause-Clear

<<<<<<< HEAD
=======
import { verify_user_share } from '@dwallet-network/signature-mpc-wasm';
>>>>>>> 723d24e9
import { beforeAll, describe, expect, it } from 'vitest';

import {
	approveAndSign,
	createActiveEncryptionKeysTable,
	createDWallet,
	createPartialUserSignedMessages,
	decrypt_user_share,
	EncryptionKeyScheme,
	encryptUserShare,
	generate_keypair,
	generate_proof,
	getActiveEncryptionKey,
	getEncryptionKeyByObjectId,
	setActiveEncryptionKey,
	storeEncryptionKey,
} from '../../src/signature-mpc';
import { setup, TestToolbox } from './utils/setup';

describe('Test signature mpc', () => {
	let toolbox: TestToolbox;

	beforeAll(async () => {
		toolbox = await setup();
	});

	it('the signature mpc create dwallet', async () => {
		console.log(toolbox.keypair.toSuiAddress());
		const dkg = await createDWallet(toolbox.keypair, toolbox.client);

		const bytes: Uint8Array = new TextEncoder().encode('Sign it!!!');

		const signMessagesIdSHA256 = await createPartialUserSignedMessages(
			dkg?.dwalletId!,
			dkg?.centralizedDKGOutput,
			[bytes],
			'SHA256',
			toolbox.keypair,
			toolbox.client,
		);
		const sigSHA256 = await approveAndSign(
			dkg?.dwalletCapId!,
			signMessagesIdSHA256!,
			[bytes],
			toolbox.keypair,
			toolbox.client,
		);

		console.log('sigSHA256:');
		console.log(sigSHA256);

		const signMessagesIdKECCAK256 = await createPartialUserSignedMessages(
			dkg?.dwalletId!,
			dkg?.centralizedDKGOutput,
			[bytes],
			'KECCAK256',
			toolbox.keypair,
			toolbox.client,
		);
		const sigKECCAK256 = await approveAndSign(
			dkg?.dwalletCapId!,
			signMessagesIdKECCAK256!,
			[bytes],
			toolbox.keypair,
			toolbox.client,
		);

		console.log('sigKECCAK256:');
		console.log(sigKECCAK256);
	});
});

describe('Create public key', () => {
	let toolbox: TestToolbox;

	beforeAll(async () => {
		toolbox = await setup();
	});

	it('the signature mpc create dwallet', async () => {
		const [encryptionKey, _] = generate_keypair();
		const pubKeyRef = await storeEncryptionKey(
			encryptionKey,
			EncryptionKeyScheme.Paillier,
			toolbox.keypair,
			toolbox.client,
		);
		console.log({ pubKeyRef });

		const encryptionKeysHolder = await createActiveEncryptionKeysTable(toolbox.client, toolbox.keypair);

		await setActiveEncryptionKey(
			toolbox.client,
			toolbox.keypair,
			pubKeyRef?.objectId!,
			encryptionKeysHolder.objectId,
		);

		const activeEncryptionKey = await getActiveEncryptionKey(
			toolbox.client,
			toolbox.keypair,
			encryptionKeysHolder.objectId,
		);

		const activeKeyHex = Buffer.from(new Uint8Array(activeEncryptionKey)).toString('hex');
		expect(`0x${activeKeyHex}`).toEqual(pubKeyRef?.objectId!);
	});
});

describe('Test key share transfer', () => {
	let toolbox: TestToolbox;

	beforeAll(async () => {
		toolbox = await setup();
	});

	it('should encrypt and transfer a dwallet to a newly generated public key', async () => {
		const [encryptionKey, decryptionKey] = generate_keypair();
		const pubKeyRef = await storeEncryptionKey(
			encryptionKey,
			EncryptionKeyScheme.Paillier,
			toolbox.keypair,
			toolbox.client,
		);
		const publicKeyID = pubKeyRef?.objectId;
		const recipientData = await getEncryptionKeyByObjectId(toolbox.client, publicKeyID);
		const dwallet = await createDWallet(toolbox.keypair, toolbox.client);
		const dwalletID = dwallet?.dwalletId!;
		const secretShare = dwallet?.secretKeyShare!;
		const encryptedUserShareAndProof = generate_proof(secretShare, recipientData?.encryptionKey!);

		await encryptUserShare(
			toolbox.client,
			toolbox.keypair,
			encryptedUserShareAndProof,
			publicKeyID,
			dwalletID,
		);

		const decryptedKeyShare = decrypt_user_share(
			encryptionKey,
			decryptionKey,
			encryptedUserShareAndProof,
		);

		let secretUserShare = new Uint8Array(256);
		secretUserShare.set(secretShare.reverse());
		expect(decryptedKeyShare).toEqual(secretUserShare);

		expect(
			verify_user_share(
				// Take the first 32 bytes, the only ones that are non-zero, and reverse them to convert them
				// from little-endian encoding to big-endian.
				// This is because of BCS and PlaintextSpaceGroupElement serialization.
				// PlaintextSpaceGroupElement is U2048 and has 32LIMBS of 64 bits each.
				new Uint8Array(decryptedKeyShare.slice(0, 32).reverse()),
				new Uint8Array(dwallet?.decentralizedDKGOutput!),
			),
		).toBeTruthy();
	});
});<|MERGE_RESOLUTION|>--- conflicted
+++ resolved
@@ -1,10 +1,7 @@
 // Copyright (c) dWallet Labs, Ltd.
 // SPDX-License-Identifier: BSD-3-Clause-Clear
 
-<<<<<<< HEAD
-=======
 import { verify_user_share } from '@dwallet-network/signature-mpc-wasm';
->>>>>>> 723d24e9
 import { beforeAll, describe, expect, it } from 'vitest';
 
 import {
