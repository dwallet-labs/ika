--- conflicted
+++ resolved
@@ -7,11 +7,7 @@
 import { beforeEach, describe, it } from 'vitest';
 
 import { launchDKGFirstRound } from '../../src/dwallet-mpc/dkg';
-<<<<<<< HEAD
-import { Config, delay, IKA_CONFIG_FILE_PATH } from '../../src/dwallet-mpc/globals';
-=======
 import { Config, delay } from '../../src/dwallet-mpc/globals';
->>>>>>> 844776ba
 
 const fiveMinutes = 5 * 60 * 1000;
 describe('Test dWallet MPC', () => {
