--- conflicted
+++ resolved
@@ -173,15 +173,8 @@
 			client: toolbox.client,
 			timeout: 5 * 60 * 1000,
 		};
-<<<<<<< HEAD
-		const dWallet = await launchNetworkDKG(conf);
-		expect(dWallet).toBeDefined();
-		pollRef.value = false;
-		console.log({ dWallet });
-=======
 		await launchNetworkDKG(conf);
 		pollRef.value = false;
->>>>>>> 785f91d4
 	});
 });
 
