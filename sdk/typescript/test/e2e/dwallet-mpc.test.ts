// Copyright (c) dWallet Labs, Inc.
// SPDX-License-Identifier: BSD-3-Clause-Clear

import path from 'path';
import { sample_dwallet_keypair, verify_secp_signature } from '@dwallet-network/dwallet-mpc-wasm';
import { getFullnodeUrl, SuiClient } from '@mysten/sui/client';
import { getFaucetHost, requestSuiFromFaucetV2 } from '@mysten/sui/faucet';
import { Ed25519Keypair } from '@mysten/sui/keypairs/ed25519';
import { beforeEach, describe, expect, it } from 'vitest';

import { createDWallet } from '../../src/dwallet-mpc/dkg';
import {
	checkpointCreationTime,
	Config,
	delay,
	getNetworkPublicParameters,
	getObjectWithType,
} from '../../src/dwallet-mpc/globals';
import { createImportedDWallet } from '../../src/dwallet-mpc/import-dwallet';
import { presign } from '../../src/dwallet-mpc/presign';
import {
	isDWalletWithPublicUserSecretKeyShares,
	makeDWalletUserSecretKeySharesPublicRequestEvent,
} from '../../src/dwallet-mpc/publish_secret_share';
import {
	completeFutureSign,
	createUnverifiedPartialUserSignatureCap,
	Hash,
	sign,
	signWithImportedDWallet,
	verifySignWithPartialUserSignatures,
} from '../../src/dwallet-mpc/sign';

<<<<<<< HEAD
// const SUI_FULLNODE_URL = 'https://fullnode.sui.beta.devnet.ika-network.net';
// const SUI_FAUCET_HOST = 'https://faucet.sui.beta.devnet.ika-network.net';
const SUI_FULLNODE_URL = getFullnodeUrl('localnet');
const SUI_FAUCET_HOST = getFaucetHost('localnet');

async function createConf(): Promise<Config> {
	const keypair = Ed25519Keypair.generate();
	const dWalletSeed = crypto.getRandomValues(new Uint8Array(32));
	const encryptedSecretShareSigningKeypair = Ed25519Keypair.deriveKeypairFromSeed(
		Buffer.from(dWalletSeed).toString('hex'),
	);
	const address = keypair.getPublicKey().toSuiAddress();
	console.log(`Address: ${address}`);
	const suiClient = new SuiClient({ url: SUI_FULLNODE_URL });
	await requestSuiFromFaucetV2({
		host: SUI_FAUCET_HOST,
		recipient: address,
	});

	return {
		suiClientKeypair: keypair,
		client: suiClient,
		timeout: fiveMinutes,
		// todo(zeev): fix this, bad parsing, bad path, needs to be localized.
		ikaConfig: require(path.resolve(process.cwd(), '../../ika_config.json')),
		dWalletSeed,
		encryptedSecretShareSigningKeypair,
	};
}

async function runSignFullFlow(conf: Config) {
	const networkDecryptionKeyPublicOutput = await getNetworkDecryptionKeyPublicOutput(conf);
	console.log('Creating dWallet...');
	console.time('Step 1: dWallet Creation');
	const dwallet = await createDWallet(conf, networkDecryptionKeyPublicOutput);
	console.log(`dWallet has been created successfully: ${dwallet.dwalletID}`);
	console.timeEnd('Step 1: dWallet Creation');
	await delay(checkpointCreationTime);
	console.log('Running Presign...');
	console.time('Step 2: Presign Phase');
	const completedPresign = await presign(conf, dwallet.dwalletID);
	console.timeEnd('Step 2: Presign Phase');
	console.log(`Step 2: Presign completed | presignID = ${completedPresign.id.id}`);
	await delay(checkpointCreationTime);
	console.log('Running Sign...');
	console.time('Step 3: Sign Phase');
	const signRes = await sign(
		conf,
		completedPresign.id.id,
		dwallet.dwallet_cap_id,
		Buffer.from('hello world'),
		dwallet.secret_share,
		networkDecryptionKeyPublicOutput,
		Hash.KECCAK256,
	);
	console.log(`Sing completed successfully: ${signRes.id.id}`);
	console.timeEnd('Step 3: Sign Phase');
}

const fiveMinutes = 100 * 60 * 1000;
=======
const fiveMinutes = 10000000 * 60 * 1000;
>>>>>>> 850870fc
describe('Test dWallet MPC', () => {
	let conf: Config;

	beforeEach(async () => {
		// todo(zeev): Think key is probably incorrect, check it.
		const keypair = Ed25519Keypair.deriveKeypairFromSeed('0x2');
		const dWalletSeed = new Uint8Array(32).fill(9);
		const encryptedSecretShareSigningKeypair = Ed25519Keypair.deriveKeypairFromSeed(
			Buffer.from(dWalletSeed).toString('hex'),
		);
		const address = keypair.getPublicKey().toSuiAddress();
		console.log(`Address: ${address}`);
		const suiClient = new SuiClient({ url: SUI_FULLNODE_URL });
		await requestSuiFromFaucetV2({
			host: SUI_FAUCET_HOST,
			recipient: address,
		});

		conf = {
			suiClientKeypair: keypair,
			client: suiClient,
			timeout: fiveMinutes,
			// todo(zeev): fix this - bad parsing, bad path, needs to be localized.
			ikaConfig: require(path.resolve(process.cwd(), '../../ika_config.json')),
			dWalletSeed,
			encryptedSecretShareSigningKeypair,
		};
		await delay(2000);
	});

	it('read the network decryption key', async () => {
		const networkDecryptionKeyPublicOutput = await getNetworkPublicParameters(conf);
		console.log(`networkDecryptionKeyPublicOutput: ${networkDecryptionKeyPublicOutput}`);
	});

	it('should create a dWallet (DKG)', async () => {
		const networkDecryptionKeyPublicOutput = await getNetworkPublicParameters(conf);
		const dwallet = await createDWallet(conf, networkDecryptionKeyPublicOutput);
		console.log(`dWallet has been created successfully: ${dwallet.dwalletID}`);
	});

	it('should run presign', async () => {
		const networkDecryptionKeyPublicOutput = await getNetworkPublicParameters(conf);
		const dwallet = await createDWallet(conf, networkDecryptionKeyPublicOutput);
		console.log(`dWallet has been created successfully: ${dwallet}`);
		const completedPresign = await presign(conf, dwallet.dwalletID);
		console.log(`presign has been created successfully: ${completedPresign.id.id}`);
	});

	it('should sign full flow', async () => {
		const networkDecryptionKeyPublicOutput = await getNetworkPublicParameters(conf);
		console.log('Creating dWallet...');
		console.time('Step 1: dWallet Creation');
		const dwallet = await createDWallet(conf, networkDecryptionKeyPublicOutput);
		console.log(`dWallet has been created successfully: ${dwallet.dwalletID}`);
		console.timeEnd('Step 1: dWallet Creation');
		await delay(checkpointCreationTime);
		console.log('Running Presign...');
		console.time('Step 2: Presign Phase');
		const completedPresign = await presign(conf, dwallet.dwalletID);
		console.timeEnd('Step 2: Presign Phase');
		console.log(`Step 2: Presign completed | presignID = ${completedPresign.id.id}`);
		await delay(checkpointCreationTime);
		console.log('Running Sign...');
		console.time('Step 3: Sign Phase');
		const signRes = await sign(
			conf,
			completedPresign.id.id,
			dwallet.dwallet_cap_id,
			Buffer.from('hello world'),
			dwallet.secret_share,
			networkDecryptionKeyPublicOutput,
			Hash.KECCAK256,
		);
		console.log(`Sing completed successfully: ${signRes.id.id}`);
		console.timeEnd('Step 3: Sign Phase');
	});

<<<<<<< HEAD
	it('run multiple full flows simultaneously', async () => {
		const tasks = [];
		for (let i = 0; i < 5; i++) {
			const conf = await createConf();
			tasks.push(runSignFullFlow(conf));
		}
		await Promise.all(tasks);
	});
=======
	it(
		'should sign full flow 100000 times without timeout',
		async () => {
			const networkDecryptionKeyPublicOutput = await getNetworkPublicParameters(conf);
			for (let i = 0; i < 100000; i++) {
				console.log(`Iteration: ${i + 1}`);
				console.log('Creating dWallet...');
				console.time('Step 1: dWallet Creation');
				const dwallet = await createDWallet(conf, networkDecryptionKeyPublicOutput);
				console.log(`dWallet has been created successfully: ${dwallet.dwalletID}`);
				console.timeEnd('Step 1: dWallet Creation');
				await delay(checkpointCreationTime);
				console.log('Running Presign...');
				console.time('Step 2: Presign Phase');
				const completedPresign = await presign(conf, dwallet.dwalletID);
				console.timeEnd('Step 2: Presign Phase');
				console.log(`Step 2: Presign completed | presignID = ${completedPresign.id.id}`);
				await delay(checkpointCreationTime);
				console.log('Running Sign...');
				console.time('Step 3: Sign Phase');
				const signRes = await sign(
					conf,
					completedPresign.id.id,
					dwallet.dwallet_cap_id,
					Buffer.from('hello world'),
					dwallet.secret_share,
					networkDecryptionKeyPublicOutput,
					Hash.KECCAK256,
				);
				console.log(`Sign completed successfully: ${signRes.id.id}`);
				console.timeEnd('Step 3: Sign Phase');
			}
		},
		{ timeout: 0 },
	);
>>>>>>> 850870fc

	it('should create a dwallet and publish its secret share', async () => {
		const networkDecryptionKeyPublicOutput = await getNetworkPublicParameters(conf);

		console.log('Step 1: dWallet Creation');
		console.time('Step 1: dWallet Creation');
		const dwallet = await createDWallet(conf, networkDecryptionKeyPublicOutput);
		console.timeEnd('Step 1: dWallet Creation');
		console.log(`Step 1: dWallet created | dWalletID = ${dwallet.dwalletID}`);
		await delay(checkpointCreationTime);
		console.log('Running publish secret share...');
		await makeDWalletUserSecretKeySharesPublicRequestEvent(
			conf,
			dwallet.dwalletID,
			dwallet.secret_share,
		);
	});

	it('should create a dwallet, publish its secret share and sign with the published share', async () => {
		const networkDecryptionKeyPublicOutput = await getNetworkPublicParameters(conf);
		console.log('Creating dWallet...');
		const dwallet = await createDWallet(conf, networkDecryptionKeyPublicOutput);
		console.log(`dWallet has been created successfully: ${dwallet.dwalletID}`);
		await delay(checkpointCreationTime);
		console.log('Running publish secret share...');
		await makeDWalletUserSecretKeySharesPublicRequestEvent(
			conf,
			dwallet.dwalletID,
			dwallet.secret_share,
		);
		const dwalletWithSecretShare = await getObjectWithType(
			conf,
			dwallet.dwalletID,
			isDWalletWithPublicUserSecretKeyShares,
		);
		console.log(`secretShare: ${dwalletWithSecretShare}`);
		console.log('Running Presign...');
		const completedPresign = await presign(conf, dwalletWithSecretShare.id.id);
		console.log(`presign has been created successfully: ${completedPresign.id.id}`);
		await delay(checkpointCreationTime);
		console.log('Running Sign...');
		await sign(
			conf,
			completedPresign.id.id,
			dwalletWithSecretShare.dwallet_cap_id,
			Buffer.from('hello world'),
			dwalletWithSecretShare.public_user_secret_key_share,
			networkDecryptionKeyPublicOutput,
			Hash.KECCAK256,
		);
	});

	it('should complete future sign', async () => {
		const networkDecryptionKeyPublicOutput = await getNetworkPublicParameters(conf);

		console.log('Step 1: dWallet Creation');
		console.time('Step 1: dWallet Creation');
		const dwallet = await createDWallet(conf, networkDecryptionKeyPublicOutput);
		console.timeEnd('Step 1: dWallet Creation');
		console.log(`Step 1: dWallet created | dWalletID = ${dwallet.dwalletID}`);
		await delay(checkpointCreationTime);

		console.log('Step 2: Presign Phase');
		console.time('Step 2: Presign Phase');
		const completedPresign = await presign(conf, dwallet.dwalletID);
		console.timeEnd('Step 2: Presign Phase');
		console.log(`Step 2: Presign completed | presignID = ${completedPresign.id.id}`);
		await delay(checkpointCreationTime);
		const unverifiedPartialUserSignatureCapID = await createUnverifiedPartialUserSignatureCap(
			conf,
			completedPresign.id.id,
			dwallet.dwallet_cap_id,
			Buffer.from('hello world'),
			dwallet.secret_share,
			networkDecryptionKeyPublicOutput,
			Hash.KECCAK256,
		);
		await delay(checkpointCreationTime);
		const verifiedPartialUserSignatureCapID = await verifySignWithPartialUserSignatures(
			conf,
			unverifiedPartialUserSignatureCapID!,
		);
		await delay(checkpointCreationTime);
		await completeFutureSign(
			conf,
			dwallet.dwallet_cap_id,
			Buffer.from('hello world'),
			Hash.KECCAK256,
			verifiedPartialUserSignatureCapID,
		);
	});

	it('should create an imported dWallet', async () => {
		const networkDecryptionKeyPublicOutput = await getNetworkPublicParameters(conf);
		const [secretKey, _publicKey] = sample_dwallet_keypair(networkDecryptionKeyPublicOutput);
		const dwallet = await createImportedDWallet(conf, secretKey);
		console.log({ ...dwallet });
	});

	it('should create an imported dWallet, publish its secret share and sign with it', async () => {
		const networkDecryptionKeyPublicOutput = await getNetworkPublicParameters(conf);
		const [secretKey, _publicKey] = sample_dwallet_keypair(networkDecryptionKeyPublicOutput);
		const dwallet = await createImportedDWallet(conf, secretKey);
		await delay(checkpointCreationTime);
		console.log({ ...dwallet });
		console.log('Running publish secret share...');
		await makeDWalletUserSecretKeySharesPublicRequestEvent(
			conf,
			dwallet.dwalletID,
			dwallet.secret_share,
		);
		const dwalletWithSecretShare = await getObjectWithType(
			conf,
			dwallet.dwalletID,
			isDWalletWithPublicUserSecretKeyShares,
		);
		console.log(`secretShare: ${dwalletWithSecretShare}`);
		console.log('Running Presign...');
		const completedPresign = await presign(conf, dwalletWithSecretShare.id.id);
		console.log(`presign has been created successfully: ${completedPresign.id.id}`);
		await delay(checkpointCreationTime);
		console.log('Running Sign...');
		await signWithImportedDWallet(
			conf,
			completedPresign.id.id,
			dwalletWithSecretShare.dwallet_cap_id,
			Buffer.from('hello world'),
			dwalletWithSecretShare.public_user_secret_key_share,
			networkDecryptionKeyPublicOutput,
			Hash.KECCAK256,
		);
	});

	it('should create an imported dWallet, sign with it & verify the signature against the original public key', async () => {
		const networkDecryptionKeyPublicOutput = await getNetworkPublicParameters(conf);
		const [secretKey, publicKey] = sample_dwallet_keypair(networkDecryptionKeyPublicOutput);
		const dwallet = await createImportedDWallet(conf, secretKey);
		console.log({ ...dwallet });
		await delay(checkpointCreationTime);
		console.log('Running Presign...');
		const completedPresign = await presign(conf, dwallet.dwalletID);
		console.log(`presign has been created successfully: ${completedPresign.id.id}`);
		await delay(checkpointCreationTime);
		console.log('Running Sign...');
		const signature = await signWithImportedDWallet(
			conf,
			completedPresign.id.id,
			dwallet.dwallet_cap_id,
			Buffer.from('hello world'),
			dwallet.secret_share,
			networkDecryptionKeyPublicOutput,
			Hash.KECCAK256,
		);
		const isValid = verify_secp_signature(
			publicKey,
			signature.state.fields.signature,
			Buffer.from('hello world'),
			networkDecryptionKeyPublicOutput,
			Hash.KECCAK256,
		);
		expect(isValid).toBeTruthy();
	});
});<|MERGE_RESOLUTION|>--- conflicted
+++ resolved
@@ -31,7 +31,7 @@
 	verifySignWithPartialUserSignatures,
 } from '../../src/dwallet-mpc/sign';
 
-<<<<<<< HEAD
+const fiveMinutes = 10000000 * 60 * 1000;
 // const SUI_FULLNODE_URL = 'https://fullnode.sui.beta.devnet.ika-network.net';
 // const SUI_FAUCET_HOST = 'https://faucet.sui.beta.devnet.ika-network.net';
 const SUI_FULLNODE_URL = getFullnodeUrl('localnet');
@@ -92,9 +92,6 @@
 }
 
 const fiveMinutes = 100 * 60 * 1000;
-=======
-const fiveMinutes = 10000000 * 60 * 1000;
->>>>>>> 850870fc
 describe('Test dWallet MPC', () => {
 	let conf: Config;
 
@@ -173,7 +170,6 @@
 		console.timeEnd('Step 3: Sign Phase');
 	});
 
-<<<<<<< HEAD
 	it('run multiple full flows simultaneously', async () => {
 		const tasks = [];
 		for (let i = 0; i < 5; i++) {
@@ -182,7 +178,7 @@
 		}
 		await Promise.all(tasks);
 	});
-=======
+
 	it(
 		'should sign full flow 100000 times without timeout',
 		async () => {
@@ -218,7 +214,6 @@
 		},
 		{ timeout: 0 },
 	);
->>>>>>> 850870fc
 
 	it('should create a dwallet and publish its secret share', async () => {
 		const networkDecryptionKeyPublicOutput = await getNetworkPublicParameters(conf);
