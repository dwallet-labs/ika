--- conflicted
+++ resolved
@@ -2,17 +2,12 @@
 // SPDX-License-Identifier: BSD-3-Clause-Clear
 
 import path from 'path';
-<<<<<<< HEAD
-import { sample_dwallet_keypair, verify_secp_signature } from '@dwallet-network/dwallet-mpc-wasm';
-import { getFullnodeUrl, SuiClient } from '@mysten/sui/client';
-=======
 import {
 	public_key_from_dwallet_output,
 	sample_dwallet_keypair,
 	verify_secp_signature,
 } from '@dwallet-network/dwallet-mpc-wasm';
 import { SuiClient } from '@mysten/sui/client';
->>>>>>> 039ec121
 import { requestSuiFromFaucetV2 } from '@mysten/sui/faucet';
 import { Ed25519Keypair } from '@mysten/sui/keypairs/ed25519';
 import { beforeEach, describe, expect, it } from 'vitest';
@@ -52,11 +47,7 @@
 // const SUI_FULLNODE_URL = getFullnodeUrl('localnet');
 // const SUI_FAUCET_HOST = getFaucetHost('localnet');
 
-<<<<<<< HEAD
-async function createConf(): Promise<Config> {
-=======
 export async function createConf(): Promise<Config> {
->>>>>>> 039ec121
 	const keypair = Ed25519Keypair.generate();
 	const dWalletSeed = crypto.getRandomValues(new Uint8Array(32));
 	const encryptedSecretShareSigningKeypair = Ed25519Keypair.deriveKeypairFromSeed(
@@ -81,38 +72,6 @@
 	};
 }
 
-<<<<<<< HEAD
-async function runSignFullFlow(conf: Config) {
-	const networkDecryptionKeyPublicOutput = await getNetworkPublicParameters(conf);
-	console.log('Creating dWallet...');
-	console.time('Step 1: dWallet Creation');
-	const dwallet = await createDWallet(conf, networkDecryptionKeyPublicOutput);
-	console.log(`dWallet has been created successfully: ${dwallet.dwalletID}`);
-	console.timeEnd('Step 1: dWallet Creation');
-	await delay(checkpointCreationTime);
-	console.log('Running Presign...');
-	console.time('Step 2: Presign Phase');
-	const completedPresign = await presign(conf, dwallet.dwalletID);
-	console.timeEnd('Step 2: Presign Phase');
-	console.log(`Step 2: Presign completed | presignID = ${completedPresign.id.id}`);
-	await delay(checkpointCreationTime);
-	console.log('Running Sign...');
-	console.time('Step 3: Sign Phase');
-	const signRes = await sign(
-		conf,
-		completedPresign.id.id,
-		dwallet.dwallet_cap_id,
-		Buffer.from('hello world'),
-		dwallet.secret_share,
-		networkDecryptionKeyPublicOutput,
-		Hash.KECCAK256,
-	);
-	console.log(`Sing completed successfully: ${signRes.id.id}`);
-	console.timeEnd('Step 3: Sign Phase');
-}
-
-=======
->>>>>>> 039ec121
 const fiveMinutes = 5 * 60 * 1000;
 describe('Test dWallet MPC', () => {
 	let conf: Config;
@@ -165,41 +124,6 @@
 	});
 
 	it('should sign full flow', async () => {
-<<<<<<< HEAD
-		const networkDecryptionKeyPublicOutput = await getNetworkPublicParameters(conf);
-		console.log('Creating dWallet...');
-		console.time('Step 1: dWallet Creation');
-		const dwallet = await createDWallet(conf, networkDecryptionKeyPublicOutput);
-		console.log(`dWallet has been created successfully: ${dwallet.dwalletID}`);
-		console.timeEnd('Step 1: dWallet Creation');
-		await delay(checkpointCreationTime);
-		console.log('Running Presign...');
-		console.time('Step 2: Presign Phase');
-		const completedPresign = await presign(conf, dwallet.dwalletID);
-		console.timeEnd('Step 2: Presign Phase');
-		console.log(`Step 2: Presign completed | presignID = ${completedPresign.id.id}`);
-		await delay(checkpointCreationTime);
-		console.log('Running Sign...');
-		console.time('Step 3: Sign Phase');
-		const signRes = await sign(
-			conf,
-			completedPresign.id.id,
-			dwallet.dwallet_cap_id,
-			Buffer.from('hello world'),
-			dwallet.secret_share,
-			networkDecryptionKeyPublicOutput,
-			Hash.KECCAK256,
-		);
-		console.log(`Sing completed successfully: ${signRes.id.id}`);
-		console.timeEnd('Step 3: Sign Phase');
-	});
-
-	it('run multiple full flows simultaneously', async () => {
-		const tasks = [];
-		for (let i = 0; i < 5; i++) {
-			const conf = await createConf();
-			tasks.push(runSignFullFlow(conf));
-=======
 		const networkKeyID = await getNetworkDecryptionKeyID(conf);
 		await runFullFlowTestWithNetworkKey(conf, networkKeyID);
 	});
@@ -210,7 +134,6 @@
 		for (let i = 0; i < 5; i++) {
 			const conf = await createConf();
 			tasks.push(runFullFlowTestWithNetworkKey(conf, networkKeyID));
->>>>>>> 039ec121
 		}
 		await Promise.all(tasks);
 	});
@@ -282,7 +205,7 @@
 		console.log(`presign has been created successfully: ${completedPresign.id.id}`);
 		await delay(checkpointCreationTime);
 		console.log('Running Sign...');
-		await sign(
+		const signResponse = await sign(
 			conf,
 			completedPresign.id.id,
 			dwalletWithSecretShare.dwallet_cap_id,
@@ -291,6 +214,15 @@
 			networkDecryptionKeyPublicOutput,
 			Hash.KECCAK256,
 		);
+		const publicKey = public_key_from_dwallet_output(dwallet.output);
+		const isValid = verify_secp_signature(
+			publicKey,
+			signResponse.state.fields.signature,
+			Buffer.from('hello world'),
+			networkDecryptionKeyPublicOutput,
+			Hash.KECCAK256,
+		);
+		expect(isValid).toBeTruthy();
 	});
 
 	it('should complete future sign', async () => {
@@ -366,7 +298,7 @@
 		console.log(`presign has been created successfully: ${completedPresign.id.id}`);
 		await delay(checkpointCreationTime);
 		console.log('Running Sign...');
-		await signWithImportedDWallet(
+		const signature = await signWithImportedDWallet(
 			conf,
 			completedPresign.id.id,
 			dwalletWithSecretShare.dwallet_cap_id,
@@ -375,6 +307,14 @@
 			networkDecryptionKeyPublicOutput,
 			Hash.KECCAK256,
 		);
+		const isValid = verify_secp_signature(
+			public_key_from_dwallet_output(dwallet.output),
+			signature.state.fields.signature,
+			Buffer.from('hello world'),
+			networkDecryptionKeyPublicOutput,
+			Hash.KECCAK256,
+		);
+		expect(isValid).toBeTruthy();
 	});
 
 	it('should create an imported dWallet, sign with it & verify the signature against the original public key', async () => {
