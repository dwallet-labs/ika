--- conflicted
+++ resolved
@@ -156,11 +156,26 @@
 		const dwalletID = await createDWallet(conf, networkDecryptionKeyPublicOutput!);
 		console.log(`dWallet has been created successfully: ${dwalletID}`);
 		await delay(checkpointCreationTime);
-<<<<<<< HEAD
+		const presignCompletion = await presign(conf, dwalletID.dwalletID);
+		console.log(`presign has been created successfully: ${presignCompletion.presign_id}`);
+		await delay(checkpointCreationTime);
+		await sign(
+			conf,
+			presignCompletion.presign_id,
+			dwalletID.dwallet_cap_id,
+			Buffer.from('hello world'),
+			dwalletID.secret_share,
+			Hash.KECCAK256,
+			mockedNetworkDecryptionKeyPublicOutput,
+		);
+	});
+
+	it('should sign full flow with on-chain network DKG output', async () => {
+		const networkDecryptionKeyPublicOutput = await getNetworkDecryptionKeyPublicOutput(conf, null);
+		const dwalletID = await createDWallet(conf, networkDecryptionKeyPublicOutput!);
+		console.log(`dWallet has been created successfully: ${dwalletID}`);
+		await delay(checkpointCreationTime);
 		const presignCompletion = await presign(conf, dwalletID.dwallet_id);
-=======
-		const presignCompletion = await presign(conf, dwalletID.dwalletID);
->>>>>>> b3ec77e5
 		console.log(`presign has been created successfully: ${presignCompletion.presign_id}`);
 		await delay(checkpointCreationTime);
 		await sign(
