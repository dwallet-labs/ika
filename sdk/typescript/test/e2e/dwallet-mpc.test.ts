--- conflicted
+++ resolved
@@ -106,11 +106,7 @@
 		const dwallet = await createDWallet(conf, networkDecryptionKeyPublicOutput);
 		console.log(`dWallet has been created successfully: ${dwallet.dwalletID}`);
 		await delay(checkpointCreationTime);
-<<<<<<< HEAD
-		console.log('Running publishing its secret share...');
-=======
 		console.log('Running publish secret share...');
->>>>>>> 3f07ad6a
 		await makeDWalletUserSecretKeySharesPublicRequestEvent(
 			conf,
 			dwallet.dwalletID,
@@ -160,14 +156,8 @@
 
 	it('should create an imported dWallet', async () => {
 		const networkDecryptionKeyPublicOutput = await getNetworkDecryptionKeyPublicOutput(conf);
-<<<<<<< HEAD
-		const secretShare = sample_dwallet_secret_key(networkDecryptionKeyPublicOutput);
-		const dwallet = await createImportedDWallet(conf, secretShare);
-		console.log({ dwallet });
-=======
 		const secretKey = sample_dwallet_secret_key(networkDecryptionKeyPublicOutput);
 		const dwallet = await createImportedDWallet(conf, secretKey);
 		console.log({ ...dwallet });
->>>>>>> 3f07ad6a
 	});
 });