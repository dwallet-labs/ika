// Copyright (c) dWallet Labs, Ltd..
// SPDX-License-Identifier: BSD-3-Clause-Clear

import path from 'path';
import {
	public_key_from_dwallet_output,
	sample_dwallet_keypair,
	verify_secp_signature,
} from '@dwallet-network/dwallet-mpc-wasm';
import { getFullnodeUrl, SuiClient } from '@mysten/sui/client';
import { requestSuiFromFaucetV2 } from '@mysten/sui/faucet';
import { Ed25519Keypair } from '@mysten/sui/keypairs/ed25519';
import { beforeEach, describe, expect, it } from 'vitest';

import { createDWallet, launchDKGFirstRoundWithGivenCoins } from '../../src/dwallet-mpc/dkg';
import {
	checkpointCreationTime,
	Config,
	delay,
	DWALLET_NETWORK_VERSION,
	getAllChildObjectsIDs,
	getNetworkPublicParameters,
	getObjectWithType,
	isCoordinatorInner,
	isSystemInner,
	isValidator,
} from '../../src/dwallet-mpc/globals';
import { createImportedDWallet } from '../../src/dwallet-mpc/import-dwallet';
import { createNetworkKey } from '../../src/dwallet-mpc/network-dkg';
import { presign } from '../../src/dwallet-mpc/presign';
import {
	isDWalletWithPublicUserSecretKeyShares,
	makeDWalletUserSecretKeySharesPublicRequestEvent,
} from '../../src/dwallet-mpc/publish_secret_share';
import {
	completeFutureSign,
	createUnverifiedPartialUserSignatureCap,
	Hash,
	sign,
	signWithImportedDWallet,
	verifySignWithPartialUserSignatures,
} from '../../src/dwallet-mpc/sign';

const SUI_FULLNODE_URL = 'https://fullnode.sui.beta.devnet.ika-network.net';
const SUI_FAUCET_HOST = 'https://faucet.sui.beta.devnet.ika-network.net';
// const SUI_FULLNODE_URL = getFullnodeUrl('localnet');
// const SUI_FAUCET_HOST = getFaucetHost('localnet');

async function createConf(): Promise<Config> {
	const keypair = Ed25519Keypair.generate();
	const dWalletSeed = crypto.getRandomValues(new Uint8Array(32));
	const encryptedSecretShareSigningKeypair = Ed25519Keypair.deriveKeypairFromSeed(
		Buffer.from(dWalletSeed).toString('hex'),
	);
	const address = keypair.getPublicKey().toSuiAddress();
	console.log(`Address: ${address}`);
	const suiClient = new SuiClient({ url: SUI_FULLNODE_URL });
	await requestSuiFromFaucetV2({
		host: SUI_FAUCET_HOST,
		recipient: address,
	});

	return {
		suiClientKeypair: keypair,
		client: suiClient,
		timeout: fiveMinutes,
		// todo(zeev): fix this, bad parsing, bad path, needs to be localized.
		ikaConfig: require(path.resolve(process.cwd(), '../../ika_config.json')),
		dWalletSeed,
		encryptedSecretShareSigningKeypair,
	};
}

async function runSignFullFlow(conf: Config) {
	const networkDecryptionKeyPublicOutput = await getNetworkPublicParameters(conf);
	console.log('Creating dWallet...');
	console.time('Step 1: dWallet Creation');
	const dwallet = await createDWallet(conf, networkDecryptionKeyPublicOutput);
	console.log(`dWallet has been created successfully: ${dwallet.dwalletID}`);
	console.timeEnd('Step 1: dWallet Creation');
	await delay(checkpointCreationTime);
	console.log('Running Presign...');
	console.time('Step 2: Presign Phase');
	const completedPresign = await presign(conf, dwallet.dwalletID);
	console.timeEnd('Step 2: Presign Phase');
	console.log(`Step 2: Presign completed | presignID = ${completedPresign.id.id}`);
	await delay(checkpointCreationTime);
	console.log('Running Sign...');
	console.time('Step 3: Sign Phase');
	const signRes = await sign(
		conf,
		completedPresign.id.id,
		dwallet.dwallet_cap_id,
		Buffer.from('hello world'),
		dwallet.secret_share,
		networkDecryptionKeyPublicOutput,
		Hash.KECCAK256,
	);
	console.log(`Sing completed successfully: ${signRes.id.id}`);
	console.timeEnd('Step 3: Sign Phase');
}

const fiveMinutes = 5 * 60 * 1000;
// const SUI_RPC_URL = 'https://fullnode.sui.beta.devnet.ika-network.net';
const SUI_RPC_URL = getFullnodeUrl('localnet');
describe('Test dWallet MPC', () => {
	let conf: Config;

	beforeEach(async () => {
		const keypair = Ed25519Keypair.deriveKeypairFromSeed('0x1');
		const dWalletSeed = new Uint8Array(32).fill(8);
		const encryptedSecretShareSigningKeypair = Ed25519Keypair.deriveKeypairFromSeed(
			Buffer.from(dWalletSeed).toString('hex'),
		);
		const address = keypair.getPublicKey().toSuiAddress();
		console.log(`Address: ${address}`);
<<<<<<< HEAD
		const suiClient = new SuiClient({ url: SUI_FULLNODE_URL });
=======
		const suiClient = new SuiClient({ url: SUI_RPC_URL });
>>>>>>> f0a83cc9
		await requestSuiFromFaucetV2({
			host: SUI_FAUCET_HOST,
			recipient: address,
		});

		conf = {
			suiClientKeypair: keypair,
			client: suiClient,
			timeout: fiveMinutes,
			ikaConfig: require(path.resolve(process.cwd(), '../../ika_config.json')),
			dWalletSeed,
			encryptedSecretShareSigningKeypair,
		};
		await delay(2000);
	});

	it('read the network decryption key', async () => {
		const networkDecryptionKeyPublicOutput = await getNetworkPublicParameters(conf);
		console.log(`networkDecryptionKeyPublicOutput: ${networkDecryptionKeyPublicOutput}`);
	});

	it('should create a dWallet (DKG)', async () => {
		const networkDecryptionKeyPublicOutput = await getNetworkPublicParameters(conf);
		const dwallet = await createDWallet(conf, networkDecryptionKeyPublicOutput);
		console.log(`dWallet has been created successfully: ${dwallet}`);
	});

	it('should run presign', async () => {
		const networkDecryptionKeyPublicOutput = await getNetworkPublicParameters(conf);
		const dwallet = await createDWallet(conf, networkDecryptionKeyPublicOutput);
		console.log(`dWallet has been created successfully: ${dwallet}`);
		const completedPresign = await presign(conf, dwallet.dwalletID);
		console.log(`presign has been created successfully: ${completedPresign.id.id}`);
	});

	it('should sign full flow', async () => {
		const networkDecryptionKeyPublicOutput = await getNetworkPublicParameters(conf);
		console.log('Creating dWallet...');
		console.time('Step 1: dWallet Creation');
		const dwallet = await createDWallet(conf, networkDecryptionKeyPublicOutput);
		console.log(`dWallet has been created successfully: ${dwallet.dwalletID}`);
		console.timeEnd('Step 1: dWallet Creation');
		await delay(checkpointCreationTime);
		console.log('Running Presign...');
		console.time('Step 2: Presign Phase');
		const completedPresign = await presign(conf, dwallet.dwalletID);
		console.timeEnd('Step 2: Presign Phase');
		console.log(`Step 2: Presign completed | presignID = ${completedPresign.id.id}`);
		await delay(checkpointCreationTime);
		console.log('Running Sign...');
		console.time('Step 3: Sign Phase');
		const signRes = await sign(
			conf,
			completedPresign.id.id,
			dwallet.dwallet_cap_id,
			Buffer.from('hello world'),
			dwallet.secret_share,
			networkDecryptionKeyPublicOutput,
			Hash.KECCAK256,
		);
		console.log(`Sing completed successfully: ${signRes.id.id}`);
		console.timeEnd('Step 3: Sign Phase');
		const isValid = verify_secp_signature(
			public_key_from_dwallet_output(dwallet.output),
			signRes.state.fields.signature,
			Buffer.from('hello world'),
			networkDecryptionKeyPublicOutput,
			Hash.KECCAK256,
		);
		expect(isValid).toBeTruthy();
	});

	it('run multiple full flows simultaneously', async () => {
		const tasks = [];
		for (let i = 0; i < 5; i++) {
			const conf = await createConf();
			tasks.push(runSignFullFlow(conf));
		}
		await Promise.all(tasks);
	});

	it('should launch DKG first round with given coins', async () => {
		console.log('Creating dWallet...');
		// loop while true
		await launchDKGFirstRoundWithGivenCoins(
			conf,
			'0xb95fb6971af6769848be326e9428c7843ad4dd76481cf0f1a2d11d42f0a07406',
			'0xcdcdd1ba19c6b97cc805fab550c4d6382d72c98fa9a7a81b10dd1e0a046b8f6f',
		);
	});

	it('should print the fees collection objects', async () => {
		const coordinatorInner = await getObjectWithType(
			conf,
			'0xf5f3bb04d2fc15d9061d54d877a2ab5d73d5fb3426404616009a2ce44a7c4be2',
			isCoordinatorInner,
		);
		console.log({
			fee_charged_ika:
				coordinatorInner.fields.value.fields.pricing_and_fee_manager.fields.fee_charged_ika,
			gas_fee_reimbursement_sui_system_call_value:
				coordinatorInner.fields.value.fields.pricing_and_fee_manager.fields
					.gas_fee_reimbursement_sui_system_call_value,
			gas_fee_reimbursement_sui_system_call_balance:
				coordinatorInner.fields.value.fields.pricing_and_fee_manager.fields
					.gas_fee_reimbursement_sui_system_call_balance,
		});
	});

	it('should create a dwallet and publish its secret share', async () => {
		const networkDecryptionKeyPublicOutput = await getNetworkPublicParameters(conf);
		console.log('Creating dWallet...');
		const dwallet = await createDWallet(conf, networkDecryptionKeyPublicOutput);
		console.log(`dWallet has been created successfully: ${dwallet.dwalletID}`);
		await delay(checkpointCreationTime);
		console.log('Running publish secret share...');
		await makeDWalletUserSecretKeySharesPublicRequestEvent(
			conf,
			dwallet.dwalletID,
			dwallet.secret_share,
		);
	});

	it('should create a dwallet, publish its secret share and sign with the published share', async () => {
		const networkDecryptionKeyPublicOutput = await getNetworkPublicParameters(conf);
		console.log('Creating dWallet...');
		const dwallet = await createDWallet(conf, networkDecryptionKeyPublicOutput);
		console.log(`dWallet has been created successfully: ${dwallet.dwalletID}`);
		await delay(checkpointCreationTime);
		console.log('Running publish secret share...');
		await makeDWalletUserSecretKeySharesPublicRequestEvent(
			conf,
			dwallet.dwalletID,
			dwallet.secret_share,
		);
		const dwalletWithSecretShare = await getObjectWithType(
			conf,
			dwallet.dwalletID,
			isDWalletWithPublicUserSecretKeyShares,
		);
		console.log(`secretShare: ${dwalletWithSecretShare}`);
		console.log('Running Presign...');
		const completedPresign = await presign(conf, dwalletWithSecretShare.id.id);
		console.log(`presign has been created successfully: ${completedPresign.id.id}`);
		await delay(checkpointCreationTime);
		console.log('Running Sign...');
		const signResponse = await sign(
			conf,
			completedPresign.id.id,
			dwalletWithSecretShare.dwallet_cap_id,
			Buffer.from('hello world'),
			dwalletWithSecretShare.public_user_secret_key_share,
			networkDecryptionKeyPublicOutput,
			Hash.KECCAK256,
		);
		const publicKey = public_key_from_dwallet_output(dwallet.output);
		const isValid = verify_secp_signature(
			publicKey,
			signResponse.state.fields.signature,
			Buffer.from('hello world'),
			networkDecryptionKeyPublicOutput,
			Hash.KECCAK256,
		);
		expect(isValid).toBeTruthy();
	});

	it('should complete future sign', async () => {
		const networkDecryptionKeyPublicOutput = await getNetworkPublicParameters(conf);

		console.log('Step 1: dWallet Creation');
		console.time('Step 1: dWallet Creation');
		const dwallet = await createDWallet(conf, networkDecryptionKeyPublicOutput);
		console.timeEnd('Step 1: dWallet Creation');
		console.log(`Step 1: dWallet created | dWalletID = ${dwallet.dwalletID}`);
		await delay(checkpointCreationTime);

		console.log('Step 2: Presign Phase');
		console.time('Step 2: Presign Phase');
		const completedPresign = await presign(conf, dwallet.dwalletID);
		console.timeEnd('Step 2: Presign Phase');
		console.log(`Step 2: Presign completed | presignID = ${completedPresign.id.id}`);
		await delay(checkpointCreationTime);
		const unverifiedPartialUserSignatureCapID = await createUnverifiedPartialUserSignatureCap(
			conf,
			completedPresign.id.id,
			dwallet.dwallet_cap_id,
			Buffer.from('hello world'),
			dwallet.secret_share,
			networkDecryptionKeyPublicOutput,
			Hash.KECCAK256,
		);
		await delay(checkpointCreationTime);
		const verifiedPartialUserSignatureCapID = await verifySignWithPartialUserSignatures(
			conf,
			unverifiedPartialUserSignatureCapID!,
		);
		await delay(checkpointCreationTime);
		await completeFutureSign(
			conf,
			dwallet.dwallet_cap_id,
			Buffer.from('hello world'),
			Hash.KECCAK256,
			verifiedPartialUserSignatureCapID,
		);
	});

	it('should create an imported dWallet', async () => {
		const networkDecryptionKeyPublicOutput = await getNetworkPublicParameters(conf);
		const [secretKey, _publicKey] = sample_dwallet_keypair(networkDecryptionKeyPublicOutput);
		const dwallet = await createImportedDWallet(conf, secretKey);
		console.log({ ...dwallet });
	});

	it('should create an imported dWallet, publish its secret share and sign with it', async () => {
		const networkDecryptionKeyPublicOutput = await getNetworkPublicParameters(conf);
		const [secretKey, _publicKey] = sample_dwallet_keypair(networkDecryptionKeyPublicOutput);
		const dwallet = await createImportedDWallet(conf, secretKey);
		await delay(checkpointCreationTime);
		console.log({ ...dwallet });
		console.log('Running publish secret share...');
		await makeDWalletUserSecretKeySharesPublicRequestEvent(
			conf,
			dwallet.dwalletID,
			dwallet.secret_share,
		);
		const dwalletWithSecretShare = await getObjectWithType(
			conf,
			dwallet.dwalletID,
			isDWalletWithPublicUserSecretKeyShares,
		);
		console.log(`secretShare: ${dwalletWithSecretShare}`);
		console.log('Running Presign...');
		const completedPresign = await presign(conf, dwalletWithSecretShare.id.id);
		console.log(`presign has been created successfully: ${completedPresign.id.id}`);
		await delay(checkpointCreationTime);
		console.log('Running Sign...');
		const signature = await signWithImportedDWallet(
			conf,
			completedPresign.id.id,
			dwalletWithSecretShare.dwallet_cap_id,
			Buffer.from('hello world'),
			dwalletWithSecretShare.public_user_secret_key_share,
			networkDecryptionKeyPublicOutput,
			Hash.KECCAK256,
		);
		const isValid = verify_secp_signature(
			public_key_from_dwallet_output(dwallet.output),
			signature.state.fields.signature,
			Buffer.from('hello world'),
			networkDecryptionKeyPublicOutput,
			Hash.KECCAK256,
		);
		expect(isValid).toBeTruthy();
	});

	it('should create an imported dWallet, sign with it & verify the signature against the original public key', async () => {
		const networkDecryptionKeyPublicOutput = await getNetworkPublicParameters(conf);
		const [secretKey, publicKey] = sample_dwallet_keypair(networkDecryptionKeyPublicOutput);
		const dwallet = await createImportedDWallet(conf, secretKey);
		console.log({ ...dwallet });
		await delay(checkpointCreationTime);
		console.log('Running Presign...');
		const completedPresign = await presign(conf, dwallet.dwalletID);
		console.log(`presign has been created successfully: ${completedPresign.id.id}`);
		await delay(checkpointCreationTime);
		console.log('Running Sign...');
		const signature = await signWithImportedDWallet(
			conf,
			completedPresign.id.id,
			dwallet.dwallet_cap_id,
			Buffer.from('hello world'),
			dwallet.secret_share,
			networkDecryptionKeyPublicOutput,
			Hash.KECCAK256,
		);
		const isValid = verify_secp_signature(
			publicKey,
			signature.state.fields.signature,
			Buffer.from('hello world'),
			networkDecryptionKeyPublicOutput,
			Hash.KECCAK256,
		);
		expect(isValid).toBeTruthy();
	});

	it('should fetch all the validator operator cap ids from Sui', async () => {
		const dynamicFields = await conf.client.getDynamicFields({
			parentId: conf.ikaConfig.objects.ika_system_object_id,
		});
		const innerCoordinatorState = await conf.client.getDynamicFieldObject({
			parentId: conf.ikaConfig.objects.ika_system_object_id,
			name: dynamicFields.data[0].name,
		});
		const systemInner = innerCoordinatorState.data?.content;
		if (!isSystemInner(systemInner)) {
			console.log("couldn't fetch the inner system state");
			return;
		}
		const validatorTableID =
			systemInner.fields.value.fields.validator_set.fields.validators.fields.id.id;
		const allValidatorsIDs = await getAllChildObjectsIDs(conf, validatorTableID);
		const operatorCapIDs = await Promise.all(
			allValidatorsIDs.map(async (id) => {
				const validator = await getObjectWithType(conf, id, isValidator);
				return validator.operation_cap_id;
			}),
		);

		console.log(operatorCapIDs.join(' '));
	});

	it('should create a network key', async () => {
		const publisherMnemonic =
			'whisper afford shoulder vintage seed kangaroo rifle coil because weasel gospel similar';
		const keypair: Ed25519Keypair = Ed25519Keypair.deriveKeypair(publisherMnemonic);
		conf.suiClientKeypair = keypair;
		await createNetworkKey(
			conf,
			'0x4eed37337544635334398828075b8e18c37d521b8267114d08fd09604d5519fa',
		);
		console.log(keypair.toSuiAddress());
	});
});

describe('tests that do not require faucet requests', () => {
	let conf: Config;

	beforeEach(async () => {
		const keypair = Ed25519Keypair.deriveKeypairFromSeed('0x1');
		const dWalletSeed = new Uint8Array(32).fill(8);
		const encryptedSecretShareSigningKeypair = Ed25519Keypair.deriveKeypairFromSeed(
			Buffer.from(dWalletSeed).toString('hex'),
		);
		const address = keypair.getPublicKey().toSuiAddress();
		console.log(`Address: ${address}`);
		const suiClient = new SuiClient({ url: SUI_RPC_URL });
		conf = {
			suiClientKeypair: keypair,
			client: suiClient,
			timeout: fiveMinutes,
			ikaConfig: require(path.resolve(process.cwd(), '../../ika_config.json')),
			dWalletSeed,
			encryptedSecretShareSigningKeypair,
		};
		await delay(2000);
	});

	it('should print the fees collection objects', async () => {
		// eslint-disable-next-line no-constant-condition
		while (true) {
			const dynamicFields = await conf.client.getDynamicFields({
				parentId: conf.ikaConfig.objects.ika_dwallet_coordinator_object_id,
			});
			const coordinatorInner = await conf.client.getDynamicFieldObject({
				parentId: conf.ikaConfig.objects.ika_dwallet_coordinator_object_id,
				name: dynamicFields.data[DWALLET_NETWORK_VERSION].name,
			});
			if (!isCoordinatorInner(coordinatorInner.data?.content)) {
				throw new Error('Invalid coordinator inner');
			}
			console.log({
				fee_charged_ika:
					coordinatorInner.data.content.fields.value.fields.pricing_and_fee_manager.fields
						.fee_charged_ika,
				gas_fee_reimbursement_sui_system_call_value:
					coordinatorInner.data.content.fields.value.fields.pricing_and_fee_manager.fields
						.gas_fee_reimbursement_sui_system_call_value,
				gas_fee_reimbursement_sui_system_call_balance:
					coordinatorInner.data.content.fields.value.fields.pricing_and_fee_manager.fields
						.gas_fee_reimbursement_sui_system_call_balance,
			});
			await delay(100);
		}
	});
});<|MERGE_RESOLUTION|>--- conflicted
+++ resolved
@@ -114,11 +114,7 @@
 		);
 		const address = keypair.getPublicKey().toSuiAddress();
 		console.log(`Address: ${address}`);
-<<<<<<< HEAD
 		const suiClient = new SuiClient({ url: SUI_FULLNODE_URL });
-=======
-		const suiClient = new SuiClient({ url: SUI_RPC_URL });
->>>>>>> f0a83cc9
 		await requestSuiFromFaucetV2({
 			host: SUI_FAUCET_HOST,
 			recipient: address,
