// Copyright (c) dWallet Labs, Inc.
// SPDX-License-Identifier: BSD-3-Clause-Clear

import { create_sign_centralized_output } from '@dwallet-network/dwallet-mpc-wasm';
import { bcs } from '@mysten/bcs';
import { beforeEach, describe, expect, it } from 'vitest';

import { MoveStruct, PeraClient } from '../../src/client';
import { createDWallet } from '../../src/dwallet-mpc/dkg';
import { Config } from '../../src/dwallet-mpc/globals';
import { launchNetworkDKG } from '../../src/dwallet-mpc/network-dkg';
import { presign } from '../../src/dwallet-mpc/presign';
import {
	futureSignTransactionCall,
	Hash,
	partiallySignMessageTransactionCall,
	signMessageTransactionCall,
} from '../../src/dwallet-mpc/sign';
import { Ed25519Keypair } from '../../src/keypairs/ed25519';
<<<<<<< HEAD
import { mockCreateDwallet, mockCreatePresign } from './utils/dwallet';
=======
import { mockCreateDwallet, mockCreatePresign, mockedDWallet } from './utils/dwallet';
>>>>>>> b90c68a5
import { setup, TestToolbox } from './utils/setup';

describe('Test dWallet MPC', () => {
	let toolbox: TestToolbox;

	beforeEach(async () => {
		toolbox = await setup();
		console.log('Address', toolbox.keypair.toPeraAddress());
	});

	it('should create a dWallet (DKG)', async () => {
		const pollRef = { value: true };
		void printOwnedObjects(toolbox.keypair, toolbox.client, pollRef);
		let conf: Config = {
			keypair: toolbox.keypair,
			client: toolbox.client,
			timeout: 5 * 60 * 1000,
		};
		const dWallet = await createDWallet(conf);

		expect(dWallet).toBeDefined();
		pollRef.value = false;
		console.log({ dWallet });
	});

	it('should run Presign', async () => {
		let conf: Config = {
			keypair: toolbox.keypair,
			client: toolbox.client,
			timeout: 10 * 60 * 1000,
		};
		const dWallet = await mockCreateDwallet(conf);
		expect(dWallet).toBeDefined();
		console.log({ dWallet });
		const presignOutput = await presign(conf, dWallet.id, 1);
		expect(presignOutput).toBeDefined();
		console.log({ presignOutput });
	});

	it('should run DKG+Presign', async () => {
		let conf: Config = {
			keypair: toolbox.keypair,
			client: toolbox.client,
			timeout: 10 * 60 * 1000,
		};
		const dWallet = await createDWallet(conf);
		expect(dWallet).toBeDefined();
		console.log({ dWallet });
		const presignOutput = await presign(conf, dWallet.id, 1);
		expect(presignOutput).toBeDefined();
		console.log({ presignOutput });
	});

	it('should run Sign', async () => {
		let conf: Config = {
			keypair: toolbox.keypair,
			client: toolbox.client,
			timeout: 10 * 60 * 1000,
		};
		const dWallet = await mockCreateDwallet(conf);
		expect(dWallet).toBeDefined();
		console.log({ dWallet });
		const presignOutput1 = await mockCreatePresign(conf, dWallet);
		const presignOutput2 = await mockCreatePresign(conf, dWallet);
		expect(presignOutput1).toBeDefined();
		expect(presignOutput2).toBeDefined();
		console.log({ presignOutput1, presignOutput2 });
		let serializedMsgs = bcs
			.vector(bcs.vector(bcs.u8()))
			.serialize([Uint8Array.from([1, 2, 3, 4, 5]), Uint8Array.from([6, 7, 8, 9, 10])])
			.toBytes();
		let serializedPresigns = bcs
			.vector(bcs.vector(bcs.u8()))
			.serialize([presignOutput1.presign, presignOutput2.presign])
			.toBytes();
		let serializedPresignSessionIds = bcs
			.vector(bcs.string())
			.serialize([
				presignOutput1.first_round_session_id.slice(2),
				presignOutput2.first_round_session_id.slice(2),
			])
			.toBytes();
		const [centralizedSignMsg, hashedMsg] = create_sign_centralized_output(
			// Todo (#382): Change to real value.
			Uint8Array.from([1, 2]),
			Uint8Array.from(dWallet.centralizedDKGPublicOutput),
			Uint8Array.from(dWallet.centralizedDKGPrivateOutput),
			serializedPresigns,
			serializedMsgs,
			Hash.SHA256,
			serializedPresignSessionIds,
		);
		console.log('Signing message');
		let signOutput = await signMessageTransactionCall(
			conf,
			dWallet.dwalletCapID,
			hashedMsg,
			dWallet.id,
			[presignOutput1.id.id, presignOutput2.id.id],
			centralizedSignMsg,
		);
		expect(signOutput).toBeDefined();
		console.log({ signOutput });
	});

	it(
		'Full flow: DKG, Presign, Sign',
		async () => {
			let conf: Config = {
				keypair: toolbox.keypair,
				client: toolbox.client,
				timeout: 10 * 60 * 1000,
			};
			const dWallet = await createDWallet(conf);
			console.log({ dWallet });
			expect(dWallet).toBeDefined();
			const presignCompletionEvent = await presign(conf, dWallet.id, 2);
			console.log({ presignCompletionEvent });
			expect(presignCompletionEvent).toBeDefined();
			let serializedMsgs = bcs
				.vector(bcs.vector(bcs.u8()))
				.serialize([Uint8Array.from([1, 2, 3, 4, 5]), Uint8Array.from([6, 7, 8, 9, 10])])
				.toBytes();
			let serializedPresigns = bcs
				.vector(bcs.vector(bcs.u8()))
				.serialize(presignCompletionEvent.presigns)
				.toBytes();
			let serializedPresignFirstRoundSessionIds = bcs
				.vector(bcs.string())
				.serialize(
					presignCompletionEvent.first_round_session_ids.map((session_id) => session_id.slice(2)),
				)
				.toBytes();
			const [centralizedSignedMsg, hashedMsgs] = create_sign_centralized_output(
				// Todo (#382): Change to real value.
				Uint8Array.from([1, 2]),
				Uint8Array.from(dWallet.centralizedDKGPublicOutput),
				Uint8Array.from(dWallet.centralizedDKGPrivateOutput),
				serializedPresigns,
				serializedMsgs,
				Hash.SHA256,
				serializedPresignFirstRoundSessionIds,
			);

			console.log('Signing messages');
			let signOutput = await signMessageTransactionCall(
				conf,
				dWallet.dwalletCapID,
				hashedMsgs,
				dWallet.id,
				presignCompletionEvent.presign_ids,
				centralizedSignedMsg,
			);
			expect(signOutput).toBeDefined();
			console.log({ signOutput });
		},
		1000 * 60 * 20,
	);

	it('should run future sign', async () => {
		let conf: Config = {
			keypair: toolbox.keypair,
			client: toolbox.client,
			timeout: 10 * 60 * 1000,
		};
		const dWallet = await mockCreateDwallet(conf);
		expect(dWallet).toBeDefined();
		console.log({ dWallet });
		const presignOutput1 = await mockCreatePresign(conf, dWallet);
		const presignOutput2 = await mockCreatePresign(conf, dWallet);
		expect(presignOutput1).toBeDefined();
		expect(presignOutput2).toBeDefined();
		console.log({ presignOutput1, presignOutput2 });
		let serializedMsgs = bcs
			.vector(bcs.vector(bcs.u8()))
			.serialize([Uint8Array.from([1, 2, 3, 4, 5]), Uint8Array.from([6, 7, 8, 9, 10])])
			.toBytes();
		let serializedPresigns = bcs
			.vector(bcs.vector(bcs.u8()))
			.serialize([presignOutput1.presign, presignOutput2.presign])
			.toBytes();
		let serializedPresignSessionIds = bcs
			.vector(bcs.string())
			.serialize([
				presignOutput1.first_round_session_id.slice(2),
				presignOutput2.first_round_session_id.slice(2),
			])
			.toBytes();
		const [centralizedSignMsg, hashedMsgs] = create_sign_centralized_output(
			// Todo (#382): Change to real value.
			Uint8Array.from([1, 2]),
			Uint8Array.from(dWallet.centralizedDKGPublicOutput),
			Uint8Array.from(dWallet.centralizedDKGPrivateOutput),
			serializedPresigns,
			serializedMsgs,
			Hash.SHA256,
			serializedPresignSessionIds,
		);
		let partiallySignedMessages = await partiallySignMessageTransactionCall(
			conf,
			hashedMsgs,
			dWallet.id,
			[presignOutput1.id.id, presignOutput2.id.id],
			centralizedSignMsg,
		);
		expect(partiallySignedMessages).toBeDefined();
		console.log({ partiallySignedMessages });
		// Sleep for 5 seconds for a checkpoint to be created, so the new object can be used.
		await new Promise((r) => setTimeout(r, 5000));
		let completedSignEvent = await futureSignTransactionCall(
			conf,
			hashedMsgs,
			dWallet.dwalletCapID,
			partiallySignedMessages.partial_signatures_object_id,
		);
		expect(completedSignEvent).toBeDefined();
		console.log({ completedSignEvent });
	});

	it('should run network dkg', async () => {
		const pollRef = { value: true };
		void printOwnedObjects(toolbox.keypair, toolbox.client, pollRef);
		let conf: Config = {
			keypair: toolbox.keypair,
			client: toolbox.client,
			timeout: 5 * 60 * 1000,
		};
		await launchNetworkDKG(conf);
		pollRef.value = false;
	});
});

async function printOwnedObjects(
	keypair: Ed25519Keypair,
	client: PeraClient,
	poll: { value: boolean },
) {
	type MoveObjectContent = {
		dataType: 'moveObject';
		fields: MoveStruct;
		hasPublicTransfer: boolean;
		type: string;
	};

	let cursor = null;

	while (poll.value) {
		await new Promise((r) => setTimeout(r, 3000));
		const {
			data: ownedObjects,
			hasNextPage,
			nextCursor,
		} = await client.getOwnedObjects({
			owner: keypair.toPeraAddress(),
			cursor,
		});
		const objectIds = ownedObjects.map((o) => o.data?.objectId).filter(Boolean) as string[];

		if (objectIds.length === 0) {
			continue;
		}

		const objectsContent = await client.multiGetObjects({
			ids: objectIds,
			options: { showContent: true },
		});

		objectsContent.forEach((o) => {
			if ((o.data?.content as MoveObjectContent)?.type !== '0x2::coin::Coin<0x2::pera::PERA>') {
				console.log(o);
			}
		});
		if (hasNextPage) {
			cursor = nextCursor;
		}
	}

	console.log('Stopped polling');
}<|MERGE_RESOLUTION|>--- conflicted
+++ resolved
@@ -17,11 +17,7 @@
 	signMessageTransactionCall,
 } from '../../src/dwallet-mpc/sign';
 import { Ed25519Keypair } from '../../src/keypairs/ed25519';
-<<<<<<< HEAD
-import { mockCreateDwallet, mockCreatePresign } from './utils/dwallet';
-=======
-import { mockCreateDwallet, mockCreatePresign, mockedDWallet } from './utils/dwallet';
->>>>>>> b90c68a5
+import { mockCreateDwallet, mockCreatePresign  } from './utils/dwallet';
 import { setup, TestToolbox } from './utils/setup';
 
 describe('Test dWallet MPC', () => {
