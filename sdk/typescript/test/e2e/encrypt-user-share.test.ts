--- conflicted
+++ resolved
@@ -63,18 +63,7 @@
 
 	it('full flow - encrypts a secret share to a given Sui public key successfully, and store it on chain from the receiving end', async () => {
 		// ======================= Create Source DWallet =======================
-<<<<<<< HEAD
 		let senderEncryptionKeyObj = await getOrCreateEncryptionKey(
-=======
-		// TODO (#202): Create a function that retrieves an encryption key for the given keypair if it exists
-		const [walletCreatorEncryptionKey, _] = generatePaillierKeyPairFromSuiKeyPair(
-			dwalletSenderToolbox.keypair,
-		);
-
-		const pubKeyRef = await storeEncryptionKey(
-			walletCreatorEncryptionKey,
-			EncryptionKeyScheme.Paillier,
->>>>>>> c9c8c2cb
 			dwalletSenderToolbox.keypair,
 			dwalletSenderToolbox.client,
 			activeEncryptionKeysTableID,
