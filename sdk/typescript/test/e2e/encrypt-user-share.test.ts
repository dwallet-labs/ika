--- conflicted
+++ resolved
@@ -119,17 +119,10 @@
 			await acceptUserShare(
 				encryptedUserShare!,
 				dwalletSenderToolbox.keypair.toSuiAddress(),
-<<<<<<< HEAD
 				receiverEncryptionKeyObj.encryptionKey,
 				receiverEncryptionKeyObj.decryptionKey,
-				createdDwallet?.dwalletId!,
+				createdDwallet?.dwalletID!,
 				activeEncryptionKeysTableID,
-=======
-				walletReceiverEncryptionKey,
-				walletReceiverDecryptionKey,
-				createdDwallet?.dwalletID!,
-				encryptionKeysHolder.objectId,
->>>>>>> be08b2e8
 				dwalletReceiverToolbox.client,
 				dwalletReceiverToolbox.keypair,
 			),
