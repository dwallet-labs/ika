// Copyright (c) dWallet Labs, Ltd.
// SPDX-License-Identifier: BSD-3-Clause-Clear

import { describe, expect, it } from 'vitest';

import { Hash, SignatureAlgorithm } from '../../src/client/types';
import {
	createCompleteDWallet,
	requestTestFutureSign,
	testFutureSign,
	testPresign,
} from '../helpers/dwallet-test-helpers';
import {
	createTestIkaClient,
	createTestMessage,
	createTestSuiClient,
	delay,
	retryUntil,
} from '../helpers/test-utils';

describe('DWallet Future Signing', () => {
	it('should create a DWallet and perform future signing', async () => {
		const testName = 'dwallet-future-sign-test';
		const suiClient = createTestSuiClient();
		const ikaClient = createTestIkaClient(suiClient);
		await ikaClient.initialize();

		// Step 1: Create complete DWallet
		const {
			dWallet: activeDWallet,
			encryptedUserSecretKeyShare,
			userShareEncryptionKeys,
			signerAddress,
		} = await createCompleteDWallet(ikaClient, suiClient, testName);

		// Step 2: Create presign
		const presignRequestEvent = await testPresign(
			ikaClient,
			suiClient,
			activeDWallet,
			SignatureAlgorithm.ECDSA,
			signerAddress,
			testName,
		);

		expect(presignRequestEvent).toBeDefined();
		expect(presignRequestEvent.event_data.presign_id).toBeDefined();

		// Step 3: Wait for presign to complete
		const presignObject = await retryUntil(
			() =>
				ikaClient.getPresignInParticularState(
					presignRequestEvent.event_data.presign_id,
					'Completed',
				),
			(presign) => presign !== null,
			30,
			2000,
		);

		expect(presignObject).toBeDefined();
		expect(presignObject.state.$kind).toBe('Completed');

		// Step 4: Request future sign
		const message = createTestMessage(testName);
		const futureSignRequest = await requestTestFutureSign(
			ikaClient,
			suiClient,
			activeDWallet,
			presignObject,
			userShareEncryptionKeys,
			encryptedUserSecretKeyShare,
			message,
			Hash.KECCAK256,
			signerAddress,
			testName,
		);

		expect(futureSignRequest).toBeDefined();
		expect(futureSignRequest.event_data.partial_centralized_signed_message_id).toBeDefined();

		// Step 5: Wait for partial user signature to be ready
		const partialUserSignature = await retryUntil(
			() =>
				ikaClient.getPartialUserSignatureInParticularState(
					futureSignRequest.event_data.partial_centralized_signed_message_id,
					'NetworkVerificationCompleted',
				),
			(signature) => signature !== null,
			30,
			2000,
		);

		expect(partialUserSignature).toBeDefined();
		expect(partialUserSignature.state.$kind).toBe('NetworkVerificationCompleted');

		// Step 6: Complete future sign
		await testFutureSign(
			ikaClient,
			suiClient,
			activeDWallet,
			partialUserSignature,
			userShareEncryptionKeys,
			message,
			Hash.KECCAK256,
			SignatureAlgorithm.ECDSA,
			testName,
		);
<<<<<<< HEAD

		// Verify the future signing process completed successfully
		expect(true).toBe(true);
=======
>>>>>>> a5d850ec
	});

	it('should handle multiple future sign requests', async () => {
		const testName = 'dwallet-multi-future-sign-test';
		const suiClient = createTestSuiClient();
		const ikaClient = createTestIkaClient(suiClient);
		await ikaClient.initialize();

		// Create complete DWallet
		const {
			dWallet: activeDWallet,
			encryptedUserSecretKeyShare,
			userShareEncryptionKeys,
			signerAddress,
		} = await createCompleteDWallet(ikaClient, suiClient, testName);

		// Create multiple future sign requests
		const messages = [
			createTestMessage(testName, '-future-message-1'),
			createTestMessage(testName, '-future-message-2'),
		];

		const futureSignRequests: any[] = [];
		const presignObjects: any[] = [];

		// Create presigns and future sign requests for each message
		for (let i = 0; i < messages.length; i++) {
			// Create presign
			const presignRequestEvent = await testPresign(
				ikaClient,
				suiClient,
				activeDWallet,
				SignatureAlgorithm.ECDSA,
				signerAddress,
				testName,
			);

			const presignObject = await retryUntil(
				() =>
					ikaClient.getPresignInParticularState(
						presignRequestEvent.event_data.presign_id,
						'Completed',
					),
				(presign) => presign !== null,
				30,
				2000,
			);

			presignObjects.push(presignObject);

			// Request future sign
			const futureSignRequest = await requestTestFutureSign(
				ikaClient,
				suiClient,
				activeDWallet,
				presignObject,
				userShareEncryptionKeys,
				encryptedUserSecretKeyShare,
				messages[i],
				Hash.KECCAK256,
				signerAddress,
				testName,
			);

			futureSignRequests.push(futureSignRequest);
			await delay(2);
		}

		// Complete all future signs
		for (let i = 0; i < messages.length; i++) {
			const partialUserSignature = await retryUntil(
				() =>
					ikaClient.getPartialUserSignatureInParticularState(
						futureSignRequests[i].event_data.partial_centralized_signed_message_id,
						'NetworkVerificationCompleted',
					),
				(signature) => signature !== null,
				30,
				2000,
			);

			await testFutureSign(
				ikaClient,
				suiClient,
				activeDWallet,
				partialUserSignature,
				userShareEncryptionKeys,
				messages[i],
				Hash.KECCAK256,
				SignatureAlgorithm.ECDSA,
				testName,
			);

			await delay(2);
		}

		// All future signatures completed successfully
		expect(futureSignRequests.length).toBe(2);
		expect(presignObjects.length).toBe(2);
	});

	it('should handle future signing with different hash schemes', async () => {
		const testName = 'dwallet-future-sign-hash-test';
		const suiClient = createTestSuiClient();
		const ikaClient = createTestIkaClient(suiClient);
		await ikaClient.initialize();

		// Create complete DWallet
		const {
			dWallet: activeDWallet,
			encryptedUserSecretKeyShare,
			userShareEncryptionKeys,
			signerAddress,
		} = await createCompleteDWallet(ikaClient, suiClient, testName);

		// Test future signing with different hash schemes
		const hashSchemes = [Hash.KECCAK256, Hash.SHA256];
		const message = createTestMessage(testName);

		for (const hashScheme of hashSchemes) {
			// Create presign
			const presignRequestEvent = await testPresign(
				ikaClient,
				suiClient,
				activeDWallet,
				SignatureAlgorithm.ECDSA,
				signerAddress,
				testName,
			);

			const presignObject = await retryUntil(
				() =>
					ikaClient.getPresignInParticularState(
						presignRequestEvent.event_data.presign_id,
						'Completed',
					),
				(presign) => presign !== null,
				30,
				2000,
			);

			// Request future sign with specific hash scheme
			const futureSignRequest = await requestTestFutureSign(
				ikaClient,
				suiClient,
				activeDWallet,
				presignObject,
				userShareEncryptionKeys,
				encryptedUserSecretKeyShare,
				message,
				hashScheme,
				signerAddress,
				testName,
			);

			const partialUserSignature = await retryUntil(
				() =>
					ikaClient.getPartialUserSignatureInParticularState(
						futureSignRequest.event_data.partial_centralized_signed_message_id,
						'NetworkVerificationCompleted',
					),
				(signature) => signature !== null,
				30,
				2000,
			);

			// Complete future sign with the same hash scheme
			await testFutureSign(
				ikaClient,
				suiClient,
				activeDWallet,
				partialUserSignature,
				userShareEncryptionKeys,
				message,
				hashScheme,
				SignatureAlgorithm.ECDSA,
				testName,
			);

			await delay(2);
		}

		// All hash schemes worked for future signing
		expect(hashSchemes.length).toBe(2);
	});
});<|MERGE_RESOLUTION|>--- conflicted
+++ resolved
@@ -106,12 +106,6 @@
 			SignatureAlgorithm.ECDSA,
 			testName,
 		);
-<<<<<<< HEAD
-
-		// Verify the future signing process completed successfully
-		expect(true).toBe(true);
-=======
->>>>>>> a5d850ec
 	});
 
 	it('should handle multiple future sign requests', async () => {
