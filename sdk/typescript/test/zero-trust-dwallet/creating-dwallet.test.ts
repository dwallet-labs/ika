--- conflicted
+++ resolved
@@ -6,17 +6,11 @@
 import { Transaction } from '@mysten/sui/transactions';
 import { describe, expect, it } from 'vitest';
 
-<<<<<<< HEAD
-import {
-	prepareDKGSecondRoundAsync,
-	publicKeyFromDWalletOutput,
-=======
 import { Curve, SessionsManagerModule } from '../../src';
 import {
 	prepareDKGAsync,
 	prepareDKGSecondRoundAsync,
 	sessionIdentifierDigest,
->>>>>>> 433780a9
 } from '../../src/client/cryptography';
 import { ZeroTrustDWallet } from '../../src/client/types';
 import {
@@ -170,10 +164,6 @@
 		expect(finalDWallet).toBeDefined();
 		expect(finalDWallet.state.$kind).toBe('Active');
 		expect(finalDWallet.id.id).toBe(dwalletID);
-		let public_key = publicKeyFromDWalletOutput(
-			Uint8Array.from(finalDWallet.state.Active.public_output),
-		);
-		console.log('DWallet Public Key:', Buffer.from(public_key).toString('hex'));
 	});
 
 	it('should create a new DWallet through the v2 one round DKG process', async () => {
