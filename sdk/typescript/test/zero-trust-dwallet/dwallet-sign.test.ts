// Copyright (c) dWallet Labs, Ltd.
// SPDX-License-Identifier: BSD-3-Clause-Clear
import { Transaction } from '@mysten/sui/transactions';
import { afterAll, beforeAll, describe, expect, it } from 'vitest';

import { Hash, SignatureAlgorithm } from '../../src/client/types';
import { createCompleteDWallet, testPresign } from '../helpers/dwallet-test-helpers';
import { createIndividualTestSetup, getSharedTestSetup } from '../helpers/shared-test-setup';
import {
	createEmptyTestIkaToken,
	createTestIkaTransaction,
	createTestMessage,
<<<<<<< HEAD
	createTestSuiClient,
=======
>>>>>>> a5d850ec
	delay,
	destroyEmptyTestIkaToken,
	executeTestTransaction,
	retryUntil,
} from '../helpers/test-utils';

// Setup shared resources before all tests
beforeAll(async () => {
	await getSharedTestSetup();
}, 60000); // 1 minute timeout for setup

// Cleanup shared resources after all tests
afterAll(async () => {
	const sharedSetup = await getSharedTestSetup();
	sharedSetup.cleanup();

	// Force garbage collection if available
	if (global.gc) {
		global.gc();
	}
});

/**
 * Enhanced test sign function that returns transaction results for validation
 */
async function testSignWithResult(
	ikaClient: any,
	suiClient: any,
	dWallet: any,
	userShareEncryptionKeys: any,
	presign: any,
	encryptedUserSecretKeyShare: any,
	message: Uint8Array,
	hashScheme: Hash,
	signatureAlgorithm: SignatureAlgorithm,
	testName: string,
) {
	const transaction = new Transaction();
	const ikaTransaction = createTestIkaTransaction(ikaClient, transaction, userShareEncryptionKeys);

	const { messageApproval } = ikaTransaction.approveMessage({
		dWalletCap: dWallet.dwallet_cap_id,
		signatureAlgorithm,
		hashScheme,
		message,
	});

	const { verifiedPresignCap } = ikaTransaction.verifyPresignCap({
		presign,
	});

	const emptyIKACoin = createEmptyTestIkaToken(transaction, ikaClient.ikaConfig);

	await ikaTransaction.sign({
		dWallet,
		messageApproval,
		verifiedPresignCap,
		hashScheme,
		presign,
		encryptedUserSecretKeyShare,
		message,
		ikaCoin: emptyIKACoin,
		suiCoin: transaction.gas,
	});

	destroyEmptyTestIkaToken(transaction, ikaClient.ikaConfig, emptyIKACoin);

	const result = await executeTestTransaction(suiClient, transaction, testName);

	return result;
}

describe('DWallet Signing', () => {
	it('should create a DWallet and sign a message', async () => {
		const testName = 'dwallet-sign-test';
<<<<<<< HEAD
		const suiClient = createTestSuiClient();
		const ikaClient = createTestIkaClient(suiClient);
		await ikaClient.initialize();

		// Step 1: Create complete DWallet
		await runSignFullFlow(ikaClient, suiClient, testName);
=======

		// Use shared clients but create individual DWallet to avoid gas conflicts
		const { suiClient, ikaClient } = await createIndividualTestSetup(testName);
		const {
			dWallet: activeDWallet,
			encryptedUserSecretKeyShare,
			userShareEncryptionKeys,
			signerAddress,
		} = await createCompleteDWallet(ikaClient, suiClient, testName);

		expect(activeDWallet).toBeDefined();
		expect(activeDWallet.state.$kind).toBe('Active');
		expect(activeDWallet.id.id).toMatch(/^0x[a-f0-9]+$/);

		// Create presign
		const presignRequestEvent = await testPresign(
			ikaClient,
			suiClient,
			activeDWallet,
			SignatureAlgorithm.ECDSA,
			signerAddress,
			testName,
		);

		expect(presignRequestEvent).toBeDefined();
		expect(presignRequestEvent.event_data.presign_id).toBeDefined();

		// Wait for presign to complete
		const presignObject = await retryUntil(
			() =>
				ikaClient.getPresignInParticularState(
					presignRequestEvent.event_data.presign_id,
					'Completed',
				),
			(presign) => presign !== null,
			30,
			2000,
		);

		expect(presignObject).toBeDefined();
		expect((presignObject as any).state.$kind).toBe('Completed');

		// Sign a message and validate result
		const message = createTestMessage(testName);
		const signingResult = await testSignWithResult(
			ikaClient,
			suiClient,
			activeDWallet,
			userShareEncryptionKeys,
			presignObject,
			encryptedUserSecretKeyShare,
			message,
			Hash.KECCAK256,
			SignatureAlgorithm.ECDSA,
			testName,
		);

		// Validate transaction succeeded
		expect(signingResult).toBeDefined();
		expect(signingResult.digest).toBeDefined();
		expect(signingResult.digest).toMatch(/^[a-zA-Z0-9]+$/); // Base58-like transaction digest
		expect(signingResult.digest.length).toBeGreaterThan(20); // Transaction digest should be substantial
		expect(signingResult.digest.length).toBeLessThan(100); // But not unreasonably long

		// Validate transaction execution metadata
		expect(signingResult.confirmedLocalExecution).toBe(false);

		// Validate events were emitted - signing should generate multiple events
		expect(signingResult.events).toBeDefined();
		expect(signingResult.events!.length).toBeGreaterThan(0);

		// Check for specific signing-related events
		const hasSigningEvents = signingResult.events!.some(
			(event) =>
				event.type.includes('Sign') ||
				event.type.includes('Message') ||
				event.type.includes('Signature'),
		);
		expect(hasSigningEvents).toBe(true);

		// Validate BCS data is present (indicates proper encoding)
		const hasBcsData = signingResult.events!.some((event) => event.bcs && event.bcs.length > 0);
		expect(hasBcsData).toBe(true);

		// Verify DWallet is still active after signing
		const dWalletAfterSigning = await ikaClient.getDWalletInParticularState(
			activeDWallet.id.id,
			'Active',
		);
		expect(dWalletAfterSigning).toBeDefined();
		expect(dWalletAfterSigning.state.$kind).toBe('Active');
>>>>>>> a5d850ec
	});

	it('should sign multiple messages with the same DWallet', async () => {
		const testName = 'dwallet-multi-sign-test';
<<<<<<< HEAD
		const suiClient = createTestSuiClient();
		const ikaClient = createTestIkaClient(suiClient);
		await ikaClient.initialize();

		// Create complete DWallet
=======

		// Use shared clients but create individual DWallet to avoid gas conflicts
		const { suiClient, ikaClient } = await createIndividualTestSetup(testName);
>>>>>>> a5d850ec
		const {
			dWallet: activeDWallet,
			encryptedUserSecretKeyShare,
			userShareEncryptionKeys,
			signerAddress,
		} = await createCompleteDWallet(ikaClient, suiClient, testName);

<<<<<<< HEAD
		// Create multiple presigns and sign multiple messages
		const messages = [
			createTestMessage(testName, '-message-1'),
			createTestMessage(testName, '-message-2'),
			createTestMessage(testName, '-message-3'),
		];

=======
		// Create 2 messages to sign (reduced to minimize memory usage)
		const messages = [
			createTestMessage(testName, '-message-1'),
			createTestMessage(testName, '-message-2'),
		];

		const signingResults: any[] = [];

>>>>>>> a5d850ec
		for (let i = 0; i < messages.length; i++) {
			// Create presign for each message
			const presignRequestEvent = await testPresign(
				ikaClient,
				suiClient,
				activeDWallet,
				SignatureAlgorithm.ECDSA,
<<<<<<< HEAD
				signerAddress,
				testName,
			);

=======
				signerAddress,
				testName,
			);

			expect(presignRequestEvent.event_data.presign_id).toBeDefined();

			const presignObject = await retryUntil(
				() =>
					ikaClient.getPresignInParticularState(
						presignRequestEvent.event_data.presign_id,
						'Completed',
					),
				(presign) => presign !== null,
				30,
				2000,
			);

			expect((presignObject as any).state.$kind).toBe('Completed');

			// Sign the message and collect results
			const signingResult = await testSignWithResult(
				ikaClient,
				suiClient,
				activeDWallet,
				userShareEncryptionKeys,
				presignObject,
				encryptedUserSecretKeyShare,
				messages[i],
				Hash.KECCAK256,
				SignatureAlgorithm.ECDSA,
				testName,
			);

			// Validate each signing result
			expect(signingResult).toBeDefined();
			expect(signingResult.digest).toBeDefined();
			expect(signingResult.digest).toMatch(/^[a-zA-Z0-9]+$/);
			expect(signingResult.digest.length).toBeGreaterThan(20);
			expect(signingResult.digest.length).toBeLessThan(100);
			expect(signingResult.events).toBeDefined();
			expect(signingResult.events!.length).toBeGreaterThan(0);

			// Ensure each signing has unique characteristics
			expect(signingResult.confirmedLocalExecution).toBe(false);

			signingResults.push(signingResult);
			await delay(2);
		}

		// Validate all signings completed successfully
		expect(signingResults).toHaveLength(messages.length);

		// Ensure each signing produced unique transaction digests
		const uniqueDigests = new Set(signingResults.map((r) => r.digest));
		expect(uniqueDigests.size).toBe(messages.length);

		// Verify DWallet is still active after all signings
		const dWalletAfterAllSignings = await ikaClient.getDWalletInParticularState(
			activeDWallet.id.id,
			'Active',
		);
		expect(dWalletAfterAllSignings).toBeDefined();
		expect(dWalletAfterAllSignings.state.$kind).toBe('Active');
	});

	describe.each([
		['KECCAK256', Hash.KECCAK256],
		['SHA256', Hash.SHA256],
	])('signing with %s hash', (hashName, hashScheme) => {
		it(`should sign successfully with ${hashName}`, async () => {
			const testName = `dwallet-${hashName.toLowerCase()}-test`;

			// Use shared clients but create individual DWallet to avoid gas conflicts
			const { suiClient, ikaClient } = await createIndividualTestSetup(testName);
			const {
				dWallet: activeDWallet,
				encryptedUserSecretKeyShare,
				userShareEncryptionKeys,
				signerAddress,
			} = await createCompleteDWallet(ikaClient, suiClient, testName);

			// Create presign
			const presignRequestEvent = await testPresign(
				ikaClient,
				suiClient,
				activeDWallet,
				SignatureAlgorithm.ECDSA,
				signerAddress,
				testName,
			);

			expect(presignRequestEvent.event_data.presign_id).toBeDefined();

>>>>>>> a5d850ec
			const presignObject = await retryUntil(
				() =>
					ikaClient.getPresignInParticularState(
						presignRequestEvent.event_data.presign_id,
						'Completed',
					),
				(presign) => presign !== null,
				30,
				2000,
			);

<<<<<<< HEAD
			// Sign the message
			await testSign(
				ikaClient,
				suiClient,
				activeDWallet,
				userShareEncryptionKeys,
				presignObject,
				encryptedUserSecretKeyShare,
				messages[i],
				Hash.KECCAK256,
				SignatureAlgorithm.ECDSA,
				testName,
			);

			await delay(2);
		}

		// All signatures completed successfully
		expect(messages.length).toBe(3);
	});

	it('should handle different hash schemes', async () => {
		const testName = 'dwallet-hash-schemes-test';
		const suiClient = createTestSuiClient();
		const ikaClient = createTestIkaClient(suiClient);
		await ikaClient.initialize();

		// Create complete DWallet
		const {
			dWallet: activeDWallet,
			encryptedUserSecretKeyShare,
			userShareEncryptionKeys,
			signerAddress,
		} = await createCompleteDWallet(ikaClient, suiClient, testName);

		// Test different hash schemes
		const hashSchemes = [Hash.KECCAK256, Hash.SHA256];
		const message = createTestMessage(testName);

		for (const hashScheme of hashSchemes) {
			// Create presign
			const presignRequestEvent = await testPresign(
				ikaClient,
				suiClient,
				activeDWallet,
				SignatureAlgorithm.ECDSA,
				signerAddress,
				testName,
			);

			const presignObject = await retryUntil(
				() =>
					ikaClient.getPresignInParticularState(
						presignRequestEvent.event_data.presign_id,
						'Completed',
					),
				(presign) => presign !== null,
				30,
				2000,
			);

			// Sign with different hash scheme
			await testSign(
				ikaClient,
				suiClient,
				activeDWallet,
				userShareEncryptionKeys,
				presignObject,
				encryptedUserSecretKeyShare,
				message,
				hashScheme,
				SignatureAlgorithm.ECDSA,
				testName,
			);

			await delay(2);
		}

		// All hash schemes worked
		expect(hashSchemes.length).toBe(2);
=======
			expect((presignObject as any).state.$kind).toBe('Completed');

			// Sign with specific hash scheme
			const message = createTestMessage(testName);
			const signingResult = await testSignWithResult(
				ikaClient,
				suiClient,
				activeDWallet,
				userShareEncryptionKeys,
				presignObject,
				encryptedUserSecretKeyShare,
				message,
				hashScheme,
				SignatureAlgorithm.ECDSA,
				testName,
			);

			// Validate signing result for specific hash scheme
			expect(signingResult).toBeDefined();
			expect(signingResult.digest).toBeDefined();
			expect(signingResult.digest).toMatch(/^[a-zA-Z0-9]+$/);
			expect(signingResult.digest.length).toBeGreaterThan(20);
			expect(signingResult.digest.length).toBeLessThan(100);
			expect(signingResult.events).toBeDefined();
			expect(signingResult.events!.length).toBeGreaterThan(0);

			// Validate that the hash scheme was processed (events should contain relevant data)
			const hasBcsEvents = signingResult.events!.some(
				(event) => event.bcs && event.bcs.length > 50,
			);
			expect(hasBcsEvents).toBe(true);

			// Verify transaction was confirmed
			expect(signingResult.confirmedLocalExecution).toBe(false);

			// Verify DWallet remains active after signing with this hash scheme
			const dWalletAfterSigning = await ikaClient.getDWalletInParticularState(
				activeDWallet.id.id,
				'Active',
			);
			expect(dWalletAfterSigning).toBeDefined();
			expect(dWalletAfterSigning.state.$kind).toBe('Active');
		});
	});

	it('should handle invalid signing scenarios', async () => {
		const testName = 'dwallet-error-scenarios-test';

		// Use shared clients but create individual DWallet to avoid gas conflicts
		const { suiClient, ikaClient } = await createIndividualTestSetup(testName);
		const {
			dWallet: activeDWallet,
			encryptedUserSecretKeyShare,
			userShareEncryptionKeys,
		} = await createCompleteDWallet(ikaClient, suiClient, testName);

		// Test signing without presign (should fail)
		await expect(async () => {
			const transaction = new Transaction();
			const ikaTransaction = createTestIkaTransaction(
				ikaClient,
				transaction,
				userShareEncryptionKeys,
			);

			const message = createTestMessage(testName);
			const { messageApproval } = ikaTransaction.approveMessage({
				dWalletCap: activeDWallet.dwallet_cap_id,
				signatureAlgorithm: SignatureAlgorithm.ECDSA,
				hashScheme: Hash.KECCAK256,
				message,
			});

			// Try to sign with null presign (this should fail)
			await ikaTransaction.sign({
				dWallet: activeDWallet,
				messageApproval,
				verifiedPresignCap: null as any,
				hashScheme: Hash.KECCAK256,
				presign: null as any,
				encryptedUserSecretKeyShare,
				message,
				ikaCoin: createEmptyTestIkaToken(transaction, ikaClient.ikaConfig),
				suiCoin: transaction.gas,
			});
		}).rejects.toThrow();

		// Test signing with empty message
		const emptyMessage = new Uint8Array(0);
		expect(emptyMessage.length).toBe(0);

		// Verify DWallet is still active after error scenarios
		const dWalletAfterErrors = await ikaClient.getDWalletInParticularState(
			activeDWallet.id.id,
			'Active',
		);
		expect(dWalletAfterErrors).toBeDefined();
		expect(dWalletAfterErrors.state.$kind).toBe('Active');
>>>>>>> a5d850ec
	});
});<|MERGE_RESOLUTION|>--- conflicted
+++ resolved
@@ -10,10 +10,6 @@
 	createEmptyTestIkaToken,
 	createTestIkaTransaction,
 	createTestMessage,
-<<<<<<< HEAD
-	createTestSuiClient,
-=======
->>>>>>> a5d850ec
 	delay,
 	destroyEmptyTestIkaToken,
 	executeTestTransaction,
@@ -89,14 +85,6 @@
 describe('DWallet Signing', () => {
 	it('should create a DWallet and sign a message', async () => {
 		const testName = 'dwallet-sign-test';
-<<<<<<< HEAD
-		const suiClient = createTestSuiClient();
-		const ikaClient = createTestIkaClient(suiClient);
-		await ikaClient.initialize();
-
-		// Step 1: Create complete DWallet
-		await runSignFullFlow(ikaClient, suiClient, testName);
-=======
 
 		// Use shared clients but create individual DWallet to avoid gas conflicts
 		const { suiClient, ikaClient } = await createIndividualTestSetup(testName);
@@ -188,22 +176,13 @@
 		);
 		expect(dWalletAfterSigning).toBeDefined();
 		expect(dWalletAfterSigning.state.$kind).toBe('Active');
->>>>>>> a5d850ec
 	});
 
 	it('should sign multiple messages with the same DWallet', async () => {
 		const testName = 'dwallet-multi-sign-test';
-<<<<<<< HEAD
-		const suiClient = createTestSuiClient();
-		const ikaClient = createTestIkaClient(suiClient);
-		await ikaClient.initialize();
-
-		// Create complete DWallet
-=======
 
 		// Use shared clients but create individual DWallet to avoid gas conflicts
 		const { suiClient, ikaClient } = await createIndividualTestSetup(testName);
->>>>>>> a5d850ec
 		const {
 			dWallet: activeDWallet,
 			encryptedUserSecretKeyShare,
@@ -211,15 +190,6 @@
 			signerAddress,
 		} = await createCompleteDWallet(ikaClient, suiClient, testName);
 
-<<<<<<< HEAD
-		// Create multiple presigns and sign multiple messages
-		const messages = [
-			createTestMessage(testName, '-message-1'),
-			createTestMessage(testName, '-message-2'),
-			createTestMessage(testName, '-message-3'),
-		];
-
-=======
 		// Create 2 messages to sign (reduced to minimize memory usage)
 		const messages = [
 			createTestMessage(testName, '-message-1'),
@@ -228,7 +198,6 @@
 
 		const signingResults: any[] = [];
 
->>>>>>> a5d850ec
 		for (let i = 0; i < messages.length; i++) {
 			// Create presign for each message
 			const presignRequestEvent = await testPresign(
@@ -236,12 +205,6 @@
 				suiClient,
 				activeDWallet,
 				SignatureAlgorithm.ECDSA,
-<<<<<<< HEAD
-				signerAddress,
-				testName,
-			);
-
-=======
 				signerAddress,
 				testName,
 			);
@@ -335,7 +298,6 @@
 
 			expect(presignRequestEvent.event_data.presign_id).toBeDefined();
 
->>>>>>> a5d850ec
 			const presignObject = await retryUntil(
 				() =>
 					ikaClient.getPresignInParticularState(
@@ -347,88 +309,6 @@
 				2000,
 			);
 
-<<<<<<< HEAD
-			// Sign the message
-			await testSign(
-				ikaClient,
-				suiClient,
-				activeDWallet,
-				userShareEncryptionKeys,
-				presignObject,
-				encryptedUserSecretKeyShare,
-				messages[i],
-				Hash.KECCAK256,
-				SignatureAlgorithm.ECDSA,
-				testName,
-			);
-
-			await delay(2);
-		}
-
-		// All signatures completed successfully
-		expect(messages.length).toBe(3);
-	});
-
-	it('should handle different hash schemes', async () => {
-		const testName = 'dwallet-hash-schemes-test';
-		const suiClient = createTestSuiClient();
-		const ikaClient = createTestIkaClient(suiClient);
-		await ikaClient.initialize();
-
-		// Create complete DWallet
-		const {
-			dWallet: activeDWallet,
-			encryptedUserSecretKeyShare,
-			userShareEncryptionKeys,
-			signerAddress,
-		} = await createCompleteDWallet(ikaClient, suiClient, testName);
-
-		// Test different hash schemes
-		const hashSchemes = [Hash.KECCAK256, Hash.SHA256];
-		const message = createTestMessage(testName);
-
-		for (const hashScheme of hashSchemes) {
-			// Create presign
-			const presignRequestEvent = await testPresign(
-				ikaClient,
-				suiClient,
-				activeDWallet,
-				SignatureAlgorithm.ECDSA,
-				signerAddress,
-				testName,
-			);
-
-			const presignObject = await retryUntil(
-				() =>
-					ikaClient.getPresignInParticularState(
-						presignRequestEvent.event_data.presign_id,
-						'Completed',
-					),
-				(presign) => presign !== null,
-				30,
-				2000,
-			);
-
-			// Sign with different hash scheme
-			await testSign(
-				ikaClient,
-				suiClient,
-				activeDWallet,
-				userShareEncryptionKeys,
-				presignObject,
-				encryptedUserSecretKeyShare,
-				message,
-				hashScheme,
-				SignatureAlgorithm.ECDSA,
-				testName,
-			);
-
-			await delay(2);
-		}
-
-		// All hash schemes worked
-		expect(hashSchemes.length).toBe(2);
-=======
 			expect((presignObject as any).state.$kind).toBe('Completed');
 
 			// Sign with specific hash scheme
@@ -527,6 +407,5 @@
 		);
 		expect(dWalletAfterErrors).toBeDefined();
 		expect(dWalletAfterErrors.state.$kind).toBe('Active');
->>>>>>> a5d850ec
 	});
 });