--- conflicted
+++ resolved
@@ -166,10 +166,5 @@
 			SignatureAlgorithm.ECDSA,
 			testName,
 		);
-<<<<<<< HEAD
-
-		expect(true).toBe(true);
-=======
->>>>>>> a5d850ec
 	});
 });