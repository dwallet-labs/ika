--- conflicted
+++ resolved
@@ -655,14 +655,6 @@
 
 	const emptyIKACoin = createEmptyTestIkaToken(transaction, ikaClient.ikaConfig);
 
-<<<<<<< HEAD
-	const unverifiedPresignCap = ikaTransaction.requestPresign({
-		dWallet,
-		signatureAlgorithm,
-		ikaCoin: emptyIKACoin,
-		suiCoin: transaction.gas,
-	});
-=======
 	let unverifiedPresignCap;
 
 	if (
@@ -685,9 +677,6 @@
 			suiCoin: transaction.gas,
 		});
 	}
-
-	transaction.transferObjects([unverifiedPresignCap], signerAddress);
->>>>>>> a88c7897
 
 	transaction.transferObjects([unverifiedPresignCap], signerAddress);
 
