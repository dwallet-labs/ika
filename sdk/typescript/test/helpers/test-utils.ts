--- conflicted
+++ resolved
@@ -3,10 +3,7 @@
 
 import fs from 'fs';
 import path from 'path';
-<<<<<<< HEAD
-=======
 import { dwallet_version } from '@ika.xyz/ika-wasm';
->>>>>>> a88c7897
 import { toHex } from '@mysten/bcs';
 import { getFullnodeUrl, SuiClient } from '@mysten/sui/client';
 import { getFaucetHost, requestSuiFromFaucetV2 } from '@mysten/sui/faucet';
@@ -21,11 +18,8 @@
 import { getNetworkConfig } from '../../src/client/network-configs.js';
 import {
 	Curve,
-<<<<<<< HEAD
-=======
 	DWallet,
 	EncryptedUserSecretKeyShare,
->>>>>>> a88c7897
 	Hash,
 	IkaConfig,
 	SignatureAlgorithm,
@@ -254,22 +248,11 @@
 /**
  * Generates deterministic keypair for testing
  */
-<<<<<<< HEAD
-export async function generateTestKeypair(testName: string) {
-	const seed = createDeterministicSeed(testName);
-	const userKeypair = Ed25519Keypair.deriveKeypairFromSeed(toHex(seed));
-
-	const userShareEncryptionKeys = await UserShareEncryptionKeys.fromRootSeedKey(
-		seed,
-		Curve.SECP256K1,
-	);
-=======
 export async function generateTestKeypair(testName: string, curve: Curve = Curve.SECP256K1) {
 	const seed = createDeterministicSeed(testName);
 	const userKeypair = Ed25519Keypair.deriveKeypairFromSeed(toHex(seed));
 
 	const userShareEncryptionKeys = await UserShareEncryptionKeys.fromRootSeedKey(seed, curve);
->>>>>>> a88c7897
 
 	return {
 		userShareEncryptionKeys,
@@ -514,8 +497,6 @@
 		SignatureAlgorithm.ECDSA,
 		testName,
 	);
-<<<<<<< HEAD
-=======
 }
 
 export async function runSignFullFlowWithV2Dwallet(
@@ -570,7 +551,6 @@
 		SignatureAlgorithm.ECDSA,
 		testName,
 	);
->>>>>>> a88c7897
 }
 
 export async function waitForEpochSwitch(ikaClient: IkaClient) {
