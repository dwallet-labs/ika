--- conflicted
+++ resolved
@@ -152,51 +152,6 @@
 }
 
 export async function createPVCs(kc: KubeConfig, namespaceName: string, numOfValidators: number) {
-<<<<<<< HEAD
-	const k8sApi = kc.makeApiClient(CoreV1Api);
-	for (let i = 0; i < numOfValidators; i++) {
-		const pvc = {
-			metadata: {
-				name: `ika-val-${i + 1}-pvc`,
-				namespace: namespaceName,
-			},
-			spec: {
-				accessModes: ['ReadWriteOnce'],
-				resources: {
-					requests: {
-						storage: '20Gi',
-					},
-				},
-			},
-		};
-		await k8sApi.createNamespacedPersistentVolumeClaim({
-			namespace: namespaceName,
-			body: pvc,
-		});
-	}
-	const fullnodePVC = {
-		metadata: {
-			name: `ika-fullnode-pvc`,
-			namespace: namespaceName,
-		},
-		spec: {
-			accessModes: ['ReadWriteOnce'],
-			resources: {
-				requests: {
-					storage: '5Gi',
-				},
-			},
-		},
-	};
-	await k8sApi.createNamespacedPersistentVolumeClaim({
-		namespace: namespaceName,
-		body: fullnodePVC,
-	});
-}
-
-export async function createPods(kc: KubeConfig, namespaceName: string, numOfValidators: number) {
-=======
->>>>>>> f47f5496
 	const k8sApi = kc.makeApiClient(CoreV1Api);
 	for (let i = 0; i < numOfValidators; i++) {
 		const pvc = {
