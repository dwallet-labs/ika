import { promises as fs } from 'fs';
import path from 'path';
import { KubeConfig } from '@kubernetes/client-node';
import { execa } from 'execa';
import { describe, it } from 'vitest';

import {
	createTestIkaClient,
	createTestSuiClient,
	delay,
	runSignFullFlowWithV1Dwallet,
	waitForEpochSwitch,
} from '../helpers/test-utils';
import { createConfigMaps } from './config-map';
<<<<<<< HEAD
import { deployIkaNetwork, NAMESPACE_NAME, TEST_ROOT_DIR } from './globals';
import { createValidatorPod, killValidatorPod } from './pods';
=======
import { createIkaGenesis, NAMESPACE_NAME, TEST_ROOT_DIR } from './globals';
import { createNetworkServices } from './network-service';
import { createPods, createValidatorPod, killValidatorPod } from './pods';

const createNamespace = async (kc: KubeConfig, namespaceName: string) => {
	const k8sApi = kc.makeApiClient(CoreV1Api);
	const namespaceBody: V1Namespace = {
		metadata: {
			name: namespaceName,
		},
	};
	await k8sApi.createNamespace({ body: namespaceBody });
};

async function deployIkaNetwork() {
	const kc = new KubeConfig();
	kc.loadFromDefault();
	await createNamespace(kc, NAMESPACE_NAME);
	await createConfigMaps(kc, NAMESPACE_NAME, Number(process.env.VALIDATOR_NUM));
	await createPods(kc, NAMESPACE_NAME, Number(process.env.VALIDATOR_NUM));
	await createNetworkServices(kc, NAMESPACE_NAME);
}
>>>>>>> 8d2df496

describe('system tests', () => {
	it('deploy the ika network from the current directory to the local kubernetes cluster', async () => {
		require('dotenv').config({ path: `${TEST_ROOT_DIR}/.env` });
		await deployIkaNetwork();
	});

	it('should kill a validator pod', async () => {
		require('dotenv').config({ path: `${TEST_ROOT_DIR}/.env` });
		const kc = new KubeConfig();
		kc.loadFromDefault();
		await killValidatorPod(kc, NAMESPACE_NAME, Number(5));
	});

	it('should start a validator pod', async () => {
		require('dotenv').config({ path: `${TEST_ROOT_DIR}/.env` });
		const kc = new KubeConfig();
		kc.loadFromDefault();
		await createValidatorPod(kc, NAMESPACE_NAME, Number(5));
	});

	it('run a full flow test of adding validators to the next epoch', async () => {
		// The number of validators to add to the next epoch
		const numOfValidatorsToAdd = 3;
		// The number of old validators to kill after the validators has been added, used to verify the new validators
		// are operational.
		const numOfValidatorsToKill = 2;

		require('dotenv').config({ path: `${TEST_ROOT_DIR}/.env` });

		const startCommitteeSize = Number(process.env.VALIDATOR_NUM);
		// ------------ Create Ika Genesis ------------
		await createIkaGenesis();
		console.log(
			`Ika genesis created, adding ${numOfValidatorsToAdd} validators to the next committee`,
		);
		const addValidatorScriptPath = `${TEST_ROOT_DIR}/add-validators-to-next-committee.sh`;
		await execa(
			addValidatorScriptPath,
			[numOfValidatorsToAdd.toString(), (startCommitteeSize + 1).toString()],
			{
				stdout: ['pipe', 'inherit'],
				stderr: ['pipe', 'inherit'],
				cwd: TEST_ROOT_DIR,
			},
		);

		console.log('Validators added to the next committee, deploying ika network');
		await deployIkaNetwork();

		console.log('Ika network deployed, waiting for epoch switch');
		const suiClient = createTestSuiClient();
		const ikaClient = createTestIkaClient(suiClient);
		await ikaClient.initialize();
		await waitForEpochSwitch(ikaClient);
		console.log('Epoch switched, start new validators & kill old ones');
		const kc = new KubeConfig();
		kc.loadFromDefault();
		await createConfigMaps(
			kc,
			NAMESPACE_NAME,
			Number(process.env.VALIDATOR_NUM) + numOfValidatorsToAdd,
			true,
		);

		for (let i = 0; i < numOfValidatorsToAdd; i++) {
			await createValidatorPod(kc, NAMESPACE_NAME, startCommitteeSize + 1 + i);
		}

		// sleep for three minutes to allow the new validators to start and join the network
		await delay(180);

		for (let i = 0; i < numOfValidatorsToKill; i++) {
			await killValidatorPod(kc, NAMESPACE_NAME, i + 1);
		}

		console.log('deployed new validators, running a full flow test');

		await runSignFullFlowWithV1Dwallet(ikaClient, suiClient, `system-test-full-flow`);
	}, 3_600_000);
});<|MERGE_RESOLUTION|>--- conflicted
+++ resolved
@@ -12,33 +12,8 @@
 	waitForEpochSwitch,
 } from '../helpers/test-utils';
 import { createConfigMaps } from './config-map';
-<<<<<<< HEAD
-import { deployIkaNetwork, NAMESPACE_NAME, TEST_ROOT_DIR } from './globals';
+import { createIkaGenesis, deployIkaNetwork, NAMESPACE_NAME, TEST_ROOT_DIR } from './globals';
 import { createValidatorPod, killValidatorPod } from './pods';
-=======
-import { createIkaGenesis, NAMESPACE_NAME, TEST_ROOT_DIR } from './globals';
-import { createNetworkServices } from './network-service';
-import { createPods, createValidatorPod, killValidatorPod } from './pods';
-
-const createNamespace = async (kc: KubeConfig, namespaceName: string) => {
-	const k8sApi = kc.makeApiClient(CoreV1Api);
-	const namespaceBody: V1Namespace = {
-		metadata: {
-			name: namespaceName,
-		},
-	};
-	await k8sApi.createNamespace({ body: namespaceBody });
-};
-
-async function deployIkaNetwork() {
-	const kc = new KubeConfig();
-	kc.loadFromDefault();
-	await createNamespace(kc, NAMESPACE_NAME);
-	await createConfigMaps(kc, NAMESPACE_NAME, Number(process.env.VALIDATOR_NUM));
-	await createPods(kc, NAMESPACE_NAME, Number(process.env.VALIDATOR_NUM));
-	await createNetworkServices(kc, NAMESPACE_NAME);
-}
->>>>>>> 8d2df496
 
 describe('system tests', () => {
 	it('deploy the ika network from the current directory to the local kubernetes cluster', async () => {
