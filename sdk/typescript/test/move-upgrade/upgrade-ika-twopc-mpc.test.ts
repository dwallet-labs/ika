import { execSync } from 'child_process';
import { promises as fs } from 'fs';
import path from 'path';
import { bcs } from '@mysten/bcs';
import { getFullnodeUrl, SuiClient } from '@mysten/sui/client';
import { Ed25519Keypair } from '@mysten/sui/keypairs/ed25519';
import { Transaction } from '@mysten/sui/transactions';
import { describe, it } from 'vitest';

import { IkaClient } from '../../src';
import { createTestIkaClient, delay } from '../helpers/test-utils';
import { createIkaGenesis, TEST_ROOT_DIR } from '../system-tests/globals';

describe('Upgrade twopc_mpc Move package', () => {
	it('Update the twopc_mpc package and migrate the dwallet coordinator', async () => {
		await createIkaGenesis();
		const signer = await getPublisherKeypair();
		const twopc_mpc_contracts_path = path.join(
			TEST_ROOT_DIR,
			'../../../../contracts/ika_dwallet_2pc_mpc',
		);
		const suiClient = new SuiClient({ url: getFullnodeUrl('localnet') });
		const ikaClient = createTestIkaClient(suiClient);
		await ikaClient.initialize();
		const protocolCapID = await getProtocolCapID(
			suiClient,
			signer.getPublicKey().toSuiAddress(),
			ikaClient,
		);

		const upgradedPackageID = await deployUpgradedPackage(
			suiClient,
			signer,
			twopc_mpc_contracts_path,
			ikaClient,
			protocolCapID,
		);
		await delay(5); // wait for the upgrade to be fully processed
		await migrateCoordinator(suiClient, signer, ikaClient, protocolCapID, upgradedPackageID);
	});
});

<<<<<<< HEAD
export async function deployUpgradedPackage(
=======
async function getPublisherKeypair(): Promise<Ed25519Keypair> {
	let publisherMnemonicBytes = await fs.readFile(
		`${TEST_ROOT_DIR}/${process.env.SUBDOMAIN}/publisher/sui_config/publisher.seed`,
	);
	const publisherMnemonic = new TextDecoder().decode(publisherMnemonicBytes);
	return Ed25519Keypair.deriveKeypair(publisherMnemonic.trimEnd());
}

async function getProtocolCapID(
	suiClient: SuiClient,
	publisherAddress: string,
	ikaClient: IkaClient,
): Promise<string> {
	const protocolCapID = (
		await suiClient.getOwnedObjects({
			owner: publisherAddress,
			filter: {
				StructType: `${ikaClient.ikaConfig.packages.ikaCommonPackage}::protocol_cap::ProtocolCap`,
			},
		})
	).data.at(0).data.objectId;
	return protocolCapID;
}

async function deployUpgradedPackage(
>>>>>>> 8d2df496
	suiClient: SuiClient,
	signer: Ed25519Keypair,
	packagePath: string,
	ikaClient: IkaClient,
	protocolCapID: string,
): Promise<string> {
	const { modules, dependencies, digest } = JSON.parse(
		execSync(`sui move build --dump-bytecode-as-base64 --path ${packagePath}`, {
			encoding: 'utf-8',
		}),
	);

	const tx = new Transaction();
	let protocolCap = tx.object(protocolCapID);
	let systemStateArg = tx.sharedObjectRef({
		objectId: ikaClient.ikaConfig.objects.ikaSystemObject.objectID,
		initialSharedVersion: ikaClient.ikaConfig.objects.ikaSystemObject.initialSharedVersion,
		mutable: true,
	});
	let coordinatorStateArg = tx.sharedObjectRef({
		objectId: ikaClient.ikaConfig.objects.ikaDWalletCoordinator.objectID,
		initialSharedVersion: ikaClient.ikaConfig.objects.ikaDWalletCoordinator.initialSharedVersion,
		mutable: true,
	});

	tx.moveCall({
		target: `${ikaClient.ikaConfig.packages.ikaSystemPackage}::system::set_approved_upgrade_by_cap`,
		arguments: [
			systemStateArg,
			tx.pure.id(ikaClient.ikaConfig.packages.ikaDwallet2pcMpcPackage),
			tx.pure(bcs.option(bcs.vector(bcs.u8())).serialize(digest)),
			protocolCap,
		],
	});

	let [upgradeTicket, upgradeApprover] = tx.moveCall({
		target: `${ikaClient.ikaConfig.packages.ikaSystemPackage}::system::authorize_upgrade`,
		arguments: [systemStateArg, tx.pure.id(ikaClient.ikaConfig.packages.ikaDwallet2pcMpcPackage)],
	});

	const receipt = tx.upgrade({
		modules,
		dependencies,
		package: ikaClient.ikaConfig.packages.ikaDwallet2pcMpcPackage,
		ticket: upgradeTicket,
	});

	tx.moveCall({
		target: `${ikaClient.ikaConfig.packages.ikaSystemPackage}::system::commit_upgrade`,
		arguments: [systemStateArg, receipt, upgradeApprover],
	});
	tx.moveCall({
		target: `${ikaClient.ikaConfig.packages.ikaDwallet2pcMpcPackage}::coordinator::commit_upgrade`,
		arguments: [coordinatorStateArg, upgradeApprover],
	});

	tx.moveCall({
		target: `${ikaClient.ikaConfig.packages.ikaSystemPackage}::system::finalize_upgrade`,
		arguments: [systemStateArg, upgradeApprover],
	});
	const result = await suiClient.signAndExecuteTransaction({
		signer,
		transaction: tx,
		options: {
			showEffects: true,
			showObjectChanges: true,
		},
	});
	return result.effects.created.at(0).reference.objectId;
}

export async function migrateCoordinator(
	suiClient: SuiClient,
	signer: Ed25519Keypair,
	ikaClient: IkaClient,
	protocolCapID: string,
	new2PCMPCPackageID: string,
) {
	const tx = new Transaction();

	const systemStateArg = tx.sharedObjectRef({
		objectId: ikaClient.ikaConfig.objects.ikaSystemObject.objectID,
		initialSharedVersion: ikaClient.ikaConfig.objects.ikaSystemObject.initialSharedVersion,
		mutable: true,
	});

	const coordinatorStateArg = tx.sharedObjectRef({
		objectId: ikaClient.ikaConfig.objects.ikaDWalletCoordinator.objectID,
		initialSharedVersion: ikaClient.ikaConfig.objects.ikaDWalletCoordinator.initialSharedVersion,
		mutable: true,
	});
	const protocolCap = tx.object(protocolCapID);
	const verifiedProtocolCap = tx.moveCall({
		target: `${ikaClient.ikaConfig.packages.ikaSystemPackage}::system::verify_protocol_cap`,
		arguments: [systemStateArg, protocolCap],
	});
	tx.moveCall({
		target: `${new2PCMPCPackageID}::coordinator::try_migrate_by_cap`,
		arguments: [coordinatorStateArg, verifiedProtocolCap],
	});
	await suiClient.signAndExecuteTransaction({
		signer,
		transaction: tx,
		options: {
			showEffects: true,
			showObjectChanges: true,
		},
	});
}<|MERGE_RESOLUTION|>--- conflicted
+++ resolved
@@ -40,9 +40,6 @@
 	});
 });
 
-<<<<<<< HEAD
-export async function deployUpgradedPackage(
-=======
 async function getPublisherKeypair(): Promise<Ed25519Keypair> {
 	let publisherMnemonicBytes = await fs.readFile(
 		`${TEST_ROOT_DIR}/${process.env.SUBDOMAIN}/publisher/sui_config/publisher.seed`,
@@ -67,8 +64,7 @@
 	return protocolCapID;
 }
 
-async function deployUpgradedPackage(
->>>>>>> 8d2df496
+export async function deployUpgradedPackage(
 	suiClient: SuiClient,
 	signer: Ed25519Keypair,
 	packagePath: string,
