// Copyright (c) Mysten Labs, Inc.
// SPDX-License-Identifier: BSD-3-Clause-Clear

import {
	getFullnodeUrl,
	OrderArguments,
	PaginatedEvents,
	PaginationArguments,
<<<<<<< HEAD
	SuiClient,
=======
	DWalletClient,
>>>>>>> 921b0e30
} from '@dwallet-network/dwallet.js/client';
import {
	TransactionArgument,
	TransactionBlock,
	TransactionObjectInput,
	TransactionResult,
} from '@dwallet-network/dwallet.js/transactions';
import {
	normalizeStructTag,
	normalizeSuiAddress,
	normalizeSuiObjectId,
	parseStructTag,
	SUI_CLOCK_OBJECT_ID,
} from '@dwallet-network/dwallet.js/utils';

import {
	bcs,
	Level2BookStatusPoint,
	LimitOrderType,
	MarketPrice,
	Order,
	PaginatedPoolSummary,
	PoolSummary,
	SelfMatchingPreventionStyle,
	UserPosition,
} from './types';
import {
	CREATION_FEE,
	MODULE_CLOB,
	MODULE_CUSTODIAN,
	NORMALIZED_SUI_COIN_TYPE,
	ORDER_DEFAULT_EXPIRATION_IN_MS,
	PACKAGE_ID,
} from './utils';

const DUMMY_ADDRESS = normalizeSuiAddress('0x0');

export class DeepBookClient {
	#poolTypeArgsCache: Map<string, string[]> = new Map();
	/**
	 *
	 * @param suiClient connection to fullnode
	 * @param accountCap (optional) only required for wrting operations
	 * @param currentAddress (optional) address of the current user (default: DUMMY_ADDRESS)
	 */
	constructor(
		public suiClient: DWalletClient = new DWalletClient({ url: getFullnodeUrl('testnet') }),
		public accountCap: string | undefined = undefined,
		public currentAddress: string = DUMMY_ADDRESS,
		private clientOrderId: number = 0,
	) {}

	/**
	 * @param cap set the account cap for interacting with DeepBook
	 */
	async setAccountCap(cap: string) {
		this.accountCap = cap;
	}

	/**
	 * @description: Create pool for trading pair
	 * @param baseAssetType Full coin type of the base asset, eg: "0x3d0d0ce17dcd3b40c2d839d96ce66871ffb40e1154a8dd99af72292b3d10d7fc::wbtc::WBTC"
	 * @param quoteAssetType Full coin type of quote asset, eg: "0x3d0d0ce17dcd3b40c2d839d96ce66871ffb40e1154a8dd99af72292b3d10d7fc::usdt::USDT"
	 * @param tickSize Minimal Price Change Accuracy of this pool, eg: 10000000. The number must be an integer float scaled by `FLOAT_SCALING_FACTOR`.
	 * @param lotSize Minimal Lot Change Accuracy of this pool, eg: 10000.
	 */
	createPool(
		baseAssetType: string,
		quoteAssetType: string,
		tickSize: bigint,
		lotSize: bigint,
	): TransactionBlock {
		const txb = new TransactionBlock();
		// create a pool with CREATION_FEE
		const [coin] = txb.splitCoins(txb.gas, [CREATION_FEE]);
		txb.moveCall({
			typeArguments: [baseAssetType, quoteAssetType],
			target: `${PACKAGE_ID}::${MODULE_CLOB}::create_pool`,
			arguments: [txb.pure.u64(tickSize), txb.pure.u64(lotSize), coin],
		});
		return txb;
	}

	/**
	 * @description: Create pool for trading pair
	 * @param baseAssetType Full coin type of the base asset, eg: "0x3d0d0ce17dcd3b40c2d839d96ce66871ffb40e1154a8dd99af72292b3d10d7fc::wbtc::WBTC"
	 * @param quoteAssetType Full coin type of quote asset, eg: "0x3d0d0ce17dcd3b40c2d839d96ce66871ffb40e1154a8dd99af72292b3d10d7fc::usdt::USDT"
	 * @param tickSize Minimal Price Change Accuracy of this pool, eg: 10000000. The number must be an interger float scaled by `FLOAT_SCALING_FACTOR`.
	 * @param lotSize Minimal Lot Change Accuracy of this pool, eg: 10000.
	 * @param takerFeeRate Customized taker fee rate, float scaled by `FLOAT_SCALING_FACTOR`, Taker_fee_rate of 0.25% should be 2_500_000 for example
	 * @param makerRebateRate Customized maker rebate rate, float scaled by `FLOAT_SCALING_FACTOR`,  should be less than or equal to the taker_rebate_rate
	 */
	createCustomizedPool(
		baseAssetType: string,
		quoteAssetType: string,
		tickSize: bigint,
		lotSize: bigint,
		takerFeeRate: bigint,
		makerRebateRate: bigint,
	): TransactionBlock {
		const txb = new TransactionBlock();
		// create a pool with CREATION_FEE
		const [coin] = txb.splitCoins(txb.gas, [CREATION_FEE]);
		txb.moveCall({
			typeArguments: [baseAssetType, quoteAssetType],
			target: `${PACKAGE_ID}::${MODULE_CLOB}::create_customized_pool`,
			arguments: [
				txb.pure.u64(tickSize),
				txb.pure.u64(lotSize),
				txb.pure.u64(takerFeeRate),
				txb.pure.u64(makerRebateRate),
				coin,
			],
		});
		return txb;
	}

	/**
	 * @description: Create Account Cap
	 * @param txb
	 */
	createAccountCap(txb: TransactionBlock) {
		let [cap] = txb.moveCall({
			typeArguments: [],
			target: `${PACKAGE_ID}::${MODULE_CLOB}::create_account`,
			arguments: [],
		});
		return cap;
	}

	/**
	 * @description: Create and Transfer custodian account to user
	 * @param currentAddress current address of the user
	 * @param txb
	 */
	createAccount(
		currentAddress: string = this.currentAddress,
		txb: TransactionBlock = new TransactionBlock(),
	): TransactionBlock {
		const cap = this.createAccountCap(txb);
		txb.transferObjects([cap], this.#checkAddress(currentAddress));
		return txb;
	}

	/**
	 * @description: Create and Transfer custodian account to user
	 * @param currentAddress: current user address, eg: "0xbddc9d4961b46a130c2e1f38585bbc6fa8077ce54bcb206b26874ac08d607966"
	 * @param accountCap: Object id of Account Capacity under user address, created after invoking createAccount, eg: "0x6f699fef193723277559c8f499ca3706121a65ac96d273151b8e52deb29135d3"
	 */
	createChildAccountCap(
		currentAddress: string = this.currentAddress,
		accountCap: string | undefined = this.accountCap,
	): TransactionBlock {
		const txb = new TransactionBlock();
		let [childCap] = txb.moveCall({
			typeArguments: [],
			target: `${PACKAGE_ID}::${MODULE_CUSTODIAN}::create_child_account_cap`,
			arguments: [txb.object(this.#checkAccountCap(accountCap))],
		});
		txb.transferObjects([childCap], this.#checkAddress(currentAddress));
		return txb;
	}

	/**
	 * @description construct transaction block for depositing asset into a pool.
	 * @param poolId the pool id for the deposit
	 * @param coinId the coin used for the deposit. You can omit this argument if you are depositing SUI, in which case
	 * gas coin will be used
	 * @param amount the amount of coin to deposit. If omitted, the entire balance of the coin will be deposited
	 */
	async deposit(
		poolId: string,
		coinId: string | undefined = undefined,
		quantity: bigint | undefined = undefined,
	): Promise<TransactionBlock> {
		const txb = new TransactionBlock();

		const [baseAsset, quoteAsset] = await this.getPoolTypeArgs(poolId);
		const hasSui =
			baseAsset === NORMALIZED_SUI_COIN_TYPE || quoteAsset === NORMALIZED_SUI_COIN_TYPE;

		if (coinId === undefined && !hasSui) {
			throw new Error('coinId must be specified if neither baseAsset nor quoteAsset is SUI');
		}

		const inputCoin = coinId ? txb.object(coinId) : txb.gas;

		const [coin] = quantity ? txb.splitCoins(inputCoin, [quantity]) : [inputCoin];

		const coinType = coinId ? await this.getCoinType(coinId) : NORMALIZED_SUI_COIN_TYPE;
		if (coinType !== baseAsset && coinType !== quoteAsset) {
			throw new Error(
				`coin ${coinId} of ${coinType} type is not a valid asset for pool ${poolId}, which supports ${baseAsset} and ${quoteAsset}`,
			);
		}
		const functionName = coinType === baseAsset ? 'deposit_base' : 'deposit_quote';

		txb.moveCall({
			typeArguments: [baseAsset, quoteAsset],
			target: `${PACKAGE_ID}::${MODULE_CLOB}::${functionName}`,
			arguments: [txb.object(poolId), coin, txb.object(this.#checkAccountCap())],
		});
		return txb;
	}

	/**
	 * @description construct transaction block for withdrawing asset from a pool.
	 * @param poolId the pool id for the withdraw
	 * @param amount the amount of coin to withdraw
	 * @param assetType Base or Quote
	 * @param recipientAddress the address to receive the withdrawn asset. If omitted, `this.currentAddress` will be used. The function
	 * will throw if the `recipientAddress === DUMMY_ADDRESS`
	 */
	async withdraw(
		poolId: string,
		// TODO: implement withdraw all
		quantity: bigint,
		assetType: 'base' | 'quote',
		recipientAddress: string = this.currentAddress,
	): Promise<TransactionBlock> {
		const txb = new TransactionBlock();
		const functionName = assetType === 'base' ? 'withdraw_base' : 'withdraw_quote';
		const [withdraw] = txb.moveCall({
			typeArguments: await this.getPoolTypeArgs(poolId),
			target: `${PACKAGE_ID}::${MODULE_CLOB}::${functionName}`,
			arguments: [txb.object(poolId), txb.pure.u64(quantity), txb.object(this.#checkAccountCap())],
		});
		txb.transferObjects([withdraw], this.#checkAddress(recipientAddress));
		return txb;
	}

	/**
	 * @description: place a limit order
	 * @param poolId Object id of pool, created after invoking createPool, eg: "0xcaee8e1c046b58e55196105f1436a2337dcaa0c340a7a8c8baf65e4afb8823a4"
	 * @param price: price of the limit order. The number must be an interger float scaled by `FLOAT_SCALING_FACTOR`.
	 * @param quantity: quantity of the limit order in BASE ASSET, eg: 100000000.
	 * @param orderType: bid for buying base with quote, ask for selling base for quote
	 * @param expirationTimestamp: expiration timestamp of the limit order in ms, eg: 1620000000000. If omitted, the order will expire in 1 day
	 * from the time this function is called(not the time the transaction is executed)
	 * @param restriction restrictions on limit orders, explain in doc for more details, eg: 0
	 * @param clientOrderId a client side defined order number for bookkeeping purpose, e.g., "1", "2", etc. If omitted, the sdk will
	 * assign a increasing number starting from 0. But this number might be duplicated if you are using multiple sdk instances
	 * @param selfMatchingPrevention: Options for self-match prevention. Right now only support `CANCEL_OLDEST`
	 */
	async placeLimitOrder(
		poolId: string,
		price: bigint,
		quantity: bigint,
		orderType: 'bid' | 'ask',
		expirationTimestamp: number = Date.now() + ORDER_DEFAULT_EXPIRATION_IN_MS,
		restriction: LimitOrderType = LimitOrderType.NO_RESTRICTION,
		clientOrderId: string | undefined = undefined,
		selfMatchingPrevention: SelfMatchingPreventionStyle = SelfMatchingPreventionStyle.CANCEL_OLDEST,
	): Promise<TransactionBlock> {
		const txb = new TransactionBlock();
		const args = [
			txb.object(poolId),
			txb.pure.u64(clientOrderId ?? this.#nextClientOrderId()),
			txb.pure.u64(price),
			txb.pure.u64(quantity),
			txb.pure.u8(selfMatchingPrevention),
			txb.pure.bool(orderType === 'bid'),
			txb.pure.u64(expirationTimestamp),
			txb.pure.u8(restriction),
			txb.object(SUI_CLOCK_OBJECT_ID),
			txb.object(this.#checkAccountCap()),
		];
		txb.moveCall({
			typeArguments: await this.getPoolTypeArgs(poolId),
			target: `${PACKAGE_ID}::${MODULE_CLOB}::place_limit_order`,
			arguments: args,
		});
		return txb;
	}

	/**
	 * @description: place a market order
	 * @param poolId Object id of pool, created after invoking createPool, eg: "0xcaee8e1c046b58e55196105f1436a2337dcaa0c340a7a8c8baf65e4afb8823a4"
	 * @param quantity Amount of quote asset to swap in base asset
	 * @param orderType bid for buying base with quote, ask for selling base for quote
	 * @param baseCoin the objectId or the coin object of the base coin
	 * @param quoteCoin the objectId or the coin object of the quote coin
	 * @param clientOrderId a client side defined order id for bookkeeping purpose. eg: "1" , "2", ... If omitted, the sdk will
	 * assign an increasing number starting from 0. But this number might be duplicated if you are using multiple sdk instances
	 * @param accountCap
	 * @param recipientAddress the address to receive the swapped asset. If omitted, `this.currentAddress` will be used. The function
	 * @param txb
	 */
	async placeMarketOrder(
		accountCap: string | Extract<TransactionArgument, { kind: 'NestedResult' }>,
		poolId: string,
		quantity: bigint,
		orderType: 'bid' | 'ask',
		baseCoin: TransactionResult | string | undefined = undefined,
		quoteCoin: TransactionResult | string | undefined = undefined,
		clientOrderId: string | undefined = undefined,
		recipientAddress: string | undefined = this.currentAddress,
		txb: TransactionBlock = new TransactionBlock(),
	): Promise<TransactionBlock> {
		const [baseAssetType, quoteAssetType] = await this.getPoolTypeArgs(poolId);
		if (!baseCoin && orderType === 'ask') {
			throw new Error('Must specify a valid base coin for an ask order');
		} else if (!quoteCoin && orderType === 'bid') {
			throw new Error('Must specify a valid quote coin for a bid order');
		}
		const emptyCoin = txb.moveCall({
			typeArguments: [baseCoin ? quoteAssetType : baseAssetType],
			target: `0x2::coin::zero`,
			arguments: [],
		});

		const [base_coin_ret, quote_coin_ret] = txb.moveCall({
			typeArguments: [baseAssetType, quoteAssetType],
			target: `${PACKAGE_ID}::${MODULE_CLOB}::place_market_order`,
			arguments: [
				txb.object(poolId),
				typeof accountCap === 'string' ? txb.object(this.#checkAccountCap(accountCap)) : accountCap,
				txb.pure.u64(clientOrderId ?? this.#nextClientOrderId()),
				txb.pure.u64(quantity),
				txb.pure.bool(orderType === 'bid'),
				baseCoin ? txb.object(baseCoin) : emptyCoin,
				quoteCoin ? txb.object(quoteCoin) : emptyCoin,
				txb.object(SUI_CLOCK_OBJECT_ID),
			],
		});
		const recipient = this.#checkAddress(recipientAddress);
		txb.transferObjects([base_coin_ret], recipient);
		txb.transferObjects([quote_coin_ret], recipient);

		return txb;
	}

	/**
	 * @description: swap exact quote for base
	 * @param poolId Object id of pool, created after invoking createPool, eg: "0xcaee8e1c046b58e55196105f1436a2337dcaa0c340a7a8c8baf65e4afb8823a4"
	 * @param tokenObjectIn Object id of the token to swap: eg: "0x6e566fec4c388eeb78a7dab832c9f0212eb2ac7e8699500e203def5b41b9c70d"
	 * @param amountIn amount of token to buy or sell, eg: 10000000.
	 * @param currentAddress current user address, eg: "0xbddc9d4961b46a130c2e1f38585bbc6fa8077ce54bcb206b26874ac08d607966"
	 * @param clientOrderId a client side defined order id for bookkeeping purpose, eg: "1" , "2", ... If omitted, the sdk will
	 * assign an increasing number starting from 0. But this number might be duplicated if you are using multiple sdk instances
	 * @param txb
	 */
	async swapExactQuoteForBase(
		poolId: string,
		tokenObjectIn: TransactionObjectInput,
		amountIn: bigint, // quantity of USDC
		currentAddress: string,
		clientOrderId?: string,
		txb: TransactionBlock = new TransactionBlock(),
	): Promise<TransactionBlock> {
		// in this case, we assume that the tokenIn--tokenOut always exists.
		const [base_coin_ret, quote_coin_ret, _amount] = txb.moveCall({
			typeArguments: await this.getPoolTypeArgs(poolId),
			target: `${PACKAGE_ID}::${MODULE_CLOB}::swap_exact_quote_for_base`,
			arguments: [
				txb.object(poolId),
				txb.pure.u64(clientOrderId ?? this.#nextClientOrderId()),
				txb.object(this.#checkAccountCap()),
				txb.pure.u64(String(amountIn)),
				txb.object(SUI_CLOCK_OBJECT_ID),
				txb.object(tokenObjectIn),
			],
		});
		txb.transferObjects([base_coin_ret], currentAddress);
		txb.transferObjects([quote_coin_ret], currentAddress);
		return txb;
	}

	/**
	 * @description swap exact base for quote
	 * @param poolId Object id of pool, created after invoking createPool, eg: "0xcaee8e1c046b58e55196105f1436a2337dcaa0c340a7a8c8baf65e4afb8823a4"
	 * @param tokenObjectIn Object id of the token to swap: eg: "0x6e566fec4c388eeb78a7dab832c9f0212eb2ac7e8699500e203def5b41b9c70d"
	 * @param amountIn amount of token to buy or sell, eg: 10000000
	 * @param currentAddress current user address, eg: "0xbddc9d4961b46a130c2e1f38585bbc6fa8077ce54bcb206b26874ac08d607966"
	 * @param clientOrderId a client side defined order number for bookkeeping purpose. eg: "1" , "2", ...
	 */
	async swapExactBaseForQuote(
		poolId: string,
		tokenObjectIn: string,
		amountIn: bigint,
		currentAddress: string,
		clientOrderId: string | undefined = undefined,
	): Promise<TransactionBlock> {
		const txb = new TransactionBlock();
		const [baseAsset, quoteAsset] = await this.getPoolTypeArgs(poolId);
		// in this case, we assume that the tokenIn--tokenOut always exists.
		const [base_coin_ret, quote_coin_ret, _amount] = txb.moveCall({
			typeArguments: [baseAsset, quoteAsset],
			target: `${PACKAGE_ID}::${MODULE_CLOB}::swap_exact_base_for_quote`,
			arguments: [
				txb.object(poolId),
				txb.pure.u64(clientOrderId ?? this.#nextClientOrderId()),
				txb.object(this.#checkAccountCap()),
				txb.object(String(amountIn)),
				txb.object(tokenObjectIn),
				txb.moveCall({
					typeArguments: [quoteAsset],
					target: `0x2::coin::zero`,
					arguments: [],
				}),
				txb.object(SUI_CLOCK_OBJECT_ID),
			],
		});
		txb.transferObjects([base_coin_ret], currentAddress);
		txb.transferObjects([quote_coin_ret], currentAddress);
		return txb;
	}

	/**
	 * @description: cancel an order
	 * @param poolId Object id of pool, created after invoking createPool, eg: "0xcaee8e1c046b58e55196105f1436a2337dcaa0c340a7a8c8baf65e4afb8823a4"
	 * @param orderId orderId of a limit order, you can find them through function query.list_open_orders eg: "0"
	 */
	async cancelOrder(poolId: string, orderId: string): Promise<TransactionBlock> {
		const txb = new TransactionBlock();
		txb.moveCall({
			typeArguments: await this.getPoolTypeArgs(poolId),
			target: `${PACKAGE_ID}::${MODULE_CLOB}::cancel_order`,
			arguments: [txb.object(poolId), txb.pure.u64(orderId), txb.object(this.#checkAccountCap())],
		});
		return txb;
	}

	/**
	 * @description: Cancel all limit orders under a certain account capacity
	 * @param poolId Object id of pool, created after invoking createPool, eg: "0xcaee8e1c046b58e55196105f1436a2337dcaa0c340a7a8c8baf65e4afb8823a4"
	 */
	async cancelAllOrders(poolId: string): Promise<TransactionBlock> {
		const txb = new TransactionBlock();
		txb.moveCall({
			typeArguments: await this.getPoolTypeArgs(poolId),
			target: `${PACKAGE_ID}::${MODULE_CLOB}::cancel_all_orders`,
			arguments: [txb.object(poolId), txb.object(this.#checkAccountCap())],
		});
		return txb;
	}

	/**
	 * @description: batch cancel order
	 * @param poolId Object id of pool, created after invoking createPool, eg: "0xcaee8e1c046b58e55196105f1436a2337dcaa0c340a7a8c8baf65e4afb8823a4"
	 * @param orderIds array of order ids you want to cancel, you can find your open orders by query.list_open_orders eg: ["0", "1", "2"]
	 */
	async batchCancelOrder(poolId: string, orderIds: string[]): Promise<TransactionBlock> {
		const txb = new TransactionBlock();
		txb.moveCall({
			typeArguments: await this.getPoolTypeArgs(poolId),
			target: `${PACKAGE_ID}::${MODULE_CLOB}::batch_cancel_order`,
			arguments: [
				txb.object(poolId),
				bcs.vector(bcs.U64).serialize(orderIds),
				txb.object(this.#checkAccountCap()),
			],
		});
		return txb;
	}

	/**
	 * @param poolId Object id of pool, created after invoking createPool, eg: "0xcaee8e1c046b58e55196105f1436a2337dcaa0c340a7a8c8baf65e4afb8823a4"
	 * @param orderIds array of expired order ids to clean, eg: ["0", "1", "2"]
	 * @param orderOwners array of Order owners, should be the owner addresses from the account capacities which placed the orders
	 */
	async cleanUpExpiredOrders(
		poolId: string,
		orderIds: string[],
		orderOwners: string[],
	): Promise<TransactionBlock> {
		const txb = new TransactionBlock();
		txb.moveCall({
			typeArguments: await this.getPoolTypeArgs(poolId),
			target: `${PACKAGE_ID}::${MODULE_CLOB}::clean_up_expired_orders`,
			arguments: [
				txb.object(poolId),
				txb.object(SUI_CLOCK_OBJECT_ID),
				bcs.vector(bcs.U64).serialize(orderIds),
				bcs.vector(bcs.Address).serialize(orderOwners),
			],
		});
		return txb;
	}

	/**
	 * @description returns paginated list of pools created in DeepBook by querying for the
	 * `PoolCreated` event. Warning: this method can return incomplete results if the upstream data source
	 * is pruned.
	 */
	async getAllPools(
		input: PaginationArguments<PaginatedEvents['nextCursor']> & OrderArguments,
	): Promise<PaginatedPoolSummary> {
		const resp = await this.suiClient.queryEvents({
			query: { MoveEventType: `${PACKAGE_ID}::${MODULE_CLOB}::PoolCreated` },
			...input,
		});
		const pools = resp.data.map((event) => {
			const rawEvent = event.parsedJson as any;
			return {
				poolId: rawEvent.pool_id as string,
				baseAsset: normalizeStructTag(rawEvent.base_asset.name),
				quoteAsset: normalizeStructTag(rawEvent.quote_asset.name),
			};
		});
		return {
			data: pools,
			nextCursor: resp.nextCursor,
			hasNextPage: resp.hasNextPage,
		};
	}

	/**
	 * @description Fetch metadata for a pool
	 * @param poolId object id of the pool
	 * @returns Metadata for the Pool
	 */
	async getPoolInfo(poolId: string): Promise<PoolSummary> {
		const resp = await this.suiClient.getObject({
			id: poolId,
			options: { showContent: true },
		});
		if (resp?.data?.content?.dataType !== 'moveObject') {
			throw new Error(`pool ${poolId} does not exist`);
		}

		const [baseAsset, quoteAsset] = parseStructTag(resp!.data!.content!.type).typeParams.map((t) =>
			normalizeStructTag(t),
		);

		return {
			poolId,
			baseAsset,
			quoteAsset,
		};
	}

	async getPoolTypeArgs(poolId: string): Promise<string[]> {
		if (!this.#poolTypeArgsCache.has(poolId)) {
			const { baseAsset, quoteAsset } = await this.getPoolInfo(poolId);
			const typeArgs = [baseAsset, quoteAsset];
			this.#poolTypeArgsCache.set(poolId, typeArgs);
		}

		return this.#poolTypeArgsCache.get(poolId)!;
	}

	/**
	 * @description get the order status
	 * @param poolId: the pool id, eg: 0xcaee8e1c046b58e55196105f1436a2337dcaa0c340a7a8c8baf65e4afb8823a4
	 * @param orderId the order id, eg: "1"
	 */
	async getOrderStatus(
		poolId: string,
		orderId: string,
		accountCap: string | undefined = this.accountCap,
	): Promise<Order | undefined> {
		const txb = new TransactionBlock();
		const cap = this.#checkAccountCap(accountCap);
		txb.moveCall({
			typeArguments: await this.getPoolTypeArgs(poolId),
			target: `${PACKAGE_ID}::${MODULE_CLOB}::get_order_status`,
			arguments: [txb.object(poolId), txb.pure.u64(orderId), txb.object(cap)],
		});
		const results = (
			await this.suiClient.devInspectTransactionBlock({
				transactionBlock: txb,
				sender: this.currentAddress,
			})
		).results;

		if (!results) {
			return undefined;
		}

		return bcs.de('Order', Uint8Array.from(results![0].returnValues![0][0]));
	}

	/**
	 * @description: get the base and quote token in custodian account
	 * @param poolId the pool id, eg: 0xcaee8e1c046b58e55196105f1436a2337dcaa0c340a7a8c8baf65e4afb8823a4
	 * @param accountCap your accountCap, eg: 0x6f699fef193723277559c8f499ca3706121a65ac96d273151b8e52deb29135d3. If not provided, `this.accountCap` will be used.
	 */
	async getUserPosition(
		poolId: string,
		accountCap: string | undefined = undefined,
	): Promise<UserPosition> {
		const txb = new TransactionBlock();
		const cap = this.#checkAccountCap(accountCap);

		txb.moveCall({
			typeArguments: await this.getPoolTypeArgs(poolId),
			target: `${PACKAGE_ID}::${MODULE_CLOB}::account_balance`,
			arguments: [txb.object(normalizeSuiObjectId(poolId)), txb.object(cap)],
		});
		const [availableBaseAmount, lockedBaseAmount, availableQuoteAmount, lockedQuoteAmount] = (
			await this.suiClient.devInspectTransactionBlock({
				transactionBlock: txb,
				sender: this.currentAddress,
			})
		).results![0].returnValues!.map(([bytes, _]) => BigInt(bcs.de('u64', Uint8Array.from(bytes))));
		return {
			availableBaseAmount,
			lockedBaseAmount,
			availableQuoteAmount,
			lockedQuoteAmount,
		};
	}

	/**
	 * @description get the open orders of the current user
	 * @param poolId the pool id, eg: 0xcaee8e1c046b58e55196105f1436a2337dcaa0c340a7a8c8baf65e4afb8823a4
	 * @param accountCap your accountCap, eg: 0x6f699fef193723277559c8f499ca3706121a65ac96d273151b8e52deb29135d3. If not provided, `this.accountCap` will be used.
	 */
	async listOpenOrders(
		poolId: string,
		accountCap: string | undefined = undefined,
	): Promise<Order[]> {
		const txb = new TransactionBlock();
		const cap = this.#checkAccountCap(accountCap);

		txb.moveCall({
			typeArguments: await this.getPoolTypeArgs(poolId),
			target: `${PACKAGE_ID}::${MODULE_CLOB}::list_open_orders`,
			arguments: [txb.object(poolId), txb.object(cap)],
		});

		const results = (
			await this.suiClient.devInspectTransactionBlock({
				transactionBlock: txb,
				sender: this.currentAddress,
			})
		).results;

		if (!results) {
			return [];
		}

		return bcs.de('vector<Order>', Uint8Array.from(results![0].returnValues![0][0]));
	}

	/**
	 * @description get the market price {bestBidPrice, bestAskPrice}
	 * @param poolId the pool id, eg: 0xcaee8e1c046b58e55196105f1436a2337dcaa0c340a7a8c8baf65e4afb8823a4
	 */
	async getMarketPrice(poolId: string): Promise<MarketPrice> {
		const txb = new TransactionBlock();
		txb.moveCall({
			typeArguments: await this.getPoolTypeArgs(poolId),
			target: `${PACKAGE_ID}::${MODULE_CLOB}::get_market_price`,
			arguments: [txb.object(poolId)],
		});
		const resp = (
			await this.suiClient.devInspectTransactionBlock({
				transactionBlock: txb,
				sender: this.currentAddress,
			})
		).results![0].returnValues!.map(([bytes, _]) => {
			const opt = bcs.de('Option<u64>', Uint8Array.from(bytes));
			return 'Some' in opt ? BigInt(opt.Some) : undefined;
		});

		return { bestBidPrice: resp[0], bestAskPrice: resp[1] };
	}

	/**
	 * @description get level2 book status
	 * @param poolId the pool id, eg: 0xcaee8e1c046b58e55196105f1436a2337dcaa0c340a7a8c8baf65e4afb8823a4
	 * @param lowerPrice lower price you want to query in the level2 book, eg: 18000000000. The number must be an integer float scaled by `FLOAT_SCALING_FACTOR`.
	 * @param higherPrice higher price you want to query in the level2 book, eg: 20000000000. The number must be an integer float scaled by `FLOAT_SCALING_FACTOR`.
	 * @param side { 'bid' | 'ask' } bid or ask side
	 */
	async getLevel2BookStatus(
		poolId: string,
		lowerPrice: bigint,
		higherPrice: bigint,
		side: 'bid' | 'ask',
	): Promise<Level2BookStatusPoint[]> {
		const txb = new TransactionBlock();
		txb.moveCall({
			typeArguments: await this.getPoolTypeArgs(poolId),
			target: `${PACKAGE_ID}::${MODULE_CLOB}::get_level2_book_status_${side}_side`,
			arguments: [
				txb.object(poolId),
				txb.pure.u64(lowerPrice),
				txb.pure.u64(higherPrice),
				txb.object(SUI_CLOCK_OBJECT_ID),
			],
		});

		const results = (
			await this.suiClient.devInspectTransactionBlock({
				transactionBlock: txb,
				sender: this.currentAddress,
			})
		).results![0].returnValues!.map(([bytes, _]) =>
			bcs.de('vector<u64>', Uint8Array.from(bytes)).map((s: string) => BigInt(s)),
		);
		return results[0].map((price: bigint, i: number) => ({ price, depth: results[1][i] }));
	}

	#checkAccountCap(accountCap: string | undefined = undefined): string {
		const cap = accountCap ?? this.accountCap;
		if (cap === undefined) {
			throw new Error('accountCap is undefined, please call setAccountCap() first');
		}
		return normalizeSuiObjectId(cap);
	}

	#checkAddress(recipientAddress: string): string {
		if (recipientAddress === DUMMY_ADDRESS) {
			throw new Error('Current address cannot be DUMMY_ADDRESS');
		}
		return normalizeSuiAddress(recipientAddress);
	}

	public async getCoinType(coinId: string) {
		const resp = await this.suiClient.getObject({
			id: coinId,
			options: { showType: true },
		});

		const parsed = resp.data?.type != null ? parseStructTag(resp.data.type) : null;

		// Modification handle case like 0x2::coin::Coin<0xf398b9ecb31aed96c345538fb59ca5a1a2c247c5e60087411ead6c637129f1c4::fish::FISH>
		if (
			parsed?.address === NORMALIZED_SUI_COIN_TYPE.split('::')[0] &&
			parsed.module === 'coin' &&
			parsed.name === 'Coin' &&
			parsed.typeParams.length > 0
		) {
			const firstTypeParam = parsed.typeParams[0];
			return typeof firstTypeParam === 'object'
				? firstTypeParam.address + '::' + firstTypeParam.module + '::' + firstTypeParam.name
				: null;
		} else {
			return null;
		}
	}

	#nextClientOrderId() {
		const id = this.clientOrderId;
		this.clientOrderId += 1;
		return id;
	}
}<|MERGE_RESOLUTION|>--- conflicted
+++ resolved
@@ -6,11 +6,7 @@
 	OrderArguments,
 	PaginatedEvents,
 	PaginationArguments,
-<<<<<<< HEAD
-	SuiClient,
-=======
 	DWalletClient,
->>>>>>> 921b0e30
 } from '@dwallet-network/dwallet.js/client';
 import {
 	TransactionArgument,
