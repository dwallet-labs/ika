// Copyright (c) dWallet Labs, Ltd.
// SPDX-License-Identifier: BSD-3-Clause-Clear

use dwallet_mpc_centralized_party::{
    advance_centralized_sign_party, centralized_public_share_from_decentralized_output_inner,
    create_dkg_output, create_imported_dwallet_centralized_step_inner, decrypt_user_share_inner,
    encrypt_secret_key_share_and_prove, generate_secp256k1_cg_keypair_from_seed_internal,
    public_keys_from_dwallet_output, sample_dwallet_secret_key_inner, verify_secret_share,
};
use wasm_bindgen::prelude::*;
use wasm_bindgen::JsValue;

#[wasm_bindgen]
pub fn create_dkg_centralized_output(
    network_decryption_key_public_output: Vec<u8>,
    key_scheme: u32,
    decentralized_first_round_public_output: Vec<u8>,
    session_id: String,
) -> Result<JsValue, JsError> {
    let dkg_centralized_result = &create_dkg_output(
        network_decryption_key_public_output,
        key_scheme,
        decentralized_first_round_public_output,
        session_id,
    )
    .map_err(|e| JsError::new(&e.to_string()))?;
    serde_wasm_bindgen::to_value(&(
        dkg_centralized_result.public_key_share_and_proof.clone(),
        dkg_centralized_result.public_output.clone(),
        dkg_centralized_result.centralized_secret_output.clone(),
    ))
    .map_err(|e| JsError::new(&e.to_string()))
}

/// Derives a Secp256k1 class groups keypair from a given seed.
///
/// The class groups public encryption key being used to encrypt a Secp256k1 keypair will be
/// different from the encryption key used to encrypt a Ristretto keypair.
/// The plaintext space/fundamental group will correspond to the order
/// of the respective elliptic curve.
/// The secret decryption key may be the same in terms of correctness,
/// but to simplify security analysis and implementation current version maintain distinct key-pairs.
#[wasm_bindgen]
pub fn generate_secp_cg_keypair_from_seed(seed: &[u8]) -> Result<JsValue, JsError> {
    let seed: [u8; 32] = seed
        .try_into()
        .map_err(|_| JsError::new("seed must be 32 bytes long"))?;
    let (public_key, private_key) =
        generate_secp256k1_cg_keypair_from_seed_internal(seed).map_err(to_js_err)?;
    Ok(serde_wasm_bindgen::to_value(&(public_key, private_key))?)
}

/// Encrypts the given secret share to the given encryption key.
/// Returns a tuple of the encryption key and proof of encryption.
#[wasm_bindgen]
pub fn encrypt_secret_share(
    secret_key_share: Vec<u8>,
    encryption_key: Vec<u8>,
    network_decryption_key_public_output: Vec<u8>,
) -> Result<JsValue, JsError> {
    let encryption_and_proof = encrypt_secret_key_share_and_prove(
        secret_key_share,
        encryption_key,
        network_decryption_key_public_output,
    )
    .map_err(to_js_err)?;
    Ok(serde_wasm_bindgen::to_value(&encryption_and_proof)?)
}

/// Get the centralized party public share out of the decentralized dkg output.
#[wasm_bindgen]
pub fn centralized_public_share_from_decentralized_output(
    decentralized_output: Vec<u8>,
) -> Result<JsValue, JsError> {
    let encryption_and_proof =
        centralized_public_share_from_decentralized_output_inner(decentralized_output)
            .map_err(to_js_err)?;
    Ok(serde_wasm_bindgen::to_value(&encryption_and_proof)?)
}

/// Decrypts the given encrypted user share using the given decryption key.
#[wasm_bindgen]
pub fn decrypt_user_share(
    encryption_key: Vec<u8>,
    decryption_key: Vec<u8>,
    encrypted_user_share_and_proof: Vec<u8>,
) -> Result<JsValue, JsError> {
    let decrypted_secret_share = decrypt_user_share_inner(
        encryption_key,
        decryption_key,
        encrypted_user_share_and_proof,
    )
    .map_err(to_js_err)?;
    Ok(serde_wasm_bindgen::to_value(&decrypted_secret_share)?)
}

/// Verifies that the given secret key share matches the given dWallet public key share.
/// DKG output->centralized_party_public_key_share.
#[wasm_bindgen]
pub fn verify_user_share(
    secret_share: Vec<u8>,
    dkg_output: Vec<u8>,
    network_decryption_key_public_output: Vec<u8>,
) -> Result<JsValue, JsError> {
    Ok(JsValue::from(
        verify_secret_share(
            secret_share,
            dkg_output,
            network_decryption_key_public_output,
        )
        .map_err(to_js_err)?,
    ))
}

#[wasm_bindgen]
pub fn sample_dwallet_secret_key(
    network_decryption_key_public_output: Vec<u8>,
) -> Result<JsValue, JsError> {
    Ok(serde_wasm_bindgen::to_value(
        &sample_dwallet_secret_key_inner(network_decryption_key_public_output)
            .map_err(to_js_err)?,
    )?)
}

#[wasm_bindgen]
pub fn create_imported_dwallet_centralized_step(
    network_decryption_key_public_output: Vec<u8>,
    dwallet_id: String,
<<<<<<< HEAD
    secret_share: Vec<u8>,
=======
    secret_key: Vec<u8>,
>>>>>>> 0b22e35c
) -> Result<JsValue, JsError> {
    Ok(serde_wasm_bindgen::to_value(
        &create_imported_dwallet_centralized_step_inner(
            network_decryption_key_public_output,
            dwallet_id,
<<<<<<< HEAD
            secret_share,
=======
            secret_key,
>>>>>>> 0b22e35c
        )
        .map_err(to_js_err)?,
    )?)
}

/// Derives the DWallet's public keys from the given DKG output.
#[wasm_bindgen]
pub fn public_keys_from_dkg_output(dkg_output: Vec<u8>) -> Result<JsValue, JsError> {
    Ok(JsValue::from(
        public_keys_from_dwallet_output(dkg_output).map_err(to_js_err)?,
    ))
}

#[wasm_bindgen]
pub fn create_sign_centralized_output(
    network_decryption_key_public_output: Vec<u8>,
    key_scheme: u32,
    decentralized_party_dkg_public_output: Vec<u8>,
    centralized_party_dkg_secret_output: Vec<u8>,
    presign: Vec<u8>,
    message: Vec<u8>,
    hash_type: u32,
) -> Result<JsValue, JsError> {
    let signed_message = advance_centralized_sign_party(
        network_decryption_key_public_output,
        key_scheme,
        decentralized_party_dkg_public_output,
        centralized_party_dkg_secret_output,
        presign,
        message,
        hash_type,
    )
    .map_err(|e| JsError::new(&e.to_string()))?;

    serde_wasm_bindgen::to_value(&signed_message).map_err(|e| JsError::new(&e.to_string()))
}

// There is no way to implement From<anyhow::Error> for JsErr
// since the current From<Error> is generic, and it results in a conflict.
fn to_js_err(e: anyhow::Error) -> JsError {
    JsError::new(format!("{}", e).as_str())
}<|MERGE_RESOLUTION|>--- conflicted
+++ resolved
@@ -126,21 +126,13 @@
 pub fn create_imported_dwallet_centralized_step(
     network_decryption_key_public_output: Vec<u8>,
     dwallet_id: String,
-<<<<<<< HEAD
-    secret_share: Vec<u8>,
-=======
     secret_key: Vec<u8>,
->>>>>>> 0b22e35c
 ) -> Result<JsValue, JsError> {
     Ok(serde_wasm_bindgen::to_value(
         &create_imported_dwallet_centralized_step_inner(
             network_decryption_key_public_output,
             dwallet_id,
-<<<<<<< HEAD
-            secret_share,
-=======
             secret_key,
->>>>>>> 0b22e35c
         )
         .map_err(to_js_err)?,
     )?)
