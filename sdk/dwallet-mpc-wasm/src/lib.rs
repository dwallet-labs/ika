// Copyright (c) dWallet Labs, Ltd.
// SPDX-License-Identifier: BSD-3-Clause-Clear

use anyhow::Error;
use dwallet_mpc::{
    centralized_public_share_from_decentralized_output_inner, create_dkg_output,
    create_sign_output, decrypt_user_share_inner, encrypt_secret_share_and_prove,
    generate_secp_cg_keypair_from_seed_internal, verify_secret_share,
};
use wasm_bindgen::prelude::*;
use wasm_bindgen::JsValue;

#[wasm_bindgen]
pub fn create_dkg_centralized_output(
    protocol_public_parameters: Vec<u8>,
<<<<<<< HEAD
=======
    key_scheme: u8,
>>>>>>> 5ee7b318
    dkg_first_round_output: Vec<u8>,
    session_id: String,
) -> Result<JsValue, JsError> {
    let (public_key_share_and_proof, centralized_output, centralized_secret_output) =
        create_dkg_output(
            protocol_public_parameters,
<<<<<<< HEAD
=======
            key_scheme,
>>>>>>> 5ee7b318
            dkg_first_round_output,
            session_id,
        )
        .map_err(|e| JsError::new(&e.to_string()))?;

    // Serialize the result to JsValue and handle potential errors.
    serde_wasm_bindgen::to_value(&(
        public_key_share_and_proof,
        centralized_output,
        centralized_secret_output,
    ))
    .map_err(|e| JsError::new(&e.to_string()))
}

/// Derives a Secp256k1 class groups keypair from a given seed.
///
/// The class groups key being used to encrypt a Secp256k1 keypair should be different from
/// the encryption key used to encrypt a Ristretto keypair, due to cryptographic reasons.
/// This function derives a class groups keypair to encrypt a Secp256k1 secret from the given seed.
#[wasm_bindgen]
pub fn generate_secp_cg_keypair_from_seed(seed: &[u8]) -> Result<JsValue, JsError> {
    let seed: [u8; 32] = seed
        .try_into()
        .map_err(|_| JsError::new("seed must be 32 bytes long"))?;
    let (public_key, private_key) =
    generate_secp_cg_keypair_from_seed_internal(seed).map_err(to_js_err)?;
    Ok(serde_wasm_bindgen::to_value(&(public_key, private_key))?)
}

/// Encrypts the given secret share to the given encryption key.
/// Returns a tuple of the encryption key and proof of encryption.
#[wasm_bindgen]
pub fn encrypt_secret_share(secret: Vec<u8>, encryption_key: Vec<u8>) -> Result<JsValue, JsError> {
    let encryption_and_proof =
        encrypt_secret_share_and_prove(secret, encryption_key).map_err(to_js_err)?;
    Ok(serde_wasm_bindgen::to_value(&encryption_and_proof)?)
}

/// Get the centralized party public share out of the decentralized dkg output.
#[wasm_bindgen]
pub fn centralized_public_share_from_decentralized_output(
    decentralized_output: Vec<u8>,
) -> Result<JsValue, JsError> {
    let encryption_and_proof =
        centralized_public_share_from_decentralized_output_inner(decentralized_output)
            .map_err(to_js_err)?;
    Ok(serde_wasm_bindgen::to_value(&encryption_and_proof)?)
}

/// Decrypts the given encrypted user share using the given decryption key.
#[wasm_bindgen]
pub fn decrypt_user_share(
    encryption_key: Vec<u8>,
    decryption_key: Vec<u8>,
    encrypted_user_share_and_proof: Vec<u8>,
) -> Result<JsValue, JsError> {
    let decrypted_secret_share = decrypt_user_share_inner(
        encryption_key,
        decryption_key,
        encrypted_user_share_and_proof,
    )
    .map_err(to_js_err)?;
    Ok(serde_wasm_bindgen::to_value(&decrypted_secret_share)?)
}

/// Verifies the given secret share matches the given DWallet's DKG output centralized_party_public_key_share.
#[wasm_bindgen]
pub fn verify_user_share(secret_share: Vec<u8>, dkg_output: Vec<u8>) -> Result<JsValue, JsError> {
    Ok(JsValue::from(verify_secret_share(secret_share, dkg_output).map_err(to_js_err)?))
}

#[wasm_bindgen]
pub fn create_sign_centralized_output(
    protocol_public_parameters: Vec<u8>,
<<<<<<< HEAD
=======
    key_scheme: u8,
>>>>>>> 5ee7b318
    centralized_party_dkg_output: Vec<u8>,
    centralized_party_dkg_secret_output: Vec<u8>,
    presigns: Vec<u8>,
    messages: Vec<u8>,
    hash_type: u8,
    session_ids: Vec<u8>,
) -> Result<JsValue, JsError> {
    let messages: Vec<Vec<u8>> =
        bcs::from_bytes(&messages).map_err(|e| JsError::new(&e.to_string()))?;
    let presigns: Vec<Vec<u8>> =
        bcs::from_bytes(&presigns).map_err(|e| JsError::new(&e.to_string()))?;
    let session_ids: Vec<String> =
        bcs::from_bytes(&session_ids).map_err(|e| JsError::new(&e.to_string()))?;
    let res = create_sign_output(
        protocol_public_parameters,
<<<<<<< HEAD
=======
        key_scheme,
>>>>>>> 5ee7b318
        centralized_party_dkg_output,
        centralized_party_dkg_secret_output,
        presigns,
        messages,
        hash_type,
        session_ids,
    )
    .map_err(|e| JsError::new(&e.to_string()))?;

    serde_wasm_bindgen::to_value(&res).map_err(|e| JsError::new(&e.to_string()))
}

// There is no way to implement From<anyhow::Error> for JsErr
// since the current From<Error> is generic, and it results in a conflict.
fn to_js_err(e: anyhow::Error) -> JsError {
    JsError::new(format!("{}", e).as_str())
}<|MERGE_RESOLUTION|>--- conflicted
+++ resolved
@@ -13,20 +13,14 @@
 #[wasm_bindgen]
 pub fn create_dkg_centralized_output(
     protocol_public_parameters: Vec<u8>,
-<<<<<<< HEAD
-=======
     key_scheme: u8,
->>>>>>> 5ee7b318
     dkg_first_round_output: Vec<u8>,
     session_id: String,
 ) -> Result<JsValue, JsError> {
     let (public_key_share_and_proof, centralized_output, centralized_secret_output) =
         create_dkg_output(
             protocol_public_parameters,
-<<<<<<< HEAD
-=======
             key_scheme,
->>>>>>> 5ee7b318
             dkg_first_round_output,
             session_id,
         )
@@ -101,10 +95,7 @@
 #[wasm_bindgen]
 pub fn create_sign_centralized_output(
     protocol_public_parameters: Vec<u8>,
-<<<<<<< HEAD
-=======
     key_scheme: u8,
->>>>>>> 5ee7b318
     centralized_party_dkg_output: Vec<u8>,
     centralized_party_dkg_secret_output: Vec<u8>,
     presigns: Vec<u8>,
@@ -120,10 +111,7 @@
         bcs::from_bytes(&session_ids).map_err(|e| JsError::new(&e.to_string()))?;
     let res = create_sign_output(
         protocol_public_parameters,
-<<<<<<< HEAD
-=======
         key_scheme,
->>>>>>> 5ee7b318
         centralized_party_dkg_output,
         centralized_party_dkg_secret_output,
         presigns,
