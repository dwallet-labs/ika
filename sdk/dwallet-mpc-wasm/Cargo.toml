[package]
name = "dwallet-mpc-wasm"
authors = ["dWallet Labs, Ltd. <dev@dwalletlabs.com>"]
description = "Ika wasm bindings for dwallet MPC centralized party"
version = "0.1.6"
edition = "2024"
license = "BSD-3-Clause-Clear"
publish = false

#[profile.dev]
#wasm-opt = true
#
#[package.metadata.wasm-pack.profile.dev]
## Should `wasm-opt` be used to further optimize the wasm binary generated after
## the Rust compiler has finished? Using `wasm-opt` can often further decrease
## binary size or do clever tricks that haven't made their way into LLVM yet.
##
## Configuration is set to `false` by default for the dev profile, but it can
## be set to an array of strings which are explicit arguments to pass to
## `wasm-opt`. For example `['-Os']` would optimize for size while `['-O4']`
## would execute very expensive optimizations passes
##
## In most cases, the `-O[X]` flag is enough. However, if you require extreme
## optimizations, see the full list of `wasm-opt` optimization flags
## https://github.com/WebAssembly/binaryen/blob/version_117/test/lit/help/wasm-opt.test
#wasm-opt = ['-O4']
#
#[profile.release]
#opt-level = 3
#lto = true
#
#[package.metadata.wasm-pack.profile.release]
## Should `wasm-opt` be used to further optimize the wasm binary generated after
## the Rust compiler has finished? Using `wasm-opt` can often further decrease
## binary size or do clever tricks that haven't made their way into LLVM yet.
##
## Configuration is set to `false` by default for the dev profile, but it can
## be set to an array of strings which are explicit arguments to pass to
## `wasm-opt`. For example `['-Os']` would optimize for size while `['-O4']`
## would execute very expensive optimizations passes
#wasm-opt = [
#    "--generate-global-effects",
#    "--enable-memory64",
#    "-O4",
#    "-tnh",
#    "--monomorphize",
#    "--pass-arg=monomorphize-min-benefit@15",
#    "-O4",
#    "--flexible-inline-max-function-size",
#    "4294967295",
#]

[dependencies]
dwallet-mpc-centralized-party = { path = "../../crates/dwallet-mpc-centralized-party", features = ["wasm_js"] }
anyhow = "1.0.95"
<<<<<<< HEAD
getrandom = { version = "0.2.16", features = ["js"] } # TODO: idk why, but we need this, also this is old version
group = { git = "https://github.com/dwallet-labs/cryptography-private", features = ["wasm_js"], rev = "d00d5c4"}

=======
>>>>>>> 6df22c32
wasm-bindgen = "0.2.100"
serde-wasm-bindgen = "0.6.5"

[lib]
crate-type = ["cdylib", "rlib"]

[patch.crates-io]
sha2 = { git = 'https://github.com/RustCrypto/hashes.git', tag = "sha2-v0.11.0-rc.0" }
sha3 = { git = 'https://github.com/RustCrypto/hashes.git', tag = "sha3-v0.11.0-rc.0" }
digest = { git = 'https://github.com/RustCrypto/traits.git', tag = "digest-v0.11.0-rc.0" }
signature = { git = 'https://github.com/RustCrypto/traits.git', tag = "signature-v3.0.0-rc.1" }
curve25519-dalek = { git = 'https://github.com/dalek-cryptography/curve25519-dalek', rev = "b7e4fc0" }
crypto-bigint = { git = 'https://github.com/erik-3milabs/crypto-bigint.git', rev = "d0929d4" }<|MERGE_RESOLUTION|>--- conflicted
+++ resolved
@@ -53,12 +53,6 @@
 [dependencies]
 dwallet-mpc-centralized-party = { path = "../../crates/dwallet-mpc-centralized-party", features = ["wasm_js"] }
 anyhow = "1.0.95"
-<<<<<<< HEAD
-getrandom = { version = "0.2.16", features = ["js"] } # TODO: idk why, but we need this, also this is old version
-group = { git = "https://github.com/dwallet-labs/cryptography-private", features = ["wasm_js"], rev = "d00d5c4"}
-
-=======
->>>>>>> 6df22c32
 wasm-bindgen = "0.2.100"
 serde-wasm-bindgen = "0.6.5"
 
