// Copyright (c) dWallet Labs, Ltd.
// SPDX-License-Identifier: BSD-3-Clause-Clear

use dwallet_mpc_centralized_party::{
    advance_centralized_sign_party,
    advance_centralized_sign_party_with_centralized_party_dkg_output,
    centralized_and_decentralized_parties_dkg_output_match_inner, create_dkg_output_by_curve_v2,
    create_dkg_output_v1, create_imported_dwallet_centralized_step_inner_v2, decrypt_user_share_v2,
    dwallet_version_inner, encrypt_secret_key_share_and_prove_v1,
    encrypt_secret_key_share_and_prove_v2, generate_cg_keypair_from_seed,
    network_dkg_public_output_to_protocol_pp_inner, network_key_version_inner,
    parse_signature_from_sign_output_inner, public_key_from_centralized_dkg_output_by_curve,
    public_key_from_dwallet_output_by_curve, reconfiguration_public_output_to_protocol_pp_inner,
    sample_dwallet_keypair_inner, verify_secp_signature_inner, verify_secret_share_v2,
};
use wasm_bindgen::JsValue;
use wasm_bindgen::prelude::*;

#[wasm_bindgen]
pub fn create_dkg_centralized_output_v1(
    protocol_pp: Vec<u8>,
    decentralized_first_round_public_output: Vec<u8>,
) -> Result<JsValue, JsError> {
    let dkg_centralized_result =
        &create_dkg_output_v1(protocol_pp, decentralized_first_round_public_output)
            .map_err(|e| JsError::new(&e.to_string()))?;
    serde_wasm_bindgen::to_value(&(
        dkg_centralized_result.public_key_share_and_proof.clone(),
        dkg_centralized_result.public_output.clone(),
        dkg_centralized_result.centralized_secret_output.clone(),
    ))
    .map_err(|e| JsError::new(&e.to_string()))
}

#[wasm_bindgen]
pub fn create_dkg_centralized_output_v2(
    curve: u32,
    protocol_pp: Vec<u8>,
    session_identifier: Vec<u8>,
) -> Result<JsValue, JsError> {
    let dkg_centralized_result =
        &create_dkg_output_by_curve_v2(curve, protocol_pp, session_identifier)
            .map_err(|e| JsError::new(&e.to_string()))?;
    serde_wasm_bindgen::to_value(&(
        dkg_centralized_result.public_key_share_and_proof.clone(),
        dkg_centralized_result.public_output.clone(),
        dkg_centralized_result.centralized_secret_output.clone(),
    ))
    .map_err(|e| JsError::new(&e.to_string()))
}

#[wasm_bindgen]
pub fn public_key_from_dwallet_output(
    curve: u32,
    dwallet_output: Vec<u8>,
) -> Result<JsValue, JsError> {
    serde_wasm_bindgen::to_value(
        &public_key_from_dwallet_output_by_curve(curve, &dwallet_output)
            .map_err(|e| JsError::new(&e.to_string()))?,
    )
    .map_err(|e| JsError::new(&e.to_string()))
}

#[wasm_bindgen]
pub fn public_key_from_centralized_dkg_output(
    curve: u32,
    centralized_dkg_output: Vec<u8>,
) -> Result<JsValue, JsError> {
    serde_wasm_bindgen::to_value(
        &public_key_from_centralized_dkg_output_by_curve(curve, &centralized_dkg_output)
            .map_err(|e| JsError::new(&e.to_string()))?,
    )
    .map_err(|e| JsError::new(&e.to_string()))
}

#[wasm_bindgen]
pub fn network_key_version(network_key_bytes: Vec<u8>) -> Result<JsValue, JsError> {
    serde_wasm_bindgen::to_value(
        &network_key_version_inner(network_key_bytes).map_err(|e| JsError::new(&e.to_string()))?,
    )
    .map_err(|e| JsError::new(&e.to_string()))
}

#[wasm_bindgen]
pub fn dwallet_version(dwallet_output_bytes: Vec<u8>) -> Result<JsValue, JsError> {
    serde_wasm_bindgen::to_value(
        &dwallet_version_inner(dwallet_output_bytes).map_err(|e| JsError::new(&e.to_string()))?,
    )
    .map_err(|e| JsError::new(&e.to_string()))
}

/// Derives a class groups keypair from a given seed.
///
/// The class groups public encryption key being used to encrypt a keypair will be
/// different from the encryption key used to encrypt a Ristretto keypair.
/// The plaintext space/fundamental group will correspond to the order
/// of the respective elliptic curve.
/// The secret decryption key may be the same in terms of correctness,
/// but to simplify security analysis and implementation current version maintain distinct key-pairs.
#[wasm_bindgen]
pub fn generate_secp_cg_keypair_from_seed(curve: u32, seed: &[u8]) -> Result<JsValue, JsError> {
    let seed: [u8; 32] = seed
        .try_into()
        .map_err(|_| JsError::new("seed must be 32 bytes long"))?;
    let (public_key, private_key) =
        generate_cg_keypair_from_seed(curve, seed).map_err(to_js_err)?;
    Ok(serde_wasm_bindgen::to_value(&(public_key, private_key))?)
}

#[wasm_bindgen]
pub fn network_dkg_public_output_to_protocol_pp(
    curve: u32,
    network_dkg_public_output: Vec<u8>,
) -> Result<JsValue, JsError> {
    let protocol_pp =
        network_dkg_public_output_to_protocol_pp_inner(curve, network_dkg_public_output)
            .map_err(to_js_err)?;
    Ok(serde_wasm_bindgen::to_value(&protocol_pp)?)
}

#[wasm_bindgen]
pub fn reconfiguration_public_output_to_protocol_pp(
    curve: u32,
    reconfig_public_output: Vec<u8>,
    network_dkg_public_output: Vec<u8>,
) -> Result<JsValue, JsError> {
    let protocol_pp = reconfiguration_public_output_to_protocol_pp_inner(
        curve,
        reconfig_public_output,
        network_dkg_public_output,
    )
    .map_err(to_js_err)?;
    Ok(serde_wasm_bindgen::to_value(&protocol_pp)?)
}

#[wasm_bindgen]
pub fn centralized_and_decentralized_parties_dkg_output_match(
    curve: u32,
    centralized_dkg_output: Vec<u8>,
    decentralized_dkg_output: Vec<u8>,
) -> Result<JsValue, JsError> {
    let result = centralized_and_decentralized_parties_dkg_output_match_inner(
        curve,
        &centralized_dkg_output,
        &decentralized_dkg_output,
    )
    .map_err(to_js_err)?;
    Ok(serde_wasm_bindgen::to_value(&result)?)
}

/// Encrypts the given secret share to the given encryption key.
/// Returns a tuple of the encryption key and proof of encryption.
#[wasm_bindgen]
pub fn encrypt_secret_share(
    curve: u32,
    secret_key_share: Vec<u8>,
    encryption_key: Vec<u8>,
    protocol_pp: Vec<u8>,
) -> Result<JsValue, JsError> {
    let encryption_and_proof =
        encrypt_secret_key_share_and_prove_v2(curve, secret_key_share, encryption_key, protocol_pp)
            .map_err(to_js_err)?;
    Ok(serde_wasm_bindgen::to_value(&encryption_and_proof)?)
}

/// Decrypts the given encrypted user share using the given decryption key.
#[wasm_bindgen]
pub fn decrypt_user_share(
    curve: u32,
    decryption_key: Vec<u8>,
    dwallet_dkg_output: Vec<u8>,
    encrypted_user_share_and_proof: Vec<u8>,
    protocol_pp: Vec<u8>,
) -> Result<JsValue, JsError> {
    let decrypted_secret_share = decrypt_user_share_v2(
        curve,
        decryption_key,
        dwallet_dkg_output,
        encrypted_user_share_and_proof,
        protocol_pp,
    )
    .map_err(to_js_err)?;
    Ok(serde_wasm_bindgen::to_value(&decrypted_secret_share)?)
}

/// Verifies that the given secret key share matches the given dWallet public key share.
/// DKG output->centralized_party_public_key_share.
#[wasm_bindgen]
pub fn verify_user_share(
    curve: u32,
    secret_share: Vec<u8>,
    dkg_output: Vec<u8>,
    network_dkg_public_output: Vec<u8>,
) -> Result<JsValue, JsError> {
    Ok(JsValue::from(
        verify_secret_share_v2(curve, secret_share, dkg_output, &network_dkg_public_output)
            .map_err(to_js_err)?,
    ))
}

#[wasm_bindgen]
pub fn sample_dwallet_keypair(network_dkg_public_output: Vec<u8>) -> Result<JsValue, JsError> {
    Ok(serde_wasm_bindgen::to_value(
        &sample_dwallet_keypair_inner(network_dkg_public_output).map_err(to_js_err)?,
    )?)
}

#[wasm_bindgen]
pub fn verify_secp_signature(
    public_key: Vec<u8>,
    signature: Vec<u8>,
    message: Vec<u8>,
    network_dkg_public_output: Vec<u8>,
    curve: u32,
    signature_algorithm: u32,
    hash_scheme: u32,
) -> Result<JsValue, JsError> {
    Ok(serde_wasm_bindgen::to_value(
        &verify_secp_signature_inner(
            public_key,
            signature,
            message,
            network_dkg_public_output,
            curve,
            signature_algorithm,
            hash_scheme,
        )
        .map_err(to_js_err)?,
    )?)
}

#[wasm_bindgen]
pub fn create_imported_dwallet_centralized_step(
    curve: u32,
    network_dkg_public_output: Vec<u8>,
    session_identifier: Vec<u8>,
    secret_share: Vec<u8>,
) -> Result<JsValue, JsError> {
    Ok(serde_wasm_bindgen::to_value(
        &create_imported_dwallet_centralized_step_inner_v2(
            curve,
            &network_dkg_public_output,
            &session_identifier,
            &secret_share,
        )
        .map_err(to_js_err)?,
    )?)
}

#[wasm_bindgen]
pub fn create_sign_centralized_party_message(
    protocol_pp: Vec<u8>,
    decentralized_party_dkg_public_output: Vec<u8>,
    centralized_party_dkg_secret_output: Vec<u8>,
    presign: Vec<u8>,
    message: Vec<u8>,
    curve: u32,
    signature_algorithm: u32,
    hash_scheme: u32,
) -> Result<JsValue, JsError> {
    let signed_message = advance_centralized_sign_party(
        protocol_pp,
        decentralized_party_dkg_public_output,
        centralized_party_dkg_secret_output,
        presign,
        message,
        curve,
        signature_algorithm,
        hash_scheme,
    )
    .map_err(|e| JsError::new(&e.to_string()))?;

    serde_wasm_bindgen::to_value(&signed_message).map_err(|e| JsError::new(&e.to_string()))
}

#[wasm_bindgen]
pub fn create_sign_centralized_party_message_with_centralized_party_dkg_output(
    protocol_pp: Vec<u8>,
    centralized_party_dkg_public_output: Vec<u8>,
    centralized_party_dkg_secret_output: Vec<u8>,
    presign: Vec<u8>,
    message: Vec<u8>,
    hash_type: u32,
    signature_scheme: u32,
    curve: u32,
) -> Result<JsValue, JsError> {
    let signed_message = advance_centralized_sign_party_with_centralized_party_dkg_output(
        protocol_pp,
        centralized_party_dkg_public_output,
        centralized_party_dkg_secret_output,
        presign,
        message,
        hash_type,
        signature_scheme,
        curve,
    )
    .map_err(|e| JsError::new(&e.to_string()))?;

    serde_wasm_bindgen::to_value(&signed_message).map_err(|e| JsError::new(&e.to_string()))
}

#[wasm_bindgen]
pub fn create_sign_centralized_party_message_with_centralized_party_dkg_output(
    protocol_pp: Vec<u8>,
    centralized_party_dkg_public_output: Vec<u8>,
    centralized_party_dkg_secret_output: Vec<u8>,
    presign: Vec<u8>,
    message: Vec<u8>,
    hash_type: u32,
    signature_scheme: u32,
) -> Result<JsValue, JsError> {
    let signed_message = advance_centralized_sign_party_with_centralized_party_dkg_output(
        protocol_pp,
        centralized_party_dkg_public_output,
        centralized_party_dkg_secret_output,
        presign,
        message,
        hash_type,
        signature_scheme,
    )
    .map_err(|e| JsError::new(&e.to_string()))?;

    serde_wasm_bindgen::to_value(&signed_message).map_err(|e| JsError::new(&e.to_string()))
}

// There is no way to implement From<anyhow::Error> for JsErr
// since the current From<Error> is generic, and it results in a conflict.
fn to_js_err(e: anyhow::Error) -> JsError {
    JsError::new(format!("{e}").as_str())
}

#[wasm_bindgen]
pub fn parse_signature_from_sign_output(
<<<<<<< HEAD
    signature_algorithm: u32,
    signature_output: Vec<u8>,
) -> Result<JsValue, JsError> {
    let signature = parse_signature_from_sign_output_inner(signature_algorithm, signature_output)
        .map_err(to_js_err)?;
=======
    curve: u32,
    signature_algorithm: u32,
    signature_output: Vec<u8>,
) -> Result<JsValue, JsError> {
    let signature =
        parse_signature_from_sign_output_inner(curve, signature_algorithm, signature_output)
            .map_err(to_js_err)?;
>>>>>>> b73a9f53
    Ok(serde_wasm_bindgen::to_value(&signature)?)
}<|MERGE_RESOLUTION|>--- conflicted
+++ resolved
@@ -299,30 +299,6 @@
     serde_wasm_bindgen::to_value(&signed_message).map_err(|e| JsError::new(&e.to_string()))
 }
 
-#[wasm_bindgen]
-pub fn create_sign_centralized_party_message_with_centralized_party_dkg_output(
-    protocol_pp: Vec<u8>,
-    centralized_party_dkg_public_output: Vec<u8>,
-    centralized_party_dkg_secret_output: Vec<u8>,
-    presign: Vec<u8>,
-    message: Vec<u8>,
-    hash_type: u32,
-    signature_scheme: u32,
-) -> Result<JsValue, JsError> {
-    let signed_message = advance_centralized_sign_party_with_centralized_party_dkg_output(
-        protocol_pp,
-        centralized_party_dkg_public_output,
-        centralized_party_dkg_secret_output,
-        presign,
-        message,
-        hash_type,
-        signature_scheme,
-    )
-    .map_err(|e| JsError::new(&e.to_string()))?;
-
-    serde_wasm_bindgen::to_value(&signed_message).map_err(|e| JsError::new(&e.to_string()))
-}
-
 // There is no way to implement From<anyhow::Error> for JsErr
 // since the current From<Error> is generic, and it results in a conflict.
 fn to_js_err(e: anyhow::Error) -> JsError {
@@ -331,13 +307,6 @@
 
 #[wasm_bindgen]
 pub fn parse_signature_from_sign_output(
-<<<<<<< HEAD
-    signature_algorithm: u32,
-    signature_output: Vec<u8>,
-) -> Result<JsValue, JsError> {
-    let signature = parse_signature_from_sign_output_inner(signature_algorithm, signature_output)
-        .map_err(to_js_err)?;
-=======
     curve: u32,
     signature_algorithm: u32,
     signature_output: Vec<u8>,
@@ -345,6 +314,5 @@
     let signature =
         parse_signature_from_sign_output_inner(curve, signature_algorithm, signature_output)
             .map_err(to_js_err)?;
->>>>>>> b73a9f53
     Ok(serde_wasm_bindgen::to_value(&signature)?)
 }