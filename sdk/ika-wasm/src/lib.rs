// Copyright (c) dWallet Labs, Ltd.
// SPDX-License-Identifier: BSD-3-Clause-Clear

use dwallet_mpc_centralized_party::{
    advance_centralized_sign_party, centralized_and_decentralized_parties_dkg_output_match_inner,
    create_dkg_output_by_curve_v2, create_dkg_output_v1,
    create_imported_dwallet_centralized_step_inner_v1, decrypt_user_share_v1,
<<<<<<< HEAD
    dwallet_version_inner, encrypt_secret_key_share_and_prove_v1,
    generate_cg_keypair_from_seed,
=======
    dwallet_version_inner, encrypt_secret_key_share_and_prove_v2,
    generate_secp256k1_cg_keypair_from_seed_internal,
>>>>>>> fc8f36a8
    network_dkg_public_output_to_protocol_pp_inner, network_key_version_inner,
    public_key_from_dwallet_output_by_curve, reconfiguration_public_output_to_protocol_pp_inner,
    sample_dwallet_keypair_inner, verify_secp_signature_inner, verify_secret_share_v1,
};
use wasm_bindgen::prelude::*;
use wasm_bindgen::JsValue;

#[wasm_bindgen]
pub fn create_dkg_centralized_output_v1(
    protocol_pp: Vec<u8>,
    decentralized_first_round_public_output: Vec<u8>,
) -> Result<JsValue, JsError> {
    let dkg_centralized_result =
        &create_dkg_output_v1(protocol_pp, decentralized_first_round_public_output)
            .map_err(|e| JsError::new(&e.to_string()))?;
    serde_wasm_bindgen::to_value(&(
        dkg_centralized_result.public_key_share_and_proof.clone(),
        dkg_centralized_result.public_output.clone(),
        dkg_centralized_result.centralized_secret_output.clone(),
    ))
    .map_err(|e| JsError::new(&e.to_string()))
}

#[wasm_bindgen]
pub fn create_dkg_centralized_output_v2(
    protocol_pp: Vec<u8>,
    session_identifier: Vec<u8>,
) -> Result<JsValue, JsError> {
    let dkg_centralized_result = &create_dkg_output_by_curve_v2(0, protocol_pp, session_identifier)
        .map_err(|e| JsError::new(&e.to_string()))?;
    serde_wasm_bindgen::to_value(&(
        dkg_centralized_result.public_key_share_and_proof.clone(),
        dkg_centralized_result.public_output.clone(),
        dkg_centralized_result.centralized_secret_output.clone(),
    ))
    .map_err(|e| JsError::new(&e.to_string()))
}

#[wasm_bindgen]
pub fn public_key_from_dwallet_output(curve: u32, dwallet_output: Vec<u8>) -> Result<JsValue, JsError> {
    serde_wasm_bindgen::to_value(
        &public_key_from_dwallet_output_by_curve(curve, &dwallet_output)
            .map_err(|e| JsError::new(&e.to_string()))?,
    )
    .map_err(|e| JsError::new(&e.to_string()))
}

#[wasm_bindgen]
pub fn network_key_version(network_key_bytes: Vec<u8>) -> Result<JsValue, JsError> {
    serde_wasm_bindgen::to_value(
        &network_key_version_inner(network_key_bytes).map_err(|e| JsError::new(&e.to_string()))?,
    )
    .map_err(|e| JsError::new(&e.to_string()))
}

#[wasm_bindgen]
pub fn dwallet_version(dwallet_output_bytes: Vec<u8>) -> Result<JsValue, JsError> {
    serde_wasm_bindgen::to_value(
        &dwallet_version_inner(dwallet_output_bytes).map_err(|e| JsError::new(&e.to_string()))?,
    )
    .map_err(|e| JsError::new(&e.to_string()))
}

/// Derives a class groups keypair from a given seed.
///
/// The class groups public encryption key being used to encrypt a keypair will be
/// different from the encryption key used to encrypt a Ristretto keypair.
/// The plaintext space/fundamental group will correspond to the order
/// of the respective elliptic curve.
/// The secret decryption key may be the same in terms of correctness,
/// but to simplify security analysis and implementation current version maintain distinct key-pairs.
#[wasm_bindgen]
pub fn generate_secp_cg_keypair_from_seed(curve: u32, seed: &[u8]) -> Result<JsValue, JsError> {
    let seed: [u8; 32] = seed
        .try_into()
        .map_err(|_| JsError::new("seed must be 32 bytes long"))?;
    let (public_key, private_key) =
        generate_cg_keypair_from_seed(curve, seed).map_err(to_js_err)?;
    Ok(serde_wasm_bindgen::to_value(&(public_key, private_key))?)
}

#[wasm_bindgen]
pub fn network_dkg_public_output_to_protocol_pp(
    network_dkg_public_output: Vec<u8>,
) -> Result<JsValue, JsError> {
    let protocol_pp = network_dkg_public_output_to_protocol_pp_inner(network_dkg_public_output)
        .map_err(to_js_err)?;
    Ok(serde_wasm_bindgen::to_value(&protocol_pp)?)
}

#[wasm_bindgen]
pub fn reconfiguration_public_output_to_protocol_pp(
    reconfig_public_output: Vec<u8>,
    network_dkg_public_output: Vec<u8>,
) -> Result<JsValue, JsError> {
    let protocol_pp = reconfiguration_public_output_to_protocol_pp_inner(
        reconfig_public_output,
        network_dkg_public_output,
    )
    .map_err(to_js_err)?;
    Ok(serde_wasm_bindgen::to_value(&protocol_pp)?)
}

#[wasm_bindgen]
pub fn centralized_and_decentralized_parties_dkg_output_match(
    centralized_dkg_output: Vec<u8>,
    decentralized_dkg_output: Vec<u8>,
) -> Result<JsValue, JsError> {
    let result = centralized_and_decentralized_parties_dkg_output_match_inner(
        &centralized_dkg_output,
        &decentralized_dkg_output,
    )
    .map_err(to_js_err)?;
    Ok(serde_wasm_bindgen::to_value(&result)?)
}

/// Encrypts the given secret share to the given encryption key.
/// Returns a tuple of the encryption key and proof of encryption.
#[wasm_bindgen]
pub fn encrypt_secret_share(
    curve: u32,
    secret_key_share: Vec<u8>,
    encryption_key: Vec<u8>,
    protocol_pp: Vec<u8>,
) -> Result<JsValue, JsError> {
    let encryption_and_proof =
        encrypt_secret_key_share_and_prove_v2(curve, secret_key_share, encryption_key, protocol_pp)
            .map_err(to_js_err)?;
    Ok(serde_wasm_bindgen::to_value(&encryption_and_proof)?)
}

/// Decrypts the given encrypted user share using the given decryption key.
#[wasm_bindgen]
pub fn decrypt_user_share(
    decryption_key: Vec<u8>,
    encryption_key: Vec<u8>,
    dwallet_dkg_output: Vec<u8>,
    encrypted_user_share_and_proof: Vec<u8>,
    protocol_pp: Vec<u8>,
) -> Result<JsValue, JsError> {
    let decrypted_secret_share = decrypt_user_share_v1(
        decryption_key,
        encryption_key,
        dwallet_dkg_output,
        encrypted_user_share_and_proof,
        protocol_pp,
    )
    .map_err(to_js_err)?;
    Ok(serde_wasm_bindgen::to_value(&decrypted_secret_share)?)
}

/// Verifies that the given secret key share matches the given dWallet public key share.
/// DKG output->centralized_party_public_key_share.
#[wasm_bindgen]
pub fn verify_user_share(
    secret_share: Vec<u8>,
    dkg_output: Vec<u8>,
    network_dkg_public_output: Vec<u8>,
) -> Result<JsValue, JsError> {
    Ok(JsValue::from(
        verify_secret_share_v1(secret_share, dkg_output, &network_dkg_public_output)
            .map_err(to_js_err)?,
    ))
}

#[wasm_bindgen]
pub fn sample_dwallet_keypair(network_dkg_public_output: Vec<u8>) -> Result<JsValue, JsError> {
    Ok(serde_wasm_bindgen::to_value(
        &sample_dwallet_keypair_inner(network_dkg_public_output).map_err(to_js_err)?,
    )?)
}

#[wasm_bindgen]
pub fn verify_secp_signature(
    public_key: Vec<u8>,
    signature: Vec<u8>,
    message: Vec<u8>,
    network_dkg_public_output: Vec<u8>,
    hash_type: u32,
) -> Result<JsValue, JsError> {
    Ok(serde_wasm_bindgen::to_value(
        &verify_secp_signature_inner(
            public_key,
            signature,
            message,
            network_dkg_public_output,
            hash_type,
        )
        .map_err(to_js_err)?,
    )?)
}

#[wasm_bindgen]
pub fn create_imported_dwallet_centralized_step(
    network_dkg_public_output: Vec<u8>,
    session_identifier: Vec<u8>,
    secret_share: Vec<u8>,
) -> Result<JsValue, JsError> {
    Ok(serde_wasm_bindgen::to_value(
        &create_imported_dwallet_centralized_step_inner_v1(
            &network_dkg_public_output,
            &session_identifier,
            &secret_share,
        )
        .map_err(to_js_err)?,
    )?)
}

#[wasm_bindgen]
pub fn create_sign_centralized_party_message(
    protocol_pp: Vec<u8>,
    decentralized_party_dkg_public_output: Vec<u8>,
    centralized_party_dkg_secret_output: Vec<u8>,
    presign: Vec<u8>,
    message: Vec<u8>,
    hash_type: u32,
    signature_scheme: u32,
) -> Result<JsValue, JsError> {
    let signed_message = advance_centralized_sign_party(
        protocol_pp,
        decentralized_party_dkg_public_output,
        centralized_party_dkg_secret_output,
        presign,
        message,
        hash_type,
        signature_scheme,
    )
    .map_err(|e| JsError::new(&e.to_string()))?;

    serde_wasm_bindgen::to_value(&signed_message).map_err(|e| JsError::new(&e.to_string()))
}

// There is no way to implement From<anyhow::Error> for JsErr
// since the current From<Error> is generic, and it results in a conflict.
fn to_js_err(e: anyhow::Error) -> JsError {
    JsError::new(format!("{e}").as_str())
}<|MERGE_RESOLUTION|>--- conflicted
+++ resolved
@@ -5,19 +5,14 @@
     advance_centralized_sign_party, centralized_and_decentralized_parties_dkg_output_match_inner,
     create_dkg_output_by_curve_v2, create_dkg_output_v1,
     create_imported_dwallet_centralized_step_inner_v1, decrypt_user_share_v1,
-<<<<<<< HEAD
-    dwallet_version_inner, encrypt_secret_key_share_and_prove_v1,
-    generate_cg_keypair_from_seed,
-=======
     dwallet_version_inner, encrypt_secret_key_share_and_prove_v2,
     generate_secp256k1_cg_keypair_from_seed_internal,
->>>>>>> fc8f36a8
     network_dkg_public_output_to_protocol_pp_inner, network_key_version_inner,
     public_key_from_dwallet_output_by_curve, reconfiguration_public_output_to_protocol_pp_inner,
     sample_dwallet_keypair_inner, verify_secp_signature_inner, verify_secret_share_v1,
 };
+use wasm_bindgen::JsValue;
 use wasm_bindgen::prelude::*;
-use wasm_bindgen::JsValue;
 
 #[wasm_bindgen]
 pub fn create_dkg_centralized_output_v1(
@@ -51,7 +46,10 @@
 }
 
 #[wasm_bindgen]
-pub fn public_key_from_dwallet_output(curve: u32, dwallet_output: Vec<u8>) -> Result<JsValue, JsError> {
+pub fn public_key_from_dwallet_output(
+    curve: u32,
+    dwallet_output: Vec<u8>,
+) -> Result<JsValue, JsError> {
     serde_wasm_bindgen::to_value(
         &public_key_from_dwallet_output_by_curve(curve, &dwallet_output)
             .map_err(|e| JsError::new(&e.to_string()))?,
