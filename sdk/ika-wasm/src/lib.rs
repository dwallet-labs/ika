// Copyright (c) dWallet Labs, Ltd.
// SPDX-License-Identifier: BSD-3-Clause-Clear

use dwallet_mpc_centralized_party::{
    advance_centralized_sign_party, centralized_and_decentralized_parties_dkg_output_match_inner,
    create_dkg_output_by_curve_v2, create_dkg_output_v1,
    create_imported_dwallet_centralized_step_inner_v1, decrypt_user_share_v1,
<<<<<<< HEAD
    dwallet_version_inner, encrypt_secret_key_share_and_prove_v2, generate_cg_keypair_from_seed,
=======
    dwallet_version_inner, encrypt_secret_key_share_and_prove_v1,
    generate_cg_keypair_from_seed,
>>>>>>> efdc0907
    network_dkg_public_output_to_protocol_pp_inner, network_key_version_inner,
    public_key_from_dwallet_output_by_curve, reconfiguration_public_output_to_protocol_pp_inner,
    sample_dwallet_keypair_inner, verify_secp_signature_inner, verify_secret_share_v1,
};
use wasm_bindgen::JsValue;
use wasm_bindgen::prelude::*;

#[wasm_bindgen]
pub fn create_dkg_centralized_output_v1(
    protocol_pp: Vec<u8>,
    decentralized_first_round_public_output: Vec<u8>,
) -> Result<JsValue, JsError> {
    let dkg_centralized_result =
        &create_dkg_output_v1(protocol_pp, decentralized_first_round_public_output)
            .map_err(|e| JsError::new(&e.to_string()))?;
    serde_wasm_bindgen::to_value(&(
        dkg_centralized_result.public_key_share_and_proof.clone(),
        dkg_centralized_result.public_output.clone(),
        dkg_centralized_result.centralized_secret_output.clone(),
    ))
    .map_err(|e| JsError::new(&e.to_string()))
}

#[wasm_bindgen]
pub fn create_dkg_centralized_output_v2(
    protocol_pp: Vec<u8>,
    session_identifier: Vec<u8>,
) -> Result<JsValue, JsError> {
    let dkg_centralized_result = &create_dkg_output_by_curve_v2(0, protocol_pp, session_identifier)
        .map_err(|e| JsError::new(&e.to_string()))?;
    serde_wasm_bindgen::to_value(&(
        dkg_centralized_result.public_key_share_and_proof.clone(),
        dkg_centralized_result.public_output.clone(),
        dkg_centralized_result.centralized_secret_output.clone(),
    ))
    .map_err(|e| JsError::new(&e.to_string()))
}

#[wasm_bindgen]
<<<<<<< HEAD
pub fn public_key_from_dwallet_output(
    curve: u32,
    dwallet_output: Vec<u8>,
) -> Result<JsValue, JsError> {
=======
pub fn public_key_from_dwallet_output(curve: u32, dwallet_output: Vec<u8>) -> Result<JsValue, JsError> {
>>>>>>> efdc0907
    serde_wasm_bindgen::to_value(
        &public_key_from_dwallet_output_by_curve(curve, &dwallet_output)
            .map_err(|e| JsError::new(&e.to_string()))?,
    )
    .map_err(|e| JsError::new(&e.to_string()))
}

#[wasm_bindgen]
pub fn network_key_version(network_key_bytes: Vec<u8>) -> Result<JsValue, JsError> {
    serde_wasm_bindgen::to_value(
        &network_key_version_inner(network_key_bytes).map_err(|e| JsError::new(&e.to_string()))?,
    )
    .map_err(|e| JsError::new(&e.to_string()))
}

#[wasm_bindgen]
pub fn dwallet_version(dwallet_output_bytes: Vec<u8>) -> Result<JsValue, JsError> {
    serde_wasm_bindgen::to_value(
        &dwallet_version_inner(dwallet_output_bytes).map_err(|e| JsError::new(&e.to_string()))?,
    )
    .map_err(|e| JsError::new(&e.to_string()))
}

/// Derives a class groups keypair from a given seed.
///
/// The class groups public encryption key being used to encrypt a keypair will be
/// different from the encryption key used to encrypt a Ristretto keypair.
/// The plaintext space/fundamental group will correspond to the order
/// of the respective elliptic curve.
/// The secret decryption key may be the same in terms of correctness,
/// but to simplify security analysis and implementation current version maintain distinct key-pairs.
#[wasm_bindgen]
pub fn generate_secp_cg_keypair_from_seed(curve: u32, seed: &[u8]) -> Result<JsValue, JsError> {
    let seed: [u8; 32] = seed
        .try_into()
        .map_err(|_| JsError::new("seed must be 32 bytes long"))?;
    let (public_key, private_key) =
        generate_cg_keypair_from_seed(curve, seed).map_err(to_js_err)?;
    Ok(serde_wasm_bindgen::to_value(&(public_key, private_key))?)
}

#[wasm_bindgen]
pub fn network_dkg_public_output_to_protocol_pp(
    network_dkg_public_output: Vec<u8>,
) -> Result<JsValue, JsError> {
    let protocol_pp = network_dkg_public_output_to_protocol_pp_inner(network_dkg_public_output)
        .map_err(to_js_err)?;
    Ok(serde_wasm_bindgen::to_value(&protocol_pp)?)
}

#[wasm_bindgen]
pub fn reconfiguration_public_output_to_protocol_pp(
    reconfig_public_output: Vec<u8>,
    network_dkg_public_output: Vec<u8>,
) -> Result<JsValue, JsError> {
    let protocol_pp = reconfiguration_public_output_to_protocol_pp_inner(
        reconfig_public_output,
        network_dkg_public_output,
    )
    .map_err(to_js_err)?;
    Ok(serde_wasm_bindgen::to_value(&protocol_pp)?)
}

#[wasm_bindgen]
pub fn centralized_and_decentralized_parties_dkg_output_match(
    centralized_dkg_output: Vec<u8>,
    decentralized_dkg_output: Vec<u8>,
) -> Result<JsValue, JsError> {
    let result = centralized_and_decentralized_parties_dkg_output_match_inner(
        &centralized_dkg_output,
        &decentralized_dkg_output,
    )
    .map_err(to_js_err)?;
    Ok(serde_wasm_bindgen::to_value(&result)?)
}

/// Encrypts the given secret share to the given encryption key.
/// Returns a tuple of the encryption key and proof of encryption.
#[wasm_bindgen]
pub fn encrypt_secret_share(
    curve: u32,
    secret_key_share: Vec<u8>,
    encryption_key: Vec<u8>,
    protocol_pp: Vec<u8>,
) -> Result<JsValue, JsError> {
    let encryption_and_proof =
        encrypt_secret_key_share_and_prove_v2(curve, secret_key_share, encryption_key, protocol_pp)
            .map_err(to_js_err)?;
    Ok(serde_wasm_bindgen::to_value(&encryption_and_proof)?)
}

/// Decrypts the given encrypted user share using the given decryption key.
#[wasm_bindgen]
pub fn decrypt_user_share(
    decryption_key: Vec<u8>,
    encryption_key: Vec<u8>,
    dwallet_dkg_output: Vec<u8>,
    encrypted_user_share_and_proof: Vec<u8>,
    protocol_pp: Vec<u8>,
) -> Result<JsValue, JsError> {
    let decrypted_secret_share = decrypt_user_share_v1(
        decryption_key,
        encryption_key,
        dwallet_dkg_output,
        encrypted_user_share_and_proof,
        protocol_pp,
    )
    .map_err(to_js_err)?;
    Ok(serde_wasm_bindgen::to_value(&decrypted_secret_share)?)
}

/// Verifies that the given secret key share matches the given dWallet public key share.
/// DKG output->centralized_party_public_key_share.
#[wasm_bindgen]
pub fn verify_user_share(
    secret_share: Vec<u8>,
    dkg_output: Vec<u8>,
    network_dkg_public_output: Vec<u8>,
) -> Result<JsValue, JsError> {
    Ok(JsValue::from(
        verify_secret_share_v1(secret_share, dkg_output, &network_dkg_public_output)
            .map_err(to_js_err)?,
    ))
}

#[wasm_bindgen]
pub fn sample_dwallet_keypair(network_dkg_public_output: Vec<u8>) -> Result<JsValue, JsError> {
    Ok(serde_wasm_bindgen::to_value(
        &sample_dwallet_keypair_inner(network_dkg_public_output).map_err(to_js_err)?,
    )?)
}

#[wasm_bindgen]
pub fn verify_secp_signature(
    public_key: Vec<u8>,
    signature: Vec<u8>,
    message: Vec<u8>,
    network_dkg_public_output: Vec<u8>,
    hash_type: u32,
) -> Result<JsValue, JsError> {
    Ok(serde_wasm_bindgen::to_value(
        &verify_secp_signature_inner(
            public_key,
            signature,
            message,
            network_dkg_public_output,
            hash_type,
        )
        .map_err(to_js_err)?,
    )?)
}

#[wasm_bindgen]
pub fn create_imported_dwallet_centralized_step(
    network_dkg_public_output: Vec<u8>,
    session_identifier: Vec<u8>,
    secret_share: Vec<u8>,
) -> Result<JsValue, JsError> {
    Ok(serde_wasm_bindgen::to_value(
        &create_imported_dwallet_centralized_step_inner_v1(
            &network_dkg_public_output,
            &session_identifier,
            &secret_share,
        )
        .map_err(to_js_err)?,
    )?)
}

#[wasm_bindgen]
pub fn create_sign_centralized_party_message(
    protocol_pp: Vec<u8>,
    decentralized_party_dkg_public_output: Vec<u8>,
    centralized_party_dkg_secret_output: Vec<u8>,
    presign: Vec<u8>,
    message: Vec<u8>,
    hash_type: u32,
    signature_scheme: u32,
) -> Result<JsValue, JsError> {
    let signed_message = advance_centralized_sign_party(
        protocol_pp,
        decentralized_party_dkg_public_output,
        centralized_party_dkg_secret_output,
        presign,
        message,
        hash_type,
        signature_scheme,
    )
    .map_err(|e| JsError::new(&e.to_string()))?;

    serde_wasm_bindgen::to_value(&signed_message).map_err(|e| JsError::new(&e.to_string()))
}

// There is no way to implement From<anyhow::Error> for JsErr
// since the current From<Error> is generic, and it results in a conflict.
fn to_js_err(e: anyhow::Error) -> JsError {
    JsError::new(format!("{e}").as_str())
}<|MERGE_RESOLUTION|>--- conflicted
+++ resolved
@@ -5,13 +5,9 @@
     advance_centralized_sign_party, centralized_and_decentralized_parties_dkg_output_match_inner,
     create_dkg_output_by_curve_v2, create_dkg_output_v1,
     create_imported_dwallet_centralized_step_inner_v1, decrypt_user_share_v1,
-<<<<<<< HEAD
     dwallet_version_inner, encrypt_secret_key_share_and_prove_v2, generate_cg_keypair_from_seed,
-=======
-    dwallet_version_inner, encrypt_secret_key_share_and_prove_v1,
-    generate_cg_keypair_from_seed,
->>>>>>> efdc0907
     network_dkg_public_output_to_protocol_pp_inner, network_key_version_inner,
+    public_key_from_dwallet_output_by_curve, reconfiguration_public_output_to_protocol_pp_inner,
     public_key_from_dwallet_output_by_curve, reconfiguration_public_output_to_protocol_pp_inner,
     sample_dwallet_keypair_inner, verify_secp_signature_inner, verify_secret_share_v1,
 };
@@ -50,15 +46,12 @@
 }
 
 #[wasm_bindgen]
-<<<<<<< HEAD
 pub fn public_key_from_dwallet_output(
     curve: u32,
     dwallet_output: Vec<u8>,
 ) -> Result<JsValue, JsError> {
-=======
-pub fn public_key_from_dwallet_output(curve: u32, dwallet_output: Vec<u8>) -> Result<JsValue, JsError> {
->>>>>>> efdc0907
     serde_wasm_bindgen::to_value(
+        &public_key_from_dwallet_output_by_curve(curve, &dwallet_output)
         &public_key_from_dwallet_output_by_curve(curve, &dwallet_output)
             .map_err(|e| JsError::new(&e.to_string()))?,
     )
@@ -82,7 +75,9 @@
 }
 
 /// Derives a class groups keypair from a given seed.
+/// Derives a class groups keypair from a given seed.
 ///
+/// The class groups public encryption key being used to encrypt a keypair will be
 /// The class groups public encryption key being used to encrypt a keypair will be
 /// different from the encryption key used to encrypt a Ristretto keypair.
 /// The plaintext space/fundamental group will correspond to the order
@@ -91,10 +86,12 @@
 /// but to simplify security analysis and implementation current version maintain distinct key-pairs.
 #[wasm_bindgen]
 pub fn generate_secp_cg_keypair_from_seed(curve: u32, seed: &[u8]) -> Result<JsValue, JsError> {
+pub fn generate_secp_cg_keypair_from_seed(curve: u32, seed: &[u8]) -> Result<JsValue, JsError> {
     let seed: [u8; 32] = seed
         .try_into()
         .map_err(|_| JsError::new("seed must be 32 bytes long"))?;
     let (public_key, private_key) =
+        generate_cg_keypair_from_seed(curve, seed).map_err(to_js_err)?;
         generate_cg_keypair_from_seed(curve, seed).map_err(to_js_err)?;
     Ok(serde_wasm_bindgen::to_value(&(public_key, private_key))?)
 }
