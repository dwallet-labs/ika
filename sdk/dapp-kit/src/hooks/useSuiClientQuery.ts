// Copyright (c) Mysten Labs, Inc.
// SPDX-License-Identifier: BSD-3-Clause-Clear

<<<<<<< HEAD
import type { SuiClient } from '@dwallet-network/dwallet.js/client';
=======
import type { DWalletClient } from '@dwallet-network/dwallet.js/client';
>>>>>>> 921b0e30
import type { UseQueryOptions, UseQueryResult } from '@tanstack/react-query';
import { useQuery } from '@tanstack/react-query';

import type { PartialBy } from '../types/utilityTypes.js';
import { useSuiClientContext } from './useSuiClient.js';

export type SuiRpcMethodName = {
	[K in keyof DWalletClient]: DWalletClient[K] extends ((input: any) => Promise<any>) | (() => Promise<any>)
		? K
		: never;
}[keyof DWalletClient];

export type SuiRpcMethods = {
	[K in SuiRpcMethodName]: DWalletClient[K] extends (input: infer P) => Promise<infer R>
		? {
				name: K;
				result: R;
				params: P;
		  }
		: DWalletClient[K] extends () => Promise<infer R>
		? {
				name: K;
				result: R;
				params: undefined | object;
		  }
		: never;
};

export type UseSuiClientQueryOptions<T extends keyof SuiRpcMethods, TData> = PartialBy<
	Omit<UseQueryOptions<SuiRpcMethods[T]['result'], Error, TData, unknown[]>, 'queryFn'>,
	'queryKey'
>;

export function useSuiClientQuery<
	T extends keyof SuiRpcMethods,
	TData = SuiRpcMethods[T]['result'],
>(
	...args: undefined extends SuiRpcMethods[T]['params']
		? [method: T, params?: SuiRpcMethods[T]['params'], options?: UseSuiClientQueryOptions<T, TData>]
		: [method: T, params: SuiRpcMethods[T]['params'], options?: UseSuiClientQueryOptions<T, TData>]
): UseQueryResult<TData, Error> {
	const [method, params, { queryKey = [], ...options } = {}] = args as [
		method: T,
		params?: SuiRpcMethods[T]['params'],
		options?: UseSuiClientQueryOptions<T, TData>,
	];

	const suiContext = useSuiClientContext();

	return useQuery({
		...options,
		queryKey: [suiContext.network, method, params, ...queryKey],
		queryFn: async () => {
			return await suiContext.client[method](params as never);
		},
	});
}<|MERGE_RESOLUTION|>--- conflicted
+++ resolved
@@ -1,11 +1,7 @@
 // Copyright (c) Mysten Labs, Inc.
 // SPDX-License-Identifier: BSD-3-Clause-Clear
 
-<<<<<<< HEAD
-import type { SuiClient } from '@dwallet-network/dwallet.js/client';
-=======
 import type { DWalletClient } from '@dwallet-network/dwallet.js/client';
->>>>>>> 921b0e30
 import type { UseQueryOptions, UseQueryResult } from '@tanstack/react-query';
 import { useQuery } from '@tanstack/react-query';
 
